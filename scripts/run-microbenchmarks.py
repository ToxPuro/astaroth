--- conflicted
+++ resolved
@@ -4,7 +4,6 @@
 import socket
 hostname = socket.gethostname()
 
-<<<<<<< HEAD
 if "mahti" in hostname or "puhti" in hostname:
     build_dir='/users/pekkila/astaroth/build'
     cmake='/users/pekkila/cmake/build/bin/cmake'
@@ -14,29 +13,14 @@
 else:
     print("Could not recognize the system")
     exit(-1)
-=======
-#build_dir='/m/home/home6/61/pekkilj1/unix/repositories/astaroth/build'
-build_dir='/home/pekkilj1/astaroth/build'
-#cmake='/m/home/home6/61/pekkilj1/unix/repositories/cmake/build/bin/cmake'
-cmake='/home/pekkilj1/cmake/build/bin/cmake'
->>>>>>> ac10da1a
 
 cwd = os.getcwd()
 if cwd != build_dir:
     print(f"Invalid dir {cwd}. Should be {build_dir}")
     exit(-1)
 
-<<<<<<< HEAD
-exit(1)
-
-os.system("rm bwtest-benchmark.csv")
-=======
->>>>>>> ac10da1a
-
 # Build and remove previous results
 os.system(f'{cmake} .. && make -j')
-os.system('echo "problemsize,workingsetsize,milliseconds,bandwidth" > bwtest-benchmark.csv')
-
 
 max_problem_size = 1 * 1024**3    # 1 GiB
 max_working_set_size = 8200 #512 * 1024 # 512 KiB
@@ -45,6 +29,7 @@
 working_set_size = 8
 
 # Variable problem size
+os.system('echo "problemsize,workingsetsize,milliseconds,bandwidth" > bwtest-benchmark.csv')
 while problem_size <= max_problem_size:
     os.system(f'./bwtest-benchmark {problem_size} {working_set_size}')
     problem_size *= 2
@@ -52,26 +37,8 @@
 
 # Variable working set size
 problem_size = 256 * 1024**2       # 256 MiB
+os.system('echo "problemsize,workingsetsize,milliseconds,bandwidth" > bwtest-benchmark.csv')
 while working_set_size <= max_working_set_size:
     os.system(f'./bwtest-benchmark {problem_size} {working_set_size}')
     working_set_size *= 2
 os.system('mv bwtest-benchmark.csv working-set-size.csv')
-
-
-
-'''
-num_fields = 8
-num_stencils = 10
-num_points_per_stencil = 55
-working_set_size = num_fields * num_stencils * num_points_per_stencil
-
-#for r in range(0,working_set_size):
-r = 0
-while r <= working_set_size:
-    os.system(f"sed -i 's/#define HALO ((int)[0-9]*)/#define HALO ((int){r})/g' ../samples/bwtest/bwtest-benchmark.cu")
-    os.system(f"{cmake} .. && make -j && ./bwtest-benchmark")
-    if r == 0:
-        r = 1
-    else:
-        r = 2 * r
-'''