#include "acr_utils.h"

namespace acr {

int
get(const AcMeshInfo& info, const AcIntParam& param)
{
    return info.int_params[param];
}

int3
get(const AcMeshInfo& info, const AcInt3Param& param)
{
    return info.int3_params[param];
}

AcReal
get(const AcMeshInfo& info, const AcRealParam& param)
{
    return info.real_params[param];
}

AcReal3
get(const AcMeshInfo& info, const AcReal3Param& param)
{
    return info.real3_params[param];
}

// std::vector<ac::device_view<AcReal>>
// get(const VertexBufferArray& vba, const std::vector<Field>& fields, const BufferGroup& group)
// {
//     const auto count{vba.mx * vba.my * vba.mz};

//     std::vector<ac::device_view<AcReal>> output;

//     for (const auto& field : fields) {
//         switch (group) {
//         case BufferGroup::input:
//             output.push_back(ac::device_view<AcReal>{count, vba.in[field]});
//             break;
//         case BufferGroup::output:
//             output.push_back(ac::device_view<AcReal>{count, vba.out[field]});
//             break;
//         default:
//             ERRCHK(false);
//         }
//     }

//     return output;
// }

void
set(const AcIntParam& param, const int value, AcMeshInfo& info)
{
    info.int_params[param] = value;
}

void
set(const AcInt3Param& param, const int3& value, AcMeshInfo& info)
{
    info.int3_params[param] = value;
}

void
set(const AcRealParam& param, const AcReal value, AcMeshInfo& info)
{
    info.real_params[param] = value;
}

void
set(const AcReal3Param& param, const AcReal3& value, AcMeshInfo& info)
{
    info.real3_params[param] = value;
}

ac::shape
get_global_nn(const AcMeshInfo& info)
{
    ERRCHK(acr::get(info, AC_global_nx) > 0);
    ERRCHK(acr::get(info, AC_global_ny) > 0);
    ERRCHK(acr::get(info, AC_global_nz) > 0);
    return ac::shape{as<uint64_t>(acr::get(info, AC_global_nx)),
                     as<uint64_t>(acr::get(info, AC_global_ny)),
                     as<uint64_t>(acr::get(info, AC_global_nz))};
}

ac::shape
get_local_nn(const AcMeshInfo& info)
{
    ERRCHK(acVerifyMeshInfo(info) == 0);
    return ac::shape{as<uint64_t>(acr::get(info, AC_nx)),
                     as<uint64_t>(acr::get(info, AC_ny)),
                     as<uint64_t>(acr::get(info, AC_nz))};
}

ac::shape
get_local_mm(const AcMeshInfo& info)
{
    ERRCHK(acVerifyMeshInfo(info) == 0);
    return ac::shape{as<uint64_t>(acr::get(info, AC_mx)),
                     as<uint64_t>(acr::get(info, AC_my)),
                     as<uint64_t>(acr::get(info, AC_mz))};
}

Dims
get_global_ss(const AcMeshInfo& info)
{
    ERRCHK(acr::get(info, AC_global_sx) > 0);
    ERRCHK(acr::get(info, AC_global_sy) > 0);
    ERRCHK(acr::get(info, AC_global_sz) > 0);
    return Dims{static_cast<AcReal>(acr::get(info, AC_global_sx)),
                static_cast<AcReal>(acr::get(info, AC_global_sy)),
                static_cast<AcReal>(acr::get(info, AC_global_sz))};
}

ac::index
get_global_nn_offset(const AcMeshInfo& info)
{
    ERRCHK(acVerifyMeshInfo(info) == 0);
    return ac::index{as<uint64_t>(acr::get(info, AC_multigpu_offset).x),
                     as<uint64_t>(acr::get(info, AC_multigpu_offset).y),
                     as<uint64_t>(acr::get(info, AC_multigpu_offset).z)};
}

ac::index
get_local_nn_offset()
{
    return ac::index{(STENCIL_WIDTH - 1) / 2, (STENCIL_HEIGHT - 1) / 2, (STENCIL_DEPTH - 1) / 2};
}

ac::index
get_local_rr()
{
    return get_local_nn_offset();
}

ac::device_view<AcReal>
make_ptr(const VertexBufferArray& vba, const Field& field, const BufferGroup& type)
{
    const size_t count{vba.mx * vba.my * vba.mz};

    switch (type) {
    case BufferGroup::input:
        return ac::device_view<AcReal>{count, vba.in[field]};
    case BufferGroup::output:
        return ac::device_view<AcReal>{count, vba.out[field]};
    default:
        ERRCHK(false);
<<<<<<< HEAD
        return ac::device_view<AcReal>{};
=======
        return ac::device_view<AcReal>{0, nullptr};
>>>>>>> 145858dc
    }
}

ac::device_view<AcReal>
make_ptr(const VertexBufferArray& vba, const Profile& profile, const BufferGroup& type)
{
    const size_t count{vba.profiles.count};

    switch (type) {
    case BufferGroup::input:
        return ac::device_view<AcReal>{count, vba.profiles.in[profile]};
    case BufferGroup::output:
        return ac::device_view<AcReal>{count, vba.profiles.out[profile]};
    default:
        ERRCHK(false);
<<<<<<< HEAD
        return ac::mr::device_pointer<AcReal>{};
=======
        return ac::device_view<AcReal>{0, nullptr};
>>>>>>> 145858dc
    }
}

std::vector<ac::device_view<AcReal>>
get_ptrs(const VertexBufferArray& vba, const std::vector<Field>& fields, const BufferGroup& type)
{
    std::vector<ac::device_view<AcReal>> ptrs;

    for (const auto& field : fields)
        ptrs.push_back(make_ptr(vba, field, type));

    return ptrs;
}

std::vector<ac::device_view<AcReal>>
get_ptrs(const VertexBufferArray& vba, const std::vector<Profile>& profiles,
         const BufferGroup& type)
{
    std::vector<ac::device_view<AcReal>> ptrs;

    for (const auto& profile : profiles)
        ptrs.push_back(make_ptr(vba, profile, type));

    return ptrs;
}

std::vector<std::string>
get_strs(const std::vector<Field>& fields)
{
    std::vector<std::string> paths;

    for (const auto& field : fields)
        paths.push_back(std::string(field_names[field]));

    return paths;
}

} // namespace acr<|MERGE_RESOLUTION|>--- conflicted
+++ resolved
@@ -146,11 +146,7 @@
         return ac::device_view<AcReal>{count, vba.out[field]};
     default:
         ERRCHK(false);
-<<<<<<< HEAD
         return ac::device_view<AcReal>{};
-=======
-        return ac::device_view<AcReal>{0, nullptr};
->>>>>>> 145858dc
     }
 }
 
@@ -166,11 +162,7 @@
         return ac::device_view<AcReal>{count, vba.profiles.out[profile]};
     default:
         ERRCHK(false);
-<<<<<<< HEAD
         return ac::mr::device_pointer<AcReal>{};
-=======
-        return ac::device_view<AcReal>{0, nullptr};
->>>>>>> 145858dc
     }
 }
 
