#include <float.h> // FLT_EPSILON
#include <stdlib.h>

#include "astaroth.h"
#include "astaroth_utils.h"
<<<<<<< HEAD
#include <math.h>
=======
#include "errchk.h"
>>>>>>> 660a4877

#include "timer_hires.h"

#define NSAMPLES (100)

#define ERRCHK_AC(x) ERRCHK_ALWAYS((x) == AC_SUCCESS);

static const bool verify = false;

// TODO use common sort with benchmark, benchmark-device, benchmark-node, mpi-io
void
validate(const size_t count, const double* arr)
{
    for (size_t i = 1; i < count; ++i)
        ERRCHK_ALWAYS(arr[i] >= arr[i - 1]);
}

// TODO use common sort with benchmark, benchmark-device, benchmark-node, mpi-io
void
sort(const size_t count, double* arr)
{
    for (size_t j = 0; j < count; ++j) {
        for (size_t i = j + 1; i < count; ++i) {
            if (arr[i] < arr[j]) {
                const double tmp = arr[j];
                arr[j]           = arr[i];
                arr[i]           = tmp;
            }
        }
    }
}

int
main(int argc, char** argv)
{
    cudaProfilerStop();

    printf("Num fields %lu\n", acGetNumFields());
    for (size_t i = 0; i < NUM_VTXBUF_HANDLES; ++i) {
        size_t field;
        ERRCHK_AC(acGetFieldHandle(field_names[i], &field));
        printf("Searching field %s. Got %lu (%s)\n", field_names[i], field, field_names[field]);
    }
    size_t field;
    ERRCHK_ALWAYS(acGetFieldHandle("nonexistent", &field) == AC_FAILURE);

    AcMeshInfo info;
    acLoadConfig(AC_DEFAULT_CONFIG, &info);

    // Set mesh dimensions
    if (argc != 4) {
        fprintf(stderr, "Usage: ./benchmark-node <nx> <ny> <nz>\n");
        return EXIT_FAILURE;
    }
    else {
        info.int_params[AC_nx] = atoi(argv[1]);
        info.int_params[AC_ny] = atoi(argv[2]);
        info.int_params[AC_nz] = atoi(argv[3]);
        acHostUpdateBuiltinParams(&info);
    }

    // Alloc
    AcMesh model, candidate;
    acHostMeshCreate(info, &model);
    acHostMeshCreate(info, &candidate);

    // Init
    acHostMeshRandomize(&model);
    acHostMeshRandomize(&candidate);
    acHostMeshApplyPeriodicBounds(&model);

    // Verify that the mesh was loaded and stored correctly
    Node node;
    acNodeCreate(0, info, &node);
    acNodePrintInfo(node);
    acNodeLoadMesh(node, STREAM_DEFAULT, model);
    acNodeStoreMesh(node, STREAM_DEFAULT, &candidate);
    acVerifyMesh("Load/Store", model, candidate);

    // Verify that boundconds work correctly
    const int3 n_min = (int3){STENCIL_ORDER / 2, STENCIL_ORDER / 2, STENCIL_ORDER / 2};
    const int3 n_max = (int3){
        n_min.x + info.int_params[AC_nx],
        n_min.y + info.int_params[AC_ny],
        n_min.z + info.int_params[AC_nz],
    };
    acNodePeriodicBoundconds(node, STREAM_DEFAULT);
    acNodeStoreMesh(node, STREAM_DEFAULT, &candidate);
    acNodeSynchronizeStream(node, STREAM_DEFAULT);
    acHostMeshApplyPeriodicBounds(&model);
    acVerifyMesh("Boundconds", model, candidate);

    // Verify that integration works correctly
    const AcReal dt = (AcReal)FLT_EPSILON;
    // const bool alt_integration = false; // Uncomment to test one- and two-pass integration

    // DRYRUN START
    // Optimize for the more expensive substep (second and third)
    acNodeIntegrateSubstep(node, STREAM_DEFAULT, 2, n_min, n_max, dt);
    for (int i = 0; i < 3; ++i) {
        acNodeIntegrateSubstep(node, STREAM_DEFAULT, i, n_min, n_max, dt);
        acNodeSwapBuffers(node);
        acNodePeriodicBoundconds(node, STREAM_DEFAULT);
    }
    // TODO START
    // create acNodeReset or something like that
    // to flush the buffers to non-nan values (otherwise two-pass fails here)
    acNodeLoadMesh(node, STREAM_DEFAULT, model);
    acNodeSwapBuffers(node);
    // TODO END
    acNodeLoadMesh(node, STREAM_DEFAULT, model);
    acNodePeriodicBoundconds(node, STREAM_DEFAULT);
    ///////////////////////////// DRYRUN END

    const size_t nsteps = 1;
    for (size_t j = 0; j < nsteps; ++j) {
        for (int i = 0; i < 3; ++i) {
            acNodeIntegrateSubstep(node, STREAM_DEFAULT, i, n_min, n_max, dt);
            acNodeSwapBuffers(node);
            acNodePeriodicBoundconds(node, STREAM_DEFAULT);
        }
    }
    if (verify) {
        acNodeStoreMesh(node, STREAM_DEFAULT, &candidate);

        for (size_t j = 0; j < nsteps; ++j) {
            acHostIntegrateStep(model, dt);
            acHostMeshApplyPeriodicBounds(&model);
        }

        acNodeSynchronizeStream(node, STREAM_DEFAULT);
        acVerifyMesh("Integration", model, candidate);
    }

    // Warmup
    for (int j = 0; j < NSAMPLES / 10; ++j) {
        for (int step = 0; step < 3; ++step) {
            acNodeIntegrateSubstep(node, STREAM_DEFAULT, step, n_min, n_max, dt);
            acNodePeriodicBoundconds(node, STREAM_DEFAULT);
        }
    }
    acNodeSynchronizeStream(node, STREAM_DEFAULT);

    // Benchmark
    Timer t;
    // timer_reset(&t);
    double results[NSAMPLES] = {0};
//#pragma unroll
    for (int j = 0; j < NSAMPLES; ++j) {
        // Single substep
        // acNodeIntegrateSubstep(node, STREAM_DEFAULT, 2, n_min, n_max, dt);

        // Full integration step
        acNodeSynchronizeStream(node, STREAM_ALL);
        timer_reset(&t);
        for (int i = 0; i < 3; ++i) {
            acNodeIntegrateSubstep(node, STREAM_DEFAULT, i, n_min, n_max, dt);
            acNodeSwapBuffers(node);
            acNodePeriodicBoundconds(node, STREAM_DEFAULT);
        }
        acNodeSynchronizeStream(node, STREAM_ALL);
        results[j] = timer_diff_nsec(t) / 1e6;
    }
    // acNodeSynchronizeStream(node, STREAM_DEFAULT);
    // const double ms_elapsed   = timer_diff_nsec(t) / 1e6;
    // const double milliseconds = ms_elapsed / NSAMPLES;
    // printf("Average integration time: %.4g ms\n", milliseconds);

    sort(NSAMPLES, results);
    validate(NSAMPLES, results);
    const double min            = results[0];
    const double median         = NSAMPLES % 2 ? results[NSAMPLES / 2]
                                               : 0.5 * (results[NSAMPLES / 2 - 1] + results[NSAMPLES / 2]);
    const double percentile90th = results[(size_t)ceil(0.9 * NSAMPLES)];
    const double max            = results[NSAMPLES - 1];

    printf("Integration times:\n");
    printf("\tmin: %g\n", min);
    printf("\tmedian: %g\n", median);
    printf("\t90th percentile: %g\n",
           percentile90th); // Conservative, takes the first precentile >= 90%
    printf("\tmax: %g\n", max);

    // Write to file
    const char* benchmark_dir = "node-benchmark.csv";
    FILE* fp                  = fopen(benchmark_dir, "a");
    ERRCHK_ALWAYS(fp);
    // 'implementation, maxthreadsperblock, milliseconds, nx, ny, nz, devices'
    const int num_devices = acGetNumDevicesPerNode();
    fprintf(fp, "%d,%d,%g,%d,%d,%d,%d\n", IMPLEMENTATION, MAX_THREADS_PER_BLOCK, percentile90th,
            info.int_params[AC_nx], info.int_params[AC_ny], info.int_params[AC_nz], num_devices);
    fclose(fp);

    // Profile
    cudaProfilerStart();
    acNodeIntegrateSubstep(node, STREAM_DEFAULT, 2, n_min, n_max, dt);
    cudaProfilerStop();

    // Destroy
    acNodeDestroy(node);
    acHostMeshDestroy(&model);
    acHostMeshDestroy(&candidate);

    return EXIT_SUCCESS;
}<|MERGE_RESOLUTION|>--- conflicted
+++ resolved
@@ -3,11 +3,8 @@
 
 #include "astaroth.h"
 #include "astaroth_utils.h"
-<<<<<<< HEAD
 #include <math.h>
-=======
 #include "errchk.h"
->>>>>>> 660a4877
 
 #include "timer_hires.h"
 
