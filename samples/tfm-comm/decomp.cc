#include "decomp.h"

#include "errchk.h"
#include "print_debug.h"

#include <algorithm>
<<<<<<< HEAD
=======
#include <iostream>
>>>>>>> 0fbc8094
#include <numeric>
#include <vector>
#include <memory.h>

#include "math_utils.h"

static uint64_t
vecprod(const std::vector<uint64_t>& vec)
{
    return std::reduce(vec.begin(), vec.end(), static_cast<uint64_t>(1),
                       std::multiplies<uint64_t>());
}


void
test_decomp(void)
{
    {
        const uint64_t nprocs{32};
        const ac::shape<3> nn{512, 128, 128};
        const auto decomp{decompose(nn, nprocs)};
        const auto local_nn{nn / decomp};
        ERRCHK(nn == decomp * local_nn);
    }
    {
        const uint64_t nprocs{7};
        const ac::shape<3> nn{7 * 20, 128, 128};
        const auto decomp{decompose(nn, nprocs)};
        const auto local_nn{nn / decomp};
        ERRCHK(nn == decomp * local_nn);
    }
    {
        const uint64_t nprocs{11};
        const ac::shape<3> nn{9, 10, 11};
        const auto decomp{decompose(nn, nprocs)};
        const auto local_nn{nn / decomp};
        ERRCHK(nn == decomp * local_nn);
    }
    {
        const uint64_t nprocs{50};
        const ac::shape<3> nn{20, 30, 40};
        const ac::shape<3> decomp{decompose(nn, nprocs)};
        const ac::shape<3> local_nn = nn / decomp;
        ERRCHK(nn == decomp * local_nn);
    }
    {
        ac::shape<3> nn{256, 128, 128};
        std::vector<uint64_t> nprocs_per_layer{16, 4, 2};
        const auto decompositions{decompose_hierarchical(nn, nprocs_per_layer)};

        std::vector<ac::index<3>> offsets;
        for (const auto& decomp : decompositions) {
            nn = nn / decomp;
            offsets.push_back(nn);
        }
        // ac::index<3> is then
        // offset[0] * decompositions[0] + offset[1] * decompositions[1] + ...
        ERRCHK(prod(decompositions[0]) == 2);
        ERRCHK(prod(decompositions[1]) == 4);
        ERRCHK(prod(decompositions[2]) == 16);
    }
    {
        ac::shape<3> nn{32, 32, 32};
        std::vector<uint64_t> nprocs_per_layer{16, 8, 4};
        const auto decompositions{decompose_hierarchical(nn, nprocs_per_layer)};

        std::vector<ac::index<3>> offsets;
        for (const auto& decomp : decompositions) {
            nn = nn / decomp;
            offsets.push_back(nn);
            // PRINDIMST_DEBUG(decomp);
        }

        for (size_t i{0}; i < vecprod(nprocs_per_layer); ++i) {
            // Forward
            ac::index<3> coords{0, 0, 0};
            ac::index<3> scale{1, 1, 1};
            for (size_t j{decompositions.size() - 1}; j < decompositions.size(); --j) {
                coords = coords + scale * to_spatial(i / prod(scale), decompositions[j]);
                scale  = scale * decompositions[j];
            }
            // PRINDIMST_DEBUG(i);
            // PRINDIMST_DEBUG(coords);

            // Backward
            scale = {1, 1, 1};
            size_t index{0};
            for (size_t j{decompositions.size() - 1}; j < decompositions.size(); --j) {
                index = index + prod(scale) * to_linear((coords / scale) % decompositions[j],
                                                        decompositions[j]);
                scale = scale * decompositions[j];
            }
            ERRCHK(i == index);
        }
    }
    {
        ac::shape<2> nn{32, 16};
        std::vector<uint64_t> nprocs_per_layer{16, 4};
        const auto decompositions{decompose_hierarchical(nn, nprocs_per_layer)};
        for (size_t i{0}; i < vecprod(nprocs_per_layer); ++i) {
            ERRCHK(i == hierarchical_to_linear(hierarchical_to_spatial(i, decompositions),
                                               decompositions));
        }
    }
    {
        ac::shape<4> nn{130, 111, 64, 250 * 7};
        std::vector<uint64_t> nprocs_per_layer{7, 5};
        const auto decompositions{decompose_hierarchical(nn, nprocs_per_layer)};
        for (size_t i{0}; i < vecprod(nprocs_per_layer); ++i) {
            ERRCHK(i == hierarchical_to_linear(hierarchical_to_spatial(i, decompositions),
                                               decompositions));
        }
    }
    {
        ac::shape<4> nn{32, 8, 128, 64};
        std::vector<uint64_t> nprocs_per_layer{32, 64, 2, 8};
        const auto decompositions{decompose_hierarchical(nn, nprocs_per_layer)};
        for (size_t i{0}; i < vecprod(nprocs_per_layer); ++i) {
            ERRCHK(i == hierarchical_to_linear(hierarchical_to_spatial(i, decompositions),
                                               decompositions));
        }
    }
    {
        std::vector<ac::shape<2>> decompositions{ac::shape<2>{2, 2}, ac::shape<2>{4, 1},
                                                 ac::shape<2>{1, 4}};
        const ac::shape<2> gdecomp{8, 8};
        const size_t count{prod(gdecomp)};

        auto buf{std::make_unique<uint64_t[]>(count)};

        for (size_t i{0}; i < count; ++i) {
            ac::index<2> coords                     = hierarchical_to_spatial(i, decompositions);
            buf[coords[0] + coords[1] * gdecomp[0]] = i;
        }
        // ndarray_print("buf", gdecomp.size(), gdecomp.data, buf.get());
    }
}<|MERGE_RESOLUTION|>--- conflicted
+++ resolved
@@ -4,13 +4,10 @@
 #include "print_debug.h"
 
 #include <algorithm>
-<<<<<<< HEAD
-=======
 #include <iostream>
->>>>>>> 0fbc8094
+#include <memory.h>
 #include <numeric>
 #include <vector>
-#include <memory.h>
 
 #include "math_utils.h"
 
@@ -20,7 +17,6 @@
     return std::reduce(vec.begin(), vec.end(), static_cast<uint64_t>(1),
                        std::multiplies<uint64_t>());
 }
-
 
 void
 test_decomp(void)
