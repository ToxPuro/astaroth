

[Dimensions]
AC_global_nx = 8
AC_global_ny = 8
AC_global_nz = 8

AC_global_sx = 6.2831853071795864769252867665590057683943387987502116419498891846
AC_global_sy = 6.2831853071795864769252867665590057683943387987502116419498891846
AC_global_sz = 6.2831853071795864769252867665590057683943387987502116419498891846

[Boundaries]
; 0 = periodic bc, 1 = symmetric bc, 2 = antisymmetric bc
AC_bc_type_top_x = 0
AC_bc_type_top_y = 0
AC_bc_type_top_z = 0
AC_bc_type_bot_x = 0
AC_bc_type_bot_y = 0
AC_bc_type_bot_z = 0

[Simulation control]
AC_simulation_nsteps                    = 1001 ; The number of simulation steps
AC_simulation_snapshot_output_interval  = 1000 ; The interval for writing the mesh to disk
AC_simulation_profile_output_interval   = 100 ; The interval for writing the profiles to disk
AC_simulation_reset_test_field_interval = 1001 ; The interval for resetting the test fields to their initial values
AC_simulation_async_profile_output_interval = 1001 ; The interval for writing out profiles asynchronously (different file than synchronous)

[Physical constants]
; Hydro
AC_cdt      = 0.4
AC_cdtv     = 0.3
AC_cdts     = 1.0
AC_nu_visc  = 1e-2
AC_cs_sound = 1.0
AC_zeta     = 0.01

; Magnetic
AC_eta     = 1e-2
AC_eta_tfm = 5e-2
AC_mu0     = 1.4

; Entropy
AC_cp_sound   = 1.0
AC_gamma      = 0.5
AC_lnT0       = 1.2
AC_lnrho0     = 1.3
AC_K_heatcond = 1e-3 

; Forcing
AC_switch_forcing    = -1
AC_relhel            = 1.0
AC_forcing_magnitude = 0.08
AC_kmin              = 4.5
AC_kmax              = 5.5
AC_current_time      = 0

[Profiles]
AC_profile_amplitude  = 1.0
AC_profile_wavenumber = 1.0

[Other]
AC_window_radius = 0.5

[Debug]
<<<<<<< HEAD
AC_TFM_SOCA_enabled = 1
=======
AC_TFM_SOCA_enabled = 0
AC_TFM_magnetic_laplace_diff = 1 ; Replace the "- eta * jj" term with "+ eta * laplace(a)"" in the rhs of mag. vec. potential TFs
>>>>>>> 34764a48
<|MERGE_RESOLUTION|>--- conflicted
+++ resolved
@@ -62,9 +62,5 @@
 AC_window_radius = 0.5
 
 [Debug]
-<<<<<<< HEAD
-AC_TFM_SOCA_enabled = 1
-=======
 AC_TFM_SOCA_enabled = 0
-AC_TFM_magnetic_laplace_diff = 1 ; Replace the "- eta * jj" term with "+ eta * laplace(a)"" in the rhs of mag. vec. potential TFs
->>>>>>> 34764a48
+AC_TFM_magnetic_laplace_diff = 1 ; Replace the "- eta * jj" term with "+ eta * laplace(a)"" in the rhs of mag. vec. potential TFs