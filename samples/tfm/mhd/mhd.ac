// Defines
<<<<<<< HEAD
hostdefine AC_INTEGRATION_ENABLED (1) // Enables acIntegrate() and other non-generic library functions
=======
//hostdefine AC_INTEGRATION_ENABLED (0) // Enables acIntegrate() and other non-generic library functions
>>>>>>> 2b0e1317
hostdefine LDENSITY (1)
hostdefine LHYDRO (1)
hostdefine LMAGNETIC (0)
hostdefine LENTROPY (0)
hostdefine LTEMPERATURE (0)
hostdefine LFORCING (1)
hostdefine LUPWD (1)
hostdefine LTFM (1)
hostdefine LOO (1)

hostdefine R_PI (AC_REAL_PI)

hostdefine AC_ENABLE_EXCLUDE_INNER
int AC_exclude_inner // Exclude the inner domain if this parameter is set (fuse outer integration)

// Simulation control
int AC_simulation_nsteps
int AC_simulation_snapshot_output_interval
int AC_simulation_profile_output_interval
int AC_simulation_reset_test_field_interval

hostdefine R_PI (AC_REAL_PI)

// Simulation control
int AC_simulation_nsteps
int AC_simulation_output_interval

// Fields
Field VTXBUF_LNRHO, VTXBUF_UUX, VTXBUF_UUY, VTXBUF_UUZ
#define UU Field3(VTXBUF_UUX, VTXBUF_UUY, VTXBUF_UUZ)

#if LOO
Field VTXBUF_OOX, VTXBUF_OOY, VTXBUF_OOZ
Field VTXBUF_UU_DOT_OO
#endif

#if LMAGNETIC
Field VTXBUF_AX, VTXBUF_AY, VTXBUF_AZ
#define AA Field3(VTXBUF_AX, VTXBUF_AY, VTXBUF_AZ)
#endif

#if LENTROPY 
Field VTXBUF_ENTROPY
#endif

#if LTFM
hostdefine AC_TFM_ENABLED (1)

real AC_eta_tfm
real AC_profile_amplitude, AC_profile_wavenumber
<<<<<<< HEAD
=======
real3 AC_dummy_real3
>>>>>>> 2b0e1317


// Aliases for VTXBUF_UU to avoid confusion with the notation convention
// for mean and fluctuating fields
#define FIELD_u_x (VTXBUF_UUX)
#define FIELD_u_y (VTXBUF_UUY)
#define FIELD_u_z (VTXBUF_UUZ)

// Test fields
Field TF_a11_x, TF_a11_y, TF_a11_z
Field TF_a12_x, TF_a12_y, TF_a12_z
Field TF_a21_x, TF_a21_y, TF_a21_z
Field TF_a22_x, TF_a22_y, TF_a22_z

#define TF_a11 Field3(TF_a11_x, TF_a11_y, TF_a11_z)
#define TF_a12 Field3(TF_a12_x, TF_a12_y, TF_a12_z)
#define TF_a21 Field3(TF_a21_x, TF_a21_y, TF_a21_z)
#define TF_a22 Field3(TF_a22_x, TF_a22_y, TF_a22_z)

// Derived fields
Field TF_uxb11_x, TF_uxb11_y, TF_uxb11_z
Field TF_uxb12_x, TF_uxb12_y, TF_uxb12_z
Field TF_uxb21_x, TF_uxb21_y, TF_uxb21_z
Field TF_uxb22_x, TF_uxb22_y, TF_uxb22_z

#define TF_uxb11 Field3(TF_uxb11_x, TF_uxb11_y, TF_uxb11_z)
#define TF_uxb12 Field3(TF_uxb12_x, TF_uxb12_y, TF_uxb12_z)
#define TF_uxb21 Field3(TF_uxb21_x, TF_uxb21_y, TF_uxb21_z)
#define TF_uxb22 Field3(TF_uxb22_x, TF_uxb22_y, TF_uxb22_z)

// Mean-field profiles
Profile PROFILE_Umean_x, PROFILE_Umean_y, PROFILE_Umean_z

Profile PROFILE_ucrossb11mean_x, PROFILE_ucrossb11mean_y, PROFILE_ucrossb11mean_z
Profile PROFILE_ucrossb12mean_x, PROFILE_ucrossb12mean_y, PROFILE_ucrossb12mean_z
Profile PROFILE_ucrossb21mean_x, PROFILE_ucrossb21mean_y, PROFILE_ucrossb21mean_z
Profile PROFILE_ucrossb22mean_x, PROFILE_ucrossb22mean_y, PROFILE_ucrossb22mean_z

Profile PROFILE_B11mean_x, PROFILE_B11mean_y, PROFILE_B11mean_z
Profile PROFILE_B12mean_x, PROFILE_B12mean_y, PROFILE_B12mean_z
Profile PROFILE_B21mean_x, PROFILE_B21mean_y, PROFILE_B21mean_z
Profile PROFILE_B22mean_x, PROFILE_B22mean_y, PROFILE_B22mean_z
#endif

// Device constants
real AC_dsx, AC_dsy, AC_dsz
real AC_dt
<<<<<<< HEAD
int AC_step_number
real AC_box_size_x, AC_box_size_y, AC_box_size_z
=======
// int AC_step_number

// User configuration parameters
int AC_global_nx, AC_global_ny, AC_global_nz
real AC_global_sx, AC_global_sy, AC_global_sz

// Local mesh information derived from the configuration
int AC_nx, AC_ny, AC_nz
real AC_sx, AC_sy, AC_sz
real AC_dsx, AC_dsy, AC_dsz

>>>>>>> 2b0e1317

// Run parameters
real AC_cdt
real AC_cdtv
real AC_cdts
real AC_nu_visc
real AC_cs_sound
real AC_eta
real AC_mu0
real AC_cp_sound
real AC_gamma
real AC_lnT0
real AC_lnrho0
real AC_zeta
real AC_K_heatcond

//  Forcing parameters. User configured.
real AC_forcing_magnitude
real AC_relhel
real AC_kmin
real AC_kmax
real AC_switch_forcing
real AC_current_time

//  Forcing parameters. Set by the generator.
real AC_forcing_phase
real AC_k_forcex
real AC_k_forcey
real AC_k_forcez
real AC_kaver
real AC_ff_hel_rex
real AC_ff_hel_rey
real AC_ff_hel_rez
real AC_ff_hel_imx
real AC_ff_hel_imy
real AC_ff_hel_imz

// Backwards compatibility (boundconds.cuh depends on these, not used here)
real AC_cs2_sound
real AC_center_x
real AC_center_y
real AC_center_z
real AC_window_radius

// Stencils
Stencil value {
    [0][0][0] = 1
}

Stencil derx {
    [0][0][-3] = 1,
    [0][0][-2] = 1,
    [0][0][-1] = 1,
    [0][0][1]  = 1,
    [0][0][2]  = 1,
    [0][0][3]  = 1
}

Stencil dery {
    [0][-3][0] = 1,
    [0][-2][0] = 1,
    [0][-1][0] = 1,
    [0][1][0]  = 1,
    [0][2][0]  = 1,
    [0][3][0]  = 1
}

Stencil derz {
    [-3][0][0] = 1,
    [-2][0][0] = 1,
    [-1][0][0] = 1,
    [1][0][0]  = 1,
    [2][0][0]  = 1,
    [3][0][0]  = 1
}

Stencil derxx {
    [0][0][-3] = 1,
    [0][0][-2] = 1,
    [0][0][-1] = 1,
    [0][0][0]  = 1,
    [0][0][1]  = 1,
    [0][0][2]  = 1,
    [0][0][3]  = 1
}

Stencil deryy {
    [0][-3][0] = 1,
    [0][-2][0] = 1,
    [0][-1][0] = 1,
    [0][0][0]  = 1,
    [0][1][0]  = 1,
    [0][2][0]  = 1,
    [0][3][0]  = 1
}

Stencil derzz {
    [-3][0][0] = 1,
    [-2][0][0] = 1,
    [-1][0][0] = 1,
    [0][0][0]  = 1,
    [1][0][0]  = 1,
    [2][0][0]  = 1,
    [3][0][0]  = 1
}

Stencil derxy {
    [0][-3][-3] = 1,
    [0][-2][-2] = 1,
    [0][-1][-1] = 1,
    [0][0][0]  = 1,
    [0][1][1]  = 1,
    [0][2][2]  = 1,
    [0][3][3]  = 1,
    [0][-3][3] = 1,
    [0][-2][2] = 1,
    [0][-1][1] = 1,
    [0][1][-1] = 1,
    [0][2][-2] = 1,
    [0][3][-3] = 1
}

Stencil derxz {
    [-3][0][-3] = 1,
    [-2][0][-2] = 1,
    [-1][0][-1] = 1,
    [0][0][0]  = 1,
    [1][0][1]  = 1,
    [2][0][2]  = 1,
    [3][0][3]  = 1,
    [-3][0][3] = 1,
    [-2][0][2] = 1,
    [-1][0][1] = 1,
    [1][0][-1] = 1,
    [2][0][-2] = 1,
    [3][0][-3] = 1
}

Stencil deryz {
    [-3][-3][0] = 1,
    [-2][-2][0] = 1,
    [-1][-1][0] = 1,
    [0][0][0]  = 1,
    [1][1][0]  = 1,
    [2][2][0]  = 1,
    [3][3][0]  = 1,
    [-3][3][0] = 1,
    [-2][2][0] = 1,
    [-1][1][0] = 1,
    [1][-1][0] = 1,
    [2][-2][0] = 1,
    [3][-3][0] = 1
}

Stencil der6x_upwd {
    [0][0][-3] =  1,
    [0][0][-2] =  1,
    [0][0][-1] =  1,
    [0][0][0]  =  1,
    [0][0][1]  =  1,
    [0][0][2]  =  1,
    [0][0][3]  =  1
}

Stencil der6y_upwd {
    [0][-3][0] =  1,
    [0][-2][0] =  1,
    [0][-1][0] =  1,
    [0][0][0]  =  1,
    [0][1][0]  =  1,
    [0][2][0]  =  1,
    [0][3][0]  =  1
}

Stencil der6z_upwd {
    [-3][0][0] =  1,
    [-2][0][0] =  1,
    [-1][0][0] =  1,
    [0][0][0]  =  1,
    [1][0][0]  =  1,
    [2][0][0]  =  1,
    [3][0][0]  =  1
}

// Operations
vecvalue(v) {
    return real3(value(v.x), value(v.y), value(v.z))
}

vecvalue_abs(v) {
    return real3(fabs(value(v.x)), fabs(value(v.y)), fabs(value(v.z)))
}

gradient(s) {
    return real3(derx(s), dery(s), derz(s))
}

gradient6_upwd(s) {
    return real3(der6x_upwd(s), der6y_upwd(s), der6z_upwd(s))
}

gradients_upwd(v) {
    return Matrix(gradient6_upwd(v.x), gradient6_upwd(v.y), gradient6_upwd(v.z))
}

gradients(v) {
    return Matrix(gradient(v.x), gradient(v.y), gradient(v.z))
}

divergence(v) {
    return derx(v.x) + dery(v.y) + derz(v.z)
}

curl(v) {
    return real3(dery(v.z) - derz(v.y), derz(v.x) - derx(v.z), derx(v.y) - dery(v.x))
}

laplace(s) {
    return derxx(s) + deryy(s) + derzz(s)
}

veclaplace(v) {
    return real3(laplace(v.x), laplace(v.y), laplace(v.z))
}


stress_tensor(v) {
    Matrix S

    S.data[0][0] = (2.0 / 3.0) * derx(v.x) - (1.0 / 3.0) * (dery(v.y) + derz(v.z))
    S.data[0][1] = (1.0 / 2.0) * (dery(v.x) + derx(v.y))
    S.data[0][2] = (1.0 / 2.0) * (derz(v.x) + derx(v.z))

    S.data[1][0] = S.data[0][1]
    S.data[1][1] = (2.0 / 3.0) * dery(v.y) - (1.0 / 3.0) * (derx(v.x) + derz(v.z))
    S.data[1][2] = (1.0 / 2.0) * (derz(v.y) + dery(v.z))

    S.data[2][0] = S.data[0][2]
    S.data[2][1] = S.data[1][2]
    S.data[2][2] = (2.0 / 3.0) * derz(v.z) - (1.0 / 3.0) * (derx(v.x) + dery(v.y))

    return S
}

gradient_of_divergence(v) {
    return real3(
        derxx(v.x) + derxy(v.y) + derxz(v.z),
        derxy(v.x) + deryy(v.y) + deryz(v.z),
        derxz(v.x) + deryz(v.y) + derzz(v.z)
    )
}

contract(mat) {
    return dot(mat.row(0), mat.row(0)) +
           dot(mat.row(1), mat.row(1)) +
           dot(mat.row(2), mat.row(2))
}

// Simulation functions
#if LFORCING
// The Pencil Code forcing_hel_noshear(), manual Eq. 222, inspired forcing function with adjustable
// helicity
helical_forcing(k_force, xx, ff_re, ff_im, phi)
{
    real3 yy
    yy.x = xx.x * (2.0 * R_PI / (AC_dsx * globalGridN.x))
    yy.y = xx.y * (2.0 * R_PI / (AC_dsy * globalGridN.x))
    yy.z = xx.z * (2.0 * R_PI / (AC_dsz * globalGridN.x))

    cos_phi     = cos(phi)
    sin_phi     = sin(phi)
    cos_k_dot_x = cos(dot(k_force, yy))
    sin_k_dot_x = sin(dot(k_force, yy))
    real_comp_phase = cos_k_dot_x * cos_phi - sin_k_dot_x * sin_phi
    imag_comp_phase = cos_k_dot_x * sin_phi + sin_k_dot_x * cos_phi

    force = real3(ff_re.x * real_comp_phase - ff_im.x * imag_comp_phase,
                  ff_re.y * real_comp_phase - ff_im.y * imag_comp_phase,
                  ff_re.z * real_comp_phase - ff_im.z * imag_comp_phase)

    return force
}

forcing()
{
    xx = real3((globalVertexIdx.x - AC_nx_min) * AC_dsx,
               (globalVertexIdx.y - AC_ny_min) * AC_dsy,
               (globalVertexIdx.z - AC_nz_min) * AC_dsz)
    cs  = AC_cs_sound

    // Placeholders until determined properly
    k_force   = real3(AC_k_forcex,   AC_k_forcey,   AC_k_forcez  )
    ff_re     = real3(AC_ff_hel_rex, AC_ff_hel_rey, AC_ff_hel_rez)
    ff_im     = real3(AC_ff_hel_imx, AC_ff_hel_imy, AC_ff_hel_imz)

    // Determine that forcing funtion type at this point.
    force = helical_forcing(k_force, xx, ff_re, ff_im, AC_forcing_phase)

    // Scaling N = magnitude*cs*sqrt(k*cs/dt)  * dt
    NN = cs * AC_forcing_magnitude * sqrt(AC_kaver * cs)
    // sqrt(dt) because 1/sqrt(dt)*dt = sqrt(dt)
    force.x = sqrt(AC_dt) * NN * force.x
    force.y = sqrt(AC_dt) * NN * force.y
    force.z = sqrt(AC_dt) * NN * force.z

    return force
}
#endif // LFORCING

continuity() {
    return -dot(vecvalue(UU), gradient(VTXBUF_LNRHO)) - divergence(UU)
#if LUPWD
           + dot(vecvalue_abs(UU), gradient6_upwd(VTXBUF_LNRHO))
#endif
}

#if LHYDRO
momentum() {
    S = stress_tensor(UU)
    cs2_sound = AC_cs_sound * AC_cs_sound
#if LENTROPY 
    cs2 = cs2_sound * exp(AC_gamma * value(VTXBUF_ENTROPY) / AC_cp_sound + (AC_gamma - 1.) * (value(VTXBUF_LNRHO) - AC_lnrho0))
#else
    cs2 = cs2_sound
#endif

#if LMAGNETIC
    j = (1. / AC_mu0) * (gradient_of_divergence(AA) - veclaplace(AA))
    B = curl(AA)
    inv_rho = 1. / exp(value(VTXBUF_LNRHO))
#endif

    mom = - gradients(UU) * vecvalue(UU)
#if LUPWD
          + gradients_upwd(UU) * vecvalue_abs(UU)
#endif
#if LENTROPY 
          - cs2 * ((1. / AC_cp_sound) * gradient(VTXBUF_ENTROPY) + gradient(VTXBUF_LNRHO))
#else
          - cs2 * gradient(VTXBUF_LNRHO)
#endif
#if LMAGNETIC
          + inv_rho * cross(j, B)
#endif
          + AC_nu_visc * (veclaplace(UU) + (1. / 3.) * gradient_of_divergence(UU)
                       + 2. * S * gradient(VTXBUF_LNRHO))
          + AC_zeta * gradient_of_divergence(UU)

    return mom
}
#else 
    // Roberts flow
roberts_flow() {
    pos = real3(AC_dsx * globalVertexIdx.x, 
                AC_dsy * globalVertexIdx.y, 
                AC_dsz * globalVertexIdx.z)
    e = real3(0, 0, 1)
    a = 8
    fac = R_PI / a
    px = sin(pos.x * fac)
    py = sin(pos.y * fac)
    chi = px * py
    // Note analytical, numerical diff. would require a new DSL field
    grad_chi = real3(py * fac * cos(pos.x * fac),
                     px * fac * cos(pos.y * fac),
                     0)
    return cross(e, grad_chi) + chi * e
}
#endif

#if LMAGNETIC
induction() {
    return cross(vecvalue(UU), curl(AA)) + AC_eta * veclaplace(AA)
}
#endif

#if LENTROPY 
lnT() {
    return AC_lnT0
         + AC_gamma * value(VTXBUF_ENTROPY) / AC_cp_sound
         + (AC_gamma - 1.) * (value(VTXBUF_LNRHO) - AC_lnrho0)
}

heat_conduction() {
    inv_AC_cp_sound = 1. / AC_cp_sound
    grad_ln_chi = -gradient(VTXBUF_LNRHO)

    first_term = AC_gamma * inv_AC_cp_sound * laplace(VTXBUF_ENTROPY) + (AC_gamma - 1.) * laplace(VTXBUF_LNRHO)
    second_term = AC_gamma * inv_AC_cp_sound * gradient(VTXBUF_ENTROPY) + (AC_gamma - 1.) * gradient(VTXBUF_LNRHO)
    third_term = AC_gamma * (inv_AC_cp_sound * gradient(VTXBUF_ENTROPY) + gradient(VTXBUF_LNRHO)) + grad_ln_chi

    //chi = AC_THERMAL_CONDUCTIVITY / (exp(value(VTXBUF_LNRHO)) * AC_cp_sound)
    chi = AC_K_heatcond / (exp(value(VTXBUF_LNRHO)) * AC_cp_sound)

    return AC_cp_sound * chi * (first_term + dot(second_term, third_term))
}

entropy() {
    S = stress_tensor(UU)
    inv_pT = 1. / (exp(value(VTXBUF_LNRHO)) * exp(lnT()))
#if LMAGNETIC
    j = (1. / AC_mu0) * (gradient_of_divergence(AA) - veclaplace(AA))
#else
    j = real3(0,0,0)
#endif
    RHS = (0) - (0) + AC_eta * AC_mu0 * dot(j, j) +
                       2. * exp(value(VTXBUF_LNRHO)) * AC_nu_visc * contract(S) +
                       AC_zeta * exp(value(VTXBUF_LNRHO)) * divergence(UU) * divergence(UU)

    return -dot(vecvalue(UU), gradient(VTXBUF_ENTROPY)) + inv_pT * RHS + heat_conduction()
}
#endif

// Integration: single-pass
rk3_step0(s0, s1, roc) {
    real alpha = 0., -5./9., -153. / 128.
    real beta  = 1., 1. / 3., 15./ 16., 8. / 15.

    return s1 + beta[0 + 1] * ((alpha[0] / beta[0]) * (s1 - s0) + roc * AC_dt)
}
rk3_step1(s0, s1, roc) {
    real alpha = 0., -5./9., -153. / 128.
    real beta  = 1., 1. / 3., 15./ 16., 8. / 15.

    return s1 + beta[1 + 1] * ((alpha[1] / beta[1]) * (s1 - s0) + roc * AC_dt)
}
rk3_step2(s0, s1, roc) {
    real alpha = 0., -5./9., -153. / 128.
    real beta  = 1., 1. / 3., 15./ 16., 8. / 15.

    return s1 + beta[2 + 1] * ((alpha[2] / beta[2]) * (s1 - s0) + roc * AC_dt)
}

#if LTFM
roc_TF_a22_x() {
    return AC_eta_tfm*deryy(TF_a22_x) + AC_eta_tfm*derzz(TF_a22_x) - AC_eta_tfm*derxy(TF_a22_y) - AC_eta_tfm*derxz(TF_a22_z) + value(FIELD_u_y)*value(PROFILE_B22mean_z) - value(FIELD_u_y)*dery(TF_a22_x) + value(FIELD_u_y)*derx(TF_a22_y) - value(FIELD_u_z)*value(PROFILE_B22mean_y) - value(FIELD_u_z)*derz(TF_a22_x) + value(FIELD_u_z)*derx(TF_a22_z) - value(PROFILE_Umean_y)*dery(TF_a22_x) + value(PROFILE_Umean_y)*derx(TF_a22_y) - value(PROFILE_Umean_z)*derz(TF_a22_x) + value(PROFILE_Umean_z)*derx(TF_a22_z) - value(PROFILE_ucrossb22mean_x)
}
roc_TF_a22_y() {
    return AC_eta_tfm*derxx(TF_a22_y) + AC_eta_tfm*derzz(TF_a22_y) - AC_eta_tfm*derxy(TF_a22_x) - AC_eta_tfm*deryz(TF_a22_z) - value(FIELD_u_x)*value(PROFILE_B22mean_z) + value(FIELD_u_x)*dery(TF_a22_x) - value(FIELD_u_x)*derx(TF_a22_y) + value(FIELD_u_z)*value(PROFILE_B22mean_x) - value(FIELD_u_z)*derz(TF_a22_y) + value(FIELD_u_z)*dery(TF_a22_z) + value(PROFILE_Umean_x)*dery(TF_a22_x) - value(PROFILE_Umean_x)*derx(TF_a22_y) - value(PROFILE_Umean_z)*derz(TF_a22_y) + value(PROFILE_Umean_z)*dery(TF_a22_z) - value(PROFILE_ucrossb22mean_y)
}
roc_TF_a22_z() {
    return AC_eta_tfm*derxx(TF_a22_z) + AC_eta_tfm*deryy(TF_a22_z) - AC_eta_tfm*derxz(TF_a22_x) - AC_eta_tfm*deryz(TF_a22_y) + value(FIELD_u_x)*value(PROFILE_B22mean_y) + value(FIELD_u_x)*derz(TF_a22_x) - value(FIELD_u_x)*derx(TF_a22_z) - value(FIELD_u_y)*value(PROFILE_B22mean_x) + value(FIELD_u_y)*derz(TF_a22_y) - value(FIELD_u_y)*dery(TF_a22_z) + value(PROFILE_Umean_x)*derz(TF_a22_x) - value(PROFILE_Umean_x)*derx(TF_a22_z) + value(PROFILE_Umean_y)*derz(TF_a22_y) - value(PROFILE_Umean_y)*dery(TF_a22_z) - value(PROFILE_ucrossb22mean_z)
}
roc_TF_a12_x() {
    return AC_eta_tfm*deryy(TF_a12_x) + AC_eta_tfm*derzz(TF_a12_x) - AC_eta_tfm*derxy(TF_a12_y) - AC_eta_tfm*derxz(TF_a12_z) + value(FIELD_u_y)*value(PROFILE_B12mean_z) - value(FIELD_u_y)*dery(TF_a12_x) + value(FIELD_u_y)*derx(TF_a12_y) - value(FIELD_u_z)*value(PROFILE_B12mean_y) - value(FIELD_u_z)*derz(TF_a12_x) + value(FIELD_u_z)*derx(TF_a12_z) - value(PROFILE_Umean_y)*dery(TF_a12_x) + value(PROFILE_Umean_y)*derx(TF_a12_y) - value(PROFILE_Umean_z)*derz(TF_a12_x) + value(PROFILE_Umean_z)*derx(TF_a12_z) - value(PROFILE_ucrossb12mean_x)
}
roc_TF_a12_y() {
    return AC_eta_tfm*derxx(TF_a12_y) + AC_eta_tfm*derzz(TF_a12_y) - AC_eta_tfm*derxy(TF_a12_x) - AC_eta_tfm*deryz(TF_a12_z) - value(FIELD_u_x)*value(PROFILE_B12mean_z) + value(FIELD_u_x)*dery(TF_a12_x) - value(FIELD_u_x)*derx(TF_a12_y) + value(FIELD_u_z)*value(PROFILE_B12mean_x) - value(FIELD_u_z)*derz(TF_a12_y) + value(FIELD_u_z)*dery(TF_a12_z) + value(PROFILE_Umean_x)*dery(TF_a12_x) - value(PROFILE_Umean_x)*derx(TF_a12_y) - value(PROFILE_Umean_z)*derz(TF_a12_y) + value(PROFILE_Umean_z)*dery(TF_a12_z) - value(PROFILE_ucrossb12mean_y)
}
roc_TF_a12_z() {
    return AC_eta_tfm*derxx(TF_a12_z) + AC_eta_tfm*deryy(TF_a12_z) - AC_eta_tfm*derxz(TF_a12_x) - AC_eta_tfm*deryz(TF_a12_y) + value(FIELD_u_x)*value(PROFILE_B12mean_y) + value(FIELD_u_x)*derz(TF_a12_x) - value(FIELD_u_x)*derx(TF_a12_z) - value(FIELD_u_y)*value(PROFILE_B12mean_x) + value(FIELD_u_y)*derz(TF_a12_y) - value(FIELD_u_y)*dery(TF_a12_z) + value(PROFILE_Umean_x)*derz(TF_a12_x) - value(PROFILE_Umean_x)*derx(TF_a12_z) + value(PROFILE_Umean_y)*derz(TF_a12_y) - value(PROFILE_Umean_y)*dery(TF_a12_z) - value(PROFILE_ucrossb12mean_z)
}
roc_TF_a21_x() {
    return AC_eta_tfm*deryy(TF_a21_x) + AC_eta_tfm*derzz(TF_a21_x) - AC_eta_tfm*derxy(TF_a21_y) - AC_eta_tfm*derxz(TF_a21_z) + value(FIELD_u_y)*value(PROFILE_B21mean_z) - value(FIELD_u_y)*dery(TF_a21_x) + value(FIELD_u_y)*derx(TF_a21_y) - value(FIELD_u_z)*value(PROFILE_B21mean_y) - value(FIELD_u_z)*derz(TF_a21_x) + value(FIELD_u_z)*derx(TF_a21_z) - value(PROFILE_Umean_y)*dery(TF_a21_x) + value(PROFILE_Umean_y)*derx(TF_a21_y) - value(PROFILE_Umean_z)*derz(TF_a21_x) + value(PROFILE_Umean_z)*derx(TF_a21_z) - value(PROFILE_ucrossb21mean_x)
}
roc_TF_a21_y() {
    return AC_eta_tfm*derxx(TF_a21_y) + AC_eta_tfm*derzz(TF_a21_y) - AC_eta_tfm*derxy(TF_a21_x) - AC_eta_tfm*deryz(TF_a21_z) - value(FIELD_u_x)*value(PROFILE_B21mean_z) + value(FIELD_u_x)*dery(TF_a21_x) - value(FIELD_u_x)*derx(TF_a21_y) + value(FIELD_u_z)*value(PROFILE_B21mean_x) - value(FIELD_u_z)*derz(TF_a21_y) + value(FIELD_u_z)*dery(TF_a21_z) + value(PROFILE_Umean_x)*dery(TF_a21_x) - value(PROFILE_Umean_x)*derx(TF_a21_y) - value(PROFILE_Umean_z)*derz(TF_a21_y) + value(PROFILE_Umean_z)*dery(TF_a21_z) - value(PROFILE_ucrossb21mean_y)
}
roc_TF_a21_z() {
    return AC_eta_tfm*derxx(TF_a21_z) + AC_eta_tfm*deryy(TF_a21_z) - AC_eta_tfm*derxz(TF_a21_x) - AC_eta_tfm*deryz(TF_a21_y) + value(FIELD_u_x)*value(PROFILE_B21mean_y) + value(FIELD_u_x)*derz(TF_a21_x) - value(FIELD_u_x)*derx(TF_a21_z) - value(FIELD_u_y)*value(PROFILE_B21mean_x) + value(FIELD_u_y)*derz(TF_a21_y) - value(FIELD_u_y)*dery(TF_a21_z) + value(PROFILE_Umean_x)*derz(TF_a21_x) - value(PROFILE_Umean_x)*derx(TF_a21_z) + value(PROFILE_Umean_y)*derz(TF_a21_y) - value(PROFILE_Umean_y)*dery(TF_a21_z) - value(PROFILE_ucrossb21mean_z)
}
roc_TF_a11_x() {
    return AC_eta_tfm*deryy(TF_a11_x) + AC_eta_tfm*derzz(TF_a11_x) - AC_eta_tfm*derxy(TF_a11_y) - AC_eta_tfm*derxz(TF_a11_z) + value(FIELD_u_y)*value(PROFILE_B11mean_z) - value(FIELD_u_y)*dery(TF_a11_x) + value(FIELD_u_y)*derx(TF_a11_y) - value(FIELD_u_z)*value(PROFILE_B11mean_y) - value(FIELD_u_z)*derz(TF_a11_x) + value(FIELD_u_z)*derx(TF_a11_z) - value(PROFILE_Umean_y)*dery(TF_a11_x) + value(PROFILE_Umean_y)*derx(TF_a11_y) - value(PROFILE_Umean_z)*derz(TF_a11_x) + value(PROFILE_Umean_z)*derx(TF_a11_z) - value(PROFILE_ucrossb11mean_x)
}
roc_TF_a11_y() {
    return AC_eta_tfm*derxx(TF_a11_y) + AC_eta_tfm*derzz(TF_a11_y) - AC_eta_tfm*derxy(TF_a11_x) - AC_eta_tfm*deryz(TF_a11_z) - value(FIELD_u_x)*value(PROFILE_B11mean_z) + value(FIELD_u_x)*dery(TF_a11_x) - value(FIELD_u_x)*derx(TF_a11_y) + value(FIELD_u_z)*value(PROFILE_B11mean_x) - value(FIELD_u_z)*derz(TF_a11_y) + value(FIELD_u_z)*dery(TF_a11_z) + value(PROFILE_Umean_x)*dery(TF_a11_x) - value(PROFILE_Umean_x)*derx(TF_a11_y) - value(PROFILE_Umean_z)*derz(TF_a11_y) + value(PROFILE_Umean_z)*dery(TF_a11_z) - value(PROFILE_ucrossb11mean_y)
}
roc_TF_a11_z() {
    return AC_eta_tfm*derxx(TF_a11_z) + AC_eta_tfm*deryy(TF_a11_z) - AC_eta_tfm*derxz(TF_a11_x) - AC_eta_tfm*deryz(TF_a11_y) + value(FIELD_u_x)*value(PROFILE_B11mean_y) + value(FIELD_u_x)*derz(TF_a11_x) - value(FIELD_u_x)*derx(TF_a11_z) - value(FIELD_u_y)*value(PROFILE_B11mean_x) + value(FIELD_u_y)*derz(TF_a11_y) - value(FIELD_u_y)*dery(TF_a11_z) + value(PROFILE_Umean_x)*derz(TF_a11_x) - value(PROFILE_Umean_x)*derx(TF_a11_z) + value(PROFILE_Umean_y)*derz(TF_a11_y) - value(PROFILE_Umean_y)*dery(TF_a11_z) - value(PROFILE_ucrossb11mean_z)
}
<<<<<<< HEAD
Kernel singlepass_solve_tfm_b22(){
    write(TF_a22_x, rk3(previous(TF_a22_x), value(TF_a22_x), roc_TF_a22_x()))
    write(TF_a22_y, rk3(previous(TF_a22_y), value(TF_a22_y), roc_TF_a22_y()))
    write(TF_a22_z, rk3(previous(TF_a22_z), value(TF_a22_z), roc_TF_a22_z()))
=======
Kernel singlepass_solve_step0_tfm_b22(){
    write(TF_a22_x, rk3_step0(previous(TF_a22_x), value(TF_a22_x), roc_TF_a22_x()))
    write(TF_a22_y, rk3_step0(previous(TF_a22_y), value(TF_a22_y), roc_TF_a22_y()))
    write(TF_a22_z, rk3_step0(previous(TF_a22_z), value(TF_a22_z), roc_TF_a22_z()))
>>>>>>> 2b0e1317
    write(TF_uxb22_x, -value(FIELD_u_y)*dery(TF_a22_x) + value(FIELD_u_y)*derx(TF_a22_y) - value(FIELD_u_z)*derz(TF_a22_x) + value(FIELD_u_z)*derx(TF_a22_z))
    write(TF_uxb22_y, value(FIELD_u_x)*dery(TF_a22_x) - value(FIELD_u_x)*derx(TF_a22_y) - value(FIELD_u_z)*derz(TF_a22_y) + value(FIELD_u_z)*dery(TF_a22_z))
    write(TF_uxb22_z, value(FIELD_u_x)*derz(TF_a22_x) - value(FIELD_u_x)*derx(TF_a22_z) + value(FIELD_u_y)*derz(TF_a22_y) - value(FIELD_u_y)*dery(TF_a22_z))
}
<<<<<<< HEAD
Kernel singlepass_solve_tfm_b12(){
    write(TF_a12_x, rk3(previous(TF_a12_x), value(TF_a12_x), roc_TF_a12_x()))
    write(TF_a12_y, rk3(previous(TF_a12_y), value(TF_a12_y), roc_TF_a12_y()))
    write(TF_a12_z, rk3(previous(TF_a12_z), value(TF_a12_z), roc_TF_a12_z()))
=======
Kernel singlepass_solve_step0_tfm_b12(){
    write(TF_a12_x, rk3_step0(previous(TF_a12_x), value(TF_a12_x), roc_TF_a12_x()))
    write(TF_a12_y, rk3_step0(previous(TF_a12_y), value(TF_a12_y), roc_TF_a12_y()))
    write(TF_a12_z, rk3_step0(previous(TF_a12_z), value(TF_a12_z), roc_TF_a12_z()))
>>>>>>> 2b0e1317
    write(TF_uxb12_x, -value(FIELD_u_y)*dery(TF_a12_x) + value(FIELD_u_y)*derx(TF_a12_y) - value(FIELD_u_z)*derz(TF_a12_x) + value(FIELD_u_z)*derx(TF_a12_z))
    write(TF_uxb12_y, value(FIELD_u_x)*dery(TF_a12_x) - value(FIELD_u_x)*derx(TF_a12_y) - value(FIELD_u_z)*derz(TF_a12_y) + value(FIELD_u_z)*dery(TF_a12_z))
    write(TF_uxb12_z, value(FIELD_u_x)*derz(TF_a12_x) - value(FIELD_u_x)*derx(TF_a12_z) + value(FIELD_u_y)*derz(TF_a12_y) - value(FIELD_u_y)*dery(TF_a12_z))
}
<<<<<<< HEAD
Kernel singlepass_solve_tfm_b11(){
    write(TF_a11_x, rk3(previous(TF_a11_x), value(TF_a11_x), roc_TF_a11_x()))
    write(TF_a11_y, rk3(previous(TF_a11_y), value(TF_a11_y), roc_TF_a11_y()))
    write(TF_a11_z, rk3(previous(TF_a11_z), value(TF_a11_z), roc_TF_a11_z()))
=======
Kernel singlepass_solve_step0_tfm_b11(){
    write(TF_a11_x, rk3_step0(previous(TF_a11_x), value(TF_a11_x), roc_TF_a11_x()))
    write(TF_a11_y, rk3_step0(previous(TF_a11_y), value(TF_a11_y), roc_TF_a11_y()))
    write(TF_a11_z, rk3_step0(previous(TF_a11_z), value(TF_a11_z), roc_TF_a11_z()))
>>>>>>> 2b0e1317
    write(TF_uxb11_x, -value(FIELD_u_y)*dery(TF_a11_x) + value(FIELD_u_y)*derx(TF_a11_y) - value(FIELD_u_z)*derz(TF_a11_x) + value(FIELD_u_z)*derx(TF_a11_z))
    write(TF_uxb11_y, value(FIELD_u_x)*dery(TF_a11_x) - value(FIELD_u_x)*derx(TF_a11_y) - value(FIELD_u_z)*derz(TF_a11_y) + value(FIELD_u_z)*dery(TF_a11_z))
    write(TF_uxb11_z, value(FIELD_u_x)*derz(TF_a11_x) - value(FIELD_u_x)*derx(TF_a11_z) + value(FIELD_u_y)*derz(TF_a11_y) - value(FIELD_u_y)*dery(TF_a11_z))
}
<<<<<<< HEAD
Kernel singlepass_solve_tfm_b21(){
    write(TF_a21_x, rk3(previous(TF_a21_x), value(TF_a21_x), roc_TF_a21_x()))
    write(TF_a21_y, rk3(previous(TF_a21_y), value(TF_a21_y), roc_TF_a21_y()))
    write(TF_a21_z, rk3(previous(TF_a21_z), value(TF_a21_z), roc_TF_a21_z()))
=======
Kernel singlepass_solve_step0_tfm_b21(){
    write(TF_a21_x, rk3_step0(previous(TF_a21_x), value(TF_a21_x), roc_TF_a21_x()))
    write(TF_a21_y, rk3_step0(previous(TF_a21_y), value(TF_a21_y), roc_TF_a21_y()))
    write(TF_a21_z, rk3_step0(previous(TF_a21_z), value(TF_a21_z), roc_TF_a21_z()))
>>>>>>> 2b0e1317
    write(TF_uxb21_x, -value(FIELD_u_y)*dery(TF_a21_x) + value(FIELD_u_y)*derx(TF_a21_y) - value(FIELD_u_z)*derz(TF_a21_x) + value(FIELD_u_z)*derx(TF_a21_z))
    write(TF_uxb21_y, value(FIELD_u_x)*dery(TF_a21_x) - value(FIELD_u_x)*derx(TF_a21_y) - value(FIELD_u_z)*derz(TF_a21_y) + value(FIELD_u_z)*dery(TF_a21_z))
    write(TF_uxb21_z, value(FIELD_u_x)*derz(TF_a21_x) - value(FIELD_u_x)*derx(TF_a21_z) + value(FIELD_u_y)*derz(TF_a21_y) - value(FIELD_u_y)*dery(TF_a21_z))
}
#endif

Kernel singlepass_solve_step0() {
    write(VTXBUF_LNRHO, rk3_step0(previous(VTXBUF_LNRHO), value(VTXBUF_LNRHO), continuity()))

#if LENTROPY 
    write(VTXBUF_ENTROPY, rk3_step0(previous(VTXBUF_ENTROPY), value(VTXBUF_ENTROPY), entropy()))
#endif 

#if LHYDRO
    mom = momentum()

#if LFORCING
    //Add the forcing component to the velocity field at the last integration step.
    //Important to init to zero here: ohterwise will produce numerical garbage! 
    forcing_step = real3(0.0, 0.0, 0.0)
    if 0 == 2 {
        if AC_current_time > AC_switch_forcing {
            forcing_step = forcing()
        }
    }
    write(VTXBUF_UUX, rk3_step0(previous(VTXBUF_UUX), value(VTXBUF_UUX), mom.x) + forcing_step.x)
    write(VTXBUF_UUY, rk3_step0(previous(VTXBUF_UUY), value(VTXBUF_UUY), mom.y) + forcing_step.y)
    write(VTXBUF_UUZ, rk3_step0(previous(VTXBUF_UUZ), value(VTXBUF_UUZ), mom.z) + forcing_step.z)
#else 
    write(VTXBUF_UUX, rk3_step0(previous(VTXBUF_UUX), value(VTXBUF_UUX), mom.x))
    write(VTXBUF_UUY, rk3_step0(previous(VTXBUF_UUY), value(VTXBUF_UUY), mom.y))
    write(VTXBUF_UUZ, rk3_step0(previous(VTXBUF_UUZ), value(VTXBUF_UUZ), mom.z))
#endif

#else 
    // Roberts flow
    mom = roberts_flow()
    write(VTXBUF_UUX, mom.x)
    write(VTXBUF_UUY, mom.y)
    write(VTXBUF_UUZ, mom.z)
#endif

#if LMAGNETIC
    ind = induction()
    write(VTXBUF_AX, rk3_step0(previous(VTXBUF_AX), value(VTXBUF_AX), ind.x))
    write(VTXBUF_AY, rk3_step0(previous(VTXBUF_AY), value(VTXBUF_AY), ind.y))
    write(VTXBUF_AZ, rk3_step0(previous(VTXBUF_AZ), value(VTXBUF_AZ), ind.z))
#endif
}
//////////////////////
#if LTFM
Kernel singlepass_solve_step1_tfm_b22(){
    write(TF_a22_x, rk3_step1(previous(TF_a22_x), value(TF_a22_x), roc_TF_a22_x()))
    write(TF_a22_y, rk3_step1(previous(TF_a22_y), value(TF_a22_y), roc_TF_a22_y()))
    write(TF_a22_z, rk3_step1(previous(TF_a22_z), value(TF_a22_z), roc_TF_a22_z()))
    write(TF_uxb22_x, -value(FIELD_u_y)*dery(TF_a22_x) + value(FIELD_u_y)*derx(TF_a22_y) - value(FIELD_u_z)*derz(TF_a22_x) + value(FIELD_u_z)*derx(TF_a22_z))
    write(TF_uxb22_y, value(FIELD_u_x)*dery(TF_a22_x) - value(FIELD_u_x)*derx(TF_a22_y) - value(FIELD_u_z)*derz(TF_a22_y) + value(FIELD_u_z)*dery(TF_a22_z))
    write(TF_uxb22_z, value(FIELD_u_x)*derz(TF_a22_x) - value(FIELD_u_x)*derx(TF_a22_z) + value(FIELD_u_y)*derz(TF_a22_y) - value(FIELD_u_y)*dery(TF_a22_z))
}
Kernel singlepass_solve_step1_tfm_b12(){
    write(TF_a12_x, rk3_step1(previous(TF_a12_x), value(TF_a12_x), roc_TF_a12_x()))
    write(TF_a12_y, rk3_step1(previous(TF_a12_y), value(TF_a12_y), roc_TF_a12_y()))
    write(TF_a12_z, rk3_step1(previous(TF_a12_z), value(TF_a12_z), roc_TF_a12_z()))
    write(TF_uxb12_x, -value(FIELD_u_y)*dery(TF_a12_x) + value(FIELD_u_y)*derx(TF_a12_y) - value(FIELD_u_z)*derz(TF_a12_x) + value(FIELD_u_z)*derx(TF_a12_z))
    write(TF_uxb12_y, value(FIELD_u_x)*dery(TF_a12_x) - value(FIELD_u_x)*derx(TF_a12_y) - value(FIELD_u_z)*derz(TF_a12_y) + value(FIELD_u_z)*dery(TF_a12_z))
    write(TF_uxb12_z, value(FIELD_u_x)*derz(TF_a12_x) - value(FIELD_u_x)*derx(TF_a12_z) + value(FIELD_u_y)*derz(TF_a12_y) - value(FIELD_u_y)*dery(TF_a12_z))
}
Kernel singlepass_solve_step1_tfm_b11(){
    write(TF_a11_x, rk3_step1(previous(TF_a11_x), value(TF_a11_x), roc_TF_a11_x()))
    write(TF_a11_y, rk3_step1(previous(TF_a11_y), value(TF_a11_y), roc_TF_a11_y()))
    write(TF_a11_z, rk3_step1(previous(TF_a11_z), value(TF_a11_z), roc_TF_a11_z()))
    write(TF_uxb11_x, -value(FIELD_u_y)*dery(TF_a11_x) + value(FIELD_u_y)*derx(TF_a11_y) - value(FIELD_u_z)*derz(TF_a11_x) + value(FIELD_u_z)*derx(TF_a11_z))
    write(TF_uxb11_y, value(FIELD_u_x)*dery(TF_a11_x) - value(FIELD_u_x)*derx(TF_a11_y) - value(FIELD_u_z)*derz(TF_a11_y) + value(FIELD_u_z)*dery(TF_a11_z))
    write(TF_uxb11_z, value(FIELD_u_x)*derz(TF_a11_x) - value(FIELD_u_x)*derx(TF_a11_z) + value(FIELD_u_y)*derz(TF_a11_y) - value(FIELD_u_y)*dery(TF_a11_z))
}
Kernel singlepass_solve_step1_tfm_b21(){
    write(TF_a21_x, rk3_step1(previous(TF_a21_x), value(TF_a21_x), roc_TF_a21_x()))
    write(TF_a21_y, rk3_step1(previous(TF_a21_y), value(TF_a21_y), roc_TF_a21_y()))
    write(TF_a21_z, rk3_step1(previous(TF_a21_z), value(TF_a21_z), roc_TF_a21_z()))
    write(TF_uxb21_x, -value(FIELD_u_y)*dery(TF_a21_x) + value(FIELD_u_y)*derx(TF_a21_y) - value(FIELD_u_z)*derz(TF_a21_x) + value(FIELD_u_z)*derx(TF_a21_z))
    write(TF_uxb21_y, value(FIELD_u_x)*dery(TF_a21_x) - value(FIELD_u_x)*derx(TF_a21_y) - value(FIELD_u_z)*derz(TF_a21_y) + value(FIELD_u_z)*dery(TF_a21_z))
    write(TF_uxb21_z, value(FIELD_u_x)*derz(TF_a21_x) - value(FIELD_u_x)*derx(TF_a21_z) + value(FIELD_u_y)*derz(TF_a21_y) - value(FIELD_u_y)*dery(TF_a21_z))
}
#endif

Kernel singlepass_solve_step1() {
    write(VTXBUF_LNRHO, rk3_step1(previous(VTXBUF_LNRHO), value(VTXBUF_LNRHO), continuity()))

#if LENTROPY 
    write(VTXBUF_ENTROPY, rk3_step1(previous(VTXBUF_ENTROPY), value(VTXBUF_ENTROPY), entropy()))
#endif 

#if LHYDRO
    mom = momentum()

<<<<<<< HEAD
    #if LMAGNETIC
    ind = induction()
    write(VTXBUF_AX, rk3_intermediate(previous(VTXBUF_AX), ind.x))
    write(VTXBUF_AY, rk3_intermediate(previous(VTXBUF_AY), ind.y))
    write(VTXBUF_AZ, rk3_intermediate(previous(VTXBUF_AZ), ind.z))
    #endif

    #if LTFM
        tfm_twopass_intermediate()
    #endif
=======
#if LFORCING
    //Add the forcing component to the velocity field at the last integration step.
    //Important to init to zero here: ohterwise will produce numerical garbage! 
    forcing_step = real3(0.0, 0.0, 0.0)
    if 1 == 2 {
        if AC_current_time > AC_switch_forcing {
            forcing_step = forcing()
        }
    }
    write(VTXBUF_UUX, rk3_step1(previous(VTXBUF_UUX), value(VTXBUF_UUX), mom.x) + forcing_step.x)
    write(VTXBUF_UUY, rk3_step1(previous(VTXBUF_UUY), value(VTXBUF_UUY), mom.y) + forcing_step.y)
    write(VTXBUF_UUZ, rk3_step1(previous(VTXBUF_UUZ), value(VTXBUF_UUZ), mom.z) + forcing_step.z)
#else 
    write(VTXBUF_UUX, rk3_step1(previous(VTXBUF_UUX), value(VTXBUF_UUX), mom.x))
    write(VTXBUF_UUY, rk3_step1(previous(VTXBUF_UUY), value(VTXBUF_UUY), mom.y))
    write(VTXBUF_UUZ, rk3_step1(previous(VTXBUF_UUZ), value(VTXBUF_UUZ), mom.z))
#endif

#else 
    // Roberts flow
    mom = roberts_flow()
    write(VTXBUF_UUX, mom.x)
    write(VTXBUF_UUY, mom.y)
    write(VTXBUF_UUZ, mom.z)
#endif

#if LMAGNETIC
    ind = induction()
    write(VTXBUF_AX, rk3_step1(previous(VTXBUF_AX), value(VTXBUF_AX), ind.x))
    write(VTXBUF_AY, rk3_step1(previous(VTXBUF_AY), value(VTXBUF_AY), ind.y))
    write(VTXBUF_AZ, rk3_step1(previous(VTXBUF_AZ), value(VTXBUF_AZ), ind.z))
#endif
>>>>>>> 2b0e1317
}
//////////////////////////////////////////
#if LTFM
Kernel singlepass_solve_step2_tfm_b22(){
    write(TF_a22_x, rk3_step2(previous(TF_a22_x), value(TF_a22_x), roc_TF_a22_x()))
    write(TF_a22_y, rk3_step2(previous(TF_a22_y), value(TF_a22_y), roc_TF_a22_y()))
    write(TF_a22_z, rk3_step2(previous(TF_a22_z), value(TF_a22_z), roc_TF_a22_z()))
    write(TF_uxb22_x, -value(FIELD_u_y)*dery(TF_a22_x) + value(FIELD_u_y)*derx(TF_a22_y) - value(FIELD_u_z)*derz(TF_a22_x) + value(FIELD_u_z)*derx(TF_a22_z))
    write(TF_uxb22_y, value(FIELD_u_x)*dery(TF_a22_x) - value(FIELD_u_x)*derx(TF_a22_y) - value(FIELD_u_z)*derz(TF_a22_y) + value(FIELD_u_z)*dery(TF_a22_z))
    write(TF_uxb22_z, value(FIELD_u_x)*derz(TF_a22_x) - value(FIELD_u_x)*derx(TF_a22_z) + value(FIELD_u_y)*derz(TF_a22_y) - value(FIELD_u_y)*dery(TF_a22_z))
}
Kernel singlepass_solve_step2_tfm_b12(){
    write(TF_a12_x, rk3_step2(previous(TF_a12_x), value(TF_a12_x), roc_TF_a12_x()))
    write(TF_a12_y, rk3_step2(previous(TF_a12_y), value(TF_a12_y), roc_TF_a12_y()))
    write(TF_a12_z, rk3_step2(previous(TF_a12_z), value(TF_a12_z), roc_TF_a12_z()))
    write(TF_uxb12_x, -value(FIELD_u_y)*dery(TF_a12_x) + value(FIELD_u_y)*derx(TF_a12_y) - value(FIELD_u_z)*derz(TF_a12_x) + value(FIELD_u_z)*derx(TF_a12_z))
    write(TF_uxb12_y, value(FIELD_u_x)*dery(TF_a12_x) - value(FIELD_u_x)*derx(TF_a12_y) - value(FIELD_u_z)*derz(TF_a12_y) + value(FIELD_u_z)*dery(TF_a12_z))
    write(TF_uxb12_z, value(FIELD_u_x)*derz(TF_a12_x) - value(FIELD_u_x)*derx(TF_a12_z) + value(FIELD_u_y)*derz(TF_a12_y) - value(FIELD_u_y)*dery(TF_a12_z))
}
Kernel singlepass_solve_step2_tfm_b11(){
    write(TF_a11_x, rk3_step2(previous(TF_a11_x), value(TF_a11_x), roc_TF_a11_x()))
    write(TF_a11_y, rk3_step2(previous(TF_a11_y), value(TF_a11_y), roc_TF_a11_y()))
    write(TF_a11_z, rk3_step2(previous(TF_a11_z), value(TF_a11_z), roc_TF_a11_z()))
    write(TF_uxb11_x, -value(FIELD_u_y)*dery(TF_a11_x) + value(FIELD_u_y)*derx(TF_a11_y) - value(FIELD_u_z)*derz(TF_a11_x) + value(FIELD_u_z)*derx(TF_a11_z))
    write(TF_uxb11_y, value(FIELD_u_x)*dery(TF_a11_x) - value(FIELD_u_x)*derx(TF_a11_y) - value(FIELD_u_z)*derz(TF_a11_y) + value(FIELD_u_z)*dery(TF_a11_z))
    write(TF_uxb11_z, value(FIELD_u_x)*derz(TF_a11_x) - value(FIELD_u_x)*derx(TF_a11_z) + value(FIELD_u_y)*derz(TF_a11_y) - value(FIELD_u_y)*dery(TF_a11_z))
}
Kernel singlepass_solve_step2_tfm_b21(){
    write(TF_a21_x, rk3_step2(previous(TF_a21_x), value(TF_a21_x), roc_TF_a21_x()))
    write(TF_a21_y, rk3_step2(previous(TF_a21_y), value(TF_a21_y), roc_TF_a21_y()))
    write(TF_a21_z, rk3_step2(previous(TF_a21_z), value(TF_a21_z), roc_TF_a21_z()))
    write(TF_uxb21_x, -value(FIELD_u_y)*dery(TF_a21_x) + value(FIELD_u_y)*derx(TF_a21_y) - value(FIELD_u_z)*derz(TF_a21_x) + value(FIELD_u_z)*derx(TF_a21_z))
    write(TF_uxb21_y, value(FIELD_u_x)*dery(TF_a21_x) - value(FIELD_u_x)*derx(TF_a21_y) - value(FIELD_u_z)*derz(TF_a21_y) + value(FIELD_u_z)*dery(TF_a21_z))
    write(TF_uxb21_z, value(FIELD_u_x)*derz(TF_a21_x) - value(FIELD_u_x)*derx(TF_a21_z) + value(FIELD_u_y)*derz(TF_a21_y) - value(FIELD_u_y)*dery(TF_a21_z))
}
#endif

Kernel singlepass_solve_step2() {
    write(VTXBUF_LNRHO, rk3_step2(previous(VTXBUF_LNRHO), value(VTXBUF_LNRHO), continuity()))

#if LENTROPY 
    write(VTXBUF_ENTROPY, rk3_step2(previous(VTXBUF_ENTROPY), value(VTXBUF_ENTROPY), entropy()))
#endif 

#if LHYDRO
    mom = momentum()

#if LFORCING
    //Add the forcing component to the velocity field at the last integration step.
    //Important to init to zero here: ohterwise will produce numerical garbage! 
    forcing_step = real3(0.0, 0.0, 0.0)
    if 2 == 2 {
        if AC_current_time > AC_switch_forcing {
            forcing_step = forcing()
        }
    }
<<<<<<< HEAD
    #endif
    write(VTXBUF_UUX, rk3_final(previous(VTXBUF_UUX), value(VTXBUF_UUX)) + forcing_step.x)
    write(VTXBUF_UUY, rk3_final(previous(VTXBUF_UUY), value(VTXBUF_UUY)) + forcing_step.y)
    write(VTXBUF_UUZ, rk3_final(previous(VTXBUF_UUZ), value(VTXBUF_UUZ)) + forcing_step.z)

    #if LMAGNETIC
    write(VTXBUF_AX, rk3_final(previous(VTXBUF_AX), value(VTXBUF_AX)))
    write(VTXBUF_AY, rk3_final(previous(VTXBUF_AY), value(VTXBUF_AY)))
    write(VTXBUF_AZ, rk3_final(previous(VTXBUF_AZ), value(VTXBUF_AZ)))
    #endif

    #if LTFM
        tfm_twopass_final()
    #endif
=======
    write(VTXBUF_UUX, rk3_step2(previous(VTXBUF_UUX), value(VTXBUF_UUX), mom.x) + forcing_step.x)
    write(VTXBUF_UUY, rk3_step2(previous(VTXBUF_UUY), value(VTXBUF_UUY), mom.y) + forcing_step.y)
    write(VTXBUF_UUZ, rk3_step2(previous(VTXBUF_UUZ), value(VTXBUF_UUZ), mom.z) + forcing_step.z)
#else 
    write(VTXBUF_UUX, rk3_step2(previous(VTXBUF_UUX), value(VTXBUF_UUX), mom.x))
    write(VTXBUF_UUY, rk3_step2(previous(VTXBUF_UUY), value(VTXBUF_UUY), mom.y))
    write(VTXBUF_UUZ, rk3_step2(previous(VTXBUF_UUZ), value(VTXBUF_UUZ), mom.z))
#endif

#else 
    // Roberts flow
    mom = roberts_flow()
    write(VTXBUF_UUX, mom.x)
    write(VTXBUF_UUY, mom.y)
    write(VTXBUF_UUZ, mom.z)
#endif

#if LMAGNETIC
    ind = induction()
    write(VTXBUF_AX, rk3_step2(previous(VTXBUF_AX), value(VTXBUF_AX), ind.x))
    write(VTXBUF_AY, rk3_step2(previous(VTXBUF_AY), value(VTXBUF_AY), ind.y))
    write(VTXBUF_AZ, rk3_step2(previous(VTXBUF_AZ), value(VTXBUF_AZ), ind.z))
#endif

#if LOO
    oo = curl(UU) 
    write(VTXBUF_OOX, oo.x)
    write(VTXBUF_OOY, oo.y)
    write(VTXBUF_OOZ, oo.z)

    uu = vecvalue(UU)
    write(VTXBUF_UU_DOT_OO, dot(uu, oo))
#endif
>>>>>>> 2b0e1317
}
//////////////////////////////////////////


#if LTFM
Kernel init_profiles() {
    for i in PROFILE_Umean_x:PROFILE_Umean_x+NUM_PROFILES {
        write(i, 0)
    }
}

Kernel diff_profiles() {
    for i in PROFILE_Umean_x:PROFILE_Umean_x+NUM_PROFILES {
        write(i, derz(i))
    }
}

Kernel diff2_profiles() {
    for i in PROFILE_Umean_x:PROFILE_Umean_x+NUM_PROFILES {
        write(i, derzz(i))
    }
}
#endif

Kernel randomize() {
    
    // N.B. scale: result in (-AC_rng_scale, AC_rng_scale] range
    AC_rng_scale = 1e-5

    for field in 0:NUM_FIELDS+NUM_PROFILES {
        r = 2.0 * rand_uniform() - 1.0
        write(field, AC_rng_scale * r)
    }
}<|MERGE_RESOLUTION|>--- conflicted
+++ resolved
@@ -1,9 +1,5 @@
 // Defines
-<<<<<<< HEAD
-hostdefine AC_INTEGRATION_ENABLED (1) // Enables acIntegrate() and other non-generic library functions
-=======
 //hostdefine AC_INTEGRATION_ENABLED (0) // Enables acIntegrate() and other non-generic library functions
->>>>>>> 2b0e1317
 hostdefine LDENSITY (1)
 hostdefine LHYDRO (1)
 hostdefine LMAGNETIC (0)
@@ -25,12 +21,6 @@
 int AC_simulation_profile_output_interval
 int AC_simulation_reset_test_field_interval
 
-hostdefine R_PI (AC_REAL_PI)
-
-// Simulation control
-int AC_simulation_nsteps
-int AC_simulation_output_interval
-
 // Fields
 Field VTXBUF_LNRHO, VTXBUF_UUX, VTXBUF_UUY, VTXBUF_UUZ
 #define UU Field3(VTXBUF_UUX, VTXBUF_UUY, VTXBUF_UUZ)
@@ -54,10 +44,7 @@
 
 real AC_eta_tfm
 real AC_profile_amplitude, AC_profile_wavenumber
-<<<<<<< HEAD
-=======
 real3 AC_dummy_real3
->>>>>>> 2b0e1317
 
 
 // Aliases for VTXBUF_UU to avoid confusion with the notation convention
@@ -105,10 +92,6 @@
 // Device constants
 real AC_dsx, AC_dsy, AC_dsz
 real AC_dt
-<<<<<<< HEAD
-int AC_step_number
-real AC_box_size_x, AC_box_size_y, AC_box_size_z
-=======
 // int AC_step_number
 
 // User configuration parameters
@@ -120,7 +103,6 @@
 real AC_sx, AC_sy, AC_sz
 real AC_dsx, AC_dsy, AC_dsz
 
->>>>>>> 2b0e1317
 
 // Run parameters
 real AC_cdt
@@ -591,62 +573,34 @@
 roc_TF_a11_z() {
     return AC_eta_tfm*derxx(TF_a11_z) + AC_eta_tfm*deryy(TF_a11_z) - AC_eta_tfm*derxz(TF_a11_x) - AC_eta_tfm*deryz(TF_a11_y) + value(FIELD_u_x)*value(PROFILE_B11mean_y) + value(FIELD_u_x)*derz(TF_a11_x) - value(FIELD_u_x)*derx(TF_a11_z) - value(FIELD_u_y)*value(PROFILE_B11mean_x) + value(FIELD_u_y)*derz(TF_a11_y) - value(FIELD_u_y)*dery(TF_a11_z) + value(PROFILE_Umean_x)*derz(TF_a11_x) - value(PROFILE_Umean_x)*derx(TF_a11_z) + value(PROFILE_Umean_y)*derz(TF_a11_y) - value(PROFILE_Umean_y)*dery(TF_a11_z) - value(PROFILE_ucrossb11mean_z)
 }
-<<<<<<< HEAD
-Kernel singlepass_solve_tfm_b22(){
-    write(TF_a22_x, rk3(previous(TF_a22_x), value(TF_a22_x), roc_TF_a22_x()))
-    write(TF_a22_y, rk3(previous(TF_a22_y), value(TF_a22_y), roc_TF_a22_y()))
-    write(TF_a22_z, rk3(previous(TF_a22_z), value(TF_a22_z), roc_TF_a22_z()))
-=======
 Kernel singlepass_solve_step0_tfm_b22(){
     write(TF_a22_x, rk3_step0(previous(TF_a22_x), value(TF_a22_x), roc_TF_a22_x()))
     write(TF_a22_y, rk3_step0(previous(TF_a22_y), value(TF_a22_y), roc_TF_a22_y()))
     write(TF_a22_z, rk3_step0(previous(TF_a22_z), value(TF_a22_z), roc_TF_a22_z()))
->>>>>>> 2b0e1317
     write(TF_uxb22_x, -value(FIELD_u_y)*dery(TF_a22_x) + value(FIELD_u_y)*derx(TF_a22_y) - value(FIELD_u_z)*derz(TF_a22_x) + value(FIELD_u_z)*derx(TF_a22_z))
     write(TF_uxb22_y, value(FIELD_u_x)*dery(TF_a22_x) - value(FIELD_u_x)*derx(TF_a22_y) - value(FIELD_u_z)*derz(TF_a22_y) + value(FIELD_u_z)*dery(TF_a22_z))
     write(TF_uxb22_z, value(FIELD_u_x)*derz(TF_a22_x) - value(FIELD_u_x)*derx(TF_a22_z) + value(FIELD_u_y)*derz(TF_a22_y) - value(FIELD_u_y)*dery(TF_a22_z))
 }
-<<<<<<< HEAD
-Kernel singlepass_solve_tfm_b12(){
-    write(TF_a12_x, rk3(previous(TF_a12_x), value(TF_a12_x), roc_TF_a12_x()))
-    write(TF_a12_y, rk3(previous(TF_a12_y), value(TF_a12_y), roc_TF_a12_y()))
-    write(TF_a12_z, rk3(previous(TF_a12_z), value(TF_a12_z), roc_TF_a12_z()))
-=======
 Kernel singlepass_solve_step0_tfm_b12(){
     write(TF_a12_x, rk3_step0(previous(TF_a12_x), value(TF_a12_x), roc_TF_a12_x()))
     write(TF_a12_y, rk3_step0(previous(TF_a12_y), value(TF_a12_y), roc_TF_a12_y()))
     write(TF_a12_z, rk3_step0(previous(TF_a12_z), value(TF_a12_z), roc_TF_a12_z()))
->>>>>>> 2b0e1317
     write(TF_uxb12_x, -value(FIELD_u_y)*dery(TF_a12_x) + value(FIELD_u_y)*derx(TF_a12_y) - value(FIELD_u_z)*derz(TF_a12_x) + value(FIELD_u_z)*derx(TF_a12_z))
     write(TF_uxb12_y, value(FIELD_u_x)*dery(TF_a12_x) - value(FIELD_u_x)*derx(TF_a12_y) - value(FIELD_u_z)*derz(TF_a12_y) + value(FIELD_u_z)*dery(TF_a12_z))
     write(TF_uxb12_z, value(FIELD_u_x)*derz(TF_a12_x) - value(FIELD_u_x)*derx(TF_a12_z) + value(FIELD_u_y)*derz(TF_a12_y) - value(FIELD_u_y)*dery(TF_a12_z))
 }
-<<<<<<< HEAD
-Kernel singlepass_solve_tfm_b11(){
-    write(TF_a11_x, rk3(previous(TF_a11_x), value(TF_a11_x), roc_TF_a11_x()))
-    write(TF_a11_y, rk3(previous(TF_a11_y), value(TF_a11_y), roc_TF_a11_y()))
-    write(TF_a11_z, rk3(previous(TF_a11_z), value(TF_a11_z), roc_TF_a11_z()))
-=======
 Kernel singlepass_solve_step0_tfm_b11(){
     write(TF_a11_x, rk3_step0(previous(TF_a11_x), value(TF_a11_x), roc_TF_a11_x()))
     write(TF_a11_y, rk3_step0(previous(TF_a11_y), value(TF_a11_y), roc_TF_a11_y()))
     write(TF_a11_z, rk3_step0(previous(TF_a11_z), value(TF_a11_z), roc_TF_a11_z()))
->>>>>>> 2b0e1317
     write(TF_uxb11_x, -value(FIELD_u_y)*dery(TF_a11_x) + value(FIELD_u_y)*derx(TF_a11_y) - value(FIELD_u_z)*derz(TF_a11_x) + value(FIELD_u_z)*derx(TF_a11_z))
     write(TF_uxb11_y, value(FIELD_u_x)*dery(TF_a11_x) - value(FIELD_u_x)*derx(TF_a11_y) - value(FIELD_u_z)*derz(TF_a11_y) + value(FIELD_u_z)*dery(TF_a11_z))
     write(TF_uxb11_z, value(FIELD_u_x)*derz(TF_a11_x) - value(FIELD_u_x)*derx(TF_a11_z) + value(FIELD_u_y)*derz(TF_a11_y) - value(FIELD_u_y)*dery(TF_a11_z))
 }
-<<<<<<< HEAD
-Kernel singlepass_solve_tfm_b21(){
-    write(TF_a21_x, rk3(previous(TF_a21_x), value(TF_a21_x), roc_TF_a21_x()))
-    write(TF_a21_y, rk3(previous(TF_a21_y), value(TF_a21_y), roc_TF_a21_y()))
-    write(TF_a21_z, rk3(previous(TF_a21_z), value(TF_a21_z), roc_TF_a21_z()))
-=======
 Kernel singlepass_solve_step0_tfm_b21(){
     write(TF_a21_x, rk3_step0(previous(TF_a21_x), value(TF_a21_x), roc_TF_a21_x()))
     write(TF_a21_y, rk3_step0(previous(TF_a21_y), value(TF_a21_y), roc_TF_a21_y()))
     write(TF_a21_z, rk3_step0(previous(TF_a21_z), value(TF_a21_z), roc_TF_a21_z()))
->>>>>>> 2b0e1317
     write(TF_uxb21_x, -value(FIELD_u_y)*dery(TF_a21_x) + value(FIELD_u_y)*derx(TF_a21_y) - value(FIELD_u_z)*derz(TF_a21_x) + value(FIELD_u_z)*derx(TF_a21_z))
     write(TF_uxb21_y, value(FIELD_u_x)*dery(TF_a21_x) - value(FIELD_u_x)*derx(TF_a21_y) - value(FIELD_u_z)*derz(TF_a21_y) + value(FIELD_u_z)*dery(TF_a21_z))
     write(TF_uxb21_z, value(FIELD_u_x)*derz(TF_a21_x) - value(FIELD_u_x)*derx(TF_a21_z) + value(FIELD_u_y)*derz(TF_a21_y) - value(FIELD_u_y)*dery(TF_a21_z))
@@ -742,18 +696,6 @@
 #if LHYDRO
     mom = momentum()
 
-<<<<<<< HEAD
-    #if LMAGNETIC
-    ind = induction()
-    write(VTXBUF_AX, rk3_intermediate(previous(VTXBUF_AX), ind.x))
-    write(VTXBUF_AY, rk3_intermediate(previous(VTXBUF_AY), ind.y))
-    write(VTXBUF_AZ, rk3_intermediate(previous(VTXBUF_AZ), ind.z))
-    #endif
-
-    #if LTFM
-        tfm_twopass_intermediate()
-    #endif
-=======
 #if LFORCING
     //Add the forcing component to the velocity field at the last integration step.
     //Important to init to zero here: ohterwise will produce numerical garbage! 
@@ -786,7 +728,6 @@
     write(VTXBUF_AY, rk3_step1(previous(VTXBUF_AY), value(VTXBUF_AY), ind.y))
     write(VTXBUF_AZ, rk3_step1(previous(VTXBUF_AZ), value(VTXBUF_AZ), ind.z))
 #endif
->>>>>>> 2b0e1317
 }
 //////////////////////////////////////////
 #if LTFM
@@ -843,22 +784,6 @@
             forcing_step = forcing()
         }
     }
-<<<<<<< HEAD
-    #endif
-    write(VTXBUF_UUX, rk3_final(previous(VTXBUF_UUX), value(VTXBUF_UUX)) + forcing_step.x)
-    write(VTXBUF_UUY, rk3_final(previous(VTXBUF_UUY), value(VTXBUF_UUY)) + forcing_step.y)
-    write(VTXBUF_UUZ, rk3_final(previous(VTXBUF_UUZ), value(VTXBUF_UUZ)) + forcing_step.z)
-
-    #if LMAGNETIC
-    write(VTXBUF_AX, rk3_final(previous(VTXBUF_AX), value(VTXBUF_AX)))
-    write(VTXBUF_AY, rk3_final(previous(VTXBUF_AY), value(VTXBUF_AY)))
-    write(VTXBUF_AZ, rk3_final(previous(VTXBUF_AZ), value(VTXBUF_AZ)))
-    #endif
-
-    #if LTFM
-        tfm_twopass_final()
-    #endif
-=======
     write(VTXBUF_UUX, rk3_step2(previous(VTXBUF_UUX), value(VTXBUF_UUX), mom.x) + forcing_step.x)
     write(VTXBUF_UUY, rk3_step2(previous(VTXBUF_UUY), value(VTXBUF_UUY), mom.y) + forcing_step.y)
     write(VTXBUF_UUZ, rk3_step2(previous(VTXBUF_UUZ), value(VTXBUF_UUZ), mom.z) + forcing_step.z)
@@ -892,7 +817,6 @@
     uu = vecvalue(UU)
     write(VTXBUF_UU_DOT_OO, dot(uu, oo))
 #endif
->>>>>>> 2b0e1317
 }
 //////////////////////////////////////////
 
