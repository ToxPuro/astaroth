--- conflicted
+++ resolved
@@ -79,12 +79,7 @@
             VertexBufferHandle all_fields[]    = {VTXBUF_LNRHO, VTXBUF_UUX, VTXBUF_UUY, VTXBUF_UUZ,
                                                   VTXBUF_ENTROPY};
             VertexBufferHandle lnrho_field[]   = {VTXBUF_LNRHO};
-<<<<<<< HEAD
-	    //not used at the moment
-            //VertexBufferHandle entropy_field[] = {VTXBUF_ENTROPY};
-=======
             // VertexBufferHandle entropy_field[] = {VTXBUF_ENTROPY}; // Unused
->>>>>>> 2b0e1317
             VertexBufferHandle scalar_fields[] = {VTXBUF_LNRHO, VTXBUF_ENTROPY};
             VertexBufferHandle uux_field[]     = {VTXBUF_UUX};
             VertexBufferHandle uuy_field[]     = {VTXBUF_UUY};
@@ -93,12 +88,7 @@
             VertexBufferHandle uuxz_fields[]   = {VTXBUF_UUX, VTXBUF_UUZ};
             VertexBufferHandle uuyz_fields[]   = {VTXBUF_UUY, VTXBUF_UUZ};
 
-<<<<<<< HEAD
-	    //not used at the moment
-            //AcRealParam const_lnrho_bound[1] = {AC_lnrho0};
-=======
             // AcRealParam const_lnrho_bound[1] = {AC_lnrho0}; // Unused
->>>>>>> 2b0e1317
             AcRealParam const_heat_flux[1]   = {AC_hflux};
 	    auto intermediate_loader = [&info](ParamLoadingInfo p){
 		    acKernelInputParams* params = acDeviceGetKernelInputParamsObject(p.device);
