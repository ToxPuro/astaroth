/*
    Copyright (C) 2014-2020, Johannes Pekkila, Miikka Vaisala.

    This file is part of Astaroth.

    Astaroth is free software: you can redistribute it and/or modify
    it under the terms of the GNU General Public License as published by
    the Free Software Foundation, either version 3 of the License, or
    (at your option) any later version.

    Astaroth is distributed in the hope that it will be useful,
    but WITHOUT ANY WARRANTY; without even the implied warranty of
    MERCHANTABILITY or FITNESS FOR A PARTICULAR PURPOSE.  See the
    GNU General Public License for more details.

    You should have received a copy of the GNU General Public License
    along with Astaroth.  If not, see <http://www.gnu.org/licenses/>.
*/

/**
 * @file
 * \brief Brief info.
 *
 * Detailed info.
 *
 */
#include "config_loader.h"

#include <limits.h> // UINT_MAX
#include <stdint.h> // uint8_t, uint32_t
#include <stdio.h>  // print
#include <string.h> // memset

#include "errchk.h"
#include "math_utils.h"

/**
 \brief Find the index of the keyword in names
 \return Index in range 0...n if the keyword is in names. -1 if the keyword was
 not found.
 */
static int
find_str(const char keyword[], const char* names[], const int& n)
{
    for (int i = 0; i < n; ++i)
        if (!strcmp(keyword, names[i]))
            return i;

    return -1;
}

static bool
is_bctype(const int idx)
{
    return idx == AC_bc_type_top_x || idx == AC_bc_type_bot_x || //
           idx == AC_bc_type_top_y || idx == AC_bc_type_bot_y || //
           idx == AC_bc_type_top_z || idx == AC_bc_type_bot_z;
}

static bool
is_initcondtype(const int idx)
{
    return idx == AC_init_type;
}

static int
parse_intparam(const size_t idx, const char* value)
{
    if (is_bctype(idx)) {
        int bctype = -1;
        if ((bctype = find_str(value, bctype_names, NUM_BCTYPES)) >= 0)
            return bctype;
        else {
            fprintf(stderr, "Error: Invalid BC type: %s, do not know what to do with it.\n", value);
            fprintf(stdout, "Valid BC types:\n");
            acQueryBCtypes();
            ERROR("Invalid boundary condition type found in config");
            return 0;
        }
    }
    else if (is_initcondtype(idx)) {
        int initcondtype = -1;
        if ((initcondtype = find_str(value, initcondtype_names, NUM_INIT_TYPES)) >= 0)
            return initcondtype;
        else {
            fprintf(stderr,
                    "Error: Invalid initial condition type: %s, do not know what to do with it.\n",
                    value);
            fprintf(stdout, "Valid initial condition types:\n");
            acQueryInitcondtypes();
            ERROR("Invalid initial condition type found in config");
            return 0;
        }
    }
    else {
        return atoi(value);
    }
}

static void
parse_config(const char* path, AcMeshInfo* config)
{
    FILE* fp;
    fp = fopen(path, "r");
    // For knowing which .conf file will be used
    printf("Config file path: %s\n", path);
    ERRCHK_ALWAYS(fp != NULL);

    const size_t BUF_SIZE = 128;
    char keyword[BUF_SIZE];
    char value[BUF_SIZE];
    int items_matched;
    while ((items_matched = fscanf(fp, "%s = %s", keyword, value)) != EOF) {

        if (items_matched < 2)
            continue;

        int idx = -1;
        if ((idx = find_str(keyword, intparam_names, NUM_INT_PARAMS)) >= 0)
            config->int_params[idx] = parse_intparam(idx, value);
        else if ((idx = find_str(keyword, realparam_names, NUM_REAL_PARAMS)) >= 0)
            config->real_params[idx] = (AcReal)(atof(value));
    }

    fclose(fp);
}

void
update_config(AcMeshInfo* config)
{
    config->int_params[AC_mx] = config->int_params[AC_nx] + STENCIL_ORDER;
    ///////////// PAD TEST
    // config->int_params[AC_mx] = config->int_params[AC_nx] + STENCIL_ORDER + PAD_SIZE;
    ///////////// PAD TEST
    config->int_params[AC_my] = config->int_params[AC_ny] + STENCIL_ORDER;
    config->int_params[AC_mz] = config->int_params[AC_nz] + STENCIL_ORDER;

    // Bounds for the computational domain, i.e. nx_min <= i < nx_max
    config->int_params[AC_nx_min] = STENCIL_ORDER / 2;
    config->int_params[AC_nx_max] = config->int_params[AC_nx_min] + config->int_params[AC_nx];
    config->int_params[AC_ny_min] = STENCIL_ORDER / 2;
    config->int_params[AC_ny_max] = config->int_params[AC_ny] + STENCIL_ORDER / 2;
    config->int_params[AC_nz_min] = STENCIL_ORDER / 2;
    config->int_params[AC_nz_max] = config->int_params[AC_nz] + STENCIL_ORDER / 2;

    // Spacing
    /*
    // %JP: AC_inv_ds[xyz] now calculated inside the mhd kernel
    config->real_params[AC_inv_dsx] = AcReal(1.) / config->real_params[AC_dsx];
    config->real_params[AC_inv_dsy] = AcReal(1.) / config->real_params[AC_dsy];
    config->real_params[AC_inv_dsz] = AcReal(1.) / config->real_params[AC_dsz];
<<<<<<< HEAD
    */
    config->real_params[AC_dsmin] = min(config->real_params[AC_dsx],
=======
    config->real_params[AC_dsmin]   = min(config->real_params[AC_dsx],
>>>>>>> a83e40cd
                                        min(config->real_params[AC_dsy],
                                            config->real_params[AC_dsz]));

    // Real grid coordanates (DEFINE FOR GRID WITH THE GHOST ZONES)
    config->real_params[AC_xlen] = config->real_params[AC_dsx] * config->int_params[AC_mx];
    config->real_params[AC_ylen] = config->real_params[AC_dsy] * config->int_params[AC_my];
    config->real_params[AC_zlen] = config->real_params[AC_dsz] * config->int_params[AC_mz];

    config->real_params[AC_xorig] = AcReal(.5) * config->real_params[AC_xlen];
    config->real_params[AC_yorig] = AcReal(.5) * config->real_params[AC_ylen];
    config->real_params[AC_zorig] = AcReal(.5) * config->real_params[AC_zlen];

    /* Additional helper params */
    // Int helpers
    config->int_params[AC_mxy]  = config->int_params[AC_mx] * config->int_params[AC_my];
    config->int_params[AC_nxy]  = config->int_params[AC_nx] * config->int_params[AC_ny];
    config->int_params[AC_nxyz] = config->int_params[AC_nxy] * config->int_params[AC_nz];

    // Real helpers
    config->real_params[AC_cs2_sound] = config->real_params[AC_cs_sound] *
                                        config->real_params[AC_cs_sound];

    config->real_params[AC_cv_sound] = config->real_params[AC_cp_sound] /
                                       config->real_params[AC_gamma];

    AcReal G_CONST_CGS = AcReal(
        6.674e-8); // cm^3/(g*s^2) GGS definition //TODO define in a separate module
    AcReal M_sun = AcReal(1.989e33); // g solar mass

    config->real_params[AC_unit_mass] = (config->real_params[AC_unit_length] *
                                         config->real_params[AC_unit_length] *
                                         config->real_params[AC_unit_length]) *
                                        config->real_params[AC_unit_density];

    config->real_params[AC_M_sink] = config->real_params[AC_M_sink_Msun] * M_sun /
                                     config->real_params[AC_unit_mass];
    config->real_params[AC_M_sink_init] = config->real_params[AC_M_sink_Msun] * M_sun /
                                          config->real_params[AC_unit_mass];

    config->real_params[AC_G_const] = G_CONST_CGS / ((config->real_params[AC_unit_velocity] *
                                                      config->real_params[AC_unit_velocity]) /
                                                     (config->real_params[AC_unit_density] *
                                                      config->real_params[AC_unit_length] *
                                                      config->real_params[AC_unit_length]));

    config->real_params[AC_sq2GM_star] = AcReal(sqrt(AcReal(2) * config->real_params[AC_GM_star]));

#if VERBOSE_PRINTING // Defined in astaroth.h
    printf("###############################################################\n");
    printf("Config dimensions recalculated:\n");
    acPrintMeshInfo(*config);
    printf("###############################################################\n");
#endif
}

/**
\brief Loads data from astaroth.conf into a config struct.
\return 0 on success, -1 if there are potentially uninitialized values.
*/
int
load_config(const char* config_path, AcMeshInfo* config)
{
    int retval = 0;
    ERRCHK(config_path);

    // memset reads the second parameter as a byte even though it says int in
    // the function declaration
    memset(config, (uint8_t)0xFF, sizeof(*config));

    parse_config(config_path, config);
    update_config(config);

    // sizeof(config) must be a multiple of 4 bytes for this to work
    ERRCHK(sizeof(*config) % sizeof(uint32_t) == 0);
    for (size_t i = 0; i < sizeof(*config) / sizeof(uint32_t); ++i) {
        if (((uint32_t*)config)[i] == (uint32_t)0xFFFFFFFF) {
            WARNING("Some config values may be uninitialized. "
                    "See that all are defined in astaroth.conf\n");
            retval = -1;
        }
    }
    return retval;
}<|MERGE_RESOLUTION|>--- conflicted
+++ resolved
@@ -149,12 +149,8 @@
     config->real_params[AC_inv_dsx] = AcReal(1.) / config->real_params[AC_dsx];
     config->real_params[AC_inv_dsy] = AcReal(1.) / config->real_params[AC_dsy];
     config->real_params[AC_inv_dsz] = AcReal(1.) / config->real_params[AC_dsz];
-<<<<<<< HEAD
     */
     config->real_params[AC_dsmin] = min(config->real_params[AC_dsx],
-=======
-    config->real_params[AC_dsmin]   = min(config->real_params[AC_dsx],
->>>>>>> a83e40cd
                                         min(config->real_params[AC_dsy],
                                             config->real_params[AC_dsz]));
 
