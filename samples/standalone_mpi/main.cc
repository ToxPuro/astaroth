/*

    Copyright (C) 2014-2021, Johannes Pekkila, Miikka Vaisala.

    This file is part of Astaroth.

    Astaroth is free software: you can redistribute it and/or modify
    it under the terms of the GNU General Public License as published by
    the Free Software Foundation, either version 3 of the License, or
    (at your option) any later version.

    Astaroth is distributed in the hope that it will be useful,
    but WITHOUT ANY WARRANTY; without even the implied warranty of
    MERCHANTABILITY or FITNESS FOR A PARTICULAR PURPOSE.  See the
    GNU General Public License for more details.

    You should have received a copy of the GNU General Public License
    along with Astaroth.  If not, see <http://www.gnu.org/licenses/>.
*/
#define GEN_TEST_FILE (0)

/**
    Running: mpirun -np <num processes> <executable>
*/
#if AC_MPI_ENABLED
#include "astaroth.h"
#include "astaroth_utils.h"
#include "stencil_loader.h"

#include "timer_hires.h"

#include <getopt.h>
#include <mpi.h>
#include <unistd.h>

#include <cstdarg>
#include <cstring>
#include <ctime>

#include <map>
#include <set>
#include <vector>

#include "config_loader.h"
#include "errchk.h"
#include "host_forcing.h"
#include "host_memory.h"
#include "math_utils.h"

#include "simulation_control.h"
#include "simulation_rng.h"
#include "simulation_taskgraphs.h"

#define ARRAY_SIZE(arr) (sizeof(arr) / sizeof(*arr))

// IO directories
static const char* snapshot_dir = "output-snapshots";
static const char* slice_dir    = "output-slices";

#define fprintf(...)                                                                               \
    {                                                                                              \
        int tmppid;                                                                                \
        MPI_Comm_rank(acGridMPIComm(), &tmppid);                                                   \
        if (!tmppid) {                                                                             \
            fprintf(__VA_ARGS__);                                                                  \
        }                                                                                          \
    }

// TODO: currently, fprintf has been replaced by this macro
// This is a little ugly, and could be fixed with a nicer solution

// Write all setting info into a separate ascii file. This is done to guarantee
// that we have the data specifi information in the thing, even though in
// principle these things are in the astaroth.conf.
static inline void
write_info(const AcMeshInfo* config)
{

    FILE* infotxt;

    infotxt = fopen("purge.sh", "w");
    fprintf(infotxt, "#!/bin/bash\n");
    fprintf(infotxt, "rm *.list *.mesh *.csv *.field *.ts purge.sh autotune-result.out\n");
    fprintf(infotxt, "rm -rf *output-s*\n");
    fclose(infotxt);

    infotxt = fopen("mesh_info.list", "w");

    // Determine endianness
    unsigned int EE      = 1;
    char* CC             = (char*)&EE;
    const int endianness = (int)*CC;
    // endianness = 0 -> big endian
    // endianness = 1 -> little endian

    fprintf(infotxt, "size_t %s %lu \n", "AcRealSize", sizeof(AcReal));

    fprintf(infotxt, "int %s %i \n", "endian", endianness);

    // JP: this could be done shorter and with smaller chance for errors with the following
    // (modified from acPrintMeshInfo() in astaroth.cu)
    // MV: Now adapted into working condition. E.g. removed useless / harmful formatting.

    for (int i = 0; i < NUM_INT_PARAMS; ++i)
        fprintf(infotxt, "int %s %d\n", intparam_names[i], config->int_params[i]);

    for (int i = 0; i < NUM_INT3_PARAMS; ++i)
        fprintf(infotxt, "int3 %s  %d %d %d\n", int3param_names[i], config->int3_params[i].x,
                config->int3_params[i].y, config->int3_params[i].z);

    for (int i = 0; i < NUM_REAL_PARAMS; ++i)
        fprintf(infotxt, "real %s %g\n", realparam_names[i], double(config->real_params[i]));

    for (int i = 0; i < NUM_REAL3_PARAMS; ++i)
        fprintf(infotxt, "real3 %s  %g %g %g\n", real3param_names[i],
                double(config->real3_params[i].x), double(config->real3_params[i].y),
                double(config->real3_params[i].z));

    fclose(infotxt);
}

/*
// This funtion writes a run state into a set of C binaries.
static inline void
save_mesh(const AcMesh& save_mesh, const int step, const AcReal t_step)
{
    FILE* save_ptr;

    for (int w = 0; w < NUM_VTXBUF_HANDLES; ++w) {
        const size_t n = acVertexBufferSize(save_mesh.info);

        const char* buffername = vtxbuf_names[w];
        char cstep[11];
        char bin_filename[80] = "\0";

        // sprintf(bin_filename, "");

        sprintf(cstep, "%d", step);

        strcat(bin_filename, buffername);
        strcat(bin_filename, "_");
        strcat(bin_filename, cstep);
        strcat(bin_filename, ".mesh");

        printf("Savefile %s \n", bin_filename);

        save_ptr = fopen(bin_filename, "wb");

        // Start file with time stamp
        AcReal write_long_buf = (AcReal)t_step;
        fwrite(&write_long_buf, sizeof(AcReal), 1, save_ptr);
        // Grid data
        for (size_t i = 0; i < n; ++i) {
            const AcReal point_val = save_mesh.vertex_buffer[VertexBufferHandle(w)][i];
            AcReal write_long_buf2 = (AcReal)point_val;
            fwrite(&write_long_buf2, sizeof(AcReal), 1, save_ptr);
        }
        fclose(save_ptr);
    }
}
*/

/*
// This funtion writes a run state into a set of C binaries
// WITH MPI_IO
static inline void
save_mesh_mpi_sync(const AcMeshInfo info, const int pid, const int step, const AcReal t_step)
{
    printf("Saving snapshot at step %i \n", step);

    char cstep[11];
    // char header_filename[80] = "\0";
    sprintf(cstep, "%d", step);

    // Saves a csv file which contains relevant information about the binary
    // snapshot files at the timestep.
    if (pid == 0) {
        FILE* header_file = fopen("snapshots_info.csv", "a");

        // Header only at the step zero
        if (step == 0) {
            fprintf(header_file, "use_double, mx, my, mz, step_number, t_step \n");
        }

        fprintf(header_file, "%d, %d, %d, %d, %d, %.17e \n", sizeof(AcReal) == 8,
                info.int_params[AC_mx], info.int_params[AC_my], info.int_params[AC_mz], step,
                t_step);

        // Writes the header info. Make it into an
        // appendaple csv table which will be easy to be read into a Pandas
        // dataframe.

        fclose(header_file);
    }

    for (int w = 0; w < NUM_VTXBUF_HANDLES; ++w) {
        const char* buffername = vtxbuf_names[w];
        char bin_filename[80]  = "\0";

        strcat(bin_filename, buffername);
        strcat(bin_filename, "_");
        strcat(bin_filename, cstep);
        // strcat(bin_filename, ".field");

        // Grid data
        acGridAccessMeshOnDiskSynchronous((VertexBufferHandle)w, snapshot_dir, bin_filename,
                                          ACCESS_WRITE);

        printf("Savefile %s \n", bin_filename);

        acGridDiskAccessSync();
    }
}
*/

/* Calls acGridDiskAccessSync before acGridWriteMeshToDiskLaunch, but need to call
acGridDiskAccessSync after the final step or before any other IO operation. */
static inline void
save_mesh_mpi_async(const AcMeshInfo info, const char* job_dir, const int pid, const int step,
                    const AcReal simulation_time)
{
    debug_log_from_root_proc_with_sim_progress(pid,
                                               "save_mesh_mpi_async: Syncing mesh disk access\n");
    acGridDiskAccessSync();                   // NOTE: important sync
    acGridPeriodicBoundconds(STREAM_DEFAULT); // Debug, may be unneeded
    acGridSynchronizeStream(STREAM_DEFAULT);  // Debug, may be unneeded
    MPI_Barrier(acGridMPIComm());             // Debug may be unneeded

    const int num_snapshots = 2;
    const int modstep       = (step / info.int_params[AC_bin_steps]) % num_snapshots;
    log_from_root_proc_with_sim_progress(pid,
                                         "save_mesh_mpi_async: Writing snapshot to %s, timestep %d "
                                         "(slot %d of %d)\n",
                                         job_dir, step, modstep, num_snapshots);

    // Saves a csv file which contains relevant information about the binary
    // snapshot files at the timestep.
    if (pid == 0) {
        FILE* header_file = fopen("snapshots_info.csv", "a");

        // Header only at the step zero
        if (step == 0) {
            fprintf(header_file,
                    "use_double, mx, my, mz, step_number, modstep, t_step, t_step (exact)\n");
        }

        fprintf(header_file, "%d, %d, %d, %d, %d, %d, %g, %la\n", sizeof(AcReal) == 8,
                info.int_params[AC_mx], info.int_params[AC_my], info.int_params[AC_mz], step,
                modstep, simulation_time, simulation_time);

        // Writes the header info. Make it into an
        // appendaple csv table which will be easy to be read into a Pandas
        // dataframe.

        fclose(header_file);
    }
    MPI_Barrier(acGridMPIComm()); // Ensure header closes before initializing the next write

    char cstep[1024];
    sprintf(cstep, "%d", modstep);
    acGridWriteMeshToDiskLaunch(job_dir, cstep);
    log_from_root_proc_with_sim_progress(pid, "save_mesh_mpi_async: Non-blocking snapshot write "
                                              "operation started, returning\n");

    // printf("Write mesh to disk launch %s, %s \n", job_dir, cstep);
    /*
    for (int w = 0; w < NUM_VTXBUF_HANDLES; ++w) {
        const char* buffername = vtxbuf_names[w];
        char bin_filename[80] = "\0";


        strcat(bin_filename, buffername);
        strcat(bin_filename, "_");
        strcat(bin_filename, cstep);
        //strcat(bin_filename, ".field");

        // Grid data
        //acGridAccessMeshOnDiskSynchronous((VertexBufferHandle)w, job_dir, bin_filename,
    ACCESS_WRITE); acGridDiskAccessSync(); acGridWriteMeshToDiskLaunch(job_dir, step);
        // %JP TODO write async

        printf("Savefile %s \n", bin_filename);
    }*/
}

/*
// This funtion reads a run state into a set of C binaries
// WITH MPI_IO
static inline void
read_mesh_mpi(const int pid, const int step, AcReal* simulation_time)
{
    int stepnumber;
    AcReal time_at_step;
    double time;

    printf("Reading snapshot at step %i \n", step);
    char cstep[11];
    sprintf(cstep, "%d", step);

    if (pid == 0) {

        AcReal element[8];

        // Saves a csv file which contains relevant information about the binary
        // snapshot files at the timestep.
        FILE* header_file = fopen("snapshots_info.csv", "r");

        // TODO: Loop through the header file to find the step number of snapshots
        // TODO: to be read. And read the relevat other info.

        // Simple cvs file reader.
        char csv_line[256];
        while (fgets(csv_line, sizeof(csv_line), header_file) != NULL) {
            int column_index = 0;
            for (char* csv_loc = strtok(csv_line, ","); csv_loc != NULL;
                 csv_loc       = strtok(NULL, ",")) {
                printf("%s, ", csv_loc);
                element[column_index++] = atof(csv_loc);
            }
            printf("\n");
            stepnumber   = int(element[4]);
            time_at_step = element[5];
            // printf("stepnumber %i at time_at_step %e \n", stepnumber, time_at_step);

            if (stepnumber == step) {
                time = double(time_at_step);
            }
        }

        fclose(header_file);
    }

    MPI_Bcast(&time, 1, MPI_DOUBLE, 0, acGridMPIComm());

    *simulation_time = time;

    for (int w = 0; w < NUM_VTXBUF_HANDLES; ++w) {
        const char* buffername = vtxbuf_names[w];
        char bin_filename[80]  = "\0";

        strcat(bin_filename, buffername);
        strcat(bin_filename, "_");
        strcat(bin_filename, cstep);
        // strcat(bin_filename, ".field");

        // Grid data
        acGridAccessMeshOnDiskSynchronous((VertexBufferHandle)w, snapshot_dir, bin_filename,
                                          ACCESS_READ);

        printf("Read file %s \n", bin_filename);

        acGridDiskAccessSync();
    }
}

// This funtion reads a run state from a set of C binaries.
static inline void
read_mesh(AcMesh& read_mesh, const int step, AcReal* simulation_time)
{
    FILE* read_ptr;

    for (int w = 0; w < NUM_VTXBUF_HANDLES; ++w) {
        const size_t n = acVertexBufferSize(read_mesh.info);

        const char* buffername = vtxbuf_names[w];
        char cstep[11];
        char bin_filename[80] = "\0";

        // sprintf(bin_filename, "");

        sprintf(cstep, "%d", step);

        strcat(bin_filename, buffername);
        strcat(bin_filename, "_");
        strcat(bin_filename, cstep);
        strcat(bin_filename, ".mesh");

        printf("Reading savefile %s \n", bin_filename);

        read_ptr = fopen(bin_filename, "rb");

        // Start file with time stamp
        size_t result;
                result = fread(simulation_time, sizeof(AcReal), 1, read_ptr);
        // Read grid data
        AcReal read_buf;
        for (size_t i = 0; i < n; ++i) {
            result = fread(&read_buf, sizeof(AcReal), 1, read_ptr);
            read_mesh.vertex_buffer[VertexBufferHandle(w)][i] = read_buf;
            if (int(result) != 1) {
                fprintf(stderr, "Reading error in %s, element %i\n", vtxbuf_names[w], int(i));
                fprintf(stderr, "Result = %i,  \n", int(result));
            }
        }
        fclose(read_ptr);
    }
}
*/

static inline void
print_diagnostics_header_from_root_proc(int pid, FILE* diag_file)
{
    // Generate the file header (from root)
    if (pid == 0) {
        fprintf(diag_file, "step  t_step  dt  uu_total_min  uu_total_rms  uu_total_max  ");
#if LBFIELD
        fprintf(diag_file, "bb_total_min  bb_total_rms  bb_total_max  ");
        fprintf(diag_file, "vA_total_min  vA_total_rms  vA_total_max  ");
#endif
        for (int i = 0; i < NUM_VTXBUF_HANDLES; ++i) {
            fprintf(diag_file, "%s_min  %s_rms  %s_max  ", vtxbuf_names[i], vtxbuf_names[i],
                    vtxbuf_names[i]);
        }
#if LSINK
        fprintf(diag_file, "sink_mass  accreted_mass  ");
#endif
        fprintf(diag_file, "\n");
    }
}

/*
// This function prints out the diagnostic values to std.out and also saves and
// appends an ascii file to contain all the result.
// JP: MUST BE CALLED FROM PROC 0. Must be rewritten for multiple processes (this implementation
// has write race condition)
static inline void
print_diagnostics_host(const AcMesh mesh, const int step, const AcReal dt, const AcReal t_step,
                       FILE* diag_file, const AcReal sink_mass, const AcReal accreted_mass)
{

    AcReal buf_rms, buf_max, buf_min;
    const int max_name_width = 16;

    // Calculate rms, min and max from the velocity vector field
    buf_max = acHostReduceVec(mesh, RTYPE_MAX, VTXBUF_UUX, VTXBUF_UUY, VTXBUF_UUZ);
    buf_min = acHostReduceVec(mesh, RTYPE_MIN, VTXBUF_UUX, VTXBUF_UUY, VTXBUF_UUZ);
    buf_rms = acHostReduceVec(mesh, RTYPE_RMS, VTXBUF_UUX, VTXBUF_UUY, VTXBUF_UUZ);

    // MV: The ordering in the earlier version was wrong in terms of variable
    // MV: name and its diagnostics.
    printf("Step %d, t_step %.3e, dt %e s\n", step, double(t_step), double(dt));
    printf("  %*s: min %.3e,\trms %.3e,\tmax %.3e\n", max_name_width, "uu total", double(buf_min),
           double(buf_rms), double(buf_max));
    fprintf(diag_file, "%d %e %e %e %e %e ", step, double(t_step), double(dt), double(buf_min),
            double(buf_rms), double(buf_max));
#if LBFIELD
    buf_max = acHostReduceVec(mesh, RTYPE_MAX, BFIELDX, BFIELDY, BFIELDZ);
    buf_min = acHostReduceVec(mesh, RTYPE_MIN, BFIELDX, BFIELDY, BFIELDZ);
    buf_rms = acHostReduceVec(mesh, RTYPE_RMS, BFIELDX, BFIELDY, BFIELDZ);

    printf("  %*s: min %.3e,\trms %.3e,\tmax %.3e\n", max_name_width, "bb total", double(buf_min),
           double(buf_rms), double(buf_max));
    fprintf(diag_file, "%e %e %e ", double(buf_min), double(buf_rms), double(buf_max));

    buf_max = acHostReduceVecScal(mesh, RTYPE_ALFVEN_MAX, BFIELDX, BFIELDY, BFIELDZ, VTXBUF_LNRHO);
    buf_min = acHostReduceVecScal(mesh, RTYPE_ALFVEN_MIN, BFIELDX, BFIELDY, BFIELDZ, VTXBUF_LNRHO);
    buf_rms = acHostReduceVecScal(mesh, RTYPE_ALFVEN_RMS, BFIELDX, BFIELDY, BFIELDZ, VTXBUF_LNRHO);

    printf("  %*s: min %.3e,\trms %.3e,\tmax %.3e\n", max_name_width, "vA total", double(buf_min),
           double(buf_rms), double(buf_max));
    fprintf(diag_file, "%e %e %e ", double(buf_min), double(buf_rms), double(buf_max));
#endif

    // Calculate rms, min and max from the variables as scalars
    for (int i = 0; i < NUM_VTXBUF_HANDLES; ++i) {
        buf_max = acHostReduceScal(mesh, RTYPE_MAX, VertexBufferHandle(i));
        buf_min = acHostReduceScal(mesh, RTYPE_MIN, VertexBufferHandle(i));
        buf_rms = acHostReduceScal(mesh, RTYPE_RMS, VertexBufferHandle(i));

        printf("  %*s: min %.3e,\trms %.3e,\tmax %.3e\n", max_name_width, vtxbuf_names[i],
               double(buf_min), double(buf_rms), double(buf_max));
        fprintf(diag_file, "%e %e %e ", double(buf_min), double(buf_rms), double(buf_max));
    }

    if ((sink_mass >= AcReal(0.0)) || (accreted_mass >= AcReal(0.0))) {
        fprintf(diag_file, "%e %e ", double(sink_mass), double(accreted_mass));
    }

    fprintf(diag_file, "\n");
}
*/

// This function prints out the diagnostic values to std.out and also saves and
// appends an ascii file to contain all the result.
// JP: EXECUTES ON MULTIPLE GPUS, MUST BE CALLED FROM ALL PROCS
static inline void
print_diagnostics(const int pid, const int step, const AcReal dt, const AcReal simulation_time,
                  FILE* diag_file, const AcReal sink_mass, const AcReal accreted_mass,
                  int* found_nan)
{

    AcReal buf_rms, buf_max, buf_min;
    const int max_name_width = 16;

    // Calculate rms, min and max from the velocity vector field
    acGridReduceVec(STREAM_DEFAULT, RTYPE_MAX, VTXBUF_UUX, VTXBUF_UUY, VTXBUF_UUZ, &buf_max);
    acGridReduceVec(STREAM_DEFAULT, RTYPE_MIN, VTXBUF_UUX, VTXBUF_UUY, VTXBUF_UUZ, &buf_min);
    acGridReduceVec(STREAM_DEFAULT, RTYPE_RMS, VTXBUF_UUX, VTXBUF_UUY, VTXBUF_UUZ, &buf_rms);

    acLogFromRootProc(pid, "Step %d, t_step %.3e, dt %e s\n", step, double(simulation_time),
                      double(dt));
    acLogFromRootProc(pid, "  %*s: min %.3e,\trms %.3e,\tmax %.3e\n", max_name_width, "uu total",
                      double(buf_min), double(buf_rms), double(buf_max));
    if (pid == 0) {
        fprintf(diag_file, "%d %e %e %e %e %e ", step, double(simulation_time), double(dt),
                double(buf_min), double(buf_rms), double(buf_max));
    }

#if LBFIELD
    acGridReduceVec(STREAM_DEFAULT, RTYPE_MAX, BFIELDX, BFIELDY, BFIELDZ, &buf_max);
    acGridReduceVec(STREAM_DEFAULT, RTYPE_MIN, BFIELDX, BFIELDY, BFIELDZ, &buf_min);
    acGridReduceVec(STREAM_DEFAULT, RTYPE_RMS, BFIELDX, BFIELDY, BFIELDZ, &buf_rms);

    acLogFromRootProc(pid, "  %*s: min %.3e,\trms %.3e,\tmax %.3e\n", max_name_width, "bb total",
                      double(buf_min), double(buf_rms), double(buf_max));
    if (pid == 0) {
        fprintf(diag_file, "%e %e %e ", double(buf_min), double(buf_rms), double(buf_max));
    }

    acGridReduceVecScal(STREAM_DEFAULT, RTYPE_ALFVEN_MAX, BFIELDX, BFIELDY, BFIELDZ, VTXBUF_LNRHO,
                        &buf_max);
    acGridReduceVecScal(STREAM_DEFAULT, RTYPE_ALFVEN_MIN, BFIELDX, BFIELDY, BFIELDZ, VTXBUF_LNRHO,
                        &buf_min);
    acGridReduceVecScal(STREAM_DEFAULT, RTYPE_ALFVEN_RMS, BFIELDX, BFIELDY, BFIELDZ, VTXBUF_LNRHO,
                        &buf_rms);

    acLogFromRootProc(pid, "  %*s: min %.3e,\trms %.3e,\tmax %.3e\n", max_name_width, "vA total",
                      double(buf_min), double(buf_rms), double(buf_max));
    if (pid == 0) {
        fprintf(diag_file, "%e %e %e ", double(buf_min), double(buf_rms), double(buf_max));
    }
#endif

    // Calculate rms, min and max from the variables as scalars
    for (int i = 0; i < NUM_VTXBUF_HANDLES; ++i) {
        acGridReduceScal(STREAM_DEFAULT, RTYPE_MAX, VertexBufferHandle(i), &buf_max);
        acGridReduceScal(STREAM_DEFAULT, RTYPE_MIN, VertexBufferHandle(i), &buf_min);
        acGridReduceScal(STREAM_DEFAULT, RTYPE_RMS, VertexBufferHandle(i), &buf_rms);

        acLogFromRootProc(pid, "  %*s: min %.3e,\trms %.3e,\tmax %.3e\n", max_name_width,
                          vtxbuf_names[i], double(buf_min), double(buf_rms), double(buf_max));
        if (pid == 0) {
            fprintf(diag_file, "%e %e %e ", double(buf_min), double(buf_rms), double(buf_max));
        }

        if (isnan(buf_max) || isnan(buf_min) || isnan(buf_rms)) {
            *found_nan = 1;
        }
    }

    if ((sink_mass >= AcReal(0.0)) || (accreted_mass >= AcReal(0.0))) {
        if (pid == 0) {
            fprintf(diag_file, "%e %e ", double(sink_mass), double(accreted_mass));
        }
    }

    if (pid == 0) {
        fprintf(diag_file, "\n");
    }

#if LSINK
    acLogFromRootProc(pid, "sink mass is: %.15e \n", double(sink_mass));
    acLogFromRootProc(pid, "accreted mass is: %.15e \n", double(accreted_mass));
#endif

    fflush(diag_file);
    fflush(stdout);
}

#include "math_utils.h"
AcReal
calc_timestep(const AcMeshInfo info)
{
    AcReal uumax     = 0.0;
    AcReal vAmax     = 0.0;
    AcReal shock_max = 0.0;
    acGridReduceVec(STREAM_DEFAULT, RTYPE_MAX, VTXBUF_UUX, VTXBUF_UUY, VTXBUF_UUZ, &uumax);
    // TODO ERROR: uumax is currently only seen by the rank 0 process which will
    // lead to asyncronizity in the timestep leading to deadlocks! The resulting
    // dt or uumax and vAmax in rank 0 should be broadcasted to others.
    // SOLUTION: broadcast uumax and vAmax to all ranks
    // NOTE: It would be also possible to edit contents of
    // acGridReduceVecScal(), but for the sake of coherence, with less risk of
    // interfering things elsewhere, I have deiced to try out this approach
    // first, as it is not too complicated anyway.
    //
    // %JP: uumax, vAmax, seems to be OK now with the following bcasts
    //
    // OL: it would not be too difficult to make acGridReduceVecScal broadcast the value
    // Two changes in distributedScalarReduction are needed:
    //  1. change MPI_Reduce -> MPI_Allreduce
    //  2. remove the if (rank == 0) checks for the final RMS reduction
    //
    // This should also perform better because we will save the Bcast here
    // Right now we're doing two collective operations where one would suffice

    // MPI_Bcast to share uumax with all ranks
    MPI_Bcast(&uumax, 1, AC_REAL_MPI_TYPE, 0,
              acGridMPIComm()); // JP note: should no longer be needed, distributedScalarReduction
                                // now does MPI_Allreduce which includes the broadcast

#if LBFIELD
    // NOTE: bfield is 0 during the first step
    acGridReduceVecScal(STREAM_DEFAULT, RTYPE_ALFVEN_MAX, BFIELDX, BFIELDY, BFIELDZ, VTXBUF_LNRHO,
                        &vAmax);

    // MPI_Bcast to share vAmax with all ranks
    MPI_Bcast(&vAmax, 1, AC_REAL_MPI_TYPE, 0,
              acGridMPIComm()); // JP note: should no longer be needed, distributedScalarReduction
                                // now does MPI_Allreduce which includes the broadcast
#endif

#if LSHOCK
    acGridReduceScal(STREAM_DEFAULT, RTYPE_MAX, VTXBUF_SHOCK, &shock_max);

    // MPI_Bcast to share vAmax with all ranks
    MPI_Bcast(&shock_max, 1, AC_REAL_MPI_TYPE, 0,
              acGridMPIComm()); // JP note: should no longer be needed, distributedScalarReduction
                                // now does MPI_Allreduce which includes the broadcast
#endif

    const long double cdt  = (long double)info.real_params[AC_cdt];
    const long double cdtv = (long double)info.real_params[AC_cdtv];
    // const long double cdts     = (long double)info.real_params[AC_cdts];
    const long double cs2_sound = (long double)info.real_params[AC_cs2_sound];
    const long double nu_visc   = (long double)info.real_params[AC_nu_visc];
    const long double eta       = (long double)info.real_params[AC_eta];
    const long double chi      = 0; // (long double)info.real_params[AC_chi]; // TODO not calculated
    const long double gamma    = (long double)info.real_params[AC_gamma];
    const long double dsmin    = (long double)info.real_params[AC_dsmin];
    const long double nu_shock = (long double)info.real_params[AC_nu_shock];

    // Old ones from legacy Astaroth
    // const long double uu_dt   = cdt * (dsmin / (uumax + cs_sound));
    // const long double visc_dt = cdtv * dsmin * dsmin / nu_visc;

    // New, closer to the actual Courant timestep
    // See Pencil Code user manual p. 38 (timestep section)
    const long double uu_dt = cdt * dsmin /
                              (fabsl((long double)uumax) +
                               sqrtl(cs2_sound + (long double)vAmax * (long double)vAmax));
    const long double visc_dt = cdtv * dsmin * dsmin /
                                (max(max(nu_visc, eta), gamma * chi) +
                                 nu_shock * (long double)shock_max);

    const long double dt = min(uu_dt, visc_dt);
    ERRCHK_ALWAYS(is_valid((AcReal)dt));
    return AcReal(dt);
}

void
dryrun(void)
{
    int pid;
    MPI_Comm_rank(acGridMPIComm(), &pid);

    // Scale the fields
    AcReal max, min, sum;
    acGridReduceScal(STREAM_DEFAULT, RTYPE_MAX, (VertexBufferHandle)0, &max);
    acGridReduceScal(STREAM_DEFAULT, RTYPE_MIN, (VertexBufferHandle)0, &min);
    acGridReduceScal(STREAM_DEFAULT, RTYPE_SUM, (VertexBufferHandle)0, &sum);

    MPI_Barrier(acGridMPIComm());

    acGridLoadScalarUniform(STREAM_DEFAULT, AC_scaling_factor, (AcReal)2.0);
    AcMeshDims dims = acGetMeshDims(acGridGetLocalMeshInfo());
    acGridLaunchKernel(STREAM_DEFAULT, scale, dims.n0, dims.n1);
    acGridSwapBuffers();
    acGridPeriodicBoundconds(STREAM_DEFAULT);

    MPI_Barrier(acGridMPIComm());

    acGridReduceScal(STREAM_DEFAULT, RTYPE_MAX, (VertexBufferHandle)0, &max);
    acGridReduceScal(STREAM_DEFAULT, RTYPE_MIN, (VertexBufferHandle)0, &min);
    acGridReduceScal(STREAM_DEFAULT, RTYPE_SUM, (VertexBufferHandle)0, &sum);
    const AcReal dt = 0.0;
    acGridIntegrate(STREAM_DEFAULT, dt);
    acGridLaunchKernel(STREAM_DEFAULT, reset, dims.n0, dims.n1);
    acGridLaunchKernel(STREAM_DEFAULT, randomize, dims.n0, dims.n1);

    MPI_Barrier(acGridMPIComm());

    // Reset the fields
    acGridLaunchKernel(STREAM_DEFAULT, reset, dims.n0, dims.n1);
    acGridSwapBuffers();
    acGridPeriodicBoundconds(STREAM_DEFAULT);

    MPI_Barrier(acGridMPIComm());

    acGridLaunchKernel(STREAM_DEFAULT, reset, dims.n0, dims.n1);
    acGridSwapBuffers();
    acGridPeriodicBoundconds(STREAM_DEFAULT);

    MPI_Barrier(acGridMPIComm());
}

static void
read_varfile_to_mesh_and_setup(const AcMeshInfo info, const char* file_path)
{
    // Read PC varfile to Astaroth

    const int3 nn = acConstructInt3Param(AC_nx, AC_ny, AC_nz, info);
    const int3 rr = (int3){3, 3, 3};

    int pid;
    MPI_Comm_rank(acGridMPIComm(), &pid);
    acLogFromRootProc(pid, "Reading varfile nn = (%d, %d, %d)\n", nn.x, nn.y, nn.z);

    // IO configuration
    const Field io_fields[] =
    { VTXBUF_UUX,
      VTXBUF_UUY,
      VTXBUF_UUZ,
      VTXBUF_LNRHO,
#if LMAGNETIC
      VTXBUF_AX,
      VTXBUF_AY,
      VTXBUF_AZ,
#endif
    };
    const size_t num_io_fields = ARRAY_SIZE(io_fields);
#if !LMAGNETIC
    WARNING("LMAGNETIC was not set, magnetic field is not read read_varfile_to_mesh_and_setup");
#endif

    acGridReadVarfileToMesh(file_path, io_fields, num_io_fields, nn, rr);

    // Scale the magnetic field
    acGridLoadScalarUniform(STREAM_DEFAULT, AC_scaling_factor, info.real_params[AC_scaling_factor]);
    AcMeshDims dims = acGetMeshDims(acGridGetLocalMeshInfo());
    acGridLaunchKernel(STREAM_DEFAULT, scale, dims.n0, dims.n1);
    acGridSwapBuffers();

    acGridSynchronizeStream(STREAM_ALL);
    acGridPeriodicBoundconds(STREAM_DEFAULT);
    acGridSynchronizeStream(STREAM_ALL);
}

/* Set step = -1 to load from the latest snapshot. step = 0 to start a new run. */
static void
read_file_to_mesh_and_setup(int* step, AcReal* simulation_time, const AcMeshInfo info)
{
    if (*step > 0) {
        ERROR("step in read_file_to_mesh (config start_step) was > 0, do not know what to do with "
              "it. Cannot restart from an arbitrary snapshot. Restart from the latest valid "
              "snapshot by setting `start_step = -1`");
    }

    // Quick hack, TODO better
    int pid;
    MPI_Comm_rank(acGridMPIComm(), &pid);
    if (pid == 0)
        system("tail -n2 snapshots_info.csv | head -n1 > latest_snapshot.info && sync");
    MPI_Barrier(acGridMPIComm());

    // Read the previous valid step from snapshots_info.csv
    int modstep = 0;

    if (*step < 0) {
        FILE* fp = fopen("latest_snapshot.info", "r");
        if (fp) {
            fseek(fp, 0L, SEEK_END);
            const size_t bytes = ftell(fp);
            if (bytes == 0) {
                ERROR("latest_snapshot.info was empty or invalid. Must have at least one valid "
                      "snapshot available, start from step 0 to generate");
            }
            rewind(fp);

            // Note: quick hack, hardcoded + bad practice
            int use_double, mx, my, mz;
            float approx_time;
            fscanf(fp, "%d, %d, %d, %d, %d, %d, %g, %la", &use_double, &mx, &my, &mz, step,
                   &modstep, &approx_time, simulation_time);
            fclose(fp);
        }
        else {
            ERROR("Tried to load from the latest snapshot but snapshots_info.csv is malformatted "
                  "or non-existing");
        }
    }
    ERRCHK_ALWAYS(modstep >= 0);
    ERRCHK_ALWAYS(*step >= 0);
    ERRCHK_ALWAYS(is_valid(*simulation_time));

    const size_t buflen = 128;
    char modstep_str[buflen];
    sprintf(modstep_str, "%d", modstep);

    acLogFromRootProc(pid, "Restarting from snapshot %d (step %d, tstep %g)\n", modstep, *step,
                      (double)(*simulation_time));

    const Field io_fields[] =
    { VTXBUF_UUX,
      VTXBUF_UUY,
      VTXBUF_UUZ,
      VTXBUF_LNRHO,
#if LMAGNETIC
      VTXBUF_AX,
      VTXBUF_AY,
      VTXBUF_AZ,
#endif
    };
    const size_t num_io_fields = ARRAY_SIZE(io_fields);
#if !LMAGNETIC
    WARNING("NOTE: LMAGNETIC was not set, magnetic field is not read in "
            "read_file_to_mesh_and_setup. TODO improve: read the fields stored in the snapshot "
            "from a file instead of hardcoding it like this.");
#endif

    for (size_t i = 0; i < num_io_fields; ++i)
        acGridAccessMeshOnDiskSynchronous(io_fields[i], snapshot_dir, modstep_str, ACCESS_READ);

        // for (size_t i = 0; i < NUM_FIELDS; ++i)
        //     acGridAccessMeshOnDiskSynchronous((VertexBufferHandle)i, snapshot_dir, modstep_str,
        //     ACCESS_READ);

        // Not needed for synchronous reading
        // acGridDiskAccessSync();
        // acGridPeriodicBoundconds(STREAM_DEFAULT);
        // acGridSynchronizeStream(STREAM_DEFAULT);

#if LMAGNETIC
    // Scale the magnetic field
    acGridLoadScalarUniform(STREAM_DEFAULT, AC_scaling_factor, info.real_params[AC_scaling_factor]);
    AcMeshDims dims = acGetMeshDims(acGridGetLocalMeshInfo());
    acGridLaunchKernel(STREAM_DEFAULT, scale, dims.n0, dims.n1);
    acGridSwapBuffers();

    acGridSynchronizeStream(STREAM_ALL);
    acGridPeriodicBoundconds(STREAM_DEFAULT);
    acGridSynchronizeStream(STREAM_ALL);
#endif
}

/*
static void
read_distributed_to_mesh_and_setup(void)
{
    for (size_t i = 0; i < num_io_fields; ++i) {
        const Field field = io_fields[i];
        acGridAccessMeshOnDiskSynchronousDistributed(field, snapshot_dir, vtxbuf_names[field],
                                                     ACCESS_READ);
    }
    acGridPeriodicBoundconds(STREAM_DEFAULT);
}

static void
read_collective_to_mesh_and_setup(void)
{
    for (size_t i = 0; i < num_io_fields; ++i) {
        const Field field = io_fields[i];
        acGridAccessMeshOnDiskSynchronousCollective(field, snapshot_dir, vtxbuf_names[field],
                                                    ACCESS_READ);
    }
    acGridPeriodicBoundconds(STREAM_DEFAULT);
}*/

static void
create_directory(const char* dirname)
{
    constexpr size_t cmdlen = 4096;
    static char cmd[cmdlen];

    // Improvement suggestion: use create_directory() from <filesystem> (C++17) or mkdir() from
    // <sys/stat.h> (POSIX)
    snprintf(cmd, cmdlen, "mkdir -p %s", dirname);
    system(cmd);
}

static void
create_output_directories(void)
{
    create_directory(snapshot_dir);
    create_directory(slice_dir);

    // JP: Note: striping here potentially bad practice (uncomment to enable)
    // OL: Agree, there is no guarantee that the environment uses a lustre filesystem (perhaps as an
    // option though?)
    // const int stripe_count = 48;
    // Note: striping here potentially bad practice (uncomment to enable)
    // snprintf(cmd, cmdlen, "lfs setstripe -c %d %s", stripe_count, snapshot_dir);
    // system(cmd);
}

static void
write_slices(int pid, int i)
{
    debug_log_from_root_proc_with_sim_progress(pid, "write_slices: Syncing slice disk access\n");
    acGridDiskAccessSync();
    debug_log_from_root_proc_with_sim_progress(pid, "write_slices: Slice disk access synced\n");

    char slice_frame_dir[2048];
    sprintf(slice_frame_dir, "%s/step_%012d", slice_dir, i);

    log_from_root_proc_with_sim_progress(pid, "write_slices: Creating directory %s\n",
                                         slice_frame_dir);
    // The root proc creates the frame dir and then we sync
    if (pid == 0) {
        create_directory(slice_frame_dir);
    }
    MPI_Barrier(acGridMPIComm()); // Ensure directory is created for all procs

    log_from_root_proc_with_sim_progress(pid, "write_slices: Writing slices to %s, timestep = %d\n",
                                         slice_dir, i);
    /*
    Timer t;
    timer_reset(&t);
    acGridWriteSlicesToDiskCollectiveSynchronous(slice_dir, label);
    acLogFromRootProc(pid, "Collective sync slices elapsed %g ms\n",
    timer_diff_nsec(t)/1e6);
    */

    // This label is redundant now that the step number is in the dirname
    //  JP: still useful for debugging and analysis if working in a flattened dir structure
    char label[80];
    sprintf(label, "step_%012d", i);

    acGridWriteSlicesToDiskLaunch(slice_frame_dir, label);
    log_from_root_proc_with_sim_progress(pid, "write_slices: Non-blocking slice write operation "
                                              "started, returning\n");
}

void
print_usage(const char* name)
{
    printf("Usage: ./%s "
           "[--config <config_path>] "
           "[ --run-init-kernel | --from-pc-varfile | --from-distributed-snapshot | "
           "--from-monolithic-snapshot ]"
           "\n"
           "\n"
           " -c <config_path>\n"
           " --config <config_path>\n"
           "\tread config file from directory at config_path, the default config path is: %s\n"
           "\n"
           "Mutually exclusive initial mesh load procedures\n"
           "------------------------------------------------"
           "\n"
           "  the default is --run-init-kernel\n"
           "\n"
           " -k\n"
           " --run-init-kernel\n"
           "\tRun a kernel to initialize the mesh\n"
           "\tThe kernel is currently hardcoded\n"
           "\n"
           " -i <initcond name>\n"
           " --init-condition <initcond name>\n"
           "\tRun a selected initial condition kernel to initialize the mesh.\n"
           "\n"
           " -p\n"
           " --from-pc-varfile\n"
           "\tLoad the mesh from a pc varfile\n"
           "\tThe path to this file is currently hardcoded\n"
           "\n"
           " -d\n --from-distributed-snapshot\n"
           "\tLoad the mesh from a distributed snapshot (one file per process)\n"
           "\tThe path to the snapshot is currently hardcoded\n"
           "\n"
           " -m\n"
           " --from-monolithic-snapshot\n"
           "\tLoad the mesh from a monolithic snapshot (one single file)\n"
           "\tThe path to the snapshot is currently hardcoded\n",
           name, AC_DEFAULT_CONFIG);
}

// Enums for mesh initialization
enum class InitialMeshProcedure {
    InitKernel,
    LoadPC_Varfile,
    LoadDistributedSnapshot,
    LoadMonolithicSnapshot,
    LoadSnapshot,
    InitHaatouken,
};

// Enums for taskgraph choise 
enum class PhysicsConfiguration {
    Default,
    ShockSinglepass,
    HydroHeatduct,
};

// Enums for actions taken in the simulation loop
enum class PeriodicAction {
    PrintDiagnostics,
    WriteSnapshot,
    WriteSlices,
    EndSimulation,
    GenerateForcing,
};

// Enums for events
enum class SimulationEvent {
    NanDetected        = 0x001,
    StopSignal         = 0x002,
    TimeLimitReached   = 0x004,
    ConfigReloadSignal = 0x008,

    EndCondition = NanDetected | StopSignal | TimeLimitReached,
    ErrorState   = NanDetected
};

void
set_event(uint16_t* events, SimulationEvent mask)
{
    *events |= (uint16_t)mask;
}

bool
check_event(uint16_t events, SimulationEvent mask)
{
    return (events & (uint16_t)mask) ? true : false;
}

int
main(int argc, char** argv)
{
    // Use multi-threaded MPI
    if (ac_MPI_Init_thread(MPI_THREAD_MULTIPLE) != AC_SUCCESS) {
        MPI_Abort(acGridMPIComm(), EXIT_FAILURE);
        return EXIT_FAILURE;
    }

    int nprocs, pid;
    MPI_Comm_size(acGridMPIComm(), &nprocs);
    MPI_Comm_rank(acGridMPIComm(), &pid);

    /////////////////////////////////
    // Read command line arguments //
    /////////////////////////////////

    // The input mesh files are hardcoded at the moment, but they could easily be passed by
    // parameter Just change no_argument below to required_argument or optional_argument and copy
    // the value of optarg to a filename variable in the switch
    static struct option long_options[] = {{"config", required_argument, 0, 'c'},
                                           {"run-init-kernel", no_argument, 0, 'k'},
                                           {"init-condition", required_argument, 0, 'i'},
                                           {"from-pc-varfile", required_argument, 0, 'p'},
                                           {"from-distributed-snapshot", no_argument, 0, 'd'},
                                           {"from-monolithic-snapshot", no_argument, 0, 'm'},
                                           {"from-snapshot", no_argument, 0, 's'},
                                           {"help", no_argument, 0, 'h'}};

    const char* config_path = AC_DEFAULT_CONFIG;
    // Default mesh procedure is kernel randomize
    InitialMeshProcedure initial_mesh_procedure = InitialMeshProcedure::InitKernel;
    PhysicsConfiguration simulation_physics = PhysicsConfiguration::Default;
    const char* initial_mesh_procedure_param    = nullptr;

    int opt{};
    while ((opt = getopt_long(argc, argv, "c:ki:pdmh", long_options, nullptr)) != -1) {
        switch (opt) {
        case 'h':
            if (pid == 0) {
                print_usage("ac_run_mpi");
            }
            return EXIT_SUCCESS;
        case 'c':
            config_path = optarg;
            break;
        case 'k':
            initial_mesh_procedure = InitialMeshProcedure::InitKernel;
            break;
        case 'i':
            if (strcmp(optarg, "Haatouken") == 0) {
                acLogFromRootProc(pid, "Initial condition: Haatouken\n"); // This here just for the
                                                                          // sake of diagnosis.
                initial_mesh_procedure = InitialMeshProcedure::InitHaatouken;
<<<<<<< HEAD
                simulation_physics =  PhysicsConfiguration::ShockSinglepass;
            } else if (strcmp(optarg, "HeatDuct") == 0) {
                acLogFromRootProc(pid, "Initial condition: Heatduct\n");    // This here just for the sake of diagnosis.         
                initial_mesh_procedure = InitialMeshProcedure::InitKernel;
                simulation_physics = PhysicsConfiguration::HydroHeatduct;
                acLogFromRootProc(pid, "GETOPT simulation_physics = %i \n", simulation_physics);
            } else { 
=======
            }
            else {
>>>>>>> 57e7519a
                exit(1);
            }
            break;
        case 'p':
            initial_mesh_procedure       = InitialMeshProcedure::LoadPC_Varfile;
            initial_mesh_procedure_param = optarg;
            break;
        case 'd':
            initial_mesh_procedure = InitialMeshProcedure::LoadDistributedSnapshot;
            break;
        case 'm':
            initial_mesh_procedure = InitialMeshProcedure::LoadMonolithicSnapshot;
            break;
        case 's':
            initial_mesh_procedure = InitialMeshProcedure::LoadSnapshot;
            break;
        default:
            print_usage("ac_run_mpi");
            return EXIT_FAILURE;
        }
    }

    //////////////////////
    // Load config file //
    //////////////////////

    AcMeshInfo info;
    acLogFromRootProc(pid, "Loading config file %s\n", config_path);
    acLoadConfig(config_path, &info);

    // OL: We are calling both acLoadConfig AND set_extra_config_params (defined in config_loader.c)
    // even though acLoadConfig calls acHostUpdateBuiltinParams
    // set_extra_config_params will set some extra config parameters, namely:
    //  - AC_xlen, AC_ylen, AC_zlen
    //  - AC_xorig, AC_yorig, AC_zorig
    //  ^ these could be set in acHostUpdateBuiltinParams
    //  - AC_cs2_sound
    //  - AC_cv_sound
    //  - AC_unit_mass
    //  - AC_M_sink
    //  - AC_M_sink_init
    //  - AC_G_const
    //  - AC_sq2GM_star
    //  ^ these depend on config vals that may not be present
    //  but we could check if they are defined before attempting to set the extra params
    //  perhaps set_extra_config_params could become
    //   -> acHostUpdateAstrophysicsBuiltinParams
    set_extra_config_params(&info);
    acLogFromRootProc(pid, "Done loading config file\n");
    // TODO: to reduce verbosity, only print uninitialized value warnings for rank == 0
    // we could e.g. define a function acCheckConfig and call it:
    // if (pid == 0){
    //     acCheckConfig(&info);
    // }

    //////////////////////////////
    // Output run configuration //
    //////////////////////////////

    if (pid == 0) {
        // Write purge.sh and meshinfo.list
        acLogFromRootProc(pid, "Creating purge.sh and meshinfo.list\n");
        write_info(&info);

        // Ensure output-slices and output-snapshots exist
        acLogFromRootProc(pid, "Creating directories output-slices and output-snapshots\n");
        create_output_directories();

        // Print config to stdout
        acLogFromRootProc(pid, "Printing config to stdout\n");
        acPrintMeshInfo(info);

        acLogFromRootProc(pid, "Logging build configuration\n");
        const char* is_on  = "ON";
        const char* is_off = "OFF";

        const char* forcing_flag =
#if LFORCING
            is_on;
#else
            is_off;
#endif
        const char* sink_flag =
#if LSINK
            is_on;
#else
            is_off;
#endif
        const char* shock_flag =
#if LSHOCK
            is_on;
#else
            is_off;
#endif

        acLogFromRootProc(pid, "Forcing is: %s\n", forcing_flag);
        acLogFromRootProc(pid, "Sink is: %s\n", sink_flag);
        acLogFromRootProc(pid, "Shock is: %s\n", shock_flag);
    }
    // MPI_Barrier(acGridMPIComm()); // Ensure output directories are created before continuing

    ///////////////////////////////////////////////
    // Define variables for main simulation loop //
    ///////////////////////////////////////////////

    // Run-control variables
    // --------------------
    bool log_progress = 1;

    AcReal simulation_time = 0.0;
    int start_step         = info.int_params[AC_start_step];

    // Additional physics variables
    // ----------------------------
    AcReal sink_mass     = -1.0;
    AcReal accreted_mass = -1.0;
    // TODO: hide these in some structure

#if LSINK
    sink_mass     = info.real_params[AC_M_sink_init];
    accreted_mass = 0.0;
#endif

    // Set random seed for reproducibility
    seed_rng(312256655);

    ////////////////////////////////////////
    // Initialize internal Astaroth state //
    //  allocate mesh                     //
    //  load config to GPU                //
    ////////////////////////////////////////

    acLogFromRootProc(pid, "Initializing Astaroth (acGridInit)\n");
    acGridInit(info);

    // Compute stencil coefficients from `info` and load to device
    acLogFromRootProc(pid, "Loading stencils (load_stencil_from_config)\n");
    load_stencil_from_config(info);
    acLogFromRootProc(pid, "Stencils loaded (load_stencil_from_config)\n");

    ///////////////////////////////////////////////////
    // Test kernels: scale, solve, reset, randomize. //
    // then reset                                    //
    ///////////////////////////////////////////////////

    acLogFromRootProc(pid, "Calling dryrun to test kernels on non-initialized mesh\n");
    dryrun();

    // Load input data

    /////////////////////////////////////////////
    // Mesh initialization from file or kernel //
    /////////////////////////////////////////////

    acLogFromRootProc(pid, "Initializing mesh\n");
    switch (initial_mesh_procedure) {
    case InitialMeshProcedure::InitKernel: {
        // Randomize
        acLogFromRootProc(pid, "Scrambling mesh with some (low-quality) pseudo-random data\n");
        AcMeshDims dims = acGetMeshDims(acGridGetLocalMeshInfo());
        acGridLaunchKernel(STREAM_DEFAULT, randomize, dims.n0, dims.n1);
        acGridSwapBuffers();
        acLogFromRootProc(pid, "Communicating halos\n");
        acGridPeriodicBoundconds(STREAM_DEFAULT);
        // MV: What if the boundary conditions are not periodic?

        {
            // Should some labels be printed here?
            AcReal max, min, sum;
            for (size_t i = 0; i < NUM_VTXBUF_HANDLES; ++i) {
                acGridReduceScal(STREAM_DEFAULT, RTYPE_MAX, (VertexBufferHandle)i, &max);
                acGridReduceScal(STREAM_DEFAULT, RTYPE_MIN, (VertexBufferHandle)i, &min);
                acGridReduceScal(STREAM_DEFAULT, RTYPE_SUM, (VertexBufferHandle)i, &sum);
                acLogFromRootProc(pid, "max %g, min %g, sum %g\n", (double)max, (double)min,
                                  (double)sum);
            }
        }
        break;
    }
    // Creeates a kinetic kick as a system initial condition. Creatd as a demo
    // case for invoking an alternative initial conditions via a DSL kernel.
    case InitialMeshProcedure::InitHaatouken: {
        // add a push in terms of a velocity
        // field into the code creating a cone-like shock. Essentially
        // "punching the air" to create a kinetic explosion.
        acLogFromRootProc(pid, "HAATOUKEN!\n");
        AcMeshDims dims = acGetMeshDims(acGridGetLocalMeshInfo());
        // Randomize the other vertex buffers for variety's sake.
        acGridLaunchKernel(STREAM_DEFAULT, randomize, dims.n0, dims.n1);
        // Ad haatouken!
        acGridLaunchKernel(STREAM_DEFAULT, haatouken, dims.n0, dims.n1);
        acGridSwapBuffers();
        acLogFromRootProc(pid, "Communicating halos\n");
        acGridPeriodicBoundconds(STREAM_DEFAULT);
        // MV: What if the boundary conditions are not periodic?
        break;
    }
    case InitialMeshProcedure::LoadPC_Varfile: {
        acLogFromRootProc(pid, "Reading mesh state from Pencil Code var file %s\n",
                          initial_mesh_procedure_param);
        if (initial_mesh_procedure_param == nullptr) {
            acLogFromRootProc(pid, "Error: no file path given");
            return EXIT_FAILURE;
        }
        read_varfile_to_mesh_and_setup(info, initial_mesh_procedure_param);
        acLogFromRootProc(pid, "Done reading Pencil Code var file\n");
        break;
    }
    /*
    case InitialMeshProcedure::LoadDistributedSnapshot: {
        acLogFromRootProc(pid, "Reading mesh state from distributed snapshot\n");
        read_distributed_to_mesh_and_setup();
        acLogFromRootProc(pid, "Done reading distributed snapshot\n");
        break;
    }
    case InitialMeshProcedure::LoadMonolithicSnapshot: {
        acLogFromRootProc(pid, "Reading mesh state monolithic snapshot\n");
        read_collective_to_mesh_and_setup();
        acLogFromRootProc(pid, "Done reading monolithic snapshot\n");
        break;
    }
    */
    case InitialMeshProcedure::LoadSnapshot: {
        acLogFromRootProc(pid, "Reading mesh file\n");
        read_file_to_mesh_and_setup(&start_step, &simulation_time, info);
        acLogFromRootProc(pid, "Done reading mesh file\n");
        break;
    }
    default:
        fprintf(stderr, "Invalid initial_mesh_procedure %d passed to ac_run_mpi\n",
                (int)initial_mesh_procedure);
        ERROR("Invalid initial_mesh_procedure");
    }

    acLogFromRootProc(pid, "Mesh initialization done\n");

    ////////////////////////////////////////////////////
    // Building the task graph (or using the default) //
    ////////////////////////////////////////////////////

    acLogFromRootProc(pid, "Setting simulation program\n");
    Simulation sim = Simulation::Default;

    acLogFromRootProc(pid, "simulation_physics = %i \n", simulation_physics);

    switch (simulation_physics) {
    case PhysicsConfiguration::ShockSinglepass: {
#if LSHOCK
<<<<<<< HEAD
        sim = Simulation::Shock_Singlepass_Solve;
        acLogFromRootProc(pid, "PhysicsConfiguration ShockSinglepass !\n");
#endif
        break;
    } 
    case PhysicsConfiguration::HydroHeatduct: {
        sim = Simulation::Hydro_Heatduct_Solve;
        acLogFromRootProc(pid, "PhysicsConfiguration HydroHeatduct !\n");
        break;
    }
    }

    acLogFromRootProc(pid, "sim = %i \n", sim);
    acLogFromRootProc(pid, "Simulation::Default = %i\n",                Simulation::Default);
    acLogFromRootProc(pid, "Simulation::Shock_Singlepass_Solve = %i\n", Simulation::Shock_Singlepass_Solve);
    acLogFromRootProc(pid, "Simulation::Hydro_Heatduct_Solve = %i\n",   Simulation::Hydro_Heatduct_Solve);
    acLogFromRootProc(pid, "PhysicsConfiguration::Default = %i\n",         PhysicsConfiguration::Default);
    acLogFromRootProc(pid, "PhysicsConfiguration::ShockSinglepass = %i\n", PhysicsConfiguration::ShockSinglepass);
    acLogFromRootProc(pid, "PhysicsConfiguration::HydroHeatduct = %i\n",   PhysicsConfiguration::HydroHeatduct);


=======
    sim = Simulation::Shock_Singlepass_Solve;
#endif
>>>>>>> 57e7519a
    log_simulation_choice(pid, sim);
    AcTaskGraph* simulation_graph = get_simulation_graph(pid, sim);

    ////////////////////////////////////////////////////////
    // Simulation loop setup: defining events and actions //
    ////////////////////////////////////////////////////////

    // Simulation events will be collected in the bits of this variable
    // 16 bits, so there's room for sixteen different events.
    // Upgrade to a larger int if you need more events.
    uint16_t events = 0;

    //////////////////////////////
    // Define user signal files //
    //////////////////////////////

    // Astaroth will trigger an event when a file is touched (when the modification time is updated)
    // Map filenames to events here

    std::map<SimulationEvent, UserSignalFile> signal_files;

    // STOP
    signal_files[SimulationEvent::StopSignal] = UserSignalFile("STOP");

    // RELOAD config
    signal_files[SimulationEvent::ConfigReloadSignal] = UserSignalFile("RELOAD");

    /////////////////////////////
    // Define periodic actions //
    /////////////////////////////

    // Values set here define when certain timed simulation actions should happen
    // Either periodic ones (write snapshot) or single actions (end simulation)

    // Both a period in discrete time steps and a period in simulation time can be used
    // It is enough to satisfy one of these conditions.
    // A value of zero means that the trigger is inactive.

    // These run before the simulation step
    std::map<PeriodicAction, SimulationPeriod> pre_step_actions;
    // Generate forcing
#if LFORCING
    pre_step_actions[PeriodicAction::GenerateForcing] = SimulationPeriod(info,
                                                                         AC_forcing_period_steps,
                                                                         AC_forcing_period_t);
#endif

    // These run after the simulation step
    std::map<PeriodicAction, SimulationPeriod> post_step_actions;

    // Print diagnostics
    post_step_actions
        [PeriodicAction::PrintDiagnostics] = SimulationPeriod(info, AC_save_steps,
                                                              SimulationPeriod::NoTimeParam);

    // Write snapshots
    AcReal snapshot_time_offset                      = simulation_time;
    post_step_actions[PeriodicAction::WriteSnapshot] = SimulationPeriod(info, AC_bin_steps,
                                                                        AC_bin_save_t,
                                                                        snapshot_time_offset);

    // Write slices
    AcReal slice_time_offset                       = simulation_time;
    post_step_actions[PeriodicAction::WriteSlices] = SimulationPeriod(info, AC_slice_steps,
                                                                      AC_slice_save_t,
                                                                      slice_time_offset);

    // Stop simulation after max time
    post_step_actions[PeriodicAction::EndSimulation] = SimulationPeriod(info, AC_max_steps,
                                                                        AC_max_time);

    /////////////////////////////////////////////////////////////
    // Set up certain periodic actions and run them for i == 0 //
    /////////////////////////////////////////////////////////////

    FILE* diag_file = fopen("timeseries.ts", "a");
    ERRCHK_ALWAYS(diag_file);
    // TODO: should probably always check for NaN's, not just at start_step = 0
    if (start_step == 0) {
        // TODO: calculate time step before entering loop, recalculate at end
        acLogFromRootProc(pid, "Initial state: diagnostics\n");
        print_diagnostics_header_from_root_proc(pid, diag_file);
        int found_nan = 0;
        print_diagnostics(pid, start_step, 0, simulation_time, diag_file, sink_mass, accreted_mass,
                          &found_nan);

        acLogFromRootProc(pid, "Initial state: writing mesh slices\n");
        write_slices(pid, start_step);

        acLogFromRootProc(pid, "Initial state: writing full mesh snapshot\n");
        save_mesh_mpi_async(info, snapshot_dir, pid, 0, 0.0);

        if (found_nan != 0) {
            acLogFromRootProc(pid, "Found NaN in initial state -> exiting\n");
            set_event(&events, SimulationEvent::NanDetected);
        }

#if LFORCING

        log_from_root_proc_with_sim_progress(pid, "Periodic action: Generating new forcing "
                                                  "parameters\n");
        auto forcing_params = generateForcingParams(info);
        // printForcingParams(forcing_params);
        loadForcingParamsToGrid(forcing_params);
#endif
    }
    else if (pid == 0) {
        // add newline to old diag_file from previous run
        // TODO: figure out why we're doing this? do we want a clear indication in the file that a
        // new run was started?
        // MV: Yes this was a a non-intrusive way of making it possible to
        // MV: locate where new run stars. If I remember right.
        fprintf(diag_file, "\n");
    }

    ///////////////////////////////////////////////////////////////
    //                     Main simulation loop                  //
    ///////////////////////////////////////////////////////////////

    acLogFromRootProc(pid, "Starting simulation\n");
    set_simulation_timestamp(start_step, simulation_time);

    for (int i = start_step + 1;; ++i) {

        /////////////////////////////////////////////////////////////////////
        //                                                                 //
        // 1. Update simulation parameters on host                         //
        //                                                                 //
        /////////////////////////////////////////////////////////////////////

        // Generic parameters
        debug_log_from_root_proc_with_sim_progress(pid, "Calculating time delta\n");
        const AcReal dt = calc_timestep(info);
        debug_log_from_root_proc_with_sim_progress(pid, "Done calculating time delta, dt = %e\n",
                                                   dt);

        // Case-specific parameters
#if LSINK
        AcReal sum_mass;
        acGridReduceScal(STREAM_DEFAULT, RTYPE_SUM, VTXBUF_ACCRETION, &sum_mass);
        accreted_mass = accreted_mass + sum_mass;
        sink_mass     = info.real_params[AC_M_sink_init] + accreted_mass;

        int switch_accretion = (i < 1) ? 0 : 1;
#endif
#if LSHOCK
        // Attempt of shock viscosity outside of the taskgraph.
        // Commented out. Done with TaskGraph
        ////log_from_root_proc_with_sim_progress(pid, "Calculating shock viscosity\n");
        ////AcMeshDims dims = acGetMeshDims(acGridGetLocalMeshInfo());
        ////acGridLaunchKernel(STREAM_DEFAULT, shock_1_divu, dims.n0, dims.n1);
        ////acGridSwapBuffers();
        ////acGridSynchronizeStream(STREAM_ALL);
        ////acGridPeriodicBoundconds(STREAM_DEFAULT);
        ////acGridSynchronizeStream(STREAM_ALL);
        ////acGridLaunchKernel(STREAM_DEFAULT, shock_2_max,  dims.n0, dims.n1);
        ////acGridSwapBuffers();
        ////acGridSynchronizeStream(STREAM_ALL);
        ////acGridPeriodicBoundconds(STREAM_DEFAULT);
        ////acGridSynchronizeStream(STREAM_ALL);
        ////acGridLaunchKernel(STREAM_DEFAULT, shock_3_smooth, dims.n0, dims.n1);
        ////acGridSwapBuffers();
        ////acGridSynchronizeStream(STREAM_ALL);
        ////acGridPeriodicBoundconds(STREAM_DEFAULT);
        ////acGridSynchronizeStream(STREAM_ALL);
#endif

        for (auto& [action, period] : pre_step_actions) {
            if (i - 1 != 0 && period.check(i - 1, simulation_time)) {
                switch (action) {
#if LFORCING
                case PeriodicAction::GenerateForcing: {
                    log_from_root_proc_with_sim_progress(pid, "Periodic action: Generating new "
                                                              "forcing parameters\n");
                    auto forcing_params = generateForcingParams(info);
                    // printForcingParams(forcing_params);
                    loadForcingParamsToGrid(forcing_params);
                    break;
                }
#endif
                default:
                    log_from_root_proc_with_sim_progress(pid,
                                                         "Unsupported periodic action pre sim "
                                                         "step: %lu\n",
                                                         (size_t)action);
                    break;
                }
            }
        }

        /////////////////////////////////////////////////////////////////////
        //                                                                 //
        // 2. Distribute updated state to all processes and load it to GPU //
        //                                                                 //
        /////////////////////////////////////////////////////////////////////

        // TODO, PERFORMANCE: lots of collective calls here.
        // I'm sure a lot of these could be calculated locally in each proc.
        // And for the values that do need to be distributed, they could be distributed in fewer
        // calls

        // Generic parameters
        acGridLoadScalarUniform(STREAM_DEFAULT, AC_current_time, simulation_time);
        acGridLoadScalarUniform(STREAM_DEFAULT, AC_dt, dt);

        // Case-specific parameters
#if LSINK
        acGridLoadScalarUniform(STREAM_DEFAULT, AC_M_sink, sink_mass);
        acGridLoadScalarUniform(STREAM_DEFAULT, AC_switch_accretion, switch_accretion);
#endif
        acGridSynchronizeStream(STREAM_DEFAULT);

        /////////////////////////////////////////////////////////////////////
        //                                                                 //
        // 3. Run simulation step on GPU                                   //
        //                                                                 //
        /////////////////////////////////////////////////////////////////////

        // Execute the active task graph for 3 iterations
        // in the case that simulation_graph = acGridGetDefaultTaskGraph(), then this is equivalent
        // to acGridIntegrate(STREAM_DEFAULT, dt)
        acGridExecuteTaskGraph(simulation_graph, 3);
        simulation_time += dt;
        set_simulation_timestamp(i, simulation_time);

        if (log_progress) {
            log_from_root_proc_with_sim_progress(pid, "Simulation step complete\n");
        }

        /////////////////////////////////////////////////////////////////////
        //                                                                 //
        // 4. Run periodic actions (can generate events)                   //
        //                                                                 //
        /////////////////////////////////////////////////////////////////////

        for (auto& [action, period] : post_step_actions) {
            if (period.check(i, simulation_time)) {
#if !(AC_VERBOSE)
                // End progress logging (which step you are at) after first period.
                if (log_progress) {
                    log_progress = false;
                    log_from_root_proc_with_sim_progress(pid,
                                                         "VERBOSE is off, not logging simulation "
                                                         "step completion for "
                                                         "step > %d\n",
                                                         i);
                }
#endif

                switch (action) {
                case PeriodicAction::PrintDiagnostics: {
                    // Print diagnostics and search for nans
                    log_from_root_proc_with_sim_progress(pid, "Periodic action: diagnostics\n");
                    int found_nan = 0;
                    print_diagnostics(pid, i, dt, simulation_time, diag_file, sink_mass,
                                      accreted_mass, &found_nan);
                    if (found_nan) {
                        set_event(&events, SimulationEvent::NanDetected);
                    }
                    /*
                    MV: We would also might want an XY-average calculating funtion,
                        which can be very useful when observing behaviour of turbulent
                        simulations. (TODO)
                    */
                    break;
                }
                case PeriodicAction::WriteSnapshot: {
                    log_from_root_proc_with_sim_progress(pid, "Periodic action: writing full mesh "
                                                              "snapshot\n");
                    save_mesh_mpi_async(info, snapshot_dir, pid, i, simulation_time);
                    break;
                }
                case PeriodicAction::WriteSlices: {
                    log_from_root_proc_with_sim_progress(pid,
                                                         "Periodic action: writing mesh slices\n");
                    acGridPeriodicBoundconds(STREAM_DEFAULT);
                    write_slices(pid, i);
                    break;
                }
                case PeriodicAction::EndSimulation: {
                    set_event(&events, SimulationEvent::TimeLimitReached);
                    break;
                }
                default:
                    log_from_root_proc_with_sim_progress(pid,
                                                         "Unsupported periodic action post sim "
                                                         "step: %lu\n",
                                                         (size_t)action);
                    break;
                }
            }
        }

        /////////////////////////////////////////////////////////////////////
        //                                                                 //
        // 5. Check input events from user                                 //
        //                                                                 //
        /////////////////////////////////////////////////////////////////////

        // Check signal files
        for (auto& [signal, file] : signal_files) {
            if (pid == 0 && file.check()) {
                log_from_root_proc_with_sim_progress(pid, "Detected file modified: %s\n",
                                                     file.file_path.c_str());
                set_event(&events, signal);
            }
        }

        /////////////////////////////////////////////////////////////////////
        //                                                                 //
        // 6. Agree on events across processes                             //
        //                                                                 //
        /////////////////////////////////////////////////////////////////////

        MPI_Allreduce(MPI_IN_PLACE, &events, sizeof(uint16_t), MPI_BYTE, MPI_BOR, acGridMPIComm());

        /////////////////////////////////////////////////////////////////////
        //                                                                 //
        // 7. Run event-triggered actions                                  //
        //                                                                 //
        /////////////////////////////////////////////////////////////////////

        for (uint16_t e = 1; e != 0; e <<= 1) {
            if (check_event(events, static_cast<SimulationEvent>(e))) {
                switch (static_cast<SimulationEvent>(e)) {
                case SimulationEvent::NanDetected: {
                    log_from_root_proc_with_sim_progress(pid, "FOUND NAN -> exiting\n");
                    break;
                }
                case SimulationEvent::StopSignal: {
                    log_from_root_proc_with_sim_progress(pid, "Got STOP signal -> exiting\n");
                    break;
                }
                case SimulationEvent::TimeLimitReached: {
                    int max_step = post_step_actions[PeriodicAction::EndSimulation].step_period;
                    if (i == max_step) {
                        log_from_root_proc_with_sim_progress(pid,
                                                             "Max time steps reached (%d == %d) -> "
                                                             "exiting\n",
                                                             i, max_step);
                    }
                    AcReal max_time = post_step_actions[PeriodicAction::EndSimulation].time_period;
                    if (max_time > 0 && simulation_time >= max_time) {
                        log_from_root_proc_with_sim_progress(pid,
                                                             "Time limit reached (%e >= %e ) -> "
                                                             "exiting\n",
                                                             simulation_time, max_time);
                    }
                    break;
                }
                case SimulationEvent::ConfigReloadSignal: {
                    log_from_root_proc_with_sim_progress(pid, "Got RELOAD signal -> reloading "
                                                              "config file\n");

                    AcMeshInfo new_info;
                    log_from_root_proc_with_sim_progress(pid, "Synchronizing procs\n");
                    MPI_Barrier(acGridMPIComm());
                    log_from_root_proc_with_sim_progress(pid, "Reloading config file\n");
                    acLoadConfig(config_path, &new_info);
                    set_extra_config_params(&new_info);

                    // TODO: refactor this big mess of runtime checks into a function that returns a
                    // bool Check differences to current config
                    std::vector<const char*> nan_params;
                    bool configs_differ = false;

                    // TODO: define run constants, these cannot be changed in a reload
                    bool changed_run_constants = false;

                    std::set<size_t> int_run_constants;
                    int_run_constants.insert(AC_nx);
                    int_run_constants.insert(AC_ny);
                    int_run_constants.insert(AC_nz);

                    int_run_constants.insert(AC_dsx);
                    int_run_constants.insert(AC_dsy);
                    int_run_constants.insert(AC_dsz);

                    int_run_constants.insert(AC_start_step);
                    int_run_constants.insert(AC_init_type);

                    for (size_t int_param = 0; int_param < NUM_INT_PARAMS; int_param++) {
                        int old_value = info.int_params[int_param];
                        int new_value = new_info.int_params[int_param];
                        if (old_value != new_value) {
                            configs_differ         = true;
                            const char* param_name = intparam_names[int_param];
                            acLogFromRootProc(pid, "about to update %s from %d to %d\n", param_name,
                                              old_value, new_value);
                            if (int_run_constants.count(int_param) != 0) {
                                acLogFromRootProc(pid, "ERROR: Can't update %s during a run\n",
                                                  param_name);
                                changed_run_constants = true;
                            }
                        }
                    }
                    for (size_t int3_param = 0; int3_param < NUM_INT3_PARAMS; int3_param++) {
                        int3 old_value = info.int3_params[int3_param];
                        int3 new_value = new_info.int3_params[int3_param];
                        if (old_value != new_value) {
                            configs_differ         = true;
                            const char* param_name = int3param_names[int3_param];
                            acLogFromRootProc(pid,
                                              "about to update %s: from (%d, %d, %d) to (%d, %d, "
                                              "%d)\n",
                                              param_name, old_value.x, old_value.y, old_value.z,
                                              new_value.x, new_value.y, new_value.z);
                        }
                    }
                    for (size_t real_param = 0; real_param < NUM_REAL_PARAMS; real_param++) {
                        AcReal old_value = info.real_params[real_param];
                        AcReal new_value = new_info.real_params[real_param];
                        if (old_value != new_value && !(isnan(old_value) && isnan(new_value))) {
                            configs_differ         = true;
                            const char* param_name = realparam_names[real_param];
                            acLogFromRootProc(pid, "about to update %s from %e to %e\n", param_name,
                                              old_value, new_value);
                            if (isnan(new_value)) {
                                acLogFromRootProc(pid,
                                                  "WARNING: updated value of %s parsed as NAN. "
                                                  "Check the config file!\n",
                                                  param_name);
                                nan_params.push_back(param_name);
                            }
                        }
                    }
                    for (size_t real3_param = 0; real3_param < NUM_REAL3_PARAMS; real3_param++) {
                        AcReal3 old_value = info.real3_params[real3_param];
                        AcReal3 new_value = new_info.real3_params[real3_param];
                        if ((old_value.x != new_value.x &&
                             !(isnan(old_value.x) && isnan(new_value.x))) ||
                            (old_value.y != new_value.y &&
                             !(isnan(old_value.y) && isnan(new_value.y))) ||
                            (old_value.z != new_value.z &&
                             !(isnan(old_value.z) && isnan(new_value.z)))) {
                            configs_differ         = true;
                            const char* param_name = real3param_names[real3_param];
                            acLogFromRootProc(pid,
                                              "about to update %s: from (%d, %d, %d) to (%d, %d, "
                                              "%d)\n",
                                              param_name, old_value.x, old_value.y, old_value.z,
                                              new_value.x, new_value.y, new_value.z);
                            if (isnan(new_value.x) || isnan(new_value.y) || isnan(new_value.z)) {
                                acLogFromRootProc(pid,
                                                  "WARNING: updated value of %s parsed as NAN. "
                                                  "Check the config file!\n",
                                                  param_name);
                                nan_params.push_back(param_name);
                            }
                        }
                    }

                    if (!nan_params.empty()) {
                        log_from_root_proc_with_sim_progress(pid, "ERROR reloading config file: "
                                                                  "NaN's in updated values -> not "
                                                                  "reloading config.\n");
                        log_from_root_proc_with_sim_progress(pid, "The following parameters were "
                                                                  "parsed as NaN:\n");
                        for (auto param_name : nan_params) {
                            acLogFromRootProc(pid, "  %s\n", param_name);
                        }
                        log_from_root_proc_with_sim_progress(pid,
                                                             "Please edit the config file and try "
                                                             "again. Aborting config reload.\n");
                        break;
                    }

                    if (changed_run_constants) {
                        log_from_root_proc_with_sim_progress(pid, "Tried to change run constant -> "
                                                                  "not reloading config.\n");
                        log_from_root_proc_with_sim_progress(pid,
                                                             "Please edit the config file and try "
                                                             "again. Aborting config reload.\n");
                        break;
                    }

                    if (!configs_differ) {
                        log_from_root_proc_with_sim_progress(pid, "No changes found in new config "
                                                                  "file -> doing nothing\n");
                        break;
                    }

                    // No NaN's, we did not change run constants, and we have some changes

                    log_from_root_proc_with_sim_progress(pid, "Reloading config\n");

                    // Update periodic actions with new params
                    for (auto& [_, action] : pre_step_actions) {
                        action.update(new_info);
                    }
                    for (auto& [_, action] : post_step_actions) {
                        action.update(new_info);
                    }

                    // Decompose the config
                    AcMeshInfo submesh_info = acGridDecomposeMeshInfo(new_info);
                    acDeviceLoadMeshInfo(acGridGetDevice(), submesh_info);
                    info = new_info;
                    MPI_Barrier(acGridMPIComm());
                    log_from_root_proc_with_sim_progress(pid, "Done reloading config\n");
                    break;
                }
                default: {
                    break;
                }
                }
            }
        }

        /////////////////////////////////////////////////////////////////////
        //                                                                 //
        // 8. End simulation if an end condition has been reached          //
        //                                                                 //
        /////////////////////////////////////////////////////////////////////

        if (check_event(events, SimulationEvent::EndCondition)) {
            /*
            // JP: Commented out, will mess up slice buffering if not divisible by bin_steps
            // TODO: don't save data if save_steps has already done it
            //  Save data after the loop ends
            if (i % bin_steps != 0) {
                acGridPeriodicBoundconds(STREAM_DEFAULT);
                acGridSynchronizeStream(STREAM_DEFAULT);
                log_from_root_proc_with_sim_progress(pid, "Writing final snapshots to %s, timestep =
            %d\n", snapshot_dir, i); save_mesh_mpi_async(info, snapshot_dir, pid, i,
            simulation_time); log_from_root_proc_with_sim_progress(pid, "Done writing snapshots\n");
            }
            else {
                log_from_root_proc_with_sim_progress(pid, "Snapshots for timestep %d have already
            been written\n");
            }*/

            log_from_root_proc_with_sim_progress(pid, "Exiting simulation loop\n");
            break;
        }
        events = 0;
    }

    // Sync all pending disk accesses before exiting
    acGridDiskAccessSync();

    //////////////////////////////////
    // Simulation over, exit cleanly//
    // Deallocate resources and log //
    //////////////////////////////////
    free_simulation_graphs(pid);

    acLogFromRootProc(pid, "Calling acGridQuit\n");
    acGridQuit();
    fclose(diag_file);
    acLogFromRootProc(pid, "Calling MPI_Finalize\n");
    ac_MPI_Finalize();

    if (check_event(events, SimulationEvent::ErrorState)) {
        acLogFromRootProc(pid, "Simulation ended due to an error, goodbye :(\n");
        return EXIT_FAILURE;
    }
    acLogFromRootProc(pid, "Simulation complete, goodbye!\n");
    return EXIT_SUCCESS;
}

#else
#include <cstdio>
#include <cstdlib>

int
main(void)
{
    printf("The library was built without MPI support, cannot run mpitest. Rebuild Astaroth with "
           "cmake -DMPI_ENABLED=ON .. to enable.\n");
    return EXIT_FAILURE;
}
#endif // AC_MPI_ENABLES<|MERGE_RESOLUTION|>--- conflicted
+++ resolved
@@ -1067,7 +1067,6 @@
                 acLogFromRootProc(pid, "Initial condition: Haatouken\n"); // This here just for the
                                                                           // sake of diagnosis.
                 initial_mesh_procedure = InitialMeshProcedure::InitHaatouken;
-<<<<<<< HEAD
                 simulation_physics =  PhysicsConfiguration::ShockSinglepass;
             } else if (strcmp(optarg, "HeatDuct") == 0) {
                 acLogFromRootProc(pid, "Initial condition: Heatduct\n");    // This here just for the sake of diagnosis.         
@@ -1075,10 +1074,6 @@
                 simulation_physics = PhysicsConfiguration::HydroHeatduct;
                 acLogFromRootProc(pid, "GETOPT simulation_physics = %i \n", simulation_physics);
             } else { 
-=======
-            }
-            else {
->>>>>>> 57e7519a
                 exit(1);
             }
             break;
@@ -1327,7 +1322,6 @@
     switch (simulation_physics) {
     case PhysicsConfiguration::ShockSinglepass: {
 #if LSHOCK
-<<<<<<< HEAD
         sim = Simulation::Shock_Singlepass_Solve;
         acLogFromRootProc(pid, "PhysicsConfiguration ShockSinglepass !\n");
 #endif
@@ -1349,10 +1343,6 @@
     acLogFromRootProc(pid, "PhysicsConfiguration::HydroHeatduct = %i\n",   PhysicsConfiguration::HydroHeatduct);
 
 
-=======
-    sim = Simulation::Shock_Singlepass_Solve;
-#endif
->>>>>>> 57e7519a
     log_simulation_choice(pid, sim);
     AcTaskGraph* simulation_graph = get_simulation_graph(pid, sim);
 
