--- conflicted
+++ resolved
@@ -1150,8 +1150,6 @@
     Simulation sim = GetSimulation(pid,simulation_physics);
     acLogFromRootProc(pid, "simulation_physics = %i \n", simulation_physics);
 
-<<<<<<< HEAD
-=======
     switch (simulation_physics) {
     case PhysicsConfiguration::ShockSinglepass: {
 #if LSHOCK
@@ -1171,7 +1169,6 @@
         break;
     }
     }
->>>>>>> b1c1ebf6
 
     acLogFromRootProc(pid, "sim = %i \n", sim);
     acLogFromRootProc(pid, "Simulation::Default = %i\n", Simulation::Default);
