/**
    Microbenchmark the GPU caches in 1D stencil computations and generate a plottable .csv output

    Examples:
        # Usage
        ./bwtest-benchmark <problem size in bytes> <working set size in bytes>

        # 256 MiB problem size and working set of size 8 (one double), i.e. halo r=0
        ./bwtest-benchmark 268435456 8

        # 3-point von Neumann stencil
        ./bwtest-benchmark 268435456 24

        # Profiling
        cmake -DUSE_HIP=ON .. &&\
        make -j &&\
        rocprof --trace-start off -i ~/rocprof-input-metrics.txt ./bwtest-benchmark 268435456 256

cat ~/rocprof-input-metrics.txt
```
# Perf counters group 1
pmc : Wavefronts VALUInsts SALUInsts SFetchInsts
# Perf counters group 2
pmc : TCC_HIT[0], TCC_MISS[0], TCC_HIT_sum, TCC_MISS_sum
# Perf counters group 3
pmc: L2CacheHit MemUnitBusy LDSBankConflict

# Filter by dispatches range, GPU index and kernel names
# supported range formats: "3:9", "3:", "3"
#range: 0 : 16
gpu: 0 1 2 3
#kernel: singlepass_solve
```
*/
#include <stdio.h>
#include <stdlib.h>

#if AC_USE_HIP
#include "hip.h"
#include <hip/hip_runtime.h> // Needed in files that include kernels
#include <roctracer_ext.h>   // Profiling
#else
#include <cuda_profiler_api.h> // Profiling
#include <cuda_runtime_api.h>  // cudaStream_t
#endif

#include "common.h"

// #define USE_SMEM (0) // Set with cmake
// #define MAX_THREADS_PER_BLOCK (0) // Set with cmake

<<<<<<< HEAD
typedef struct {
    size_t count;
    double* data;
    bool on_device;
} Array;

static Array
arrayCreate(const size_t count, const bool on_device)
{
    Array a = (Array){
        .count     = count,
        .data      = NULL,
        .on_device = on_device,
    };

    const size_t bytes = count * sizeof(a.data[0]);
    if (on_device) {
        ERRCHK_CUDA_ALWAYS(cudaMalloc((void**)&a.data, bytes));
    }
    else {
        a.data = (double*)malloc(bytes);
        ERRCHK_ALWAYS(a.data);
    }

    return a;
}

static void
arrayDestroy(Array* a)
{
    if (a->on_device)
        cudaFree(a->data);
    else
        free(a->data);
    a->data  = NULL;
    a->count = 0;
}

/**
    Simple rng for doubles in range [0...1].
    Not suitable for generating full-precision f64 randoms.
*/
static double
randd(void)
{
    return (double)rand() / RAND_MAX;
}

static void
arrayRandomize(Array* a)
{
    if (!a->on_device) {
        for (size_t i = 0; i < a->count; ++i)
            a->data[i] = randd();
    }
    else {
        Array b = arrayCreate(a->count, false);
        arrayRandomize(&b);
        const size_t bytes = a->count * sizeof(b.data[0]);
        cudaMemcpy(a->data, b.data, bytes, cudaMemcpyHostToDevice);
        arrayDestroy(&b);
    }
}
=======
static const char* benchmark_dir = "bwtest-benchmark.csv";
>>>>>>> ceb93266

#if USE_SMEM
static size_t
get_smem(const int tpb, const int halo)
{
    return (tpb + 2 * halo) * sizeof(double);
}

__global__ void
#if MAX_THREADS_PER_BLOCK
__launch_bounds__(MAX_THREADS_PER_BLOCK)
#endif
    kernel(const int halo, const Array in, Array out)
{
    extern __shared__ double smem[];

    const int base_idx = blockIdx.x * blockDim.x;
    for (int sid = threadIdx.x; sid < (int)(blockDim.x + 2 * halo); sid += blockDim.x)
        if (sid + base_idx < in.count)
            smem[sid] = in.data[sid + base_idx];
    __syncthreads();

    const int tid = (int)(threadIdx.x + blockIdx.x * blockDim.x) + halo;
    if (tid < in.count - halo) {

        double tmp = 0.0;
        for (int i = 0; i < 2 * halo + 1; ++i)
            tmp += smem[threadIdx.x + i];

        out.data[tid] = tmp;
    }
}
#else
static size_t
get_smem(const int tpb, const int halo)
{
    (void)tpb;  // Unused
    (void)halo; // Unused
    return 0;
}

__global__ void
#if MAX_THREADS_PER_BLOCK
__launch_bounds__(MAX_THREADS_PER_BLOCK)
#endif
    kernel(const int halo, const Array in, Array out)
{
    const int tid = (int)(threadIdx.x + blockIdx.x * blockDim.x);

    if (halo <= tid && tid < (int)in.count - halo) {
        double tmp = 0.0;

        for (int i = -halo; i <= halo; ++i)
            tmp += in.data[tid + i];

        out.data[tid] = tmp;
    }
}
#endif

void
model_kernel(const int halo, const Array in, Array out)
{
    for (int tid = 0; tid < (int)in.count; ++tid) {
        if (halo <= tid && tid < (int)in.count - halo) {

            double tmp = 0.0;
            for (int i = -halo; i <= halo; ++i)
                tmp += in.data[tid + i];

            out.data[tid] = tmp;
        }
    }
}

typedef struct {
    size_t count;
    int halo;
    size_t tpb;
    size_t bpg;
    size_t smem;
} KernelConfig;

/** Returns the optimal threadblock dimensions for a given problem size */
static KernelConfig
autotune(const size_t count, const int halo)
{
    Array a = arrayCreate(count, true);
    Array b = arrayCreate(count, true);

    cudaDeviceProp props;
    cudaGetDeviceProperties(&props, 0);
    const size_t warp_size             = (size_t)props.warpSize;
    const size_t max_smem              = (size_t)props.sharedMemPerBlock;
    const size_t max_threads_per_block = MAX_THREADS_PER_BLOCK
                                             ? (size_t)min(props.maxThreadsPerBlock,
                                                           MAX_THREADS_PER_BLOCK)
                                             : (size_t)props.maxThreadsPerBlock;

    // Warmup
    cudaEvent_t tstart, tstop;
    cudaEventCreate(&tstart);
    cudaEventCreate(&tstop);
    cudaEventRecord(tstart); // Timing start
    for (size_t i = 0; i < 1; ++i)
        kernel<<<1, 1, max_smem>>>(halo, a, b);
    cudaEventRecord(tstop); // Timing stop
    cudaEventSynchronize(tstop);
    cudaEventDestroy(tstart);
    cudaEventDestroy(tstop);
    cudaDeviceSynchronize();

    // Tune
    KernelConfig c  = {.count = count, .halo = halo, .tpb = 0, .bpg = 0, .smem = 0};
    float best_time = INFINITY;
    for (size_t tpb = 1; tpb <= max_threads_per_block; ++tpb) {

        if (tpb > max_threads_per_block)
            break;

        if (tpb % warp_size)
            continue;

        const size_t bpg  = (size_t)ceil(1. * count / tpb);
        const size_t smem = get_smem(tpb, halo);

        if (smem > max_smem)
            continue;

        printf("Current KernelConfig {.count = %lu, .halo = %d, .tpb = %lu, .bpg = %lu, .smem = "
               "%lu}",
               c.count, c.halo, tpb, bpg, smem);

        cudaEventCreate(&tstart);
        cudaEventCreate(&tstop);

        cudaDeviceSynchronize();
        cudaEventRecord(tstart); // Timing start
        for (int i = 0; i < 3; ++i)
            kernel<<<bpg, tpb, smem>>>(halo, a, b);
        cudaEventRecord(tstop); // Timing stop
        cudaEventSynchronize(tstop);

        float milliseconds = 0;
        cudaEventElapsedTime(&milliseconds, tstart, tstop);

        cudaEventDestroy(tstart);
        cudaEventDestroy(tstop);

        ERRCHK_CUDA_KERNEL_ALWAYS();
        //  Discard failed runs (attempt to clear the error to cudaSuccess)
        if (cudaGetLastError() != cudaSuccess) {
            // Exit in case of unrecoverable error that needs a device reset
            if (cudaGetLastError() != cudaSuccess) {
                fprintf(stderr, "Unrecoverable CUDA error\n");
                exit(EXIT_FAILURE);
            }
            continue;
        }

        // printf("KernelConfig {.tpb = %lu, .bpg = %lu}\n", tpb, bpg);
        printf(", Time elapsed: %g ms\n", (double)milliseconds);
        if (milliseconds < best_time) {
            best_time = milliseconds;
            c.tpb     = tpb;
            c.bpg     = bpg;
            c.smem    = smem;
        }
    }
    printf("KernelConfig {.count = %lu, .halo = %d, .tpb = %lu, .bpg = %lu, .smem = %lu}\n",
           c.count, c.halo, c.tpb, c.bpg, c.smem);

    arrayDestroy(&a);
    arrayDestroy(&b);

#if USE_SMEM
    ERRCHK_ALWAYS(c.smem);
#endif

    return c;
}

void
verify(const KernelConfig c)
{
    const size_t count = c.count;
    const size_t tpb   = c.tpb;
    const size_t bpg   = c.bpg;
    const size_t smem  = c.smem;
    const int halo     = c.halo;

    Array ahost = arrayCreate(count, false);
    Array bhost = arrayCreate(count, false);
    Array a     = arrayCreate(count, true);
    Array b     = arrayCreate(count, true);

    arrayRandomize(&ahost);
    model_kernel(halo, ahost, bhost);

    const size_t bytes = count * sizeof(ahost.data[0]);
    cudaMemcpy(a.data, ahost.data, bytes, cudaMemcpyHostToDevice);
    kernel<<<bpg, tpb, smem>>>(halo, a, b);
    cudaMemcpy(ahost.data, b.data, bytes, cudaMemcpyDeviceToHost);

    const double* candidate = ahost.data;
    const double* model     = bhost.data;

    for (size_t i = halo; i < ahost.count - halo; ++i) {
        if (model[i] != candidate[i]) {
            fprintf(stderr, "Failure at %lu: %g (host) and %g (device)\n", i, model[i],
                    candidate[i]);
        }
    }

    arrayDestroy(&a);
    arrayDestroy(&b);
    arrayDestroy(&ahost);
    arrayDestroy(&bhost);

    printf("Results verified\n");
}

static void
benchmark(const KernelConfig c)
{
    const size_t num_iters = 5;

    // Allocate
    Array a = arrayCreate(c.count, true);
    Array b = arrayCreate(c.count, true);

    // Benchmark
    cudaEvent_t tstart, tstop;
    cudaEventCreate(&tstart);
    cudaEventCreate(&tstop);

    cudaEventRecord(tstart); // Timing start
    for (size_t i = 0; i < num_iters; ++i)
        kernel<<<c.bpg, c.tpb, c.smem>>>(c.halo, a, b);
    cudaEventRecord(tstop); // Timing stop
    cudaEventSynchronize(tstop);
    ERRCHK_CUDA_KERNEL_ALWAYS();

    float milliseconds = 0;
    cudaEventElapsedTime(&milliseconds, tstart, tstop);
    cudaEventDestroy(tstart);
    cudaEventDestroy(tstop);

    const size_t bytes     = num_iters * sizeof(a.data[0]) * (a.count + b.count - 2 * c.halo);
    const double seconds   = (double)milliseconds / 1e3;
    const double bandwidth = bytes / seconds;
    printf("Effective bandwidth: %g GiB/s\n", bandwidth / pow(1024, 3));
    printf("\tBytes transferred: %g GiB\n", bytes / pow(1024, 3));
    printf("\tTime elapsed: %g ms\n", (double)milliseconds);

    // CSV output dir
    const size_t buflen = 4096;
    char benchmark_dir[buflen] = {0};
    snprintf(benchmark_dir, buflen, "microbenchmark.csv");

    // File
    FILE* fp = fopen(benchmark_dir, "a");
    ERRCHK_ALWAYS(fp);
    // format
    // use_smem, max threads per block, problem size, working set size, time elapsed, effective bandwidth
    fprintf(fp, "%d,%d,%lu,%lu,%g,%g\n", USE_SMEM, MAX_THREADS_PER_BLOCK, c.count * sizeof(double), (2 * c.halo + 1) * sizeof(double),
            (double)milliseconds, bandwidth);
    fclose(fp);

    // Free
    arrayDestroy(&a);
    arrayDestroy(&b);
}

void
printDeviceInfo(const int device_id)
{
    cudaDeviceProp props;
    cudaGetDeviceProperties(&props, device_id);
    printf("--------------------------------------------------\n");
    printf("Device Number: %d\n", device_id);
    const size_t bus_id_max_len = 128;
    char bus_id[bus_id_max_len];
    cudaDeviceGetPCIBusId(bus_id, bus_id_max_len, device_id);
    printf("  PCI bus ID: %s\n", bus_id);
    printf("    Device name: %s\n", props.name);
    printf("    Compute capability: %d.%d\n", props.major, props.minor);

    // Compute
    printf("  Compute\n");
    printf("    Clock rate (GHz): %g\n", props.clockRate / 1e6); // KHz -> GHz
    printf("    Stream processors: %d\n", props.multiProcessorCount);
    printf(
        "    Compute mode: %d\n",
        (int)props
            .computeMode); // https://docs.nvidia.com/cuda/cuda-runtime-api/group__CUDART__TYPES.html#group__CUDART__TYPES_1g7eb25f5413a962faad0956d92bae10d0
    // Memory
    printf("  Global memory\n");
    printf("    Memory Clock Rate (MHz): %d\n", props.memoryClockRate / (1000));
    printf("    Memory Bus Width (bits): %d\n", props.memoryBusWidth);
    printf("    Peak Memory Bandwidth (GiB/s): %f\n",
           2 * (props.memoryClockRate * 1e3) * props.memoryBusWidth / (8. * 1024. * 1024. * 1024.));
    printf("    ECC enabled: %d\n", props.ECCEnabled);

    // Memory usage
    size_t free_bytes, total_bytes;
    cudaMemGetInfo(&free_bytes, &total_bytes);
    const size_t used_bytes = total_bytes - free_bytes;
    printf("    Total global mem: %.2f GiB\n", props.totalGlobalMem / (1024.0 * 1024 * 1024));
    printf("    Gmem used (GiB): %.2f\n", used_bytes / (1024.0 * 1024 * 1024));
    printf("    Gmem memory free (GiB): %.2f\n", free_bytes / (1024.0 * 1024 * 1024));
    printf("    Gmem memory total (GiB): %.2f\n", total_bytes / (1024.0 * 1024 * 1024));
    printf("  Caches\n");
#if !AC_USE_HIP
    printf("    Local L1 cache supported: %d\n", props.localL1CacheSupported);
    printf("    Global L1 cache supported: %d\n", props.globalL1CacheSupported);
#endif
    printf("    L2 size: %d KiB\n", props.l2CacheSize / (1024));
    printf("    Shared memory per block: %lu\n", props.sharedMemPerBlock);
    printf("  Other\n");
    printf("    Warp size: %d\n", props.warpSize);
    printf("--------------------------------------------------\n");
}

int
main(int argc, char* argv[])
{
    cudaProfilerStop();
    if (argc != 3) {
        fprintf(stderr, "Usage: ./bwtest-benchmark <problem size> <working set size>\n");
        return EXIT_FAILURE;
    }
    const size_t problem_size     = (size_t)atol(argv[1]);
    const size_t working_set_size = (size_t)atol(argv[2]);
    const int halo                = ((working_set_size / sizeof(double)) - 1) / 2;
    const size_t count            = problem_size / sizeof(double);

    if (working_set_size > problem_size) {
        fprintf(stderr, "Invalid working set size: %lu > %lu\n", working_set_size, problem_size);
        return EXIT_FAILURE;
    }

    printDeviceInfo(0);
    printf("USE_SMEM=%d\n", USE_SMEM);
    printf("MAX_THREADS_PER_BLOCK=%d\n", MAX_THREADS_PER_BLOCK);

    // cudaDeviceSetSharedMemConfig(cudaSharedMemBankSizeFourByte);
    // cudaDeviceSetSharedMemConfig(cudaSharedMemBankSizeEightByte);

    KernelConfig c = autotune(count, halo);
    verify(c);
    cudaProfilerStart();
    benchmark(c);
    cudaProfilerStop();
    return EXIT_SUCCESS;
}<|MERGE_RESOLUTION|>--- conflicted
+++ resolved
@@ -48,74 +48,6 @@
 
 // #define USE_SMEM (0) // Set with cmake
 // #define MAX_THREADS_PER_BLOCK (0) // Set with cmake
-
-<<<<<<< HEAD
-typedef struct {
-    size_t count;
-    double* data;
-    bool on_device;
-} Array;
-
-static Array
-arrayCreate(const size_t count, const bool on_device)
-{
-    Array a = (Array){
-        .count     = count,
-        .data      = NULL,
-        .on_device = on_device,
-    };
-
-    const size_t bytes = count * sizeof(a.data[0]);
-    if (on_device) {
-        ERRCHK_CUDA_ALWAYS(cudaMalloc((void**)&a.data, bytes));
-    }
-    else {
-        a.data = (double*)malloc(bytes);
-        ERRCHK_ALWAYS(a.data);
-    }
-
-    return a;
-}
-
-static void
-arrayDestroy(Array* a)
-{
-    if (a->on_device)
-        cudaFree(a->data);
-    else
-        free(a->data);
-    a->data  = NULL;
-    a->count = 0;
-}
-
-/**
-    Simple rng for doubles in range [0...1].
-    Not suitable for generating full-precision f64 randoms.
-*/
-static double
-randd(void)
-{
-    return (double)rand() / RAND_MAX;
-}
-
-static void
-arrayRandomize(Array* a)
-{
-    if (!a->on_device) {
-        for (size_t i = 0; i < a->count; ++i)
-            a->data[i] = randd();
-    }
-    else {
-        Array b = arrayCreate(a->count, false);
-        arrayRandomize(&b);
-        const size_t bytes = a->count * sizeof(b.data[0]);
-        cudaMemcpy(a->data, b.data, bytes, cudaMemcpyHostToDevice);
-        arrayDestroy(&b);
-    }
-}
-=======
-static const char* benchmark_dir = "bwtest-benchmark.csv";
->>>>>>> ceb93266
 
 #if USE_SMEM
 static size_t
@@ -372,7 +304,7 @@
     printf("\tTime elapsed: %g ms\n", (double)milliseconds);
 
     // CSV output dir
-    const size_t buflen = 4096;
+    const size_t buflen        = 4096;
     char benchmark_dir[buflen] = {0};
     snprintf(benchmark_dir, buflen, "microbenchmark.csv");
 
@@ -380,9 +312,9 @@
     FILE* fp = fopen(benchmark_dir, "a");
     ERRCHK_ALWAYS(fp);
     // format
-    // use_smem, max threads per block, problem size, working set size, time elapsed, effective bandwidth
-    fprintf(fp, "%d,%d,%lu,%lu,%g,%g\n", USE_SMEM, MAX_THREADS_PER_BLOCK, c.count * sizeof(double), (2 * c.halo + 1) * sizeof(double),
-            (double)milliseconds, bandwidth);
+    // 'usesmem, maxthreadsperblock, problemsize, workingsetsize, milliseconds, effectivebandwidth'
+    fprintf(fp, "%d,%d,%lu,%lu,%g,%g\n", USE_SMEM, MAX_THREADS_PER_BLOCK, c.count * sizeof(double),
+            (2 * c.halo + 1) * sizeof(double), (double)milliseconds, bandwidth);
     fclose(fp);
 
     // Free
@@ -445,13 +377,18 @@
 {
     cudaProfilerStop();
     if (argc != 3) {
-        fprintf(stderr, "Usage: ./bwtest-benchmark <problem size> <working set size>\n");
+        fprintf(stderr, "Usage: ./benchmark <problem size> <working set size>\n");
+        fprintf(stderr, "       ./benchmark 0 0 # To use the defaults\n");
         return EXIT_FAILURE;
     }
-    const size_t problem_size     = (size_t)atol(argv[1]);
-    const size_t working_set_size = (size_t)atol(argv[2]);
+    const size_t arg0 = (size_t)atol(argv[1]);
+    const size_t arg1 = (size_t)atol(argv[2]);
+
+    const size_t problem_size     = arg0 ? arg0 : 268435456; // 256 MiB default
+    const size_t working_set_size = arg1 ? arg1 : 8;         // 8 byte default (r=0)
     const int halo                = ((working_set_size / sizeof(double)) - 1) / 2;
     const size_t count            = problem_size / sizeof(double);
+    ERRCHK(working_set_size <= problem_size);
 
     if (working_set_size > problem_size) {
         fprintf(stderr, "Invalid working set size: %lu > %lu\n", working_set_size, problem_size);
