#!/usr/bin/env python3
# Copyright (C) 2023, Johannes Pekkilä
#
# This file is part of Astaroth.
#
# Astaroth is free software: you can redistribute it and/or modify
# it under the terms of the GNU General Public License as published by
# the Free Software Foundation, either version 3 of the License, or
# (at your option) any later version.
#
# Astaroth is distributed in the hope that it will be useful,
# but WITHOUT ANY WARRANTY; without even the implied warranty of
# MERCHANTABILITY or FITNESS FOR A PARTICULAR PURPOSE.  See the
# GNU General Public License for more details.
#
# You should have received a copy of the GNU General Public License
# along with Astaroth.  If not, see <http://www.gnu.org/licenses/>.

# %%
import itertools
import scipy
from scipy import ndimage
import argparse
import numpy as np
import time
import pandas as pd
import findiff

# %%
parser = argparse.ArgumentParser(
    description='A tool for generating benchmarks')
parser.add_argument('--dims', type=int, nargs=3,
                    default=[128, 128, 128], help='Dimensions of the computational domain')
parser.add_argument('--device', type=str, default='gpu',
                    choices=['cpu', 'gpu'], help='The device used for the benchmarks')
parser.add_argument('--radius', type=int, default=1,
                    help='Sets the stencil radius')
parser.add_argument('--dtype', default='fp32',
                    choices=['fp32', 'fp64'], help='The precision used for the benchmarks')
parser.add_argument('--library', required=True, choices=[
                    'pytorch', 'tensorflow', 'jax'], help='The underlying library used for benchmarking')
parser.add_argument('--verify', type=int, default=1,
                    help='Verify results with the model solution')
parser.add_argument('--jobid', type=int, default=0, help='Set the job id')
# parser.add_argument('--seed', type=int, default=12345, help='Set seed for the random number generator')
parser.add_argument('--salt', type=int, default=12345,
                    help='Set salt for the random number generator')
parser.add_argument('--nsamples', type=int, default=100,
                    help='The number of samples to benchmark')
parser.add_argument('--visualize', action='store_true', help='Visualize the results')


jupyter = False
if jupyter:
    args = parser.parse_args(
        ['--library', 'pytorch', '--device', 'cpu', '--dims', '128', '128', '2', '--nsamples', '3'])
else:
    args = parser.parse_args()

# try: # Do not parse args if running in an interactive shell
#     get_ipython().__class__.__name__
#     args = parser.parse_args(
#         ['--library', 'pytorch', '--device', 'cpu', '--dims', '2', '2', '2', '--nsamples', '3'])
#     print('Running an interactive session. Arguments not parsed.')
# except NameError:
#     args = parser.parse_args()
#     print('Running a non-interactive session. Arguments parsed.')

if args.dtype in 'fp64':
    args.dtype = np.float64
else:
    args.dtype = np.float32

# Global variables
seed = int(args.salt + time.time() + args.jobid * time.time()) % (2**32-1)

random_scale = 1e-3
box_size = 2 * np.pi
nn = np.array(args.dims)
ds = box_size / nn
dt = 1e-1 * min(ds)
## Hydro
cs2_sound = 1.0
nu_visc = 1e-3
zeta = 0.01
## MHD
gamma = 0.5
lnrho0 = 1.3
cp_sound = 1
mu0 = 1.4
eta = 1e-2 #5e-5
lnT0 = 1.2
K_heatcond = 1e-3

field_names = ['lnrho', 'ux', 'uy', 'uz', 'ax', 'ay', 'az', 'ss']
stencil_names = ['value', 'ddx', 'ddy', 'ddz', 'd2dx2',
            'd2dy2', 'd2dz2', 'd2dxdy', 'd2dxdz', 'd2dydz']

# Derived variables
ndims = len(np.empty(args.dims).squeeze().shape)
assert(ndims == 3) # Hardcoded 3D in forward() funtions
field_indices = {field: i for i, field in enumerate(field_names)}
stencil_indices = {stencil: i for i, stencil in enumerate(stencil_names)}


# %%
# Construct the input and weights
def get_coeffs(deriv, axis=0):
    assert(axis < ndims)

    order = 2*args.radius
    # Coefficients
    if deriv == 0:
        coeffs = np.zeros(2*args.radius + 1, dtype=args.dtype)
        coeffs[args.radius] = 1
    else:
        coeffs = np.array(findiff.coefficients(deriv=deriv, acc=order, symbolic=True)[
                          'center']['coefficients'], dtype=args.dtype)
    l = len(coeffs)
    r = int(np.rint((l-1)/2))
    tensor = np.zeros((l, l, l), dtype=args.dtype)

    # Axis
    if axis == 0:
        tensor[r, r, :] = coeffs
    elif axis == 1:
        tensor[r, :, r] = coeffs
    else:
        tensor[:, r, r] = coeffs

    # Dims
    if ndims == 1:
        return tensor[r, r, :]
    elif ndims == 2:
        return tensor[r, :, :]
    else:
        return tensor


def get_mixed_coeffs(deriv, axis0=0, axis1=-1):
    assert(axis0 < ndims)
    assert(axis1 < ndims)
    assert(axis0 != axis1)
    assert(axis0 < axis1)

    order = 2*args.radius
    coeffs = np.array(findiff.coefficients(deriv=deriv, acc=order, symbolic=True)[
                      'center']['coefficients'], dtype=args.dtype)
    l = len(coeffs)
    r = int(np.rint((l-1)/2))
    a = np.zeros((l, l, l), dtype=args.dtype)

    if axis0 == 0:
        if axis1 == 1:
            a[r, :, :] = coeffs
            for i in range(l):
                a[r, i, :] *= coeffs[i]
        else:
            a[:, r, :] = coeffs
            for i in range(l):
                a[i, r, :] *= coeffs[i]
    else:
        a[:, :, r] = coeffs
        for i in range(l):
            a[i, :, r] *= coeffs[i]

    # Dims
    if ndims == 1:
        return a[r, r, :]
    elif ndims == 2:
        return a[r, :, :]
    else:
        return a


def get_input():
    np.random.seed(seed)
    fields = []
    for i in range(len(field_names)):
        fields.append(random_scale * (2 * np.random.random((nn[2], nn[1], nn[0])) - 1).squeeze())

    fields[field_indices['lnrho']] = np.random.normal(loc=0.0, scale=1e-1, size=(nn[2], nn[1], nn[0]))
    fields[field_indices['ux']] = np.random.normal(loc=0.0, scale=1e-12, size=(nn[2], nn[1], nn[0]))
    fields[field_indices['uy']] = np.random.normal(loc=0.0, scale=1e-12, size=(nn[2], nn[1], nn[0]))
    fields[field_indices['uz']] = np.random.normal(loc=0.0, scale=1e-12, size=(nn[2], nn[1], nn[0]))
    fields[field_indices['ax']] = np.random.normal(loc=0.0, scale=1e-8, size=(nn[2], nn[1], nn[0]))
    fields[field_indices['ay']] = np.random.normal(loc=0.0, scale=1e-8, size=(nn[2], nn[1], nn[0]))
    fields[field_indices['az']] = np.random.normal(loc=0.0, scale=1e-8, size=(nn[2], nn[1], nn[0]))
    fields[field_indices['ss']] = np.random.normal(loc=0.0, scale=1e-8, size=(nn[2], nn[1], nn[0]))
    # fields[field_indices['ax']] = np.zeros((nn[2], nn[1], nn[0])) #np.random.normal(loc=0.0, scale=1e-15, size=(nn[2], nn[1], nn[0]))
    # fields[field_indices['ay']] = np.zeros((nn[2], nn[1], nn[0])) #np.random.normal(loc=0.0, scale=1e-15, size=(nn[2], nn[1], nn[0]))
    # fields[field_indices['az']] = np.zeros((nn[2], nn[1], nn[0])) #np.random.normal(loc=0.0, scale=1e-15, size=(nn[2], nn[1], nn[0]))
    # fields[field_indices['ss']] = np.zeros((nn[2], nn[1], nn[0])) #np.random.normal(loc=1.0, scale=1e-8, size=(nn[2], nn[1], nn[0]))


    return np.stack(fields)


def get_weights():

    # Kronecker
    kronecker = get_coeffs(0)
    stencils = [kronecker]

    # First derivatives
    for ax in range(ndims):
        stencils.append((1/ds[ax]) * get_coeffs(1, ax))

    # Second derivatives
    for ax in range(ndims):
        stencils.append((1/ds[ax]**2) * get_coeffs(2, ax))

    # Mixed derivatives
    for ax1 in range(ndims):
        for ax0 in range(ndims):
            if ax0 >= ax1:
                continue
            stencils.append(
                (1/(ds[ax0]*ds[ax1]) * get_mixed_coeffs(1, ax0, ax1)))

    return np.stack(stencils)


def get_kronecker():
    return np.expand_dims(get_coeffs(0), 0)


def get_ddx():
    stencils = []
    for ax in range(ndims):
        stencils.append((1/ds[ax]) * get_coeffs(1, ax))
    return np.stack(stencils)


def get_d2dx2():
    stencils = []
    for ax in range(ndims):
        stencils.append((1/ds[ax]**2) * get_coeffs(2, ax))
    return np.stack(stencils)


def get_d2dxdy():
    stencils = []
    for ax0 in range(ndims):
        for ax1 in range(ndims):
            if ax0 >= ax1:
                continue
            stencils.append(
                (1/(ds[ax0]*ds[ax1]) * get_mixed_coeffs(1, ax0, ax1)))
    return np.stack(stencils)

# %%
# Model
def convolve(input, weights):
    # Flip weights: do cross-correlation like ML libs instead
    # or just use the correlate() directly
    #weights = np.flip(np.flip(np.flip(weights, axis=-1), axis=-2), axis=-3)

    tensor = None
    for field in range(len(input)):
        convolutions = []
        for stencil in range(len(weights)):
            convolutions.append(scipy.ndimage.correlate(
                input[field], weights[stencil], mode='constant', output=args.dtype))
        convolutions = np.expand_dims(np.stack(convolutions), 0)
        if tensor is not None:
            tensor = np.vstack((tensor, convolutions))
        else:
            tensor = convolutions
    return tensor


def dot(a, b):
    return np.sum(a * b, axis=0)

# Expects a tensor of shape (fields, first derivatives, ...) as input
# Assumes that f.ex. a[0,1] is ddy f_x
def curl(a):
    x = a[2,1] - a[1,2]
    y = a[0,2] - a[2,0]
    z = a[1,0] - a[0,1]
    return np.stack([x, y, z])

def cross(a, b):
    x = a[1] * b[2] - a[2] * b[1]
    y = a[2] * b[0] - a[0] * b[2]
    z = a[0] * b[1] - a[1] * b[0]
    return np.stack([x, y, z])


def forward(input):

    # Inputs
    ## Hydro
    uu = input[[field_indices['ux'],
                        field_indices['uy'], field_indices['uz']]]
    lnrho = input[field_indices['lnrho']:field_indices['lnrho']+1]
    ## MHD
    aa = input[[field_indices['ax'],
                field_indices['ay'], field_indices['az']]]
    ss = input[field_indices['ss']:field_indices['ss']+1]

    # Convolutions
    ## Hydro
    grad_lnrho, hessian_lnrho = np.split(convolve(lnrho, np.concatenate([get_ddx(), get_d2dx2()])), 2, axis=1)
    grad_uu, hessian_uu, mixed_uu = np.split(
        convolve(uu, np.concatenate([get_ddx(), get_d2dx2(), get_d2dxdy()])), 3, axis=1)
    ## MHD
    grad_ss, hessian_ss = np.split(convolve(ss, np.concatenate([get_ddx(), get_d2dx2()])), 2, axis=1)
    grad_aa, hessian_aa, mixed_aa = np.split(
        convolve(aa, np.concatenate([get_ddx(), get_d2dx2(), get_d2dxdy()])), 3, axis=1)

    # Flatten
    ## Hydro
    uu = np.reshape(uu, (3, -1))
    lnrho = np.reshape(lnrho, (-1))
    grad_lnrho = np.reshape(grad_lnrho.squeeze(), (3, -1))
    hessian_lnrho = np.reshape(hessian_lnrho.squeeze(), (3, -1))
    grad_uu = np.reshape(grad_uu, (3, 3, -1))
    hessian_uu = np.reshape(hessian_uu, (3, 3, -1))
    mixed_uu = np.reshape(mixed_uu, (3, 3, -1))

    ## MHD
    aa = np.reshape(aa, (3, -1))
    ss = np.reshape(ss, (-1))
    grad_ss = np.reshape(grad_ss.squeeze(), (3, -1))
    hessian_ss = np.reshape(hessian_ss.squeeze(), (3, -1))
    grad_aa = np.reshape(grad_aa, (3, 3, -1))
    hessian_aa = np.reshape(hessian_aa, (3, 3, -1))
    mixed_aa = np.reshape(mixed_aa, (3, 3, -1))
    cs2 = cs2_sound * np.exp((gamma/cp_sound) * ss + (gamma - 1) * (lnrho - lnrho0))
    #cs2 = np.reshape(cs2, (-1))

    # More complex operations
    ## Hydro
    laplace_ss = np.sum(hessian_ss, axis=0)
    laplace_lnrho = np.sum(hessian_ss, axis=0)
    laplace_uu = np.sum(hessian_uu, axis=1)
    div_uu = grad_uu[0, 0] + grad_uu[1, 1] + grad_uu[2, 2]
    grad_div_ux = hessian_uu[0, 0] + mixed_uu[1, 0] + mixed_uu[2, 1]
    grad_div_uy = mixed_uu[0, 0] + hessian_uu[1, 1] + mixed_uu[2, 2]
    grad_div_uz = mixed_uu[0, 1] + mixed_uu[1, 2] + hessian_uu[2, 2]
    ## Traceless rate-of-strain stress tensor
    S00 = (2/3) * grad_uu[0, 0] - (1/3) * (grad_uu[1,1] + grad_uu[2, 2])
    S01 = (1/2) * (grad_uu[0, 1] + grad_uu[1, 0])
    S02 = (1/2) * (grad_uu[0,2] + grad_uu[2,0])
    S0 = np.stack([S00, S01, S02])
    
    S10 = S01
    S11 = (2/3) * grad_uu[1, 1] - (1/3) * (grad_uu[0,0] + grad_uu[2, 2])
    S12 = (1/2) * (grad_uu[1, 2] + grad_uu[2, 1])
    S1 = np.stack([S10, S11, S12])

    S20 = S02
    S21 = S12
    S22 = (2/3) * grad_uu[2, 2] - (1/3) * (grad_uu[0,0] + grad_uu[1, 1])
    S2 = np.stack([S20, S21, S22])
    
    S = np.concatenate([S0, S1, S2])
    ## MHD
    laplace_aa = np.sum(hessian_aa, axis=1)
    div_aa = grad_aa[0, 0] + grad_aa[1, 1] + grad_aa[2, 2]
    grad_div_ax = hessian_aa[0, 0] + mixed_aa[1, 0] + mixed_aa[2, 1]
    grad_div_ay = mixed_aa[0, 0] + hessian_aa[1, 1] + mixed_aa[2, 2]
    grad_div_az = mixed_aa[0, 1] + mixed_aa[1, 2] + hessian_aa[2, 2]
    grad_div_aa = np.stack([grad_div_ax, grad_div_ay, grad_div_az])
    j = (1/mu0) * (grad_div_aa - laplace_aa)
    B = curl(grad_aa)
    inv_rho = 1 / np.exp(lnrho)
    lnT = lnT0 + (gamma / cp_sound) * ss + (gamma - 1) * (lnrho - lnrho0)
    inv_pT = 1 / (np.exp(lnrho) * np.exp(lnT))
    j_cross_B = cross(j, B)
    entropy_rhs = (0) - (0) + eta * mu0 * dot(j, j)\
     + 2 * np.exp(lnrho) * nu_visc * np.sum(S, axis=0)\
     + zeta * np.exp(lnrho) * div_uu * div_uu
    ## Heat conduction
    grad_ln_chi = -grad_lnrho
    first_term = gamma * (1/cp_sound) * laplace_ss + (gamma - 1) * laplace_lnrho
    second_term = gamma * (1/cp_sound) * grad_ss + (gamma - 1.) * grad_lnrho
    third_term = gamma * ((1/cp_sound) * grad_ss + grad_lnrho) + grad_ln_chi
    chi = K_heatcond / (np.exp(lnrho) * cp_sound)
    heat_conduction = cp_sound * chi * (first_term + dot(second_term, third_term))


    # Equations
    ## Hydro
    continuity = -dot(uu, grad_lnrho) - div_uu
    momx = - dot(uu, grad_uu[0])\
        - cs2 * ((1/cp_sound) * grad_ss[0] + grad_lnrho[0])\
        + nu_visc * (laplace_uu[0] + (1/3) * grad_div_ux + 2 * dot(S0, grad_lnrho))\
        + zeta * grad_div_ux\
        + inv_rho * j_cross_B[0]
    momy = - dot(uu, grad_uu[1])\
        - cs2 * ((1/cp_sound) * grad_ss[1] + grad_lnrho[1])\
        + nu_visc * (laplace_uu[1] + (1/3) * grad_div_uy + 2 * dot(S1, grad_lnrho))\
        + zeta * grad_div_uy\
        + inv_rho * j_cross_B[1]
    momz = - dot(uu, grad_uu[2])\
        - cs2 * ((1/cp_sound) * grad_ss[2] + grad_lnrho[2])\
        + nu_visc * (laplace_uu[2] + (1/3) * grad_div_uz + 2 * dot(S2, grad_lnrho))\
        + zeta * grad_div_uz\
        + inv_rho * j_cross_B[2]
    ## MHD
    ind = cross(uu, B) + eta * laplace_aa
    entropy = - dot(uu, grad_ss) + inv_pT * entropy_rhs + heat_conduction

    return np.reshape(np.stack([continuity, momx, momy, momz, ind[0], ind[1], ind[2], entropy]), (len(field_names), nn[2], nn[1], nn[0]))


# %%
# Debug
class Debug:
    def __str__(self):
        return str(self.__class__) + ": " + str(self.__dict__)
    
# %%
# Benchmark output


class Output:
    def __init__(self):
        self.df = pd.DataFrame(columns=['kernel',
                                        'implementation',
                                        'maxthreadsperblock',
                                        'nx', 'ny', 'nz', 'radius',
                                        'milliseconds',
                                        'tpbx', 'tpby', 'tpbz',
                                        'jobid', 'seed', 'iteration', 'double_precision'])

    def record(self, milliseconds, iteration):
        row = {'kernel': 'convolve',
               'implementation': args.library,
               'nx': args.dims[0],
               'ny': args.dims[1],
               'nz': args.dims[2],
               'radius': args.radius,
               'milliseconds': milliseconds,
               'jobid': args.jobid,
               'seed': seed,
               'iteration': iteration,
               'double_precision': int(args.dtype == np.float64)}
        self.df.loc[len(self.df.index)] = row

    def __del__(self):
        self.df.to_csv(f'nonlinear-mhd-python-{args.jobid}-{seed}.csv', index=False)


# %%
# Libraries
lib = None
if args.library in 'pytorch':
    import torch
    import torch.utils.benchmark
    print(f'Pytorch version: {torch.__version__}')

    class Pytorch(torch.nn.Module):
        def get_weights(self, weights):
            weights = torch.tensor(
                weights, dtype=self.dtype, device=self.device).unsqueeze(1)
            return weights

        def __init__(self, device, dtype):
            super().__init__()
            self.name = 'pytorch'
            self.device = 'cpu' if device in 'cpu' else 'cuda'
            self.dtype = torch.float64 if dtype == np.float64 else torch.float32
            torch.set_default_dtype(self.dtype)
            #self.dtype = torch.double if dtype == np.float64 else torch.float

            print(f'Using {device} device')

            # Enable autotuning
            torch.backends.cudnn.benchmark = True
            torch.backends.cudnn.benchmark_limit = 0 # Try every available algorithm

            # Disable tensor cores
            # torch.backends.cuda.matmul.allow_tf32 = False
            # torch.backends.cuda.matmul.allow_fp16_reduced_precision_reduction = False
            # torch.backends.cuda.matmul.allow_bf16_reduced_precision_reduction = False
            # torch.backends.cudnn.allow_tf32 = False
            #torch.backends.cudnn.deterministic = True

            # Disable debugging APIs
            torch.autograd.set_detect_anomaly(False)
            torch.autograd.profiler.profile = False
            torch.autograd.gradgradcheck = False

            # Print information
            print(f'cuDNN available: {torch.backends.cudnn.is_available()}')
            print(f'cuDNN version: {torch.backends.cudnn.version()}')

            # Setup weights
            self.kronecker = self.get_weights(get_kronecker())
            self.ddx = self.get_weights(get_ddx())
            self.d2dx2 = self.get_weights(get_d2dx2())
            self.d2dxdy = self.get_weights(get_d2dxdy())
            self.weights = self.get_weights(get_weights())

        def get_input(self):
            input = get_input()
            input = torch.tensor(input, dtype=self.dtype,
                                 device=self.device).unsqueeze(1)
            # .to(memory_format=torch.channels_last)
            return input

        def pad(self, input):
            return torch.nn.functional.pad(input, (args.radius,) * 2 * ndims, mode='constant')
            ##return torch.nn.functional.pad(input, (args.radius,) * 2 * ndims, mode='circular') #TODO NOTE DEBUG

        def convolve(self, input, weights):
            if (len(input.shape) == 5):
                return torch.nn.functional.conv3d(input, weights)
            elif (len(input.shape) == 4):
                return torch.nn.functional.conv2d(input, weights)
            else:
                return torch.nn.functional.conv1d(input, weights)

        #def convolve_fft(self, input, weights):
        #    fr_signal = torch.fft.rfftn

        # Element-wise dot product
        def dot(self, a, b):
            return torch.sum(a * b, dim=0)

        # Expects a tensor of shape (fields, first derivatives, ...) as input
        # Assumes that f.ex. a[0,1] is ddy f_x
        def curl(self, a):
            x = a[2,1] - a[1,2]
            y = a[0,2] - a[2,0]
            z = a[1,0] - a[0,1]
            return torch.stack([x, y, z])

        def cross(self, a, b):
            x = a[1] * b[2] - a[2] * b[1]
            y = a[2] * b[0] - a[0] * b[2]
            z = a[0] * b[1] - a[1] * b[0]
            return torch.stack([x, y, z])

        #@torch.compile(options={'max-autotune': True})
        #@torch.compile(mode='max-autotune', fullgraph=True)
<<<<<<< HEAD
        @torch.no_grad() # Note: not supported with jit
        #@torch.jit.script
=======
        @torch.no_grad()
>>>>>>> dd4cdb45
        def forward(self, input):
            # Inputs
            ## Hydro
            uu = input[[field_indices['ux'],
                                field_indices['uy'], field_indices['uz']]]
            lnrho = input[field_indices['lnrho']:field_indices['lnrho']+1]
            ## MHD
            aa = input[[field_indices['ax'],
                        field_indices['ay'], field_indices['az']]]
            ss = input[field_indices['ss']:field_indices['ss']+1]

            # Convolutions
            ## Hydro
            grad_lnrho, hessian_lnrho = torch.split(self.convolve(lnrho, torch.concat([self.ddx, self.d2dx2])), 3, dim=1)
            grad_uu, hessian_uu, mixed_uu = torch.split(
                self.convolve(uu, torch.concat([self.ddx, self.d2dx2, self.d2dxdy])), 3, dim=1)
            ## MHD
            grad_ss, hessian_ss = torch.split(self.convolve(ss, torch.concat([self.ddx, self.d2dx2])), 3, dim=1)
            grad_aa, hessian_aa, mixed_aa = torch.split(
                self.convolve(aa, torch.concat([self.ddx, self.d2dx2, self.d2dxdy])), 3, dim=1)

            # Squeeze input and remove padding
            uu = uu[:, :, args.radius:-args.radius,
                    args.radius:-args.radius, args.radius:-args.radius].squeeze()
            lnrho = lnrho[:, :, args.radius:-args.radius, args.radius:-
                          args.radius, args.radius:-args.radius].squeeze()
            aa = aa[:, :, args.radius:-args.radius,
                    args.radius:-args.radius, args.radius:-args.radius].squeeze()
            ss = ss[:, :, args.radius:-args.radius, args.radius:-
                          args.radius, args.radius:-args.radius].squeeze()

            # Flatten
            ## Hydro
            uu = torch.reshape(uu, (3, -1))
            lnrho = torch.flatten(lnrho)
            grad_lnrho = torch.reshape(grad_lnrho.squeeze(), (3, -1))
            hessian_lnrho = torch.reshape(hessian_lnrho.squeeze(), (3, -1))
            grad_uu = torch.reshape(grad_uu, (3, 3, -1))
            hessian_uu = torch.reshape(hessian_uu, (3, 3, -1))
            mixed_uu = torch.reshape(mixed_uu, (3, 3, -1))

            ## MHD
            aa = torch.reshape(aa, (3, -1))
            ss = torch.flatten(ss)
            grad_ss = torch.reshape(grad_ss.squeeze(), (3, -1))
            hessian_ss = torch.reshape(hessian_ss.squeeze(), (3, -1))
            grad_aa = torch.reshape(grad_aa, (3, 3, -1))
            hessian_aa = torch.reshape(hessian_aa, (3, 3, -1))
            mixed_aa = torch.reshape(mixed_aa, (3, 3, -1))
            cs2 = cs2_sound * torch.exp((gamma/cp_sound) * ss + (gamma - 1) * (lnrho - lnrho0))
            cs2 = torch.flatten(cs2)

            # More complex operations
            ## Hydro
            laplace_ss = torch.sum(hessian_ss, dim=0)
            laplace_lnrho = torch.sum(hessian_ss, dim=0)
            laplace_uu = torch.sum(hessian_uu, dim=1)
            div_uu = grad_uu[0, 0] + grad_uu[1, 1] + grad_uu[2, 2]
            grad_div_ux = hessian_uu[0, 0] + mixed_uu[1, 0] + mixed_uu[2, 1]
            grad_div_uy = mixed_uu[0, 0] + hessian_uu[1, 1] + mixed_uu[2, 2]
            grad_div_uz = mixed_uu[0, 1] + mixed_uu[1, 2] + hessian_uu[2, 2]
            ## Traceless rate-of-strain stress tensor
            S00 = (2/3) * grad_uu[0, 0] - (1/3) * (grad_uu[1,1] + grad_uu[2, 2])
            S01 = (1/2) * (grad_uu[0, 1] + grad_uu[1, 0])
            S02 = (1/2) * (grad_uu[0,2] + grad_uu[2,0])
            S0 = torch.stack([S00, S01, S02])
            
            S10 = S01
            S11 = (2/3) * grad_uu[1, 1] - (1/3) * (grad_uu[0,0] + grad_uu[2, 2])
            S12 = (1/2) * (grad_uu[1, 2] + grad_uu[2, 1])
            S1 = torch.stack([S10, S11, S12])

            S20 = S02
            S21 = S12
            S22 = (2/3) * grad_uu[2, 2] - (1/3) * (grad_uu[0,0] + grad_uu[1, 1])
            S2 = torch.stack([S20, S21, S22])
            
            S = torch.concat([S0, S1, S2])
            ## MHD
            laplace_aa = torch.sum(hessian_aa, dim=1)
            div_aa = grad_aa[0, 0] + grad_aa[1, 1] + grad_aa[2, 2]
            grad_div_ax = hessian_aa[0, 0] + mixed_aa[1, 0] + mixed_aa[2, 1]
            grad_div_ay = mixed_aa[0, 0] + hessian_aa[1, 1] + mixed_aa[2, 2]
            grad_div_az = mixed_aa[0, 1] + mixed_aa[1, 2] + hessian_aa[2, 2]
            grad_div_aa = torch.stack([grad_div_ax, grad_div_ay, grad_div_az])
            j = (1/mu0) * (grad_div_aa - laplace_aa)
            B = self.curl(grad_aa)
            inv_rho = 1 / torch.exp(lnrho)
            lnT = lnT0 + (gamma / cp_sound) * ss + (gamma - 1) * (lnrho - lnrho0)
            inv_pT = 1 / (torch.exp(lnrho) * torch.exp(lnT))
            j_cross_B = self.cross(j, B)
            entropy_rhs = (0) - (0) + eta * mu0 * self.dot(j, j)\
            + 2 * torch.exp(lnrho) * nu_visc * torch.sum(S, dim=0)\
            + zeta * torch.exp(lnrho) * div_uu * div_uu
            ## Heat conduction
            grad_ln_chi = -grad_lnrho
            first_term = gamma * (1/cp_sound) * laplace_ss + (gamma - 1) * laplace_lnrho
            second_term = gamma * (1/cp_sound) * grad_ss + (gamma - 1.) * grad_lnrho
            third_term = gamma * ((1/cp_sound) * grad_ss + grad_lnrho) + grad_ln_chi
            chi = K_heatcond / (torch.exp(lnrho) * cp_sound)
            heat_conduction = cp_sound * chi * (first_term + self.dot(second_term, third_term))


            # Equations
            ## Hydro
            continuity = -self.dot(uu, grad_lnrho) - div_uu
            momx = - self.dot(uu, grad_uu[0])\
                - cs2 * ((1/cp_sound) * grad_ss[0] + grad_lnrho[0])\
                + nu_visc * (laplace_uu[0] + (1/3) * grad_div_ux + 2 * self.dot(S0, grad_lnrho))\
                + zeta * grad_div_ux\
                + inv_rho * j_cross_B[0]
            momy = - self.dot(uu, grad_uu[1])\
                - cs2 * ((1/cp_sound) * grad_ss[1] + grad_lnrho[1])\
                + nu_visc * (laplace_uu[1] + (1/3) * grad_div_uy + 2 * self.dot(S1, grad_lnrho))\
                + zeta * grad_div_uy\
                + inv_rho * j_cross_B[1]
            momz = - self.dot(uu, grad_uu[2])\
                - cs2 * ((1/cp_sound) * grad_ss[2] + grad_lnrho[2])\
                + nu_visc * (laplace_uu[2] + (1/3) * grad_div_uz + 2 * self.dot(S2, grad_lnrho))\
                + zeta * grad_div_uz\
                + inv_rho * j_cross_B[2]
            ## MHD
            ind = self.cross(uu, B) + eta * laplace_aa
            entropy = - self.dot(uu, grad_ss) + inv_pT * entropy_rhs + heat_conduction

            return torch.stack([continuity, momx, momy, momz, ind[0], ind[1], ind[2], entropy]).view(-1, 1, nn[2], nn[1], nn[0])

        def benchmark_cuda(self, num_samples):
            output = Output()

            input = self.get_input()
            weights = self.get_weights(get_weights())
            traced = torch.jit.trace(self, self.pad(input))
            #traced = torch.compile(self)
            for i in range(num_samples):
                input = self.pad(input)

                if self.device == 'cuda':
                    start = torch.cuda.Event(enable_timing=True)
                    end = torch.cuda.Event(enable_timing=True)
                    start.record()
                else:
                    start = time.time()
                input = traced.forward(input)
                if self.device == 'cuda':
                    end.record()
                    torch.cuda.synchronize()
                    milliseconds = start.elapsed_time(end)
                else:
                    milliseconds = 1e3 * (time.time() - start)

                output.record(milliseconds, i)
                if i >= num_samples-10:
                    print(f'{milliseconds} ms')

        def benchmark(self, num_samples):
            output = Output()

            input = self.pad(self.get_input())
            traced = torch.jit.trace(self, input)
            #traced = torch.compile(self, mode='max-autotune', fullgraph=True)
            #traced = torch.compile(self, mode='max-autotune')

            timer = torch.utils.benchmark.Timer(
                    stmt='traced.forward(input)',
                    globals={'input': input, 'traced': traced}
                    )
            #timer = torch.utils.benchmark.Timer(
            #    stmt='self.forward(input)',
            #    setup='from __main__ import Pytorch',
            #    globals={'input': input, 'self': self}
            #)

            for i in range(num_samples):
                measurement = timer.timeit(1)
                milliseconds = 1e3 * measurement.raw_times[0]
                output.record(milliseconds, i)
                if i >= num_samples-10:
                    print(f'{milliseconds} ms')

    lib = Pytorch(args.device, args.dtype)
elif args.library in 'tensorflow':
    import tensorflow as tf
    print(f'TensorFlow version: {tf.__version__}')

    class Tensorflow(Debug):

        def get_weights(self, weights):
            weights = tf.constant(weights, dtype=self.dtype)
            weights = tf.transpose(weights, [1, 2, 3, 0])
            weights = tf.expand_dims(weights, ndims)
            return weights

        def __init__(self, device, dtype):
            self.name = 'tensorflow'

            print(tf.sysconfig.get_build_info())
            devices = tf.config.list_physical_devices('GPU')
            # tf.config.set_visible_devices(devices[0], 'GPU') # Limit to one GPU
            print(devices)

            if device in 'gpu':
                assert(len(devices) > 0)
            # tf.debugging.set_log_device_placement(True)

            self.device = '/device:CPU:0' if device in 'cpu' else '/GPU:0'
            self.dtype = tf.float64 if dtype == np.float64 else tf.float32

            # Warning: potential performance degradation due to this
            # Also @functions are not traced in this case
            # tf.config.run_functions_eagerly(True)

            # Setup weights
            self.kronecker = self.get_weights(get_kronecker())
            self.ddx = self.get_weights(get_ddx())
            self.d2dx2 = self.get_weights(get_d2dx2())
            self.d2dxdy = self.get_weights(get_d2dxdy())
            self.weights = self.get_weights(get_weights())

        def get_input(self):
            input = get_input()
            input = tf.constant(input, dtype=self.dtype)
            input = tf.expand_dims(input, -1)
            return input

        def pad(self, input):
            ndims = len(input.shape)-2
            paddings = tf.constant(
                [[0, 0]] + [[args.radius, args.radius]] * ndims + [[0, 0]])
            return tf.pad(input, paddings, 'CONSTANT')

        def convolve(self, input, weights):
            return tf.nn.convolution(input, weights)

        # Element-wise dot product
        def dot(self, a, b):
            return tf.reduce_sum(a * b, axis=0)

        # Expects a tensor of shape (fields, first derivatives, ...) as input
        # Assumes that f.ex. a[0,1] is ddy f_x
        def curl(self, a):
            x = a[2,1] - a[1,2]
            y = a[0,2] - a[2,0]
            z = a[1,0] - a[0,1]
            return tf.stack([x, y, z])

        def cross(self, a, b):
            x = a[1] * b[2] - a[2] * b[1]
            y = a[2] * b[0] - a[0] * b[2]
            z = a[0] * b[1] - a[1] * b[0]
            return tf.stack([x, y, z])

        @tf.function(jit_compile=True)
        def forward(self, input):
            input = tf.stop_gradient(input)
            
            # Inputs
            ## Hydro
            uu = tf.gather(input, indices=[field_indices['ux'],
                                           field_indices['uy'], field_indices['uz']])
            lnrho = input[field_indices['lnrho']:field_indices['lnrho']+1]
            ## MHD
            aa = tf.gather(input, indices=[field_indices['ax'],
                                           field_indices['ay'], field_indices['az']])
            ss = input[field_indices['ss']:field_indices['ss']+1]

            # Convolutions
            ## Hydro
            grad_lnrho, hessian_lnrho = tf.split(self.convolve(lnrho, tf.concat([self.ddx, self.d2dx2], axis=-1)), 2, axis=-1)
            grad_uu, hessian_uu, mixed_uu = tf.split(
                self.convolve(uu, tf.concat([self.ddx, self.d2dx2, self.d2dxdy], axis=-1)), 3, axis=-1)
            ## MHD
            grad_ss, hessian_ss = tf.split(self.convolve(ss, tf.concat([self.ddx, self.d2dx2], axis=-1)), 2, axis=-1)
            grad_aa, hessian_aa, mixed_aa = tf.split(
                self.convolve(aa, tf.concat([self.ddx, self.d2dx2, self.d2dxdy], axis=-1)), 3, axis=-1)

            # Squeeze input and remove padding
            uu = tf.squeeze(uu[:, args.radius:-args.radius,
                               args.radius:-args.radius, args.radius:-args.radius, :])
            lnrho = tf.squeeze(lnrho[:, args.radius:-args.radius, args.radius:-
                                     args.radius, args.radius:-args.radius, :])
            aa = tf.squeeze(aa[:, args.radius:-args.radius,
                               args.radius:-args.radius, args.radius:-args.radius, :])
            ss = tf.squeeze(ss[:, args.radius:-args.radius, args.radius:-
                                     args.radius, args.radius:-args.radius, :])

            # Flatten
            ## Hydro
            uu = tf.reshape(uu, (3, -1))
            lnrho = tf.reshape(lnrho, [-1])
            grad_lnrho = tf.reshape(tf.transpose(grad_lnrho, [0, 4, 1, 2, 3]), (3, -1))
            grad_uu = tf.reshape(tf.transpose(grad_uu, [0, 4, 1, 2, 3]), (3, 3, -1))
            hessian_uu = tf.reshape(tf.transpose(hessian_uu, [0, 4, 1, 2, 3]), (3, 3, -1))
            mixed_uu = tf.reshape(tf.transpose(mixed_uu, [0, 4, 1, 2, 3]), (3, 3, -1))

            ## MHD
            aa = tf.reshape(aa, (3, -1))
            ss = tf.reshape(ss, [-1])
            grad_ss = tf.reshape(tf.transpose(grad_ss, [0, 4, 1, 2, 3]), (3, -1))
            hessian_ss = tf.reshape(tf.transpose(hessian_ss, [0, 4, 1, 2, 3]), (3, -1))
            grad_aa = tf.reshape(tf.transpose(grad_aa, [0, 4, 1, 2, 3]), (3, 3, -1))
            hessian_aa = tf.reshape(tf.transpose(hessian_aa, [0, 4, 1, 2, 3]), (3, 3, -1))
            mixed_aa = tf.reshape(tf.transpose(mixed_aa, [0, 4, 1, 2, 3]), (3, 3, -1))
            cs2 = cs2_sound * tf.exp((gamma/cp_sound) * ss + (gamma - 1) * (lnrho - lnrho0))
            cs2 = tf.reshape(cs2, [-1])

            # More complex operations
            ## Hydro
            laplace_ss = tf.reduce_sum(hessian_ss, axis=0)
            laplace_lnrho = tf.reduce_sum(hessian_ss, axis=0)
            laplace_uu = tf.reduce_sum(hessian_uu, axis=1)
            div_uu = grad_uu[0, 0] + grad_uu[1, 1] + grad_uu[2, 2]
            grad_div_ux = hessian_uu[0, 0] + mixed_uu[1, 0] + mixed_uu[2, 1]
            grad_div_uy = mixed_uu[0, 0] + hessian_uu[1, 1] + mixed_uu[2, 2]
            grad_div_uz = mixed_uu[0, 1] + mixed_uu[1, 2] + hessian_uu[2, 2]
            ## Traceless rate-of-strain stress tensor
            S00 = (2/3) * grad_uu[0, 0] - (1/3) * (grad_uu[1,1] + grad_uu[2, 2])
            S01 = (1/2) * (grad_uu[0, 1] + grad_uu[1, 0])
            S02 = (1/2) * (grad_uu[0,2] + grad_uu[2,0])
            S0 = tf.stack([S00, S01, S02])
            
            S10 = S01
            S11 = (2/3) * grad_uu[1, 1] - (1/3) * (grad_uu[0,0] + grad_uu[2, 2])
            S12 = (1/2) * (grad_uu[1, 2] + grad_uu[2, 1])
            S1 = tf.stack([S10, S11, S12])

            S20 = S02
            S21 = S12
            S22 = (2/3) * grad_uu[2, 2] - (1/3) * (grad_uu[0,0] + grad_uu[1, 1])
            S2 = tf.stack([S20, S21, S22])
            
            S = tf.concat([S0, S1, S2], axis=0)
            ## MHD
            laplace_aa = tf.reduce_sum(hessian_aa, axis=1)
            div_aa = grad_aa[0, 0] + grad_aa[1, 1] + grad_aa[2, 2]
            grad_div_ax = hessian_aa[0, 0] + mixed_aa[1, 0] + mixed_aa[2, 1]
            grad_div_ay = mixed_aa[0, 0] + hessian_aa[1, 1] + mixed_aa[2, 2]
            grad_div_az = mixed_aa[0, 1] + mixed_aa[1, 2] + hessian_aa[2, 2]
            grad_div_aa = tf.stack([grad_div_ax, grad_div_ay, grad_div_az])
            j = (1/mu0) * (grad_div_aa - laplace_aa)
            B = self.curl(grad_aa)
            inv_rho = 1 / tf.exp(lnrho)
            lnT = lnT0 + (gamma / cp_sound) * ss + (gamma - 1) * (lnrho - lnrho0)
            inv_pT = 1 / (tf.exp(lnrho) * tf.exp(lnT))
            j_cross_B = self.cross(j, B)
            entropy_rhs = (0) - (0) + eta * mu0 * self.dot(j, j)\
            + 2 * tf.exp(lnrho) * nu_visc * tf.reduce_sum(S, axis=0)\
            + zeta * tf.exp(lnrho) * div_uu * div_uu
            ## Heat conduction
            grad_ln_chi = -grad_lnrho
            first_term = gamma * (1/cp_sound) * laplace_ss + (gamma - 1) * laplace_lnrho
            second_term = gamma * (1/cp_sound) * grad_ss + (gamma - 1.) * grad_lnrho
            third_term = gamma * ((1/cp_sound) * grad_ss + grad_lnrho) + grad_ln_chi
            chi = K_heatcond / (tf.exp(lnrho) * cp_sound)
            heat_conduction = cp_sound * chi * (first_term + self.dot(second_term, third_term))


            # Equations
            ## Hydro
            continuity = -self.dot(uu, grad_lnrho) - div_uu
            momx = - self.dot(uu, grad_uu[0])\
                - cs2 * ((1/cp_sound) * grad_ss[0] + grad_lnrho[0])\
                + nu_visc * (laplace_uu[0] + (1/3) * grad_div_ux + 2 * self.dot(S0, grad_lnrho))\
                + zeta * grad_div_ux\
                + inv_rho * j_cross_B[0]
            momy = - self.dot(uu, grad_uu[1])\
                - cs2 * ((1/cp_sound) * grad_ss[1] + grad_lnrho[1])\
                + nu_visc * (laplace_uu[1] + (1/3) * grad_div_uy + 2 * self.dot(S1, grad_lnrho))\
                + zeta * grad_div_uy\
                + inv_rho * j_cross_B[1]
            momz = - self.dot(uu, grad_uu[2])\
                - cs2 * ((1/cp_sound) * grad_ss[2] + grad_lnrho[2])\
                + nu_visc * (laplace_uu[2] + (1/3) * grad_div_uz + 2 * self.dot(S2, grad_lnrho))\
                + zeta * grad_div_uz\
                + inv_rho * j_cross_B[2]
            ## MHD
            ind = self.cross(uu, B) + eta * laplace_aa
            entropy = - self.dot(uu, grad_ss) + inv_pT * entropy_rhs + heat_conduction

            return tf.reshape(tf.stack([continuity, momx, momy, momz, ind[0], ind[1], ind[2], entropy]), (len(field_names), nn[2], nn[1], nn[0], 1))

        @tf.function(jit_compile=True)
        def forward_old(self, input):

            # Fields
            uu = tf.gather(input, indices=[field_indices['ux'],
                                           field_indices['uy'], field_indices['uz']])
            lnrho = input[field_indices['lnrho']:field_indices['lnrho']+1]

            # Convolutions
            grad_lnrho = lib.convolve(lnrho, self.ddx)
            grad_uu, hessian_uu, mixed_uu = tf.split(lib.convolve(
                uu, tf.concat([self.ddx, self.d2dx2, self.d2dxdy], axis=-1)), 3, axis=-1)

            # Squeeze input and remove padding
            uu = tf.squeeze(uu[:, args.radius:-args.radius,
                               args.radius:-args.radius, args.radius:-args.radius, :])
            # lnrho = tf.squeeze(lnrho[:, args.radius:-args.radius, args.radius:-
            #                          args.radius, args.radius:-args.radius, :])

            # Flatten
            uu = tf.reshape(uu, (3, -1))
            #lnrho = tf.reshape(lnrho, shape=[-1])
            grad_lnrho = tf.reshape(tf.transpose(
                grad_lnrho, [0, 4, 1, 2, 3]), (3, -1))
            grad_uu = tf.reshape(tf.transpose(
                grad_uu, [0, 4, 1, 2, 3]), (3, 3, -1))
            hessian_uu = tf.reshape(tf.transpose(
                hessian_uu, [0, 4, 1, 2, 3]), (3, 3, -1))
            mixed_uu = tf.reshape(tf.transpose(
                mixed_uu, [0, 4, 1, 2, 3]), (3, 3, -1))

            # Computations
            laplace_uu = tf.reduce_sum(hessian_uu, axis=1)
            div_uu = grad_uu[0, 0] + grad_uu[1, 1] + grad_uu[2, 2]
            grad_div_ux = hessian_uu[0, 0] + mixed_uu[1, 0] + mixed_uu[2, 1]
            grad_div_uy = mixed_uu[0, 0] + hessian_uu[1, 1] + mixed_uu[2, 2]
            grad_div_uz = mixed_uu[0, 1] + mixed_uu[1, 2] + hessian_uu[2, 2]

            ## Traceless rate-of-strain stress tensor
            S00 = (2/3) * grad_uu[0, 0] - (1/3) * (grad_uu[1,1] + grad_uu[2, 2])
            S01 = (1/2) * (grad_uu[0, 1] + grad_uu[1, 0])
            S02 = (1/2) * (grad_uu[0,2] + grad_uu[2,0])
            S0 = tf.stack([S00, S01, S02])
            
            S10 = S01
            S11 = (2/3) * grad_uu[1, 1] - (1/3) * (grad_uu[0,0] + grad_uu[2, 2])
            S12 = (1/2) * (grad_uu[1, 2] + grad_uu[2, 1])
            S1 = tf.stack([S10, S11, S12])
            
            S20 = S02
            S21 = S12
            S22 = (2/3) * grad_uu[2, 2] - (1/3) * (grad_uu[0,0] + grad_uu[1, 1])
            S2 = tf.stack([S20, S21, S22])

            continuity = -self.dot(uu, grad_lnrho) - div_uu
            momx = - self.dot(uu, grad_uu[0])\
                - cs2 * grad_lnrho[0]\
                + nu_visc * (laplace_uu[0] + (1/3) * grad_div_ux + 2 * self.dot(S0, grad_lnrho))\
                + zeta * grad_div_ux
            momy = - self.dot(uu, grad_uu[1])\
                - cs2 * grad_lnrho[1]\
                + nu_visc * (laplace_uu[1] + (1/3) * grad_div_uy + 2 * self.dot(S1, grad_lnrho))\
                + zeta * grad_div_uy
            momz = - self.dot(uu, grad_uu[2])\
                - cs2 * grad_lnrho[2]\
                + nu_visc * (laplace_uu[2] + (1/3) * grad_div_uz + 2 * self.dot(S2, grad_lnrho))\
                + zeta * grad_div_uz

            return tf.reshape(tf.stack([continuity, momx, momy, momz]), (len(field_names), nn[2], nn[1], nn[0], 1))

        def benchmark(self, num_samples):
            benchmark_output = Output()
            with tf.Graph().as_default() as graph:
                # Setup input
                input = self.pad(self.get_input())
                # Setup weights
                self.kronecker = self.get_weights(get_kronecker())
                self.ddx = self.get_weights(get_ddx())
                self.d2dx2 = self.get_weights(get_d2dx2())
                self.d2dxdy = self.get_weights(get_d2dxdy())
                self.weights = self.get_weights(get_weights())
                with tf.compat.v1.Session(graph=graph) as sess:
                    benchmark = tf.test.Benchmark()
                    for i in range(num_samples):
                        measurement = benchmark.run_op_benchmark(
                            sess, self.forward(input), min_iters=1)
                        benchmark_output.record(
                            1e3*measurement['wall_time'], i)

    lib = Tensorflow(args.device, args.dtype)

print(f'Using library {lib.name}')

# %%
# Check correctness
if args.verify:
    print('Verifying results...')
    model = forward(get_input())
    candidate = lib.forward(lib.pad(lib.get_input())).cpu().numpy().squeeze()
    epsilon = np.finfo(
        np.float64).eps if args.dtype == np.float64 else np.finfo(np.float32).eps
    epsilon *= 100
    correct = np.allclose(model, candidate, rtol=epsilon, atol=epsilon)
    print(f'Done. Results within rel/abs epsilon {epsilon}: {correct}')
    if not correct:
        diff = np.abs(model - candidate)
        print(f'Largest absolute error: {diff.max()}')
        print(f'Indices: {np.where(diff > epsilon)}')

    # Check convolutions
    model = convolve(get_input(), get_weights())
    candidate = lib.convolve(lib.pad(lib.get_input()),
                             lib.get_weights(get_weights())).cpu().numpy().squeeze()
    for field in range(len(model)):
        for stencil in range(len(model[0])):
            if args.library in 'tensorflow':
                correct = np.allclose(
                    model[field, stencil], candidate[field, :, :, :, stencil], rtol=epsilon, atol=epsilon)
            elif args.library in 'pytorch':
                correct = np.allclose(
                    model[field, stencil], candidate[field, stencil, :, :, :], rtol=epsilon, atol=epsilon)

            if not correct:
                print(f'Convolution f{field}_s{stencil} correct: {correct}')
    
# %%
# Benchmark
print('Benchmarking')
lib.benchmark(args.nsamples)

# %%
# %%
# Visualize
if args.visualize:
    import matplotlib.pyplot as plt
    from matplotlib.animation import FuncAnimation
    from IPython.display import HTML


    def alpha_step(step, dt, intermediate, rate_of_change):    
        alpha = [0., -5./9., -153. / 128.]
        return alpha[step] * intermediate + rate_of_change * dt

    def beta_step(step, dt, field, intermediate):
        beta = [1. / 3., 15./ 16., 8. / 15.]
        return field + beta[step] * intermediate

    fig, axs = plt.subplots(2, int(len(field_names)/2), figsize=(15,5), dpi=200)
    ims = []
    cbars = []
    for i, ax in enumerate(axs.flat):
        im = ax.imshow(np.zeros((nn[1], nn[0])), cmap='plasma')
        ims.append(im)
        cbars.append(fig.colorbar(im, ax=ax))
        ax.set_title(field_names[i])

    input = lib.get_input()
    winput = lib.get_input()
    def animate(i):
        global lib, input, winput

        input = input + dt * lib.forward(lib.pad(input))
        for step in range(3):
            roc = lib.forward(lib.pad(input))
            winput = alpha_step(step, dt, winput, roc)
            input = beta_step(step, dt, input, winput)

        for i, ax in enumerate(axs.flat):
            field = input[i].cpu().numpy().squeeze()
            field = field[int(field.shape[0]/2),:,:]

            #ax.imshow(field, cmap='plasma', interpolation='none')
            ims[i].set_data(field)
            ims[i].set_clim(np.min(field), np.max(field))
            #fig.colorbar(ims[i])
            # if i == 0:
            #     print(field)

        #if torch.isnan(input).any():
        #    print(input)
        #    print('Found nan')
        return ims,

    ani = FuncAnimation(fig, animate, frames=100, blit=False)
    ani.save(f'nonlinear-mhd-{args.library}.mp4', writer='ffmpeg')
    #plt.show()
    #plt.close()
    #HTML(ani.to_html5_video())

# %%
'''
# Move fields to device
input = torch.from_numpy(input).reshape(1, 1, ny, nx).to(dtype=dtype, device=device)

steps = 0
def animate(i):
    global input, weights, dt
    global start

    start = time.time()
    input = convolve(bc(input), weights)
    print(f'Euler step time elapsed: {1e3*(time.time() - start)} ms')

    # Visualize
    host_input = input.reshape(ny, nx).cpu().numpy()
    print(f'{host_input}')
    axs.set_title(f'Step {i}')
    im.set_data(host_input)
    im.set_clim(np.min(host_input), np.max(host_input))

    global steps
    steps += 1
    if steps > 100:
        exit(0)

ani = FuncAnimation(fig, animate, interval=1)
plt.show()
'''

'''
# %%
# FFT test
import torch
input = lib.pad(lib.get_input())[0:1]
ddx = lib.get_weights(get_ddx()[0:1])
model = torch.nn.functional.conv3d(input, ddx)

input = input.squeeze()
ddx = ddx.squeeze()
kernel_width = 2*args.radius + 1
ddx = torch.nn.functional.pad(ddx, [0, input.shape[-3] - kernel_width, 0, input.shape[-2] - kernel_width, 0, input.shape[-1] - kernel_width], mode='constant')
fr_signal = torch.fft.rfftn(input)
fr_kernel = torch.fft.rfftn(ddx) 
fr_kernel.imag *= -1

hhat = fr_signal * fr_kernel
fprime = torch.fft.irfftn(hhat)
candidate = fprime[:args.dims[2], :args.dims[1], :args.dims[0]]

np.allclose(model, candidate)

# %%
# FFT test
import torch
input = lib.pad(lib.get_input())[0:1]
ddx = lib.get_weights(get_weights())
model = torch.nn.functional.conv3d(input, ddx).squeeze()

input = input.squeeze()
ddx = ddx.squeeze()
kernel_width = 2*args.radius + 1
ddx = torch.nn.functional.pad(ddx, [0, input.shape[-3] - kernel_width, 0, input.shape[-2] - kernel_width, 0, input.shape[-1] - kernel_width], mode='constant')
fr_signal = torch.fft.rfftn(input)
fr_kernel = torch.fft.rfftn(ddx) 
fr_kernel.imag *= -1

hhat = fr_signal * fr_kernel
fprime = torch.fft.irfftn(hhat)
candidate = fprime[:, :args.dims[2], :args.dims[1], :args.dims[0]]
#candidate = candidate[0:1] + candidate[-1:0:-1] # Circular shift property - reorder (pytorch does not support negative strides for slicing)
candidate = torch.cat([candidate[:1], torch.flip(candidate[1:], dims=[0])])

np.allclose(model, candidate)
'''<|MERGE_RESOLUTION|>--- conflicted
+++ resolved
@@ -538,12 +538,7 @@
 
         #@torch.compile(options={'max-autotune': True})
         #@torch.compile(mode='max-autotune', fullgraph=True)
-<<<<<<< HEAD
-        @torch.no_grad() # Note: not supported with jit
-        #@torch.jit.script
-=======
         @torch.no_grad()
->>>>>>> dd4cdb45
         def forward(self, input):
             # Inputs
             ## Hydro
