--- conflicted
+++ resolved
@@ -79,11 +79,7 @@
         MPI_Abort(acGridMPIComm(), EXIT_FAILURE);
         return EXIT_FAILURE;
     }
-<<<<<<< HEAD
-    acSetMeshDims(64, 64,  &info);
-=======
     acSetMeshDims(64, 64, &info);
->>>>>>> bee775e7
     //acSetMeshDims(44, 44, 44, &info);
 
     AcMesh model, candidate;
