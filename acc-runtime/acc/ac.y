%{
//#define _GNU_SOURCE
#include <stdio.h>
#include <string.h>
#include <libgen.h> // dirname
#include <sys/stat.h>

#include "ast.h"
#include "codegen.h"
#include <ctype.h>

#define YYSTYPE ASTNode*

ASTNode* root = NULL;

extern FILE* yyin;
extern char* yytext;

int yylex();
int yyparse();
int yyerror(const char* str);
int yyget_lineno();

const char* global_func_declaration = "__global__ void \n#if MAX_THREADS_PER_BLOCK\n__launch_bounds__(MAX_THREADS_PER_BLOCK)\n#endif\n";
const char* user_structs_filename = "user_structs.h";
const char* user_cpu_kernels_filename = "user_cpu_kernels.h";
const char* bind_gen_filename = "bind_gen.h";
const char* bind_gen_header_filename = "bind_gen_header.h";
const char* bind_gen_two_filename = "bind_gen_two.h";
const char* bind_gen_two_header_filename = "bind_gen_two_header.h";

//These are used to generate better error messages in case of errors
FILE* yyin_backup;
const char* stage4_name_backup;
const char* dir_backup;

void
cleanup(void)
{
    if (root)
        astnode_destroy(root); // Frees all children and itself
}
void strprepend(char* dst, const char* src)
{	
    memmove(dst + strlen(src), dst, strlen(dst)+ 1); // Move existing data including null terminator
    memcpy(dst, src, strlen(src)); // Copy src to the beginning of dst
}
void remove_substring_parser(char *str, const char *sub) {
	int len = strlen(sub);
	char *found = strstr(str, sub); // Find the first occurrence of the substring

	while (found) {
		memmove(found, found + len, strlen(found + len) + 1); // Shift characters to overwrite the substring
		found = strstr(found, sub); // Find the next occurrence of the substring
	}
}


void set_identifier_type(const NodeType type, ASTNode* curr);
void set_identifier_prefix(const char* prefix, ASTNode* curr);
void set_identifier_infix(const char* infix, ASTNode* curr);
ASTNode* get_node(const NodeType type, ASTNode* node);
ASTNode* get_node_by_token(const int token, ASTNode* node);

void combine_buffers(const ASTNode* node, char* res){
  if(node->buffer)
    strcat(res,node->buffer);
  if(node->lhs)
    combine_buffers(node->lhs, res);
  if(node->rhs)
    combine_buffers(node->rhs, res);
}

void
process_param(const ASTNode* param, char* rest_params, char* param_default_args)
{
				char param_type[4096];
                                param_type[0] = '\0';
                                combine_buffers(param->lhs, param_type);
			      	char param_str[4096];
                              	sprintf(param_str,",%s %s",param_type, param->rhs->buffer);
			      	strprepend(rest_params,param_str);
				char default_param[4096];
                                if(!strcmp(param_type,"int"))
			          sprintf(default_param,",0");
                                else if(!strcmp(param_type,"AcReal"))
			          sprintf(default_param,",0.0");
				//we assume it is a user specified struct
				else
			          sprintf(default_param,",{}");
				strprepend(param_default_args,default_param);
}
void
process_declaration(const ASTNode* dec, char* struct_def)
{
	char tmp[4096];
	tmp[0] = '\0';
	combine_buffers(dec->lhs,tmp);
	strcat(tmp," ");
	combine_buffers(dec->rhs,tmp);
	strcat(tmp,";");
	strcat(struct_def,tmp);
}

void
process_includes(const size_t depth, const char* dir, const char* file, FILE* out)
{
  const size_t max_nests = 64;
  if (depth >= max_nests) {
    fprintf(stderr, "CRITICAL ERROR: Max nests %lu reached when processing includes. Aborting to avoid thrashing the disk. Possible reason: circular includes.\n", max_nests);
    exit(EXIT_FAILURE);
  }

  printf("Building AC object %s\n", file);
  FILE* in = fopen(file, "r");
  if (!in) {
    fprintf(stderr, "FATAL ERROR: could not open include file '%s'\n", file);
    assert(in);
  }

  const size_t  len = 4096;
  char buf[len];
  while (fgets(buf, len, in)) {
    char* line = buf;
    while (strlen(line) > 0 && line[0] == ' ') // Remove whitespace
      ++line;

    if (!strncmp(line, "#include", strlen("#include"))) {

      char incl[len];
      sscanf(line, "#include \"%[^\"]\"\n", incl);

      char path[len];
      sprintf(path, "%s/%s", dir, incl);

      fprintf(out, "// Include file %s start\n", path);
      process_includes(depth+1, dir, path, out);
      fprintf(out, "// Included file %s end\n", path);

    } else {
      fprintf(out, "%s", buf);
    }
  }

  fclose(in);
}

void
process_hostdefines(const char* file_in, const char* file_out)
{
  FILE* in = fopen(file_in, "r");
  assert(in);

  FILE* out = fopen(file_out, "w");
  assert(out);

  const size_t  len = 4096;
  char buf[len];
  while (fgets(buf, len, in)) {
    fprintf(out, "%s", buf);

    char* line = buf;
    while (strlen(line) > 0 && line[0] == ' ') // Remove whitespace
      ++line;

    if (!strncmp(line, "hostdefine", strlen("hostdefine"))) {
      while (strlen(line) > 0 && line[0] != ' ') // Until whitespace
        ++line;

      fprintf(out, "#define%s", line);
    }
  }

  fclose(in);
  fclose(out);
}

void
format_source(const char* file_in, const char* file_out)
{
   FILE* in = fopen(file_in, "r");
  assert(in);

  FILE* out = fopen(file_out, "w");
  assert(out);

  while (!feof(in)) {
    const char c = fgetc(in);
    if (c == EOF)
      break;

    fprintf(out, "%c", c);
    if (c == ';')
      fprintf(out, "\n");
  }

  fclose(in);
  fclose(out);
}
bool
file_exists(const char* filename)
{
  struct stat   buffer;
  return (stat (filename, &buffer) == 0);
}
void
gen_bind(const char* filename, const char* prefix, const char* type_name)
{
                        FILE* fp_gen = fopen(filename, "a");
                        fprintf(fp_gen,"\\\n%s%s) ",prefix,type_name);
                        fprintf(fp_gen,"\\\n%s%s*) ",prefix,type_name);
                        fclose(fp_gen);
}
void
add_type_bind_gens(const char* type_name)
{
			gen_bind(bind_gen_filename,"GEN_BIND(",type_name);
			gen_bind(bind_gen_two_filename,"GEN_BIND_TWOS(TYPE,",type_name);
			gen_bind(bind_gen_header_filename,"GEN_BIND_HEADERS(",type_name);
			gen_bind(bind_gen_two_header_filename,"GEN_BIND_TWO_HEADER(TYPE,",type_name);
}
void
add_default_bind_gens()
{
	FILE* fp_gen = fopen(bind_gen_two_header_filename,"w");
	fprintf(fp_gen,"#define GEN_BIND_TWO_CALLS(TYPE) ");
	fclose(fp_gen);

	fp_gen = fopen(bind_gen_header_filename,"w");
	fprintf(fp_gen,"#define GEN_BIND_CALLS_HEADER() ");
	fclose(fp_gen);

	fp_gen = fopen(bind_gen_filename,"w");
	fprintf(fp_gen,"#define GEN_BIND_CALLS() ");
	fclose(fp_gen);

	fp_gen = fopen(bind_gen_two_filename,"w");
	fprintf(fp_gen,"#define GEN_BIND_TWO(TYPE) ");
	fclose(fp_gen);
	add_type_bind_gens("int");
	add_type_bind_gens("AcReal");
}

int code_generation_pass(const char* stage0, const char* stage1, const char* stage2, const char* stage3, const char* stage4, const char* dir, const bool gen_mem_accesses)
{
        // Stage 0: Clear all generated files to ensure acc failure can be detected later
        {
          const char* files[] = {"user_declarations.h", "user_defines.h", "user_kernels.h", "user_kernel_declarations.h", user_cpu_kernels_filename, user_structs_filename};
          for (size_t i = 0; i < sizeof(files)/sizeof(files[0]); ++i) {
            FILE* fp = fopen(files[i], "w");
            assert(fp);
            fclose(fp);
          }
        }
	add_default_bind_gens();

        // Stage 1: Preprocess includes
        {
          FILE* out = fopen(stage1, "w");
          assert(out);
        
          process_includes(0, dir, stage0, out);

          fclose(out);
        }

        // Stage 2: Preprocess hostdefines
        {
          process_hostdefines(stage1, stage2);
        }

        // Stage 3: Preprocess everything else
        {
          const size_t cmdlen = 4096;
          char cmd[cmdlen];
          snprintf(cmd, cmdlen, "gcc -x c -E %s > %s", stage2, stage3);
          const int retval = system(cmd);
          if (retval == -1) {
              fprintf(stderr, "Catastrophic error: preprocessing failed.\n");
              assert(retval != -1);
          }
        }
	FILE* f_in = fopen(stage3,"r");
	FILE* f_out = fopen(stage4,"w");
	char line[10000];
 	while (fgets(line, sizeof(line), f_in) != NULL) {
		remove_substring_parser(line,";");
		fprintf(f_out,"%s",line);
    	}
	fclose(f_in);
	fclose(f_out);

	f_in = fopen(stage4,"a");
	//Add builtin kernels
	fprintf(f_in,"\nKernel AC_BUILTIN_RESET() {\n"
		"for field in 0:NUM_FIELDS {\n"
			"write(Field(field), 0.0)\n"
                "}\n"
	"}\n");
	fclose(f_in);
        // Generate code
        yyin = fopen(stage4, "r");

	stage4_name_backup = stage4;
        yyin_backup = fopen(stage4, "r");
        if (!yyin)
            return EXIT_FAILURE;

        int error = yyparse();
        if (error)
            return EXIT_FAILURE;

	//add newlines to fix compiler warnings
        const char* bind_files[] = {bind_gen_filename, bind_gen_header_filename, bind_gen_two_filename, bind_gen_two_header_filename};
        for (size_t i = 0; i < sizeof(bind_files)/sizeof(bind_files[0]); ++i) {
          FILE* fp_gen = fopen(bind_files[i], "a");
          assert(fp_gen);
	  fprintf(fp_gen," \n");
          fclose(fp_gen);
        }

        // generate(root, stdout);
        FILE* fp = fopen("user_kernels.h.raw", "w");
        assert(fp);
        generate(root, fp, gen_mem_accesses);
        fclose(fp);

        fclose(yyin);

        // Stage 4: Format
        format_source("user_kernels.h.raw", "user_kernels.h");


        return EXIT_SUCCESS;
}

int
main(int argc, char** argv)
{
    atexit(&cleanup);

    if (argc > 2) {
      fprintf(stderr, "Error multiple .ac files passed to acc, can only process one at a time. Ensure that DSL_MODULE_DIR contains only one .ac file.\n");
      return EXIT_FAILURE;
    }

    if (argc == 2) {

        char stage0[strlen(argv[1])];
        strcpy(stage0, argv[1]);
        const char* stage1 = "user_kernels.ac.pp_stage1";
        const char* stage2 = "user_kernels.ac.pp_stage2";
        const char* stage3 = "user_kernels.ac.pp_stage3";
        const char* stage4 = "user_kernels.ac.pp_stage4";
        const char* dir = dirname(argv[1]); // WARNING: dirname has side effects!
	dir_backup = dir;
	printf("stage0: %s\n",stage0);

        if (OPTIMIZE_MEM_ACCESSES) {
          code_generation_pass(stage0, stage1, stage2, stage3, stage4, dir, true); // Uncomment to enable stencil mem access checking
          generate_mem_accesses(); // Uncomment to enable stencil mem access checking
        }
        code_generation_pass(stage0, stage1, stage2, stage3, stage4,  dir, false);
        

        return EXIT_SUCCESS;
    } else {
        puts("Usage: ./acc [source file]");
        return EXIT_FAILURE;
    }
}
%}

%token IDENTIFIER STRING NUMBER REALNUMBER DOUBLENUMBER
%token IF ELIF ELSE WHILE FOR RETURN IN BREAK CONTINUE
%token BINARY_OP ASSIGNOP
<<<<<<< HEAD
%token INT UINT INT3 REAL REAL3 MATRIX FIELD STENCIL WORK_BUFFER REAL_ARRAY COMPLEX
=======
%token INT UINT INT3 REAL REAL3 MATRIX FIELD STENCIL WORK_BUFFER 
>>>>>>> 74f419c2
%token KERNEL SUM MAX COMMUNICATED AUXILIARY
%token HOSTDEFINE
%token STRUCT_NAME STRUCT_TYPE

%%

root: program { root = astnode_create(NODE_UNKNOWN, $1, NULL); }
    ;

program: /* Empty*/                  { $$ = astnode_create(NODE_UNKNOWN, NULL, NULL); }
       | program variable_definition {
            $$ = astnode_create(NODE_UNKNOWN, $1, $2);

            ASTNode* variable_definition = $$->rhs;
            assert(variable_definition);

            ASTNode* declaration = get_node(NODE_DECLARATION, variable_definition);
            assert(declaration);

            ASTNode* declaration_list = declaration->rhs;
            assert(declaration_list);

	    ASTNode* declaration_list_head = declaration_list;
	    bool are_arrays = false;
	    while(declaration_list_head->rhs)
	    {
		const ASTNode* 	declaration_postfix_expression = declaration_list_head->rhs;
		if(declaration_postfix_expression->rhs && declaration_postfix_expression->rhs->type != NODE_MEMBER_ID)
		{
	    		char array_length[500];
			array_length[0] = '\0';
			combine_buffers(declaration_postfix_expression->rhs,array_length);
			are_arrays = true;
		}
		declaration_list_head = declaration_list_head->lhs;
	    }	

	    const ASTNode* 	declaration_postfix_expression = declaration_list_head->lhs;
	    if(declaration_postfix_expression->rhs && declaration_postfix_expression->rhs->type != NODE_MEMBER_ID)
	    {
	    	char array_length[500];
		array_length[0] = '\0';
	    	combine_buffers(declaration_postfix_expression->rhs,array_length);
		are_arrays = true;
	    }
            if (get_node_by_token(FIELD, $$->rhs)) {
                variable_definition->type |= NODE_VARIABLE;
                set_identifier_type(NODE_VARIABLE_ID, declaration_list);
            } 
            else if(get_node_by_token(WORK_BUFFER, $$->rhs)) {
                variable_definition->type |= NODE_VARIABLE;
                set_identifier_type(NODE_VARIABLE_ID, declaration_list);
            }
	    else if(are_arrays)
	    {
                variable_definition->type |= NODE_VARIABLE;
                set_identifier_type(NODE_VARIABLE_ID, declaration_list);
	    	ASTNode* type_specifier= get_node(NODE_TSPEC, declaration);
		//make it an array type i.e. pointer
		strcat(type_specifier->lhs->buffer,"*");
	    }
            else {
                variable_definition->type |= NODE_DCONST;
                set_identifier_type(NODE_DCONST_ID, declaration_list);
            }

            ASTNode* assignment = get_node(NODE_ASSIGNMENT, variable_definition);
            if (assignment) {
                fprintf(stderr, "FATAL ERROR: Device constant assignment is not supported. Load the value at runtime with ac[Grid|Device]Load[Int|Int3|Real|Real3]Uniform-type API functions or use #define.\n");
                assert(!assignment);
            }
         }
       | program function_definition { $$ = astnode_create(NODE_UNKNOWN, $1, $2); }
       | program stencil_definition  { $$ = astnode_create(NODE_UNKNOWN, $1, $2); }
       | program hostdefine          { $$ = astnode_create(NODE_UNKNOWN, $1, $2); }
       //for now simply discard the struct definition info since not needed
       | program struct_definition   { $$ = astnode_create(NODE_UNKNOWN, $1, NULL); }
       ;
/*
 * =============================================================================
 * Terminals
 * =============================================================================
 */
struct_name : STRUCT_NAME { $$ = astnode_create(NODE_UNKNOWN, NULL, NULL); astnode_set_buffer(yytext, $$); $$->token = 255 + yytoken; };
identifier: IDENTIFIER { $$ = astnode_create(NODE_UNKNOWN, NULL, NULL); astnode_set_buffer(yytext, $$); $$->token = 255 + yytoken; };
number: NUMBER         { $$ = astnode_create(NODE_UNKNOWN, NULL, NULL); astnode_set_buffer(yytext, $$); $$->token = 255 + yytoken; };
      | REALNUMBER     { $$ = astnode_create(NODE_UNKNOWN, NULL, NULL); astnode_set_buffer(yytext, $$); $$->token = 255 + yytoken; astnode_set_prefix("AcReal(", $$); astnode_set_postfix(")", $$); }
      | DOUBLENUMBER   {
            $$ = astnode_create(NODE_UNKNOWN, NULL, NULL); astnode_set_buffer(yytext, $$); $$->token = 255 + yytoken;
            astnode_set_prefix("double(", $$); astnode_set_postfix(")", $$);
            $$->buffer[strlen($$->buffer) - 1] = '\0'; // Drop the 'd' postfix
        }
      ;
string: STRING         { $$ = astnode_create(NODE_UNKNOWN, NULL, NULL); astnode_set_buffer(yytext, $$); $$->token = 255 + yytoken; }
if: IF                 { $$ = astnode_create(NODE_UNKNOWN, NULL, NULL); astnode_set_buffer(yytext, $$); $$->token = 255 + yytoken; };
elif: ELIF             { $$ = astnode_create(NODE_UNKNOWN, NULL, NULL); astnode_set_buffer(yytext, $$); $$->token = 255 + yytoken; };
else: ELSE             { $$ = astnode_create(NODE_UNKNOWN, NULL, NULL); astnode_set_buffer(yytext, $$); $$->token = 255 + yytoken; };
while: WHILE           { $$ = astnode_create(NODE_UNKNOWN, NULL, NULL); astnode_set_buffer(yytext, $$); $$->token = 255 + yytoken; };
for: FOR               { $$ = astnode_create(NODE_UNKNOWN, NULL, NULL); astnode_set_buffer(yytext, $$); $$->token = 255 + yytoken; };
in: IN                 { $$ = astnode_create(NODE_UNKNOWN, NULL, NULL); astnode_set_buffer(yytext, $$); $$->token = 255 + yytoken; };
communicated: COMMUNICATED { $$ = astnode_create(NODE_UNKNOWN, NULL, NULL); astnode_set_buffer(yytext, $$); $$->token = 255 + yytoken; astnode_set_postfix(" ", $$); };
auxiliary: AUXILIARY   { $$ = astnode_create(NODE_UNKNOWN, NULL, NULL); astnode_set_buffer(yytext, $$); $$->token = 255 + yytoken; astnode_set_postfix(" ", $$); };
int: INT               { $$ = astnode_create(NODE_UNKNOWN, NULL, NULL); astnode_set_buffer(yytext, $$); $$->token = 255 + yytoken; astnode_set_postfix(" ", $$); };
uint: UINT             { $$ = astnode_create(NODE_UNKNOWN, NULL, NULL); astnode_set_buffer(yytext, $$); $$->token = 255 + yytoken; astnode_set_postfix(" ", $$); };
int3: INT3             { $$ = astnode_create(NODE_UNKNOWN, NULL, NULL); astnode_set_buffer(yytext, $$); $$->token = 255 + yytoken; astnode_set_postfix(" ", $$); };
real: REAL             { $$ = astnode_create(NODE_UNKNOWN, NULL, NULL); astnode_set_buffer("AcReal", $$); /* astnode_set_buffer(yytext, $$); */ $$->token = 255 + yytoken; astnode_set_postfix(" ", $$); };
real3: REAL3           { $$ = astnode_create(NODE_UNKNOWN, NULL, NULL); astnode_set_buffer("AcReal3", $$); /* astnode_set_buffer(yytext, $$); */ $$->token = 255 + yytoken; astnode_set_postfix(" ", $$); };
<<<<<<< HEAD
complex: COMPLEX       { $$ = astnode_create(NODE_UNKNOWN, NULL, NULL); astnode_set_buffer("AcComplex", $$); /* astnode_set_buffer(yytext, $$); */ $$->token = 255 + yytoken; astnode_set_postfix(" ", $$); };
real_array: REAL_ARRAY { $$ = astnode_create(NODE_UNKNOWN, NULL, NULL); astnode_set_buffer("AcReal*", $$); /* astnode_set_buffer(yytext, $$); */ $$->token = 255 + yytoken; astnode_set_postfix(" ", $$); };
=======
>>>>>>> 74f419c2
matrix: MATRIX         { $$ = astnode_create(NODE_UNKNOWN, NULL, NULL); astnode_set_buffer("AcMatrix", $$); /* astnode_set_buffer(yytext, $$); */ $$->token = 255 + yytoken; astnode_set_postfix(" ", $$); };
field: FIELD           { $$ = astnode_create(NODE_UNKNOWN, NULL, NULL); astnode_set_buffer(yytext, $$); $$->token = 255 + yytoken; astnode_set_postfix(" ", $$); };
work_buffer: WORK_BUFFER { $$ = astnode_create(NODE_UNKNOWN, NULL, NULL); astnode_set_buffer(yytext, $$); $$->token = 255 + yytoken; astnode_set_postfix(" ", $$); };
stencil: STENCIL       { $$ = astnode_create(NODE_UNKNOWN, NULL, NULL); astnode_set_buffer("", $$); /*astnode_set_buffer(yytext, $$);*/ $$->token = 255 + yytoken; astnode_set_postfix(" ", $$); };
return: RETURN         { $$ = astnode_create(NODE_UNKNOWN, NULL, NULL); astnode_set_buffer(yytext, $$); $$->token = 255 + yytoken; astnode_set_postfix(" ", $$);};
kernel: KERNEL         { $$ = astnode_create(NODE_UNKNOWN, NULL, NULL); astnode_set_buffer(global_func_declaration, $$); $$->token = 255 + yytoken; };
sum: SUM               { $$ = astnode_create(NODE_UNKNOWN, NULL, NULL); astnode_set_buffer("sum", $$); $$->token = 255 + yytoken; };
max: MAX               { $$ = astnode_create(NODE_UNKNOWN, NULL, NULL); astnode_set_buffer("max", $$); $$->token = 255 + yytoken; };
struct_type: STRUCT_TYPE { $$ = astnode_create(NODE_UNKNOWN, NULL, NULL); astnode_set_buffer(yytext, $$); $$->token = 255 + yytoken; };
hostdefine: HOSTDEFINE {
        $$ = astnode_create(NODE_HOSTDEFINE, NULL, NULL);
        astnode_set_buffer(yytext, $$);
        $$->token = 255 + yytoken;

        astnode_set_prefix("#", $$);

        // Ugly hack
        const char* def_in = "hostdefine";
        const char* def_out = "define";
        assert(strlen(def_in) > strlen(def_out));
        assert(!strncmp($$->buffer, def_in, strlen(def_in)));

        for (size_t i = 0; i < strlen(def_in); ++i)
            $$->buffer[i] = ' ';
        strcpy($$->buffer, def_out);
        $$->buffer[strlen(def_out)] = ' ';

        astnode_set_postfix("\n", $$);
    };

/*
 * =============================================================================
 * Structure Definitions 
 * =============================================================================
*/
//Doesn't return an AST node since we don't need it currently 
struct_definition: struct_name '{' declarations '}' struct_type
                 {
                        $$ = astnode_create(NODE_UNKNOWN,$1,$3);
                        char struct_def[5000];
                        char struct_name[5000];
                        struct_def[0] = '\0';
                        struct_name[0] = '\0';
			combine_buffers($5,struct_name);
			add_type_bind_gens(struct_name);

                        strcat(struct_def,$1->buffer);
                        strcat(struct_def,"{ ");
                        const ASTNode* dec_head = $3;
                        while(dec_head->rhs)
                        {

                                process_declaration(dec_head->rhs,struct_def);
                                dec_head = dec_head->lhs;
                        }
                        process_declaration(dec_head->lhs,struct_def);
                        strcat(struct_def,"} ");
                        strcat(struct_def,struct_name);
                        strcat(struct_def,";");
                        struct_name[0] = '\0';
                        FILE* fp  = fopen("user_structs.h","a");
                        fprintf(fp,"%s\n",struct_def);
                        fclose(fp);
                 }
		 ;

/*
 * =============================================================================
 * Types
 * =============================================================================
*/
type_specifier: int     { $$ = astnode_create(NODE_TSPEC, $1, NULL); }
              | uint    { $$ = astnode_create(NODE_TSPEC, $1, NULL); }
              | int3    { $$ = astnode_create(NODE_TSPEC, $1, NULL); }
              | real    { $$ = astnode_create(NODE_TSPEC, $1, NULL); }
              | real3   { $$ = astnode_create(NODE_TSPEC, $1, NULL); }
              | complex { $$ = astnode_create(NODE_TSPEC, $1, NULL); }
              | matrix  { $$ = astnode_create(NODE_TSPEC, $1, NULL); }
              | field   { $$ = astnode_create(NODE_TSPEC, $1, NULL); }
              | work_buffer { $$ = astnode_create(NODE_TSPEC, $1, NULL); }
              | stencil    { $$ = astnode_create(NODE_TSPEC, $1, NULL); }
              | real_array { $$ = astnode_create(NODE_TSPEC, $1, NULL); }
              | struct_type { $$ = astnode_create(NODE_TSPEC, $1, NULL); }
              ;

type_qualifier: kernel { $$ = astnode_create(NODE_TQUAL, $1, NULL); }
              | sum    { $$ = astnode_create(NODE_TQUAL, $1, NULL); }
              | max    { $$ = astnode_create(NODE_TQUAL, $1, NULL); }
              | communicated { $$ = astnode_create(NODE_TQUAL, $1, NULL); }
              | auxiliary { $$ = astnode_create(NODE_TQUAL, $1, NULL); }
              ;

type_qualifiers: type_qualifiers type_qualifier {$$ = astnode_create(NODE_UNKNOWN,$1,$2); }
	       | type_qualifier {$$ = astnode_create(NODE_UNKNOWN,$1,NULL); }
	       ;




/*
 * =============================================================================
 * Operators
 * =============================================================================
*/
binary_op: '+'         { $$ = astnode_create(NODE_UNKNOWN, NULL, NULL); astnode_set_buffer(yytext, $$); $$->token = 255 + yytoken; }
         | '-'         { $$ = astnode_create(NODE_UNKNOWN, NULL, NULL); astnode_set_buffer(yytext, $$); $$->token = 255 + yytoken; }
         | '/'         { $$ = astnode_create(NODE_UNKNOWN, NULL, NULL); astnode_set_buffer(yytext, $$); $$->token = 255 + yytoken; }
         | '*'         { $$ = astnode_create(NODE_UNKNOWN, NULL, NULL); astnode_set_buffer(yytext, $$); $$->token = 255 + yytoken; }
         | '<'         { $$ = astnode_create(NODE_UNKNOWN, NULL, NULL); astnode_set_buffer(yytext, $$); $$->token = 255 + yytoken; }
         | '>'         { $$ = astnode_create(NODE_UNKNOWN, NULL, NULL); astnode_set_buffer(yytext, $$); $$->token = 255 + yytoken; }
         | BINARY_OP   { $$ = astnode_create(NODE_UNKNOWN, NULL, NULL); astnode_set_buffer(yytext, $$); $$->token = 255 + yytoken; }
         ;

unary_op: '-'        { $$ = astnode_create(NODE_UNKNOWN, NULL, NULL); astnode_set_buffer(yytext, $$); $$->token = 255 + yytoken; }
        | '!'        { $$ = astnode_create(NODE_UNKNOWN, NULL, NULL); astnode_set_buffer(yytext, $$); $$->token = 255 + yytoken; }
        ;

assignment_op: ASSIGNOP    { $$ = astnode_create(NODE_UNKNOWN, NULL, NULL); astnode_set_buffer(yytext, $$); $$->token = 255 + yytoken; }
             ;

/*
 * =============================================================================
 * Expressions
 * =============================================================================
*/
primary_expression: identifier         { $$ = astnode_create(NODE_UNKNOWN, $1, NULL); }
                  | number             { $$ = astnode_create(NODE_UNKNOWN, $1, NULL); }
                  | string             { $$ = astnode_create(NODE_UNKNOWN, $1, NULL); }
                  | '(' expression ')' { $$ = astnode_create(NODE_UNKNOWN, $2, NULL); astnode_set_prefix("(", $$); astnode_set_postfix(")", $$); }
                  ;

postfix_expression: primary_expression                         { $$ = astnode_create(NODE_UNKNOWN, $1, NULL); }
                  | postfix_expression '[' expression ']'      { $$ = astnode_create(NODE_UNKNOWN, $1, $3); astnode_set_infix("[", $$); astnode_set_postfix("]", $$); }
                  | postfix_expression '(' ')'                 { $$ = astnode_create(NODE_UNKNOWN, $1, NULL); astnode_set_infix("(", $$); astnode_set_postfix(")", $$); }
                  | postfix_expression '(' expression_list ')' { $$ = astnode_create(NODE_UNKNOWN, $1, $3); astnode_set_infix("(", $$); astnode_set_postfix(")", $$); }
                  | postfix_expression '.' identifier          { $$ = astnode_create(NODE_UNKNOWN, $1, $3); astnode_set_infix(".", $$); set_identifier_type(NODE_MEMBER_ID, $$->rhs); }
                  | type_specifier '(' expression_list ')'     { $$ = astnode_create(NODE_UNKNOWN, $1, $3); astnode_set_infix("(", $$); astnode_set_postfix(")", $$); $$->lhs->type ^= NODE_TSPEC; /* Unset NODE_TSPEC flag, casts are handled as functions */ }
                  ;

declaration_postfix_expression: identifier                                        { $$ = astnode_create(NODE_UNKNOWN, $1, NULL); }
                              | declaration_postfix_expression '[' expression ']' { $$ = astnode_create(NODE_UNKNOWN, $1, $3); astnode_set_infix("[", $$); astnode_set_postfix("]", $$); }
                              | declaration_postfix_expression '.' identifier     { $$ = astnode_create(NODE_UNKNOWN, $1, $3); astnode_set_infix(".", $$); set_identifier_type(NODE_MEMBER_ID, $$->rhs); }
                              ;

unary_expression: postfix_expression          { $$ = astnode_create(NODE_UNKNOWN, $1, NULL); }
                | unary_op postfix_expression { $$ = astnode_create(NODE_UNKNOWN, $1, $2); }
                ;

binary_expression: binary_op unary_expression { $$ = astnode_create(NODE_UNKNOWN, $1, $2); }
                 ;

expression: unary_expression             { $$ = astnode_create(NODE_UNKNOWN, $1, NULL); }
          | expression binary_expression { $$ = astnode_create(NODE_UNKNOWN, $1, $2); }
          ;

expression_list: expression                     { $$ = astnode_create(NODE_UNKNOWN, $1, NULL); }
               | expression_list ',' expression { $$ = astnode_create(NODE_UNKNOWN, $1, $3); astnode_set_infix(",", $$); }
               ;

/*
 * =============================================================================
 * Definitions and Declarations
 * =============================================================================
*/
variable_definition: declaration { $$ = astnode_create(NODE_UNKNOWN, $1, NULL); astnode_set_postfix(";", $$); }
                   | assignment  { $$ = astnode_create(NODE_UNKNOWN, $1, NULL); astnode_set_postfix(";", $$); }
                   ;

declarations: declarations declaration {$$ = astnode_create(NODE_UNKNOWN, $1,$2); }
	    | declaration {$$ = astnode_create(NODE_UNKNOWN, $1,NULL); }
	    ;
declaration: type_declaration declaration_list { $$ = astnode_create(NODE_DECLARATION, $1, $2); }
           ;

declaration_list: declaration_postfix_expression                      { $$ = astnode_create(NODE_UNKNOWN, $1, NULL); }
                | declaration_list ',' declaration_postfix_expression { $$ = astnode_create(NODE_UNKNOWN, $1, $3); astnode_set_infix(";", $$); /* Note ';' infix */ }
                ;

parameter: type_declaration identifier { $$ = astnode_create(NODE_DECLARATION, $1, $2); }
         ;

parameter_list: parameter                    { $$ = astnode_create(NODE_UNKNOWN, $1, NULL); }
              | parameter_list ',' parameter { $$ = astnode_create(NODE_UNKNOWN, $1, $3); astnode_set_infix(",", $$); }
              ;

type_declaration: /* Empty */                   { $$ = astnode_create(NODE_UNKNOWN, NULL, NULL);}
                | type_qualifiers               { $$ = astnode_create(NODE_UNKNOWN, $1, NULL); }
                | type_specifier                { $$ = astnode_create(NODE_UNKNOWN, $1, NULL); }
                | type_qualifiers type_specifier { $$ = astnode_create(NODE_UNKNOWN, $1, $2); }
                ;

assignment: declaration assignment_body { $$ = astnode_create(NODE_ASSIGNMENT, $1, $2); }
          ;

assignment_body: assignment_op expression_list {
                    $$ = astnode_create(NODE_UNKNOWN, $1, $2);

                    // If more than one expression, it's an array declaration
                    if ($$->rhs && $$->rhs->rhs) {
                        astnode_set_prefix("[]", $$);
                        astnode_set_infix("{", $$);
                        astnode_set_postfix("}", $$);
                    }
                }
               ;

/*
 * =============================================================================
 * Statements
 * =============================================================================
*/
statement: variable_definition  { $$ = astnode_create(NODE_UNKNOWN, $1, NULL); }
         | selection_statement  { $$ = astnode_create(NODE_BEGIN_SCOPE, $1, NULL); }
         | iteration_statement  { $$ = astnode_create(NODE_BEGIN_SCOPE, $1, NULL); }
         | return expression    { $$ = astnode_create(NODE_UNKNOWN, $1, $2); astnode_set_postfix(";", $$); }
         | function_call        { $$ = astnode_create(NODE_UNKNOWN, $1, NULL); astnode_set_postfix(";", $$); }
         ;

statement_list: statement                { $$ = astnode_create(NODE_UNKNOWN, $1, NULL); }
              | statement_list statement { $$ = astnode_create(NODE_UNKNOWN, $1, $2); }
              ;

compound_statement: '{' '}'                { $$ = astnode_create(NODE_UNKNOWN, NULL, NULL); astnode_set_prefix("{", $$); astnode_set_postfix("}", $$); }
                  | '{' statement_list '}' { $$ = astnode_create(NODE_BEGIN_SCOPE, $2, NULL); astnode_set_prefix("{", $$); astnode_set_postfix("}", $$); }
                  ;

selection_statement: if if_statement        { $$ = astnode_create(NODE_UNKNOWN, $1, $2); }
                   ;

if_statement: expression compound_statement { $$ = astnode_create(NODE_UNKNOWN, $1, $2); astnode_set_prefix("(", $$); astnode_set_infix(")", $$); }
            | expression elif_statement     { $$ = astnode_create(NODE_UNKNOWN, $1, $2); astnode_set_prefix("(", $$); astnode_set_infix(")", $$); }
            | expression else_statement     { $$ = astnode_create(NODE_UNKNOWN, $1, $2); astnode_set_prefix("(", $$); astnode_set_infix(")", $$); }
            ;

elif_statement: compound_statement elif_statement { $$ = astnode_create(NODE_UNKNOWN, $1, $2); }
              | elif if_statement                 { $$ = astnode_create(NODE_UNKNOWN, $1, $2); }
              ;

else_statement: compound_statement else_statement { $$ = astnode_create(NODE_UNKNOWN, $1, $2); }
              | else compound_statement           { $$ = astnode_create(NODE_UNKNOWN, $1, $2); }
              ;

iteration_statement: while_statement compound_statement { $$ = astnode_create(NODE_UNKNOWN, $1, $2); }
                   | for_statement compound_statement   { $$ = astnode_create(NODE_UNKNOWN, $1, $2); }
                   ;

while_statement: while expression { $$ = astnode_create(NODE_UNKNOWN, $1, $2); astnode_set_infix("(", $$); astnode_set_postfix(")", $$); }
               ;

for_statement: for for_expression { $$ = astnode_create(NODE_UNKNOWN, $1, $2); astnode_set_infix("(", $$); astnode_set_postfix(")", $$); }
             ;

for_expression: identifier range_expression {
    $$ = astnode_create(NODE_UNKNOWN, $1, $2);

    if ($$->rhs->rhs->type & NODE_RANGE) {
        astnode_set_infix("=", $$);

        const size_t padding = 32;
        char* tmp = malloc(strlen($1->buffer) + padding);
        sprintf(tmp, ";%s<", $1->buffer);
        astnode_set_buffer(tmp, $$->rhs->rhs);

        sprintf(tmp, ";++%s", $1->buffer);
        astnode_set_postfix(tmp, $$);
        free(tmp);
    }
};

range_expression: in expression { $$ = astnode_create(NODE_UNKNOWN, NULL, $2); astnode_set_infix(":", $$); } // Note: in keyword skipped
                | in range      { $$ = astnode_create(NODE_UNKNOWN, NULL, $2); }
                ;

range: expression ':' expression { $$ = astnode_create(NODE_RANGE, $1, $3); }
     ;

/*
 * =============================================================================
 * Functions
 * =============================================================================
*/
function_definition: declaration function_body {
                        $$ = astnode_create(NODE_FUNCTION, $1, $2);

                        ASTNode* fn_identifier = get_node_by_token(IDENTIFIER, $$->lhs);
                        assert(fn_identifier);
                        set_identifier_type(NODE_FUNCTION_ID, fn_identifier);

                        const ASTNode* is_kernel = get_node_by_token(KERNEL, $$);
                        char rest_params[4096];
                        rest_params[0] = '\0';
                        char param_default_args[4096];
                        param_default_args[0] = '\0';
                        if (is_kernel) {
                            $$->type |= NODE_KFUNCTION;
                            set_identifier_type(NODE_KFUNCTION_ID, fn_identifier);

                            // Kernel function parameters
                            //if has parameter list
                            if ($$->rhs->lhs)
                            {
                              ASTNode* param_list_head = $$->rhs->lhs;
                              while(param_list_head->rhs)
                              {
				process_param(param_list_head->rhs,rest_params,param_default_args);
                                param_list_head = param_list_head->lhs;
                              }

			      process_param(param_list_head->lhs,rest_params,param_default_args);
                              $$->rhs->lhs=NULL;
                            }
                            // Set kernel built-in variables
                            char param_list[4096];
                            const char* default_args =  "const int3 start, const int3 end, VertexBufferArray vba";
                            sprintf(param_list,"(%s %s",default_args,rest_params);
                            astnode_set_prefix(param_list, $$->rhs);

                            FILE* fp_cpu = fopen(user_cpu_kernels_filename,"a");
                            fprintf(fp_cpu,"\nvoid %s_cpu(%s){%s(start,end,vba%s);}\n",fn_identifier->buffer,default_args,fn_identifier->buffer,param_default_args);
			    fclose(fp_cpu);

                            FILE* fp = fopen("user_kernel_declarations.h","a");
                            fprintf(fp, "void __global__ %s %s);\n", fn_identifier->buffer, param_list);
                            fclose(fp);

                            ASTNode* compound_statement = $$->rhs->rhs;
                            assert(compound_statement);
                            astnode_set_prefix("{", compound_statement);
                            astnode_set_postfix(
                              //"\n#pragma unroll\n"
                              //"for (int field = 0; field < NUM_FIELDS; ++field)"
                              //"if (!isnan(out_buffer[field]))"
                              //"vba.out[field][idx] = out_buffer[field];"
                              "}", compound_statement);
                        } else {
                            astnode_set_infix(" __attribute__((unused)) =[&]", $$);
                            astnode_set_postfix(";", $$);
                            $$->type |= NODE_DFUNCTION;
                            //set_identifier_type(NODE_DFUNCTION_ID, fn_identifier);

                            // Pass device function parameters by const reference
                            if ($$->rhs->lhs) {
                                set_identifier_prefix("const ", $$->rhs->lhs);
                                set_identifier_infix("&", $$->rhs->lhs);
                            }

                        }
                    }
                   ;

function_body: '(' ')' compound_statement                { $$ = astnode_create(NODE_BEGIN_SCOPE, NULL, $3); astnode_set_prefix("(", $$); astnode_set_infix(")", $$); }
             | '(' parameter_list ')' compound_statement { $$ = astnode_create(NODE_BEGIN_SCOPE, $2, $4); astnode_set_prefix("(", $$); astnode_set_infix(")", $$); }
             ;

function_call: declaration '(' ')'                 { $$ = astnode_create(NODE_UNKNOWN, $1, NULL); astnode_set_infix("(", $$); astnode_set_postfix(")", $$); }
             | declaration '(' expression_list ')' { $$ = astnode_create(NODE_UNKNOWN, $1, $3); astnode_set_infix("(", $$); astnode_set_postfix(")", $$); }
             ;

/*
 * =============================================================================
 * Stencils
 * =============================================================================
*/
assignment_body_designated: assignment_op expression { $$ = astnode_create(NODE_UNKNOWN, $1, $2); astnode_set_infix("\"", $$); astnode_set_postfix("\"", $$); }
          ;

stencilpoint: stencil_index_list assignment_body_designated { $$ = astnode_create(NODE_UNKNOWN, $1, $2); }
            ;

stencil_index: '[' expression ']' { $$ = astnode_create(NODE_UNKNOWN, $2, NULL); astnode_set_prefix("[STENCIL_ORDER/2 +", $$); astnode_set_postfix("]", $$); }
     ;

stencil_index_list: stencil_index            { $$ = astnode_create(NODE_UNKNOWN, $1, NULL); }
          | stencil_index_list stencil_index { $$ = astnode_create(NODE_UNKNOWN, $1, $2); }
          ;

stencilpoint_list: stencilpoint                       { $$ = astnode_create(NODE_UNKNOWN, $1, NULL); }
                 | stencilpoint_list ',' stencilpoint { $$ = astnode_create(NODE_UNKNOWN, $1, $3); astnode_set_infix(",", $$); }
                 ;

stencil_body: '{' stencilpoint_list '}' { $$ = astnode_create(NODE_UNKNOWN, $2, NULL); astnode_set_prefix("{", $$); astnode_set_postfix("},", $$); }
            ;

stencil_definition: declaration stencil_body { $$ = astnode_create(NODE_STENCIL, $1, $2); set_identifier_type(NODE_STENCIL_ID, $$->lhs); }
                  ;
%%

void
print(void)
{
    printf("%s\n", yytext);
}

int
yyerror(const char* str)
{
    int line_num = yyget_lineno();
    fprintf(stderr, "\n%s on line %d when processing char %d: [%s]\n", str, line_num, *yytext, yytext);
    char* line;
    size_t len = 0;
    for(int i=0;i<line_num;++i)
	getline(&line,&len,yyin_backup);
    fprintf(stderr, "erroneous line: %s", line);
    fprintf(stderr, "in file: %s/%s\n\n",dir_backup,stage4_name_backup);
    return EXIT_FAILURE;
}

void
set_identifier_type(const NodeType type, ASTNode* curr)
{
    assert(curr);
    if (curr->token == IDENTIFIER) {
        curr->type |= type;
        return;
    }

    if (curr->rhs)
        set_identifier_type(type, curr->rhs);
    if (curr->lhs)
        set_identifier_type(type, curr->lhs);
}

void
set_identifier_prefix(const char* prefix, ASTNode* curr)
{
    assert(curr);
    if (curr->token == IDENTIFIER) {
        astnode_set_prefix(prefix, curr);
        return;
    }

    if (curr->rhs)
      set_identifier_prefix(prefix, curr->rhs);
    if (curr->lhs)
      set_identifier_prefix(prefix, curr->lhs);
}

void
set_identifier_infix(const char* infix, ASTNode* curr)
{
    assert(curr);
    if (curr->token == IDENTIFIER) {
        astnode_set_infix(infix, curr);
        return;
    }

    if (curr->rhs)
      set_identifier_infix(infix, curr->rhs);
    if (curr->lhs)
      set_identifier_infix(infix, curr->lhs);
}

ASTNode*
get_node(const NodeType type, ASTNode* node)
{
  assert(node);

  if (node->type & type)
    return node;
  else if (node->lhs && get_node(type, node->lhs))
    return get_node(type, node->lhs);
  else if (node->rhs && get_node(type, node->rhs))
    return get_node(type, node->rhs);
  else
    return NULL;
}

ASTNode*
get_node_by_token(const int token, ASTNode* node)
{
  assert(node);

  if (node->token == token)
    return node;
  else if (node->lhs && get_node_by_token(token, node->lhs))
    return get_node_by_token(token, node->lhs);
  else if (node->rhs && get_node_by_token(token, node->rhs))
    return get_node_by_token(token, node->rhs);
  else
    return NULL;
}<|MERGE_RESOLUTION|>--- conflicted
+++ resolved
@@ -374,11 +374,7 @@
 %token IDENTIFIER STRING NUMBER REALNUMBER DOUBLENUMBER
 %token IF ELIF ELSE WHILE FOR RETURN IN BREAK CONTINUE
 %token BINARY_OP ASSIGNOP
-<<<<<<< HEAD
-%token INT UINT INT3 REAL REAL3 MATRIX FIELD STENCIL WORK_BUFFER REAL_ARRAY COMPLEX
-=======
-%token INT UINT INT3 REAL REAL3 MATRIX FIELD STENCIL WORK_BUFFER 
->>>>>>> 74f419c2
+%token INT UINT INT3 REAL REAL3 MATRIX FIELD STENCIL WORK_BUFFER COMPLEX
 %token KERNEL SUM MAX COMMUNICATED AUXILIARY
 %token HOSTDEFINE
 %token STRUCT_NAME STRUCT_TYPE
@@ -486,11 +482,7 @@
 int3: INT3             { $$ = astnode_create(NODE_UNKNOWN, NULL, NULL); astnode_set_buffer(yytext, $$); $$->token = 255 + yytoken; astnode_set_postfix(" ", $$); };
 real: REAL             { $$ = astnode_create(NODE_UNKNOWN, NULL, NULL); astnode_set_buffer("AcReal", $$); /* astnode_set_buffer(yytext, $$); */ $$->token = 255 + yytoken; astnode_set_postfix(" ", $$); };
 real3: REAL3           { $$ = astnode_create(NODE_UNKNOWN, NULL, NULL); astnode_set_buffer("AcReal3", $$); /* astnode_set_buffer(yytext, $$); */ $$->token = 255 + yytoken; astnode_set_postfix(" ", $$); };
-<<<<<<< HEAD
 complex: COMPLEX       { $$ = astnode_create(NODE_UNKNOWN, NULL, NULL); astnode_set_buffer("AcComplex", $$); /* astnode_set_buffer(yytext, $$); */ $$->token = 255 + yytoken; astnode_set_postfix(" ", $$); };
-real_array: REAL_ARRAY { $$ = astnode_create(NODE_UNKNOWN, NULL, NULL); astnode_set_buffer("AcReal*", $$); /* astnode_set_buffer(yytext, $$); */ $$->token = 255 + yytoken; astnode_set_postfix(" ", $$); };
-=======
->>>>>>> 74f419c2
 matrix: MATRIX         { $$ = astnode_create(NODE_UNKNOWN, NULL, NULL); astnode_set_buffer("AcMatrix", $$); /* astnode_set_buffer(yytext, $$); */ $$->token = 255 + yytoken; astnode_set_postfix(" ", $$); };
 field: FIELD           { $$ = astnode_create(NODE_UNKNOWN, NULL, NULL); astnode_set_buffer(yytext, $$); $$->token = 255 + yytoken; astnode_set_postfix(" ", $$); };
 work_buffer: WORK_BUFFER { $$ = astnode_create(NODE_UNKNOWN, NULL, NULL); astnode_set_buffer(yytext, $$); $$->token = 255 + yytoken; astnode_set_postfix(" ", $$); };
