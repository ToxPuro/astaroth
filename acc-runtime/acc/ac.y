--- conflicted
+++ resolved
@@ -62,7 +62,6 @@
 ASTNode* get_node(const NodeType type, ASTNode* node);
 ASTNode* get_node_by_token(const int token, ASTNode* node);
 
-<<<<<<< HEAD
 void combine_buffers(const ASTNode* node, char* res){
   if(node->buffer)
     strcat(res,node->buffer);
@@ -101,15 +100,6 @@
 	combine_buffers(dec->rhs,tmp);
 	strcat(tmp,";");
 	strcat(struct_def,tmp);
-=======
-void combine_ast(const ASTNode* node, char* res){
-  if (node->buffer)
-    strcat(res,node->buffer);
-  if (node->lhs)
-    combine_ast(node->lhs, res);
-  if (node->rhs)
-    combine_ast(node->rhs, res);
->>>>>>> 6f79807a
 }
 
 void
@@ -384,13 +374,8 @@
 %token IDENTIFIER STRING NUMBER REALNUMBER DOUBLENUMBER
 %token IF ELIF ELSE WHILE FOR RETURN IN BREAK CONTINUE
 %token BINARY_OP ASSIGNOP
-<<<<<<< HEAD
-%token INT UINT INT3 REAL REAL3 MATRIX FIELD STENCIL WORK_BUFFER REAL_ARRAY TIME_PARAMS 
+%token INT UINT INT3 REAL REAL3 MATRIX FIELD STENCIL WORK_BUFFER REAL_ARRAY COMPLEX
 %token KERNEL SUM MAX COMMUNICATED AUXILIARY
-=======
-%token INT UINT INT3 REAL REAL3 COMPLEX MATRIX FIELD STENCIL AUXILIARY_FIELD WORK_BUFFER REAL_ARRAY
-%token KERNEL SUM MAX COMMUNICATED 
->>>>>>> 6f79807a
 %token HOSTDEFINE
 %token STRUCT_NAME STRUCT_TYPE
 
@@ -439,24 +424,12 @@
                 variable_definition->type |= NODE_VARIABLE;
                 set_identifier_type(NODE_VARIABLE_ID, declaration_list);
             } 
-<<<<<<< HEAD
             else if(get_node_by_token(WORK_BUFFER, $$->rhs)) {
                 variable_definition->type |= NODE_VARIABLE;
                 set_identifier_type(NODE_VARIABLE_ID, declaration_list);
             }
 	    else if(are_arrays)
 	    {
-=======
-            else if (get_node_by_token(REAL_ARRAY, $$->rhs)) {
-                variable_definition->type |= NODE_VARIABLE;
-                set_identifier_type(NODE_VARIABLE_ID, declaration_list);
-            } 
-            else if (get_node_by_token(AUXILIARY_FIELD, $$->rhs)) {
-                variable_definition->type |= NODE_VARIABLE;
-                set_identifier_type(NODE_VARIABLE_ID, declaration_list);
-            }
-            else if (get_node_by_token(WORK_BUFFER, $$->rhs)) {
->>>>>>> 6f79807a
                 variable_definition->type |= NODE_VARIABLE;
                 set_identifier_type(NODE_VARIABLE_ID, declaration_list);
 	    	ASTNode* type_specifier= get_node(NODE_TSPEC, declaration);
@@ -815,33 +788,11 @@
                               ASTNode* param_list_head = $$->rhs->lhs;
                               while(param_list_head->rhs)
                               {
-<<<<<<< HEAD
 				process_param(param_list_head->rhs,rest_params,param_default_args);
                                 param_list_head = param_list_head->lhs;
                               }
 
 			      process_param(param_list_head->lhs,rest_params,param_default_args);
-=======
-                                param_type[0] = '\0';
-                                param = param_list_head->rhs;
-                                combine_ast(param->lhs, param_type);
-                                sprintf(rest_params,",%s %s",param_type, param->rhs->buffer);
-                                if (!strcmp(param_type,"int"))
-                                  sprintf(param_default_args, "%s,%s",param_default_args,"0");
-                                if (!strcmp(param_type,"AcReal"))
-                                  sprintf(param_default_args, "%s,%s",param_default_args,"0.0");
-                                param_list_head = param_list_head->lhs;
-                              }
-
-                              param_type[0] = '\0';
-                              param = param_list_head->lhs;
-                              combine_ast(param->lhs, param_type);
-                              sprintf(rest_params,",%s %s",param_type, param->rhs->buffer);
-                              if (!strcmp(param_type,"int"))
-                                sprintf(param_default_args, "%s,%s",param_default_args,"0");
-                              if (!strcmp(param_type,"AcReal"))
-                                sprintf(param_default_args, "%s,%s",param_default_args,"0.0");
->>>>>>> 6f79807a
                               $$->rhs->lhs=NULL;
                             }
                             // Set kernel built-in variables
