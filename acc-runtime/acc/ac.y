%{
//#define _GNU_SOURCE
#include <stdio.h>
#include <string.h>
#include <libgen.h> // dirname
#include <sys/stat.h>

#include "ast.h"
#include "codegen.h"
#include <ctype.h>

#define YYSTYPE ASTNode*

ASTNode* root = NULL;

extern FILE* yyin;
extern char* yytext;

int yylex();
int yyparse();
int yyerror(const char* str);
int yyget_lineno();

const char* global_func_declaration = "__global__ void \n#if MAX_THREADS_PER_BLOCK\n__launch_bounds__(MAX_THREADS_PER_BLOCK)\n#endif\n";
const char* user_structs_filename = "user_structs.h";
const char* user_cpu_kernels_filename = "user_cpu_kernels.h";
const char* bind_gen_filename = "bind_gen.h";
const char* bind_gen_header_filename = "bind_gen_header.h";
const char* bind_gen_two_filename = "bind_gen_two.h";
const char* bind_gen_two_header_filename = "bind_gen_two_header.h";

//These are used to generate better error messages in case of errors
FILE* yyin_backup;
const char* stage4_name_backup;
const char* dir_backup;

void
cleanup(void)
{
    if (root)
        astnode_destroy(root); // Frees all children and itself
}
void strprepend(char* dst, const char* src)
{	
    memmove(dst + strlen(src), dst, strlen(dst)+ 1); // Move existing data including null terminator
    memcpy(dst, src, strlen(src)); // Copy src to the beginning of dst
}
void remove_substring_parser(char *str, const char *sub) {
	int len = strlen(sub);
	char *found = strstr(str, sub); // Find the first occurrence of the substring

	while (found) {
		memmove(found, found + len, strlen(found + len) + 1); // Shift characters to overwrite the substring
		found = strstr(found, sub); // Find the next occurrence of the substring
	}
}


void set_identifier_type(const NodeType type, ASTNode* curr);
void set_identifier_prefix(const char* prefix, ASTNode* curr);
void set_identifier_infix(const char* infix, ASTNode* curr);
ASTNode* get_node(const NodeType type, ASTNode* node);
ASTNode* get_node_by_token(const int token, ASTNode* node);

void combine_buffers(const ASTNode* node, char* res){
  if(node->buffer)
    strcat(res,node->buffer);
  if(node->lhs)
    combine_buffers(node->lhs, res);
  if(node->rhs)
    combine_buffers(node->rhs, res);
}

void
process_param(const ASTNode* param, char* rest_params, char* param_default_args)
{
				char param_type[4096];
                                param_type[0] = '\0';
                                combine_buffers(param->lhs, param_type);
			      	char param_str[4096];
                              	sprintf(param_str,",%s %s",param_type, param->rhs->buffer);
			      	strprepend(rest_params,param_str);
				char default_param[4096];
                                if(!strcmp(param_type,"int"))
			          sprintf(default_param,",0");
                                else if(!strcmp(param_type,"AcReal"))
			          sprintf(default_param,",0.0");
				//we assume it is a user specified struct
				else
			          sprintf(default_param,",{}");
				strprepend(param_default_args,default_param);
}
void
process_declaration(const ASTNode* dec, char* struct_def)
{
	char tmp[4096];
	tmp[0] = '\0';
	combine_buffers(dec->lhs,tmp);
	strcat(tmp," ");
	combine_buffers(dec->rhs,tmp);
	strcat(tmp,";");
	strcat(struct_def,tmp);
}

void
process_includes(const size_t depth, const char* dir, const char* file, FILE* out)
{
  const size_t max_nests = 64;
  if (depth >= max_nests) {
    fprintf(stderr, "CRITICAL ERROR: Max nests %lu reached when processing includes. Aborting to avoid thrashing the disk. Possible reason: circular includes.\n", max_nests);
    exit(EXIT_FAILURE);
  }

  printf("Building AC object %s\n", file);
  FILE* in = fopen(file, "r");
  if (!in) {
    fprintf(stderr, "FATAL ERROR: could not open include file '%s'\n", file);
    assert(in);
  }

  const size_t  len = 4096;
  char buf[len];
  while (fgets(buf, len, in)) {
    char* line = buf;
    while (strlen(line) > 0 && line[0] == ' ') // Remove whitespace
      ++line;

    if (!strncmp(line, "#include", strlen("#include"))) {

      char incl[len];
      sscanf(line, "#include \"%[^\"]\"\n", incl);

      char path[len];
      sprintf(path, "%s/%s", dir, incl);

      fprintf(out, "// Include file %s start\n", path);
      process_includes(depth+1, dir, path, out);
      fprintf(out, "// Included file %s end\n", path);

    } else {
      fprintf(out, "%s", buf);
    }
  }

  fclose(in);
}

void
process_hostdefines(const char* file_in, const char* file_out)
{
  FILE* in = fopen(file_in, "r");
  assert(in);

  FILE* out = fopen(file_out, "w");
  assert(out);

  const size_t  len = 4096;
  char buf[len];
  while (fgets(buf, len, in)) {
    fprintf(out, "%s", buf);

    char* line = buf;
    while (strlen(line) > 0 && line[0] == ' ') // Remove whitespace
      ++line;

    if (!strncmp(line, "hostdefine", strlen("hostdefine"))) {
      while (strlen(line) > 0 && line[0] != ' ') // Until whitespace
        ++line;

      fprintf(out, "#define%s", line);
    }
  }

  fclose(in);
  fclose(out);
}

void
format_source(const char* file_in, const char* file_out)
{
   FILE* in = fopen(file_in, "r");
  assert(in);

  FILE* out = fopen(file_out, "w");
  assert(out);

  while (!feof(in)) {
    const char c = fgetc(in);
    if (c == EOF)
      break;

    fprintf(out, "%c", c);
    if (c == ';')
      fprintf(out, "\n");
  }

  fclose(in);
  fclose(out);
}
bool
file_exists(const char* filename)
{
  struct stat   buffer;
  return (stat (filename, &buffer) == 0);
}
void
gen_bind(const char* filename, const char* prefix, const char* type_name)
{
                        FILE* fp_gen = fopen(filename, "a");
                        fprintf(fp_gen,"\\\n%s%s) ",prefix,type_name);
                        fprintf(fp_gen,"\\\n%s%s*) ",prefix,type_name);
                        fclose(fp_gen);
}
void
add_type_bind_gens(const char* type_name)
{
			gen_bind(bind_gen_filename,"GEN_BIND(",type_name);
			gen_bind(bind_gen_two_filename,"GEN_BIND_TWOS(TYPE,",type_name);
			gen_bind(bind_gen_header_filename,"GEN_BIND_HEADERS(",type_name);
			gen_bind(bind_gen_two_header_filename,"GEN_BIND_TWO_HEADER(TYPE,",type_name);
}
void
add_default_bind_gens()
{
	FILE* fp_gen = fopen(bind_gen_two_header_filename,"w");
	fprintf(fp_gen,"#define GEN_BIND_TWO_CALLS(TYPE) ");
	fclose(fp_gen);

	fp_gen = fopen(bind_gen_header_filename,"w");
	fprintf(fp_gen,"#define GEN_BIND_CALLS_HEADER() ");
	fclose(fp_gen);

	fp_gen = fopen(bind_gen_filename,"w");
	fprintf(fp_gen,"#define GEN_BIND_CALLS() ");
	fclose(fp_gen);

	fp_gen = fopen(bind_gen_two_filename,"w");
	fprintf(fp_gen,"#define GEN_BIND_TWO(TYPE) ");
	fclose(fp_gen);
	add_type_bind_gens("int");
	add_type_bind_gens("AcReal");
}

int code_generation_pass(const char* stage0, const char* stage1, const char* stage2, const char* stage3, const char* stage4, const char* dir, const bool gen_mem_accesses)
{
        // Stage 0: Clear all generated files to ensure acc failure can be detected later
        {
          const char* files[] = {"user_declarations.h", "user_defines.h", "user_kernels.h", "user_kernel_declarations.h", user_cpu_kernels_filename, user_structs_filename};
          for (size_t i = 0; i < sizeof(files)/sizeof(files[0]); ++i) {
            FILE* fp = fopen(files[i], "w");
            assert(fp);
            fclose(fp);
          }
        }
	add_default_bind_gens();

        // Stage 1: Preprocess includes
        {
          FILE* out = fopen(stage1, "w");
          assert(out);
        
          process_includes(0, dir, stage0, out);

          fclose(out);
        }

        // Stage 2: Preprocess hostdefines
        {
          process_hostdefines(stage1, stage2);
        }

        // Stage 3: Preprocess everything else
        {
          const size_t cmdlen = 4096;
          char cmd[cmdlen];
          snprintf(cmd, cmdlen, "gcc -x c -E %s > %s", stage2, stage3);
          const int retval = system(cmd);
          if (retval == -1) {
              fprintf(stderr, "Catastrophic error: preprocessing failed.\n");
              assert(retval != -1);
          }
        }
	FILE* f_in = fopen(stage3,"r");
	FILE* f_out = fopen(stage4,"w");
	char line[10000];
 	while (fgets(line, sizeof(line), f_in) != NULL) {
		remove_substring_parser(line,";");
		fprintf(f_out,"%s",line);
    	}
	fclose(f_in);
	fclose(f_out);

	f_in = fopen(stage4,"a");
	//Add builtin kernels
	fprintf(f_in,"\nKernel AC_BUILTIN_RESET() {\n"
		"for field in 0:NUM_FIELDS {\n"
			"write(Field(field), 0.0)\n"
                "}\n"
	"}\n");
	fclose(f_in);
        // Generate code
        yyin = fopen(stage4, "r");

	stage4_name_backup = stage4;
        yyin_backup = fopen(stage4, "r");
        if (!yyin)
            return EXIT_FAILURE;

        int error = yyparse();
        if (error)
            return EXIT_FAILURE;

	//add newlines to fix compiler warnings
        const char* bind_files[] = {bind_gen_filename, bind_gen_header_filename, bind_gen_two_filename, bind_gen_two_header_filename};
        for (size_t i = 0; i < sizeof(bind_files)/sizeof(bind_files[0]); ++i) {
          FILE* fp_gen = fopen(bind_files[i], "a");
          assert(fp_gen);
	  fprintf(fp_gen," \n");
          fclose(fp_gen);
        }

        // generate(root, stdout);
        FILE* fp = fopen("user_kernels.h.raw", "w");
        assert(fp);
        generate(root, fp, gen_mem_accesses);
        fclose(fp);

        fclose(yyin);

        // Stage 4: Format
        format_source("user_kernels.h.raw", "user_kernels.h");


        return EXIT_SUCCESS;
}

int
main(int argc, char** argv)
{
    atexit(&cleanup);

    if (argc > 2) {
      fprintf(stderr, "Error multiple .ac files passed to acc, can only process one at a time. Ensure that DSL_MODULE_DIR contains only one .ac file.\n");
      return EXIT_FAILURE;
    }

    if (argc == 2) {

        char stage0[strlen(argv[1])];
        strcpy(stage0, argv[1]);
        const char* stage1 = "user_kernels.ac.pp_stage1";
        const char* stage2 = "user_kernels.ac.pp_stage2";
        const char* stage3 = "user_kernels.ac.pp_stage3";
        const char* stage4 = "user_kernels.ac.pp_stage4";
        const char* dir = dirname(argv[1]); // WARNING: dirname has side effects!
	dir_backup = dir;
	printf("stage0: %s\n",stage0);

        if (OPTIMIZE_MEM_ACCESSES) {
          code_generation_pass(stage0, stage1, stage2, stage3, stage4, dir, true); // Uncomment to enable stencil mem access checking
          generate_mem_accesses(); // Uncomment to enable stencil mem access checking
        }
        code_generation_pass(stage0, stage1, stage2, stage3, stage4,  dir, false);
        

        return EXIT_SUCCESS;
    } else {
        puts("Usage: ./acc [source file]");
        return EXIT_FAILURE;
    }
}
%}

%token IDENTIFIER STRING NUMBER REALNUMBER DOUBLENUMBER
%token IF ELIF ELSE WHILE FOR RETURN IN BREAK CONTINUE
%token BINARY_OP ASSIGNOP
%token INT UINT INT3 REAL REAL3 MATRIX FIELD STENCIL WORK_BUFFER COMPLEX
%token KERNEL SUM MAX COMMUNICATED AUXILIARY
%token HOSTDEFINE
%token STRUCT_NAME STRUCT_TYPE

%%

root: program { root = astnode_create(NODE_UNKNOWN, $1, NULL); }
    ;

program: /* Empty*/                  { $$ = astnode_create(NODE_UNKNOWN, NULL, NULL); }
       | program variable_definition {
            $$ = astnode_create(NODE_UNKNOWN, $1, $2);

            ASTNode* variable_definition = $$->rhs;
            assert(variable_definition);

            ASTNode* declaration = get_node(NODE_DECLARATION, variable_definition);
            assert(declaration);

            ASTNode* declaration_list = declaration->rhs;
            assert(declaration_list);

	    ASTNode* declaration_list_head = declaration_list;
	    bool are_arrays = false;
	    while(declaration_list_head->rhs)
	    {
		const ASTNode* 	declaration_postfix_expression = declaration_list_head->rhs;
		if(declaration_postfix_expression->rhs && declaration_postfix_expression->rhs->type != NODE_MEMBER_ID)
		{
	    		char array_length[500];
			array_length[0] = '\0';
			combine_buffers(declaration_postfix_expression->rhs,array_length);
			are_arrays = true;
		}
		declaration_list_head = declaration_list_head->lhs;
	    }	

	    const ASTNode* 	declaration_postfix_expression = declaration_list_head->lhs;
	    if(declaration_postfix_expression->rhs && declaration_postfix_expression->rhs->type != NODE_MEMBER_ID)
	    {
	    	char array_length[500];
		array_length[0] = '\0';
	    	combine_buffers(declaration_postfix_expression->rhs,array_length);
		are_arrays = true;
	    }
            if (get_node_by_token(FIELD, $$->rhs)) {
                variable_definition->type |= NODE_VARIABLE;
                set_identifier_type(NODE_VARIABLE_ID, declaration_list);
            } 
            else if(get_node_by_token(WORK_BUFFER, $$->rhs)) {
                variable_definition->type |= NODE_VARIABLE;
                set_identifier_type(NODE_VARIABLE_ID, declaration_list);
            }
	    else if(are_arrays)
	    {
                variable_definition->type |= NODE_VARIABLE;
                set_identifier_type(NODE_VARIABLE_ID, declaration_list);
	    	ASTNode* type_specifier= get_node(NODE_TSPEC, declaration);
		//make it an array type i.e. pointer
		strcat(type_specifier->lhs->buffer,"*");
	    }
            else {
                variable_definition->type |= NODE_DCONST;
                set_identifier_type(NODE_DCONST_ID, declaration_list);
            }

            ASTNode* assignment = get_node(NODE_ASSIGNMENT, variable_definition);
            if (assignment) {
                fprintf(stderr, "FATAL ERROR: Device constant assignment is not supported. Load the value at runtime with ac[Grid|Device]Load[Int|Int3|Real|Real3]Uniform-type API functions or use #define.\n");
                assert(!assignment);
            }
         }
       | program function_definition { $$ = astnode_create(NODE_UNKNOWN, $1, $2); }
       | program stencil_definition  { $$ = astnode_create(NODE_UNKNOWN, $1, $2); }
       | program hostdefine          { $$ = astnode_create(NODE_UNKNOWN, $1, $2); }
       //for now simply discard the struct definition info since not needed
       | program struct_definition   { $$ = astnode_create(NODE_UNKNOWN, $1, NULL); }
       ;
/*
 * =============================================================================
 * Terminals
 * =============================================================================
 */
struct_name : STRUCT_NAME { $$ = astnode_create(NODE_UNKNOWN, NULL, NULL); astnode_set_buffer(yytext, $$); $$->token = 255 + yytoken; };
identifier: IDENTIFIER { $$ = astnode_create(NODE_UNKNOWN, NULL, NULL); astnode_set_buffer(yytext, $$); $$->token = 255 + yytoken; };
number: NUMBER         { $$ = astnode_create(NODE_UNKNOWN, NULL, NULL); astnode_set_buffer(yytext, $$); $$->token = 255 + yytoken; };
      | REALNUMBER     { $$ = astnode_create(NODE_UNKNOWN, NULL, NULL); astnode_set_buffer(yytext, $$); $$->token = 255 + yytoken; astnode_set_prefix("AcReal(", $$); astnode_set_postfix(")", $$); }
      | DOUBLENUMBER   {
            $$ = astnode_create(NODE_UNKNOWN, NULL, NULL); astnode_set_buffer(yytext, $$); $$->token = 255 + yytoken;
            astnode_set_prefix("double(", $$); astnode_set_postfix(")", $$);
            $$->buffer[strlen($$->buffer) - 1] = '\0'; // Drop the 'd' postfix
        }
      ;
string: STRING         { $$ = astnode_create(NODE_UNKNOWN, NULL, NULL); astnode_set_buffer(yytext, $$); $$->token = 255 + yytoken; }
if: IF                 { $$ = astnode_create(NODE_UNKNOWN, NULL, NULL); astnode_set_buffer(yytext, $$); $$->token = 255 + yytoken; };
elif: ELIF             { $$ = astnode_create(NODE_UNKNOWN, NULL, NULL); astnode_set_buffer(yytext, $$); $$->token = 255 + yytoken; };
else: ELSE             { $$ = astnode_create(NODE_UNKNOWN, NULL, NULL); astnode_set_buffer(yytext, $$); $$->token = 255 + yytoken; };
while: WHILE           { $$ = astnode_create(NODE_UNKNOWN, NULL, NULL); astnode_set_buffer(yytext, $$); $$->token = 255 + yytoken; };
for: FOR               { $$ = astnode_create(NODE_UNKNOWN, NULL, NULL); astnode_set_buffer(yytext, $$); $$->token = 255 + yytoken; };
in: IN                 { $$ = astnode_create(NODE_UNKNOWN, NULL, NULL); astnode_set_buffer(yytext, $$); $$->token = 255 + yytoken; };
communicated: COMMUNICATED { $$ = astnode_create(NODE_UNKNOWN, NULL, NULL); astnode_set_buffer(yytext, $$); $$->token = 255 + yytoken; astnode_set_postfix(" ", $$); };
auxiliary: AUXILIARY   { $$ = astnode_create(NODE_UNKNOWN, NULL, NULL); astnode_set_buffer(yytext, $$); $$->token = 255 + yytoken; astnode_set_postfix(" ", $$); };
int: INT               { $$ = astnode_create(NODE_UNKNOWN, NULL, NULL); astnode_set_buffer(yytext, $$); $$->token = 255 + yytoken; astnode_set_postfix(" ", $$); };
uint: UINT             { $$ = astnode_create(NODE_UNKNOWN, NULL, NULL); astnode_set_buffer(yytext, $$); $$->token = 255 + yytoken; astnode_set_postfix(" ", $$); };
int3: INT3             { $$ = astnode_create(NODE_UNKNOWN, NULL, NULL); astnode_set_buffer(yytext, $$); $$->token = 255 + yytoken; astnode_set_postfix(" ", $$); };
real: REAL             { $$ = astnode_create(NODE_UNKNOWN, NULL, NULL); astnode_set_buffer("AcReal", $$); /* astnode_set_buffer(yytext, $$); */ $$->token = 255 + yytoken; astnode_set_postfix(" ", $$); };
real3: REAL3           { $$ = astnode_create(NODE_UNKNOWN, NULL, NULL); astnode_set_buffer("AcReal3", $$); /* astnode_set_buffer(yytext, $$); */ $$->token = 255 + yytoken; astnode_set_postfix(" ", $$); };
complex: COMPLEX       { $$ = astnode_create(NODE_UNKNOWN, NULL, NULL); astnode_set_buffer("AcComplex", $$); /* astnode_set_buffer(yytext, $$); */ $$->token = 255 + yytoken; astnode_set_postfix(" ", $$); };
matrix: MATRIX         { $$ = astnode_create(NODE_UNKNOWN, NULL, NULL); astnode_set_buffer("AcMatrix", $$); /* astnode_set_buffer(yytext, $$); */ $$->token = 255 + yytoken; astnode_set_postfix(" ", $$); };
field: FIELD           { $$ = astnode_create(NODE_UNKNOWN, NULL, NULL); astnode_set_buffer(yytext, $$); $$->token = 255 + yytoken; astnode_set_postfix(" ", $$); };
work_buffer: WORK_BUFFER { $$ = astnode_create(NODE_UNKNOWN, NULL, NULL); astnode_set_buffer(yytext, $$); $$->token = 255 + yytoken; astnode_set_postfix(" ", $$); };
stencil: STENCIL       { $$ = astnode_create(NODE_UNKNOWN, NULL, NULL); astnode_set_buffer("", $$); /*astnode_set_buffer(yytext, $$);*/ $$->token = 255 + yytoken; astnode_set_postfix(" ", $$); };
return: RETURN         { $$ = astnode_create(NODE_UNKNOWN, NULL, NULL); astnode_set_buffer(yytext, $$); $$->token = 255 + yytoken; astnode_set_postfix(" ", $$);};
kernel: KERNEL         { $$ = astnode_create(NODE_UNKNOWN, NULL, NULL); astnode_set_buffer(global_func_declaration, $$); $$->token = 255 + yytoken; };
sum: SUM               { $$ = astnode_create(NODE_UNKNOWN, NULL, NULL); astnode_set_buffer("sum", $$); $$->token = 255 + yytoken; };
max: MAX               { $$ = astnode_create(NODE_UNKNOWN, NULL, NULL); astnode_set_buffer("max", $$); $$->token = 255 + yytoken; };
struct_type: STRUCT_TYPE { $$ = astnode_create(NODE_UNKNOWN, NULL, NULL); astnode_set_buffer(yytext, $$); $$->token = 255 + yytoken; };
hostdefine: HOSTDEFINE {
        $$ = astnode_create(NODE_HOSTDEFINE, NULL, NULL);
        astnode_set_buffer(yytext, $$);
        $$->token = 255 + yytoken;

        astnode_set_prefix("#", $$);

        // Ugly hack
        const char* def_in = "hostdefine";
        const char* def_out = "define";
        assert(strlen(def_in) > strlen(def_out));
        assert(!strncmp($$->buffer, def_in, strlen(def_in)));

        for (size_t i = 0; i < strlen(def_in); ++i)
            $$->buffer[i] = ' ';
        strcpy($$->buffer, def_out);
        $$->buffer[strlen(def_out)] = ' ';

        astnode_set_postfix("\n", $$);
    };

/*
 * =============================================================================
 * Structure Definitions 
 * =============================================================================
*/
//Doesn't return an AST node since we don't need it currently 
struct_definition: struct_name '{' declarations '}' struct_type
                 {
                        $$ = astnode_create(NODE_UNKNOWN,$1,$3);
                        char struct_def[5000];
                        char struct_name[5000];
                        struct_def[0] = '\0';
                        struct_name[0] = '\0';
			combine_buffers($5,struct_name);
			add_type_bind_gens(struct_name);

                        strcat(struct_def,$1->buffer);
                        strcat(struct_def,"{ ");
                        const ASTNode* dec_head = $3;
                        while(dec_head->rhs)
                        {

                                process_declaration(dec_head->rhs,struct_def);
                                dec_head = dec_head->lhs;
                        }
                        process_declaration(dec_head->lhs,struct_def);
                        strcat(struct_def,"} ");
                        strcat(struct_def,struct_name);
                        strcat(struct_def,";");
                        struct_name[0] = '\0';
                        FILE* fp  = fopen("user_structs.h","a");
                        fprintf(fp,"%s\n",struct_def);
                        fclose(fp);
                 }
		 ;

/*
 * =============================================================================
 * Types
 * =============================================================================
*/
type_specifier: int     { $$ = astnode_create(NODE_TSPEC, $1, NULL); }
              | uint    { $$ = astnode_create(NODE_TSPEC, $1, NULL); }
              | int3    { $$ = astnode_create(NODE_TSPEC, $1, NULL); }
              | real    { $$ = astnode_create(NODE_TSPEC, $1, NULL); }
              | real3   { $$ = astnode_create(NODE_TSPEC, $1, NULL); }
              | complex { $$ = astnode_create(NODE_TSPEC, $1, NULL); }
              | matrix  { $$ = astnode_create(NODE_TSPEC, $1, NULL); }
              | field   { $$ = astnode_create(NODE_TSPEC, $1, NULL); }
              | work_buffer { $$ = astnode_create(NODE_TSPEC, $1, NULL); }
<<<<<<< HEAD
              | stencil    { $$ = astnode_create(NODE_TSPEC, $1, NULL); }
              | real_array { $$ = astnode_create(NODE_TSPEC, $1, NULL); }
=======
              | stencil { $$ = astnode_create(NODE_TSPEC, $1, NULL); }
>>>>>>> 98130db5
              | struct_type { $$ = astnode_create(NODE_TSPEC, $1, NULL); }
              ;

type_qualifier: kernel { $$ = astnode_create(NODE_TQUAL, $1, NULL); }
              | sum    { $$ = astnode_create(NODE_TQUAL, $1, NULL); }
              | max    { $$ = astnode_create(NODE_TQUAL, $1, NULL); }
              | communicated { $$ = astnode_create(NODE_TQUAL, $1, NULL); }
              | auxiliary { $$ = astnode_create(NODE_TQUAL, $1, NULL); }
              ;

type_qualifiers: type_qualifiers type_qualifier {$$ = astnode_create(NODE_UNKNOWN,$1,$2); }
	       | type_qualifier {$$ = astnode_create(NODE_UNKNOWN,$1,NULL); }
	       ;




/*
 * =============================================================================
 * Operators
 * =============================================================================
*/
binary_op: '+'         { $$ = astnode_create(NODE_UNKNOWN, NULL, NULL); astnode_set_buffer(yytext, $$); $$->token = 255 + yytoken; }
         | '-'         { $$ = astnode_create(NODE_UNKNOWN, NULL, NULL); astnode_set_buffer(yytext, $$); $$->token = 255 + yytoken; }
         | '/'         { $$ = astnode_create(NODE_UNKNOWN, NULL, NULL); astnode_set_buffer(yytext, $$); $$->token = 255 + yytoken; }
         | '*'         { $$ = astnode_create(NODE_UNKNOWN, NULL, NULL); astnode_set_buffer(yytext, $$); $$->token = 255 + yytoken; }
         | '<'         { $$ = astnode_create(NODE_UNKNOWN, NULL, NULL); astnode_set_buffer(yytext, $$); $$->token = 255 + yytoken; }
         | '>'         { $$ = astnode_create(NODE_UNKNOWN, NULL, NULL); astnode_set_buffer(yytext, $$); $$->token = 255 + yytoken; }
         | BINARY_OP   { $$ = astnode_create(NODE_UNKNOWN, NULL, NULL); astnode_set_buffer(yytext, $$); $$->token = 255 + yytoken; }
         ;

unary_op: '-'        { $$ = astnode_create(NODE_UNKNOWN, NULL, NULL); astnode_set_buffer(yytext, $$); $$->token = 255 + yytoken; }
        | '!'        { $$ = astnode_create(NODE_UNKNOWN, NULL, NULL); astnode_set_buffer(yytext, $$); $$->token = 255 + yytoken; }
        ;

assignment_op: ASSIGNOP    { $$ = astnode_create(NODE_UNKNOWN, NULL, NULL); astnode_set_buffer(yytext, $$); $$->token = 255 + yytoken; }
             ;

/*
 * =============================================================================
 * Expressions
 * =============================================================================
*/
primary_expression: identifier         { $$ = astnode_create(NODE_UNKNOWN, $1, NULL); }
                  | number             { $$ = astnode_create(NODE_UNKNOWN, $1, NULL); }
                  | string             { $$ = astnode_create(NODE_UNKNOWN, $1, NULL); }
                  | '(' expression ')' { $$ = astnode_create(NODE_UNKNOWN, $2, NULL); astnode_set_prefix("(", $$); astnode_set_postfix(")", $$); }
                  ;

postfix_expression: primary_expression                         { $$ = astnode_create(NODE_UNKNOWN, $1, NULL); }
                  | postfix_expression '[' expression ']'      { $$ = astnode_create(NODE_UNKNOWN, $1, $3); astnode_set_infix("[", $$); astnode_set_postfix("]", $$); }
                  | postfix_expression '(' ')'                 { $$ = astnode_create(NODE_UNKNOWN, $1, NULL); astnode_set_infix("(", $$); astnode_set_postfix(")", $$); }
                  | postfix_expression '(' expression_list ')' { $$ = astnode_create(NODE_UNKNOWN, $1, $3); astnode_set_infix("(", $$); astnode_set_postfix(")", $$); }
                  | postfix_expression '.' identifier          { $$ = astnode_create(NODE_UNKNOWN, $1, $3); astnode_set_infix(".", $$); set_identifier_type(NODE_MEMBER_ID, $$->rhs); }
                  | type_specifier '(' expression_list ')'     { $$ = astnode_create(NODE_UNKNOWN, $1, $3); astnode_set_infix("(", $$); astnode_set_postfix(")", $$); $$->lhs->type ^= NODE_TSPEC; /* Unset NODE_TSPEC flag, casts are handled as functions */ }
                  ;

declaration_postfix_expression: identifier                                        { $$ = astnode_create(NODE_UNKNOWN, $1, NULL); }
                              | declaration_postfix_expression '[' expression ']' { $$ = astnode_create(NODE_UNKNOWN, $1, $3); astnode_set_infix("[", $$); astnode_set_postfix("]", $$); }
                              | declaration_postfix_expression '.' identifier     { $$ = astnode_create(NODE_UNKNOWN, $1, $3); astnode_set_infix(".", $$); set_identifier_type(NODE_MEMBER_ID, $$->rhs); }
                              ;

unary_expression: postfix_expression          { $$ = astnode_create(NODE_UNKNOWN, $1, NULL); }
                | unary_op postfix_expression { $$ = astnode_create(NODE_UNKNOWN, $1, $2); }
                ;

binary_expression: binary_op unary_expression { $$ = astnode_create(NODE_UNKNOWN, $1, $2); }
                 ;

expression: unary_expression             { $$ = astnode_create(NODE_UNKNOWN, $1, NULL); }
          | expression binary_expression { $$ = astnode_create(NODE_UNKNOWN, $1, $2); }
          ;

expression_list: expression                     { $$ = astnode_create(NODE_UNKNOWN, $1, NULL); }
               | expression_list ',' expression { $$ = astnode_create(NODE_UNKNOWN, $1, $3); astnode_set_infix(",", $$); }
               ;

/*
 * =============================================================================
 * Definitions and Declarations
 * =============================================================================
*/
variable_definition: declaration { $$ = astnode_create(NODE_UNKNOWN, $1, NULL); astnode_set_postfix(";", $$); }
                   | assignment  { $$ = astnode_create(NODE_UNKNOWN, $1, NULL); astnode_set_postfix(";", $$); }
                   ;

declarations: declarations declaration {$$ = astnode_create(NODE_UNKNOWN, $1,$2); }
	    | declaration {$$ = astnode_create(NODE_UNKNOWN, $1,NULL); }
	    ;
declaration: type_declaration declaration_list { $$ = astnode_create(NODE_DECLARATION, $1, $2); }
           ;

declaration_list: declaration_postfix_expression                      { $$ = astnode_create(NODE_UNKNOWN, $1, NULL); }
                | declaration_list ',' declaration_postfix_expression { $$ = astnode_create(NODE_UNKNOWN, $1, $3); astnode_set_infix(";", $$); /* Note ';' infix */ }
                ;

parameter: type_declaration identifier { $$ = astnode_create(NODE_DECLARATION, $1, $2); }
         ;

parameter_list: parameter                    { $$ = astnode_create(NODE_UNKNOWN, $1, NULL); }
              | parameter_list ',' parameter { $$ = astnode_create(NODE_UNKNOWN, $1, $3); astnode_set_infix(",", $$); }
              ;

type_declaration: /* Empty */                   { $$ = astnode_create(NODE_UNKNOWN, NULL, NULL);}
                | type_qualifiers               { $$ = astnode_create(NODE_UNKNOWN, $1, NULL); }
                | type_specifier                { $$ = astnode_create(NODE_UNKNOWN, $1, NULL); }
                | type_qualifiers type_specifier { $$ = astnode_create(NODE_UNKNOWN, $1, $2); }
                ;

assignment: declaration assignment_body { $$ = astnode_create(NODE_ASSIGNMENT, $1, $2); }
          ;

assignment_body: assignment_op expression_list {
                    $$ = astnode_create(NODE_UNKNOWN, $1, $2);

                    // If more than one expression, it's an array declaration
                    if ($$->rhs && $$->rhs->rhs) {
                        astnode_set_prefix("[]", $$);
                        astnode_set_infix("{", $$);
                        astnode_set_postfix("}", $$);
                    }
                }
               ;

/*
 * =============================================================================
 * Statements
 * =============================================================================
*/
statement: variable_definition  { $$ = astnode_create(NODE_UNKNOWN, $1, NULL); }
         | selection_statement  { $$ = astnode_create(NODE_BEGIN_SCOPE, $1, NULL); }
         | iteration_statement  { $$ = astnode_create(NODE_BEGIN_SCOPE, $1, NULL); }
         | return expression    { $$ = astnode_create(NODE_UNKNOWN, $1, $2); astnode_set_postfix(";", $$); }
         | function_call        { $$ = astnode_create(NODE_UNKNOWN, $1, NULL); astnode_set_postfix(";", $$); }
         ;

statement_list: statement                { $$ = astnode_create(NODE_UNKNOWN, $1, NULL); }
              | statement_list statement { $$ = astnode_create(NODE_UNKNOWN, $1, $2); }
              ;

compound_statement: '{' '}'                { $$ = astnode_create(NODE_UNKNOWN, NULL, NULL); astnode_set_prefix("{", $$); astnode_set_postfix("}", $$); }
                  | '{' statement_list '}' { $$ = astnode_create(NODE_BEGIN_SCOPE, $2, NULL); astnode_set_prefix("{", $$); astnode_set_postfix("}", $$); }
                  ;

selection_statement: if if_statement        { $$ = astnode_create(NODE_UNKNOWN, $1, $2); }
                   ;

if_statement: expression compound_statement { $$ = astnode_create(NODE_UNKNOWN, $1, $2); astnode_set_prefix("(", $$); astnode_set_infix(")", $$); }
            | expression elif_statement     { $$ = astnode_create(NODE_UNKNOWN, $1, $2); astnode_set_prefix("(", $$); astnode_set_infix(")", $$); }
            | expression else_statement     { $$ = astnode_create(NODE_UNKNOWN, $1, $2); astnode_set_prefix("(", $$); astnode_set_infix(")", $$); }
            ;

elif_statement: compound_statement elif_statement { $$ = astnode_create(NODE_UNKNOWN, $1, $2); }
              | elif if_statement                 { $$ = astnode_create(NODE_UNKNOWN, $1, $2); }
              ;

else_statement: compound_statement else_statement { $$ = astnode_create(NODE_UNKNOWN, $1, $2); }
              | else compound_statement           { $$ = astnode_create(NODE_UNKNOWN, $1, $2); }
              ;

iteration_statement: while_statement compound_statement { $$ = astnode_create(NODE_UNKNOWN, $1, $2); }
                   | for_statement compound_statement   { $$ = astnode_create(NODE_UNKNOWN, $1, $2); }
                   ;

while_statement: while expression { $$ = astnode_create(NODE_UNKNOWN, $1, $2); astnode_set_infix("(", $$); astnode_set_postfix(")", $$); }
               ;

for_statement: for for_expression { $$ = astnode_create(NODE_UNKNOWN, $1, $2); astnode_set_infix("(", $$); astnode_set_postfix(")", $$); }
             ;

for_expression: identifier range_expression {
    $$ = astnode_create(NODE_UNKNOWN, $1, $2);

    if ($$->rhs->rhs->type & NODE_RANGE) {
        astnode_set_infix("=", $$);

        const size_t padding = 32;
        char* tmp = malloc(strlen($1->buffer) + padding);
        sprintf(tmp, ";%s<", $1->buffer);
        astnode_set_buffer(tmp, $$->rhs->rhs);

        sprintf(tmp, ";++%s", $1->buffer);
        astnode_set_postfix(tmp, $$);
        free(tmp);
    }
};

range_expression: in expression { $$ = astnode_create(NODE_UNKNOWN, NULL, $2); astnode_set_infix(":", $$); } // Note: in keyword skipped
                | in range      { $$ = astnode_create(NODE_UNKNOWN, NULL, $2); }
                ;

range: expression ':' expression { $$ = astnode_create(NODE_RANGE, $1, $3); }
     ;

/*
 * =============================================================================
 * Functions
 * =============================================================================
*/
function_definition: declaration function_body {
                        $$ = astnode_create(NODE_FUNCTION, $1, $2);

                        ASTNode* fn_identifier = get_node_by_token(IDENTIFIER, $$->lhs);
                        assert(fn_identifier);
                        set_identifier_type(NODE_FUNCTION_ID, fn_identifier);

                        const ASTNode* is_kernel = get_node_by_token(KERNEL, $$);
                        char rest_params[4096];
                        rest_params[0] = '\0';
                        char param_default_args[4096];
                        param_default_args[0] = '\0';
                        if (is_kernel) {
                            $$->type |= NODE_KFUNCTION;
                            set_identifier_type(NODE_KFUNCTION_ID, fn_identifier);

                            // Kernel function parameters
                            //if has parameter list
                            if ($$->rhs->lhs)
                            {
                              ASTNode* param_list_head = $$->rhs->lhs;
                              while(param_list_head->rhs)
                              {
				process_param(param_list_head->rhs,rest_params,param_default_args);
                                param_list_head = param_list_head->lhs;
                              }

			      process_param(param_list_head->lhs,rest_params,param_default_args);
                              $$->rhs->lhs=NULL;
                            }
                            // Set kernel built-in variables
                            char param_list[4096];
                            const char* default_args =  "const int3 start, const int3 end, VertexBufferArray vba";
                            sprintf(param_list,"(%s %s",default_args,rest_params);
                            astnode_set_prefix(param_list, $$->rhs);

                            FILE* fp_cpu = fopen(user_cpu_kernels_filename,"a");
                            fprintf(fp_cpu,"\nvoid %s_cpu(%s){%s(start,end,vba%s);}\n",fn_identifier->buffer,default_args,fn_identifier->buffer,param_default_args);
			    fclose(fp_cpu);

                            FILE* fp = fopen("user_kernel_declarations.h","a");
                            fprintf(fp, "void __global__ %s %s);\n", fn_identifier->buffer, param_list);
                            fclose(fp);

                            ASTNode* compound_statement = $$->rhs->rhs;
                            assert(compound_statement);
                            astnode_set_prefix("{", compound_statement);
                            astnode_set_postfix(
                              //"\n#pragma unroll\n"
                              //"for (int field = 0; field < NUM_FIELDS; ++field)"
                              //"if (!isnan(out_buffer[field]))"
                              //"vba.out[field][idx] = out_buffer[field];"
                              "}", compound_statement);
                        } else {
                            astnode_set_infix(" __attribute__((unused)) =[&]", $$);
                            astnode_set_postfix(";", $$);
                            $$->type |= NODE_DFUNCTION;
                            //set_identifier_type(NODE_DFUNCTION_ID, fn_identifier);

                            // Pass device function parameters by const reference
                            if ($$->rhs->lhs) {
                                set_identifier_prefix("const ", $$->rhs->lhs);
                                set_identifier_infix("&", $$->rhs->lhs);
                            }

                        }
                    }
                   ;

function_body: '(' ')' compound_statement                { $$ = astnode_create(NODE_BEGIN_SCOPE, NULL, $3); astnode_set_prefix("(", $$); astnode_set_infix(")", $$); }
             | '(' parameter_list ')' compound_statement { $$ = astnode_create(NODE_BEGIN_SCOPE, $2, $4); astnode_set_prefix("(", $$); astnode_set_infix(")", $$); }
             ;

function_call: declaration '(' ')'                 { $$ = astnode_create(NODE_UNKNOWN, $1, NULL); astnode_set_infix("(", $$); astnode_set_postfix(")", $$); }
             | declaration '(' expression_list ')' { $$ = astnode_create(NODE_UNKNOWN, $1, $3); astnode_set_infix("(", $$); astnode_set_postfix(")", $$); }
             ;

/*
 * =============================================================================
 * Stencils
 * =============================================================================
*/
assignment_body_designated: assignment_op expression { $$ = astnode_create(NODE_UNKNOWN, $1, $2); astnode_set_infix("\"", $$); astnode_set_postfix("\"", $$); }
          ;

stencilpoint: stencil_index_list assignment_body_designated { $$ = astnode_create(NODE_UNKNOWN, $1, $2); }
            ;

stencil_index: '[' expression ']' { $$ = astnode_create(NODE_UNKNOWN, $2, NULL); astnode_set_prefix("[STENCIL_ORDER/2 +", $$); astnode_set_postfix("]", $$); }
     ;

stencil_index_list: stencil_index            { $$ = astnode_create(NODE_UNKNOWN, $1, NULL); }
          | stencil_index_list stencil_index { $$ = astnode_create(NODE_UNKNOWN, $1, $2); }
          ;

stencilpoint_list: stencilpoint                       { $$ = astnode_create(NODE_UNKNOWN, $1, NULL); }
                 | stencilpoint_list ',' stencilpoint { $$ = astnode_create(NODE_UNKNOWN, $1, $3); astnode_set_infix(",", $$); }
                 ;

stencil_body: '{' stencilpoint_list '}' { $$ = astnode_create(NODE_UNKNOWN, $2, NULL); astnode_set_prefix("{", $$); astnode_set_postfix("},", $$); }
            ;

stencil_definition: declaration stencil_body { $$ = astnode_create(NODE_STENCIL, $1, $2); set_identifier_type(NODE_STENCIL_ID, $$->lhs); }
                  ;
%%

void
print(void)
{
    printf("%s\n", yytext);
}

int
yyerror(const char* str)
{
    int line_num = yyget_lineno();
    fprintf(stderr, "\n%s on line %d when processing char %d: [%s]\n", str, line_num, *yytext, yytext);
    char* line;
    size_t len = 0;
    for(int i=0;i<line_num;++i)
	getline(&line,&len,yyin_backup);
    fprintf(stderr, "erroneous line: %s", line);
    fprintf(stderr, "in file: %s/%s\n\n",dir_backup,stage4_name_backup);
    return EXIT_FAILURE;
}

void
set_identifier_type(const NodeType type, ASTNode* curr)
{
    assert(curr);
    if (curr->token == IDENTIFIER) {
        curr->type |= type;
        return;
    }

    if (curr->rhs)
        set_identifier_type(type, curr->rhs);
    if (curr->lhs)
        set_identifier_type(type, curr->lhs);
}

void
set_identifier_prefix(const char* prefix, ASTNode* curr)
{
    assert(curr);
    if (curr->token == IDENTIFIER) {
        astnode_set_prefix(prefix, curr);
        return;
    }

    if (curr->rhs)
      set_identifier_prefix(prefix, curr->rhs);
    if (curr->lhs)
      set_identifier_prefix(prefix, curr->lhs);
}

void
set_identifier_infix(const char* infix, ASTNode* curr)
{
    assert(curr);
    if (curr->token == IDENTIFIER) {
        astnode_set_infix(infix, curr);
        return;
    }

    if (curr->rhs)
      set_identifier_infix(infix, curr->rhs);
    if (curr->lhs)
      set_identifier_infix(infix, curr->lhs);
}

ASTNode*
get_node(const NodeType type, ASTNode* node)
{
  assert(node);

  if (node->type & type)
    return node;
  else if (node->lhs && get_node(type, node->lhs))
    return get_node(type, node->lhs);
  else if (node->rhs && get_node(type, node->rhs))
    return get_node(type, node->rhs);
  else
    return NULL;
}

ASTNode*
get_node_by_token(const int token, ASTNode* node)
{
  assert(node);

  if (node->token == token)
    return node;
  else if (node->lhs && get_node_by_token(token, node->lhs))
    return get_node_by_token(token, node->lhs);
  else if (node->rhs && get_node_by_token(token, node->rhs))
    return get_node_by_token(token, node->rhs);
  else
    return NULL;
}<|MERGE_RESOLUTION|>--- conflicted
+++ resolved
@@ -563,12 +563,7 @@
               | matrix  { $$ = astnode_create(NODE_TSPEC, $1, NULL); }
               | field   { $$ = astnode_create(NODE_TSPEC, $1, NULL); }
               | work_buffer { $$ = astnode_create(NODE_TSPEC, $1, NULL); }
-<<<<<<< HEAD
-              | stencil    { $$ = astnode_create(NODE_TSPEC, $1, NULL); }
-              | real_array { $$ = astnode_create(NODE_TSPEC, $1, NULL); }
-=======
               | stencil { $$ = astnode_create(NODE_TSPEC, $1, NULL); }
->>>>>>> 98130db5
               | struct_type { $$ = astnode_create(NODE_TSPEC, $1, NULL); }
               ;
 
