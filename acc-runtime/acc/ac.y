--- conflicted
+++ resolved
@@ -478,16 +478,10 @@
 
 %token IDENTIFIER STRING NUMBER REALNUMBER DOUBLENUMBER
 %token IF ELIF ELSE WHILE FOR RETURN IN BREAK CONTINUE
-<<<<<<< HEAD
 %token BINARY_OP ASSIGNOP QUESTION UNARY_OP
 %token INT UINT REAL MATRIX TENSOR FIELD FIELD3 STENCIL WORK_BUFFER PROFILE
 %token BOOL INTRINSIC LONG_LONG LONG 
 %token KERNEL INLINE ELEMENTAL BOUNDARY_CONDITION UTILITY SUM MAX COMMUNICATED AUXILIARY DEAD DCONST_QL CONST_QL SHARED DYNAMIC_QL CONSTEXPR RUN_CONST GLOBAL_MEMORY_QL OUTPUT VTXBUFFER COMPUTESTEPS BOUNDCONDS INPUT
-=======
-%token BINARY_OP ASSIGNOP
-%token INT UINT INT3 REAL REAL3 MATRIX FIELD PROFILE STENCIL
-%token KERNEL SUM MAX
->>>>>>> 692bac76
 %token HOSTDEFINE
 %token STRUCT_NAME STRUCT_TYPE ENUM_NAME ENUM_TYPE 
 %token STATEMENT_LIST_HEAD STATEMENT
@@ -520,22 +514,6 @@
 
             ASTNode* declaration_list = declaration->rhs;
             assert(declaration_list);
-
-<<<<<<< HEAD
-=======
-            const ASTNode* is_field = get_node_by_token(FIELD, $$->rhs);
-            const ASTNode* is_profile = get_node_by_token(PROFILE, $$->rhs);
-            if (is_field) {
-                variable_definition->type |= NODE_FIELD;
-                set_identifier_type(NODE_FIELD_ID, declaration_list);
-            } else if (is_profile){
-                variable_definition->type |= NODE_PROFILE;
-                set_identifier_type(NODE_PROFILE_ID, declaration_list);
-            } else {
-                variable_definition->type |= NODE_DCONST;
-                set_identifier_type(NODE_DCONST_ID, declaration_list);
-            }
->>>>>>> 692bac76
 
 	    ASTNode* declaration_list_head = declaration_list;
 	    const bool are_arrays = (get_node(NODE_ARRAY_ACCESS,declaration) != NULL) ||
@@ -673,7 +651,6 @@
 matrix: MATRIX         { $$ = astnode_create(NODE_UNKNOWN, NULL, NULL); astnode_set_buffer("AcMatrix", $$); /* astnode_set_buffer(yytext, $$); */ $$->token = 255 + yytoken; astnode_set_postfix(" ", $$); };
 tensor: TENSOR { $$ = astnode_create(NODE_UNKNOWN, NULL, NULL); astnode_set_buffer("AcTensor", $$); /* astnode_set_buffer(yytext, $$); */ $$->token = 255 + yytoken; astnode_set_postfix(" ", $$); };
 field: FIELD           { $$ = astnode_create(NODE_UNKNOWN, NULL, NULL); astnode_set_buffer(yytext, $$); $$->token = 255 + yytoken; astnode_set_postfix(" ", $$); };
-<<<<<<< HEAD
 field3: FIELD3         { $$ = astnode_create(NODE_UNKNOWN, NULL, NULL); astnode_set_buffer(yytext, $$); $$->token = 255 + yytoken; astnode_set_postfix(" ", $$); };
 work_buffer: WORK_BUFFER { $$ = astnode_create(NODE_UNKNOWN, NULL, NULL); astnode_set_buffer(yytext, $$); $$->token = 255 + yytoken; astnode_set_postfix(" ", $$); };
 stencil: STENCIL       { $$ = astnode_create(NODE_UNKNOWN, NULL, NULL); astnode_set_buffer("Stencil", $$); /*astnode_set_buffer(yytext, $$);*/ $$->token = 255 + yytoken; astnode_set_postfix(" ", $$); };
@@ -687,12 +664,7 @@
 elemental: ELEMENTAL { $$ = astnode_create(NODE_UNKNOWN, NULL, NULL); astnode_set_buffer("elemental", $$); $$->token = 255 + yytoken; };
 boundary_condition: BOUNDARY_CONDITION { $$ = astnode_create(NODE_UNKNOWN, NULL, NULL); astnode_set_buffer("boundary_condition", $$); $$->token = 255 + yytoken;};
 utility: UTILITY { $$ = astnode_create(NODE_UNKNOWN, NULL, NULL); astnode_set_buffer("", $$); $$->token = 255 + yytoken;};
-=======
 profile: PROFILE       { $$ = astnode_create(NODE_UNKNOWN, NULL, NULL); astnode_set_buffer(yytext, $$); $$->token = 255 + yytoken; astnode_set_postfix(" ", $$); };
-stencil: STENCIL       { $$ = astnode_create(NODE_UNKNOWN, NULL, NULL); astnode_set_buffer("", $$); /*astnode_set_buffer(yytext, $$);*/ $$->token = 255 + yytoken; astnode_set_postfix(" ", $$); };
-return: RETURN         { $$ = astnode_create(NODE_UNKNOWN, NULL, NULL); astnode_set_buffer(yytext, $$); $$->token = 255 + yytoken; astnode_set_postfix(" ", $$);};
-kernel: KERNEL         { $$ = astnode_create(NODE_UNKNOWN, NULL, NULL); astnode_set_buffer("__global__ void \n#if MAX_THREADS_PER_BLOCK\n__launch_bounds__(MAX_THREADS_PER_BLOCK)\n#endif\n", $$); $$->token = 255 + yytoken; };
->>>>>>> 692bac76
 sum: SUM               { $$ = astnode_create(NODE_UNKNOWN, NULL, NULL); astnode_set_buffer("sum", $$); $$->token = 255 + yytoken; };
 max: MAX               { $$ = astnode_create(NODE_UNKNOWN, NULL, NULL); astnode_set_buffer("max", $$); $$->token = 255 + yytoken; };
 struct_type: STRUCT_TYPE { $$ = astnode_create(NODE_UNKNOWN, NULL, NULL); astnode_set_buffer(yytext, $$); $$->token = 255 + yytoken; };
@@ -743,7 +715,6 @@
  * Types
  * =============================================================================
 */
-<<<<<<< HEAD
 scalar_type_specifier: 
 		int          { $$ = astnode_create(NODE_TSPEC, $1, NULL); }
               | uint         { $$ = astnode_create(NODE_TSPEC, $1, NULL); }
@@ -772,17 +743,7 @@
               | enum_type    { $$ = astnode_create(NODE_TSPEC, $1, NULL); }
               | vtxbuffer    { $$ = astnode_create(NODE_TSPEC, $1, NULL); }
 	      | kernel       { $$ = astnode_create(NODE_TSPEC, $1, NULL); }
-=======
-type_specifier: int     { $$ = astnode_create(NODE_TSPEC, $1, NULL); }
-              | uint   { $$ = astnode_create(NODE_TSPEC, $1, NULL); }
-              | int3    { $$ = astnode_create(NODE_TSPEC, $1, NULL); }
-              | real    { $$ = astnode_create(NODE_TSPEC, $1, NULL); }
-              | real3   { $$ = astnode_create(NODE_TSPEC, $1, NULL); }
-              | matrix  { $$ = astnode_create(NODE_TSPEC, $1, NULL); }
-              | field   { $$ = astnode_create(NODE_TSPEC, $1, NULL); }
               | profile { $$ = astnode_create(NODE_TSPEC, $1, NULL); }
-              | stencil { $$ = astnode_create(NODE_TSPEC, $1, NULL); }
->>>>>>> 692bac76
               ;
 
 type_specifiers: type_specifiers ',' type_specifier {$$ = astnode_create(NODE_UNKNOWN,$1,$3); }
