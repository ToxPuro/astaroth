// clang-format off
/**
  Code generator for unrolling and reordering memory accesses

  Key structures:
    
      stencils

      int stencils_accessed[kernel][field][stencil]: Set if `stencil` accessed for `field` in `kernel`
      char* stencils[stencil][depth][height][width]: contains the expression to compute the stencil coefficient

      char* stencil_unary_ops[stencil]: contains the function name of the unary operation used to process `stencil`
      char* stencil_binary_ops[stencil]: contains the function name of the binary operation used to process `stencil`

      A stencil is defined (formally) as

        f: R -> R       | Map operator
        g: R^{|s|} -> R | Reduce operator
        p: stencil points
        w: stencil element weights (coefficients)

        f(p_i) = ...
        s_i = w_i f(p_i)
        g(s) = ...

        For example for an ordinary stencil
        f(p_i) = p_i
        g(s) = sum_{i=1}^{|s|} s_i = sum s_i

      Alternatively by recursion
        G(p_0) = w_i f(p_0)
        G(p_i) = g(w_i f(p_i), G(p_{i-1}))

      Could also simplify notation by incorporating w into f

      CS view:
        res = f(p[0])
        for i in 1,len(p):
          res = g(f(p[i]), res)
*/
// clang-format on
#include <stdbool.h>
#include <stdio.h>
#include <stdlib.h>
#include <string.h>

#include "user_defines.h"

#include "stencil_accesses.h"
#include "stencilgen.h"

#include "implementation.h"

void
raise_error(const char* str)
{
  // Make sure the error does not go unnoticed
  //
  // It is not clear how the CMake building process
  // could be stopped if a part of code generation
  // fails but an infinite loop is an easy and
  // effective way to inform the user something went wrong
  while (1)
    fprintf(stderr, "FATAL ERROR: %s\n", str);
  exit(EXIT_FAILURE);
}

void
gen_stencil_definitions(void)
{
  if (!NUM_FIELDS)
    raise_error("Must declare at least one Field in the DSL code!");

  if (!NUM_STENCILS)
    raise_error("Must declare at least one Stencil in the DSL code!");

  printf(
      "static __device__ /*const*/ AcReal /*__restrict__*/ "
      "stencils[NUM_STENCILS][STENCIL_DEPTH][STENCIL_HEIGHT][STENCIL_WIDTH]={");
  for (int stencil = 0; stencil < NUM_STENCILS; ++stencil) {
    printf("{");
    for (int depth = 0; depth < STENCIL_DEPTH; ++depth) {
      printf("{");
      for (int height = 0; height < STENCIL_HEIGHT; ++height) {
        printf("{");
        for (int width = 0; width < STENCIL_WIDTH; ++width) {
          printf("%s,", stencils[stencil][depth][height][width]
                            ? stencils[stencil][depth][height][width]
                            : "0");
        }
        printf("},");
      }
      printf("},");
    }
    printf("},");
  }
  printf("};");
  FILE* stencil_coeffs_file= fopen("coeffs.h", "w");
  fprintf(stencil_coeffs_file,
      "AcReal "
      "stencils[NUM_STENCILS][STENCIL_DEPTH][STENCIL_HEIGHT][STENCIL_WIDTH]={");
  for (int stencil = 0; stencil < NUM_STENCILS; ++stencil) {
    fprintf(stencil_coeffs_file,"{");
    for (int depth = 0; depth < STENCIL_DEPTH; ++depth) {
      fprintf(stencil_coeffs_file,"{");
      for (int height = 0; height < STENCIL_HEIGHT; ++height) {
        fprintf(stencil_coeffs_file,"{");
        for (int width = 0; width < STENCIL_WIDTH; ++width) {
          fprintf(stencil_coeffs_file,"%s,", dynamic_coeffs[stencil][depth][height][width]
                            ? dynamic_coeffs[stencil][depth][height][width]
                            : "0");
        }
        fprintf(stencil_coeffs_file,"},");
      }
      fprintf(stencil_coeffs_file,"},");
    }
    fprintf(stencil_coeffs_file,"},");
  }
  fprintf(stencil_coeffs_file,"};");
  fclose(stencil_coeffs_file);
}

void
gen_kernel_prefix(void)
{
  printf("const int3 vertexIdx = (int3){"
         "threadIdx.x + blockIdx.x * blockDim.x + start.x,"
         "threadIdx.y + blockIdx.y * blockDim.y + start.y,"
         "threadIdx.z + blockIdx.z * blockDim.z + start.z,"
         "};");
  printf("const int3 globalVertexIdx = (int3){"
         "d_multigpu_offset.x + vertexIdx.x,"
         "d_multigpu_offset.y + vertexIdx.y,"
         "d_multigpu_offset.z + vertexIdx.z,"
         "};");
  printf("const int3 globalGridN = (int3){d_mesh_info.int_params[AC_nxgrid], d_mesh_info.int_params[AC_nygrid], d_mesh_info.int_params[AC_nzgrid]};");
  printf("const int idx = IDX(vertexIdx.x, vertexIdx.y, vertexIdx.z);");

  printf(
      "const int3 localCompdomainVertexIdx = (int3){"
      "threadIdx.x + blockIdx.x * blockDim.x + start.x - (STENCIL_WIDTH-1)/2,"
      "threadIdx.y + blockIdx.y * blockDim.y + start.y - (STENCIL_HEIGHT-1)/2,"
      "threadIdx.z + blockIdx.z * blockDim.z + start.z - (STENCIL_DEPTH-1)/2,"
      "};");
  printf("const int local_compdomain_idx = "
         "LOCAL_COMPDOMAIN_IDX(localCompdomainVertexIdx);");

  printf("(void)globalVertexIdx;"); // Silence unused warning
  printf("(void)globalGridN;");     // Silence unused warning
  printf("(void)local_compdomain_idx;");     // Silence unused warning

// Write vba.out
#if 1
  // Original
  printf("const auto write __attribute__((unused))  = [&](const Field field, const AcReal value)"
         "{ vba.out[field][idx] = value; };");
  printf("const auto vecwrite __attribute__((unused)) = [&](const int3 field3, const AcReal3 value)"
         "{ vba.out[field3.x][idx] = value.x; vba.out[field3.y][idx] = value.y; vba.out[field3.z][idx] = value.z;};");

  //  Non-temporal store intrinsic could reduce L2 pressure on AMD but no effect
  //  in practice (no effect on the first pass, a slight slowdown in the second
  //  pass 4.6 ms vs 4.3 ms)
  // printf("const auto write=[&](const Field field, const AcReal value)"
  //  "{ __builtin_nontemporal_store(value, &vba.out[field][idx]); };");
#else
  // Buffered, no effect on performance
  // !Remember to emit write insructions in ac.y if this is enabled!
  printf("AcReal out_buffer[NUM_FIELDS];");
  for (int field = 0; field < NUM_FIELDS; ++field)
    printf("out_buffer[%d] = (AcReal)NAN;", field);

  printf("const auto write=[&](const Field field, const AcReal value)"
         "{ out_buffer[field] = value; };");
/*
for (int field = 0; field < NUM_FIELDS; ++field)
printf("vba.out[%d][idx] = out_buffer[%d];", field, field);
*/
#endif
}

static void
gen_return_if_oob(void)
{
  printf("if (vertexIdx.x >= end.x || vertexIdx.y >= end.y || "
         "vertexIdx.z >= end.z) { return; }");
}

static void
prefetch_output_elements_and_gen_prev_function(const bool gen_mem_accesses)
{
  // Read vba.out
#if 0
  // Original (compute when needed)
  // SINGLEPASS_INTEGRATION=ON, 4.97 ms (full step, 128^3)
  // SINGLEPASS_INTEGRATION=OFF, 6.09 ms (full step, 128^3)
  printf("const auto previous __attribute__((unused)) =[&](const Field field)"
         "{ return vba.out[field][idx]; };");
#else
  // Prefetch output fields
  // SINGLEPASS_INTEGRATION=ON, 4.18 ms (full step, 128^3)
  // SINGLEPASS_INTEGRATION=OFF, 4.77 ms (full step, 128^3)
  for (int field = 0; field < NUM_FIELDS; ++field)
    printf("const auto f%d_prev = vba.out[%d][idx];", field, field);

  printf("const auto previous __attribute__((unused)) = [&](const Field field)"
         "{ switch (field) {");
  for (int field = 0; field < NUM_FIELDS; ++field)
    printf("case %d: { return f%d_prev; }", field, field);

  printf("default: return (AcReal)NAN;"
         "}");
  printf("};");
  printf("const auto vecprevious __attribute__((unused)) = [&](const int3 field3){return (AcReal3) {previous((Field)field3.x), previous((Field)field3.y), previous((Field)field3.z)};};");

<<<<<<< HEAD
  //Note to Johannes, on HIP __ldg is no-op so we can safely use it both for CUDA and HIP
  for (int profile = 0; profile < NUM_PROFILES; ++profile){
    for (int read_index = 0; read_index < profile_read_set_sizes[profile]; ++read_index)
    {
      //TP: if we are generating mem accesses for some reason reading from vba does not work
      //as a workaround simply set the values to zero
      char* vertex_idx_coordinate = profile_dims[profile] == 1 ? "vertexIdx.x" : profile_dims[profile] == 2 ? "vertexIdx.y" : "vertexIdx.z";
      if(gen_mem_accesses)
          printf("const auto p_%d_%d= 0;", profile, read_index);
      else
  printf("const auto p_%d_%d= __ldg(&vba.profiles[%d][%s+(%d)]);", profile, read_index, profile, vertex_idx_coordinate,profile_read_set[profile][read_index]);
    }
  }
=======
>>>>>>> 91181f56

  for (int field = 0; field < NUM_FIELDS; ++field)
    if (gen_mem_accesses)
      printf("const auto f%d_val= (AcReal)0.0;", field);
    else
      printf("const auto f%d_val= __ldg(&vba.in[%d][idx]);", field, field);

  printf("const auto value __attribute__((unused)) = [&](const auto &field_in)"
         "{ switch (field_in) {");
  for (int field = 0; field < NUM_FIELDS; ++field)
    printf("case %d: { return f%d_val; }", field, field);

  printf("default: return (AcReal)NAN;"
         "}");
  printf("};");
  printf("const auto vecvalue __attribute__((unused)) = [&](const int3 field3){return (AcReal3) {value((Field)field3.x), value((Field)field3.y), value((Field)field3.z)};};");
#endif
}

void
gen_stencil_accesses(void)
{
  gen_kernel_prefix();
  gen_return_if_oob();
  prefetch_output_elements_and_gen_prev_function(true);

  printf("AcReal /*__restrict__*/ "
         "processed_stencils[NUM_FIELDS][NUM_STENCILS];");

  for (size_t i = 0; i < NUM_STENCILS; ++i)
    printf("const auto %s=[&](const auto field)"
           "{stencils_accessed[field][stencil_%s]=1;return AcReal(1.0);};",
           stencil_names[i], stencil_names[i]);
}

/** ct_const_weights: Compile-time constant weights
  If ct_const_weights = false, the stencil coeffs are fetched from constant
  memory at runtime
*/
/*
static void
prefetch_stencil_coeffs(const int curr_kernel, const bool ct_const_weights)
{
  // Prefetch stencil coefficients to local memory
  int coeff_initialized[NUM_STENCILS][STENCIL_DEPTH][STENCIL_HEIGHT]
                       [STENCIL_WIDTH] = {0};
  for (int depth = 0; depth < STENCIL_DEPTH; ++depth) {
    for (int height = 0; height < STENCIL_HEIGHT; ++height) {
      for (int width = 0; width < STENCIL_WIDTH; ++width) {
        for (int stencil = 0; stencil < NUM_STENCILS; ++stencil) {

          int stencil_accessed = 0;
          for (int field = 0; field < NUM_FIELDS; ++field)
            stencil_accessed |= stencils_accessed[curr_kernel][field][stencil];
          if (!stencil_accessed)
            continue;

          if (stencils[stencil][depth][height][width] &&
              !coeff_initialized[stencil][depth][height][width]) {
            printf("const auto s%d_%d_%d_%d = ", //
                   stencil, depth, height, width);

            if (ct_const_weights)
              printf("%s;", stencils[stencil][depth][height][width]);
            else
              printf("stencils[%d][%d][%d][%d];", stencil, depth, height,
                     width);

            coeff_initialized[stencil][depth][height][width] = 1;
          }
        }
      }
    }
  }
}

static void
prefetch_stencil_elements(const int curr_kernel)
{
  // Prefetch stencil elements to local memory
  int cell_initialized[NUM_FIELDS][STENCIL_DEPTH][STENCIL_HEIGHT]
                      [STENCIL_WIDTH] = {0};
  for (int field = 0; field < NUM_FIELDS; ++field) {
    for (int depth = 0; depth < STENCIL_DEPTH; ++depth) {
      for (int height = 0; height < STENCIL_HEIGHT; ++height) {
        for (int width = 0; width < STENCIL_WIDTH; ++width) {
          for (int stencil = 0; stencil < NUM_STENCILS; ++stencil) {

            // Skip if the stencil is not used
            if (!stencils_accessed[curr_kernel][field][stencil])
              continue;

            if (stencils[stencil][depth][height][width] &&
                !cell_initialized[field][depth][height][width]) {
              printf("const auto f%d_%d_%d_%d = ", //
                     field, depth, height, width);
#if !AC_USE_HIP
              printf("__ldg(&");
#endif
              printf("vba.in[%d][IDX(vertexIdx.x+(%d),vertexIdx.y+(%d), "
                     "vertexIdx.z+(%d))]",
                     field, -STENCIL_ORDER / 2 + width,
                     -STENCIL_ORDER / 2 + height, -STENCIL_ORDER / 2 + depth);
#if !AC_USE_HIP
              printf(")");
#endif
              printf(";");
              cell_initialized[field][depth][height][width] = 1;
            }
          }
        }
      }
    }
  }
}

static void
compute_stencil_ops(const int curr_kernel)
{
  int stencil_initialized[NUM_FIELDS][NUM_STENCILS] = {0};
  for (int depth = 0; depth < STENCIL_DEPTH; ++depth) {
    for (int height = 0; height < STENCIL_HEIGHT; ++height) {
      for (int width = 0; width < STENCIL_WIDTH; ++width) {
        for (int field = 0; field < NUM_FIELDS; ++field) {
          for (int stencil = 0; stencil < NUM_STENCILS; ++stencil) {

            // Skip if the stencil is not used
            if (!stencils_accessed[curr_kernel][field][stencil])
              continue;

            if (stencils[stencil][depth][height][width]) {
              if (!stencil_initialized[field][stencil]) {
                printf("auto f%d_s%d = ", field, stencil);
                printf("s%d_%d_%d_%d * %s(f%d_%d_%d_%d);", //
                       stencil, depth, height, width,
                       stencil_unary_ops[stencil], field, depth, height, width);

                stencil_initialized[field][stencil] = 1;
              }
              else {
                printf("f%d_s%d = ", field, stencil);
                printf("%s(f%d_s%d,"
                       "s%d_%d_%d_%d * %s(f%d_%d_%d_%d)"
                       ");",
                       stencil_binary_ops[stencil], field, stencil, //
                       stencil, depth, height, width,               //
                       stencil_unary_ops[stencil], field, depth, height, width);
              }
            }
          }
        }
      }
    }
  }

  for (int field = 0; field < NUM_FIELDS; ++field)
    for (int stencil = 0; stencil < NUM_STENCILS; ++stencil)
      if (stencil_initialized[field][stencil] !=
          stencils_accessed[curr_kernel][field][stencil])
        raise_error("stencil_initialized != stencil_accessed, this affects "
                    "gen_stencil_functions (stencil_accessed should be "
                    "replaced with stencil_initialized)");
}
*/

static void
gen_stencil_functions(const int curr_kernel)
{
  for (int stencil = 0; stencil < NUM_STENCILS; ++stencil) {
    printf("const auto %s __attribute__((unused)) = [&](const auto field){",
           stencil_names[stencil]);
    printf("switch (field) {");
    for (int field = 0; field < NUM_FIELDS; ++field) {
      if (stencils_accessed[curr_kernel][field][stencil])
        printf("case %d: return f%d_s%d;", field, field, stencil);
    }
    printf("default: return (AcReal)NAN;");
    printf("}");
    printf("};");
  }
}

/** Supports 2.5D and 2D smem blocking (see `rolling_cache` switch) */
static void
prefetch_stencil_elems_to_smem_and_compute_stencil_ops(const int curr_kernel)
{
  printf("extern __shared__ AcReal smem[];");
  printf("const int sx = blockDim.x + STENCIL_WIDTH - 1;");
  printf("const int sy = blockDim.y + STENCIL_HEIGHT - 1;");
  printf("const int sid = threadIdx.x + "
         "threadIdx.y * blockDim.x;");

  printf("const int3 baseIdx = (int3){"
         "blockIdx.x * blockDim.x + start.x - (STENCIL_WIDTH-1)/2,"
         "blockIdx.y * blockDim.y + start.y - (STENCIL_HEIGHT-1)/2,"
         "threadIdx.z + blockIdx.z * blockDim.z + start.z - "
         "(STENCIL_DEPTH-1)/2};");

  int stencil_initialized[NUM_FIELDS][NUM_STENCILS] = {0};
  for (int field = 0; field < NUM_FIELDS; ++field) {
    for (int depth = 0; depth < STENCIL_DEPTH; ++depth) {

      const bool rolling_cache = true;
      if (rolling_cache) {
        // 2.5D blocking with smem

        // Fetch from gmem
        printf("if (%d == 0 || threadIdx.z == blockDim.z - 1) {", depth);
        printf("for (int curr = sid; curr < sx * sy;"
               "curr += blockDim.x * blockDim.y) {");
        printf("const int i = curr %% sx;");
        printf("const int j = curr / sx;");
        printf("if (baseIdx.x + i >= end.x + (STENCIL_WIDTH-1)/2){ break; }");
        printf("if (baseIdx.y + j >= end.y + (STENCIL_HEIGHT-1)/2){ break; }");
        printf("if (baseIdx.z + (%d) >= end.z + (STENCIL_DEPTH-1)/2){ break; }",
               depth);
        printf("smem[i + j * sx + ((threadIdx.z+%d)%%blockDim.z) * sx * sy] = ",
               depth);
        printf("vba.in[%d]"
               "[IDX(baseIdx.x + i, baseIdx.y + j, baseIdx.z + (%d))];",
               field, depth);
        printf("}");
        printf("}");
        printf("__syncthreads();");
      }
      else {
        // 2D blocking with smem
        printf("for (int curr = sid; curr < sx * sy;"
               "curr += blockDim.x * blockDim.y) {");
        printf("const int i = curr %% sx;");
        printf("const int j = curr / sx;");
        printf("if (baseIdx.x + i >= end.x + (STENCIL_WIDTH-1)/2){ break; }");
        printf("if (baseIdx.y + j >= end.y + (STENCIL_HEIGHT-1)/2){ break; }");
        printf("if (baseIdx.z + (%d) >= end.z + (STENCIL_DEPTH-1)/2){ break; }",
               depth);
        printf("smem[i + j * sx + ((threadIdx.z+%d)%%blockDim.z) * sx * sy] = ",
               depth);
        printf("vba.in[%d]"
               "[IDX(baseIdx.x + i, baseIdx.y + j, baseIdx.z + (%d))];",
               field, depth);
        printf("}");
        printf("__syncthreads();");
      }

      for (int height = 0; height < STENCIL_HEIGHT; ++height) {
        for (int width = 0; width < STENCIL_WIDTH; ++width) {
          for (int stencil = 0; stencil < NUM_STENCILS; ++stencil) {

            // Skip if the stencil is not used
            if (!stencils_accessed[curr_kernel][field][stencil])
              continue;

            if (stencils[stencil][depth][height][width]) {
              if (!stencil_initialized[field][stencil]) {
                printf("auto f%d_s%d = ", field, stencil);
                printf("stencils[%d][%d][%d][%d] * ", stencil, depth, height,
                       width);
                printf("%s(smem[(threadIdx.x + %d) + "
                       "(threadIdx.y + %d) * sx + "
                       "((threadIdx.z+%d)%%blockDim.z) * sx * sy]);",
                       stencil_unary_ops[stencil], width, height, depth);

                stencil_initialized[field][stencil] = 1;
              }
              else {
                printf("f%d_s%d = ", field, stencil);
                printf("%s(f%d_s%d, ", stencil_binary_ops[stencil], field,
                       stencil);
                printf("stencils[%d][%d][%d][%d] * ", stencil, depth, height,
                       width);
                printf("%s(smem[(threadIdx.x + %d) + "
                       "(threadIdx.y + %d) * sx + "
                       "((threadIdx.z+%d)%%blockDim.z) * sx * sy])",
                       stencil_unary_ops[stencil], width, height, depth);
                printf(");");
              }
            }
          }
        }
      }
      printf("__syncthreads();");
    }
  }
}

/** Supports 3D smem blocking (see `rolling_cache` switch) */
static void
prefetch_stencil_elems_to_smem_3d_and_compute_stencil_ops(const int curr_kernel)
{
  printf("extern __shared__ AcReal smem[];");
  printf("const int sx = blockDim.x + STENCIL_WIDTH - 1;");
  printf("const int sy = blockDim.y + STENCIL_HEIGHT - 1;");
  printf("const int sz = blockDim.z + STENCIL_DEPTH - 1;");
  printf("const int sid = threadIdx.x + "
         "threadIdx.y * blockDim.x + "
         "threadIdx.z * blockDim.x * blockDim.y;");

  printf("const int3 baseIdx = (int3){"
         "blockIdx.x * blockDim.x + start.x - (STENCIL_WIDTH-1)/2,"
         "blockIdx.y * blockDim.y + start.y - (STENCIL_HEIGHT-1)/2,"
         "blockIdx.z * blockDim.z + start.z - (STENCIL_DEPTH-1)/2};");
  printf("const int tpb = blockDim.x * blockDim.y * blockDim.z;");

  int stencil_initialized[NUM_FIELDS][NUM_STENCILS] = {0};
  for (int field = 0; field < NUM_FIELDS; ++field) {

    printf("for (int curr = sid; curr < sx * sy * sz; curr += tpb) {");
    printf("const int i = curr %% sx;");
    printf("const int j = (curr %% (sx * sy)) / sx;");
    printf("const int k = curr / (sx * sy);");
    printf("if (baseIdx.x + i >= end.x + (STENCIL_WIDTH-1)/2){ break; }");
    printf("if (baseIdx.y + j >= end.y + (STENCIL_HEIGHT-1)/2){ break; }");
    printf("if (baseIdx.z + k >= end.z + (STENCIL_DEPTH-1)/2){ break; }");
    printf("smem[i + j * sx + k * sx * sy] = ");
#if !AC_USE_HIP
    printf("__ldg(&");
#endif
    printf("vba.in[%d]", field);
    printf("[IDX(baseIdx.x + i, baseIdx.y + j, baseIdx.z + k)]");
#if !AC_USE_HIP
    printf(")");
#endif
    printf(";");
    printf("}");
    printf("__syncthreads();");

    for (int depth = 0; depth < STENCIL_DEPTH; ++depth) {
      for (int height = 0; height < STENCIL_HEIGHT; ++height) {
        for (int width = 0; width < STENCIL_WIDTH; ++width) {
          for (int stencil = 0; stencil < NUM_STENCILS; ++stencil) {

            // Skip if the stencil is not used
            if (!stencils_accessed[curr_kernel][field][stencil])
              continue;

            if (stencils[stencil][depth][height][width]) {
              if (!stencil_initialized[field][stencil]) {
                printf("auto f%d_s%d = ", field, stencil);
                printf("stencils[%d][%d][%d][%d] * ", stencil, depth, height,
                       width);
                printf("%s(smem[(threadIdx.x + %d) + "
                       "(threadIdx.y + %d) * sx + "
                       "(threadIdx.z + %d) * sx * sy]);",
                       stencil_unary_ops[stencil], width, height, depth);

                stencil_initialized[field][stencil] = 1;
              }
              else {
                printf("f%d_s%d = ", field, stencil);
                printf("%s(f%d_s%d, ", stencil_binary_ops[stencil], field,
                       stencil);
                printf("stencils[%d][%d][%d][%d] * ", stencil, depth, height,
                       width);
                printf("%s(smem[(threadIdx.x + %d) + "
                       "(threadIdx.y + %d) * sx + "
                       "(threadIdx.z + %d) * sx * sy])",
                       stencil_unary_ops[stencil], width, height, depth);
                printf(");");
              }
            }
          }
        }
      }
    }
    printf("__syncthreads();");
  }
}

/** Supports 2.5D and 2D smem blocking (see `rolling_cache` switch) */
static void
prefetch_stencil_elems_to_smem_4d_and_compute_stencil_ops(const int curr_kernel)
{
  printf("extern __shared__ AcReal smem[];");
  printf("const int sx = blockDim.x + STENCIL_WIDTH - 1;");
  printf("const int sy = blockDim.y + STENCIL_HEIGHT - 1;");
  printf("const int sz = NUM_FIELDS;");
  printf("const int sid = threadIdx.x + "
         "threadIdx.y * blockDim.x;");

  printf("const int3 baseIdx = (int3){"
         "blockIdx.x * blockDim.x + start.x - (STENCIL_WIDTH-1)/2,"
         "blockIdx.y * blockDim.y + start.y - (STENCIL_HEIGHT-1)/2,"
         "threadIdx.z + blockIdx.z * blockDim.z + start.z - "
         "(STENCIL_DEPTH-1)/2};");

  int stencil_initialized[NUM_FIELDS][NUM_STENCILS] = {0};
  for (int depth = 0; depth < STENCIL_DEPTH; ++depth) {

    const bool rolling_cache = true;
    if (rolling_cache) {
      // 2.5D blocking with smem

      // Fetch from gmem
      printf("if (%d == 0 || threadIdx.z == blockDim.z - 1) {", depth);
      printf("for (int curr = sid; curr < sx * sy * sz;"
             "curr += blockDim.x * blockDim.y) {");
      printf("const int i = curr %% sx;");
      printf("const int j = (curr %% sy) / sx;");
      printf("const int field = curr / (sx * sy);");
      printf("if (baseIdx.x + i >= end.x + (STENCIL_WIDTH-1)/2){ break; }");
      printf("if (baseIdx.y + j >= end.y + (STENCIL_HEIGHT-1)/2){ break; }");
      printf("if (field >= NUM_FIELDS){ break; }");
      printf("smem[i + j * sx + (field) * sx * sy] = ");
      printf("vba.in[field]"
             "[IDX(baseIdx.x + i, baseIdx.y + j, baseIdx.z + (%d))];",
             depth);
      printf("}");
      printf("}");
      printf("__syncthreads();");
    }
    else {
      // 2D blocking with smem
      printf("for (int curr = sid; curr < sx * sy * sz;"
             "curr += blockDim.x * blockDim.y * blockDim.z) {");
      printf("const int i = curr %% sx;");
      printf("const int j = (curr %% sy) / sx;");
      printf("const int field = curr / (sx * sy);");
      printf("if (baseIdx.x + i >= end.x + (STENCIL_WIDTH-1)/2){ break; }");
      printf("if (baseIdx.y + j >= end.y + (STENCIL_HEIGHT-1)/2){ break; }");
      printf("if (field >= NUM_FIELDS){ break; }");
      printf("smem[i + j * sx + field * sx * sy] = ");
      printf("vba.in[field]"
             "[IDX(baseIdx.x + i, baseIdx.y + j, baseIdx.z + (%d))];",
             depth);
      printf("}");
      printf("__syncthreads();");
    }

    for (int height = 0; height < STENCIL_HEIGHT; ++height) {
      for (int width = 0; width < STENCIL_WIDTH; ++width) {
        for (int stencil = 0; stencil < NUM_STENCILS; ++stencil) {
          for (int field = 0; field < NUM_FIELDS; ++field) {

            // Skip if the stencil is not used
            if (!stencils_accessed[curr_kernel][field][stencil])
              continue;

            if (stencils[stencil][depth][height][width]) {
              if (!stencil_initialized[field][stencil]) {
                printf("auto f%d_s%d = ", field, stencil);
                printf("stencils[%d][%d][%d][%d] * ", stencil, depth, height,
                       width);
                printf("%s(smem[(threadIdx.x + %d) + "
                       "(threadIdx.y + %d) * sx + "
                       "(%d) * sx * sy]);",
                       stencil_unary_ops[stencil], width, height, field);

                stencil_initialized[field][stencil] = 1;
              }
              else {
                printf("f%d_s%d = ", field, stencil);
                printf("%s(f%d_s%d, ", stencil_binary_ops[stencil], field,
                       stencil);
                printf("stencils[%d][%d][%d][%d] * ", stencil, depth, height,
                       width);
                printf("%s(smem[(threadIdx.x + %d) + "
                       "(threadIdx.y + %d) * sx + "
                       "(%d) * sx * sy])",
                       stencil_unary_ops[stencil], width, height, field);
                printf(");");
              }
            }
          }
        }
      }
    }
    printf("__syncthreads();");
  }
}
/** Ping-pong 2D txw*/
#if IMPLEMENTATION == EXPLICIT_PINGPONG_txw
 static void
 refetch_stencil_elems_to_smem_pingpong_txw_and_compute_stencil_ops(
    const int curr_kernel)
{
  printf("extern __shared__ AcReal smem[];");
  printf("const int sx = blockDim.x + STENCIL_WIDTH - 1;");
  printf("const int sw = NUM_FIELDS;");
  printf("const int sb = 2;");
  printf("const int sid = threadIdx.x;");
  printf(
      "const int3 baseIdx = (int3){"
      "blockIdx.x * blockDim.x + start.x - (STENCIL_WIDTH-1)/2,"
      "threadIdx.y + blockIdx.y * blockDim.y + start.y - (STENCIL_HEIGHT-1)/2,"
      "threadIdx.z + blockIdx.z * blockDim.z + start.z - "
      "(STENCIL_DEPTH-1)/2};");
  int stencil_initialized[NUM_FIELDS][NUM_STENCILS] = {0};
  printf("for (int curr=sid; curr < sx*sw; curr += blockDim.x) {");
  printf("const int i = curr %% sx;");
  printf("const int w = curr / sx;");
  printf("if (baseIdx.x + i >= end.x + (STENCIL_WIDTH-1)/2) {break;}");
  printf("if (w >= NUM_FIELDS) {break;}");
  printf("smem[i + w * sx + 0 * sx*sw] = ");
  printf("vba.in[w]"
         "[IDX(baseIdx.x + i, baseIdx.y + 0, baseIdx.z + 0)];");
  printf("}");
  printf("__syncthreads();");
  for (int fiber = 0; fiber < STENCIL_HEIGHT * STENCIL_DEPTH; ++fiber) {
    const int height = fiber % STENCIL_HEIGHT;
    const int depth  = fiber / STENCIL_HEIGHT;
    if (fiber < STENCIL_HEIGHT * STENCIL_DEPTH - 1) {
      // NOTE THIS IS WRONG, SHOULD USE next_height = (fiber+1) %... and
      // next_depth!
      printf("for (int curr=sid; curr < sx*sw; curr += blockDim.x) {");
      printf("const int i = curr %% sx;");
      printf("const int w = curr / sx;");
      printf("if (baseIdx.x + i >= end.x + (STENCIL_WIDTH-1)/2) {break;}");
      printf("if (w >= NUM_FIELDS) {break;}");
      printf("smem[i + w * sx + (%d) * sx*sw] = ", (fiber + 1) % 2);
      printf("vba.in[w]"
             "[IDX(baseIdx.x + i, baseIdx.y + (%d), baseIdx.z + (%d))];",
             height, depth);
      printf("}");
    }
    for (int width = 0; width < STENCIL_WIDTH; ++width) {
      for (int stencil = 0; stencil < NUM_STENCILS; ++stencil) {
        for (int field = 0; field < NUM_FIELDS; ++field) {
          // Skip if the stencil is not used
          if (!stencils_accessed[curr_kernel][field][stencil])
            continue;
          if (stencils[stencil][depth][height][width]) {
            if (!stencil_initialized[field][stencil]) {
              printf("auto f%d_s%d = ", field, stencil);
              printf("stencils[%d][%d][%d][%d] * ", stencil, depth, height,
                     width);
              printf("%s(smem[(threadIdx.x + %d) + "
                     "(%d) * sx + "
                     "(%d) * sx * sw]);",
                     stencil_unary_ops[stencil], width, field, fiber % 2);
              stencil_initialized[field][stencil] = 1;
            }
            else {
              printf("f%d_s%d = ", field, stencil);
              printf("%s(f%d_s%d, ", stencil_binary_ops[stencil], field,
                     stencil);
              printf("stencils[%d][%d][%d][%d] * ", stencil, depth, height,
                     width);
              printf("%s(smem[(threadIdx.x + %d) + "
                     "(%d) * sx + "
                     "(%d) * sx * sw])",
                     stencil_unary_ops[stencil], width, field, fiber % 2);
              printf(");");
            }
          }
        }
      }
    }
    printf("__syncthreads();");
  }
}
#endif
/** Ping-pong 2D txy*/
#if IMPLEMENTATION == EXPLICIT_PINGPONG_txy
static void
prefetch_stencil_elems_to_smem_pingpong_txy_and_compute_stencil_ops(
    const int curr_kernel)
{
  printf("extern __shared__ AcReal smem[];");
  printf("const int sx = blockDim.x + STENCIL_WIDTH - 1;");
  printf("const int sy = blockDim.y + STENCIL_HEIGHT - 1;");
  printf("const int sb = 2;");
  printf("const int sid = threadIdx.x + threadIdx.y * blockDim.x;");
  printf("const int3 baseIdx = (int3){"
         "blockIdx.x * blockDim.x + start.x - (STENCIL_WIDTH-1)/2,"
         "blockIdx.y * blockDim.y + start.y - (STENCIL_HEIGHT-1)/2,"
         "threadIdx.z + blockIdx.z * blockDim.z + start.z - "
         "(STENCIL_DEPTH-1)/2};");
  int stencil_initialized[NUM_FIELDS][NUM_STENCILS] = {0};
  printf("for (int curr=sid; curr < sx*sy; curr += blockDim.x * blockDim.y) {");
  printf("const int i = curr %% sx;");
  printf("const int j = curr / sx;");
  printf("if (baseIdx.x + i >= end.x + (STENCIL_WIDTH-1)/2) {break;}");
  printf("if (baseIdx.y + j >= end.y + (STENCIL_HEIGHT-1)/2) {break;}");
  printf("smem[i + j * sx + 0 * sx*sy] = ");
  printf("vba.in[0]"
         "[IDX(baseIdx.x + i, baseIdx.y + j, baseIdx.z + 0)];");
  printf("}");
  printf("__syncthreads();");
  for (int slab = 0; slab < STENCIL_DEPTH * NUM_FIELDS; ++slab) {
    const int depth = slab % STENCIL_DEPTH;
    const int field = slab / STENCIL_DEPTH;
    const int next_slab  = slab + 1;
    const int next_depth = next_slab % STENCIL_DEPTH;
    const int next_field = next_slab / STENCIL_DEPTH;
    if (next_slab < STENCIL_DEPTH * NUM_FIELDS) {
      printf("for (int curr=sid; curr < sx*sy; "
             "curr += blockDim.x * blockDim.y) {");
      printf("const int i = curr %% sx;");
      printf("const int j = curr / sx;");
      printf("if (baseIdx.x + i >= end.x + (STENCIL_WIDTH-1)/2) {break;}");
      printf("if (baseIdx.y + j >= end.y + (STENCIL_HEIGHT-1)/2) {break;}");
      printf("smem[i + j * sx + (%d) * sx*sy] = ", next_slab % 2);
      printf("vba.in[(%d)]"
             "[IDX(baseIdx.x + i, baseIdx.y + j, baseIdx.z + (%d))];",
             next_field, next_depth);
      printf("}");
    }
    for (int height = 0; height < STENCIL_HEIGHT; ++height) {
      for (int width = 0; width < STENCIL_WIDTH; ++width) {
        for (int stencil = 0; stencil < NUM_STENCILS; ++stencil) {
          // Skip if the stencil is not used
          if (!stencils_accessed[curr_kernel][field][stencil])
            continue;
          if (stencils[stencil][depth][height][width]) {
            if (!stencil_initialized[field][stencil]) {
              printf("auto f%d_s%d = ", field, stencil);
              printf("stencils[%d][%d][%d][%d] * ", stencil, depth, height,
                     width);
              printf("%s(smem[(threadIdx.x + %d) + "
                     "(threadIdx.y + %d) * sx + "
                     "(%d) * sx * sy]);",
                     stencil_unary_ops[stencil], width, height, slab % 2);
              stencil_initialized[field][stencil] = 1;
            }
            else {
              printf("f%d_s%d = ", field, stencil);
              printf("%s(f%d_s%d, ", stencil_binary_ops[stencil], field,
                     stencil);
              printf("stencils[%d][%d][%d][%d] * ", stencil, depth, height,
                     width);
              printf("%s(smem[(threadIdx.x + %d) + "
                     "(threadIdx.y + %d) * sx + "
                     "(%d) * sx * sy])",
                     stencil_unary_ops[stencil], width, height, slab % 2);
              printf(");");
            }
          }
        }
      }
    }
    if (next_slab < STENCIL_DEPTH * NUM_FIELDS - 1)
      printf("__syncthreads();");
  }
}
#endif
// /** Ping-pong 2D txy blocked (TODO need to rewrite)*/
// static void
// prefetch_stencil_elems_to_smem_pingpong_txyblocked_and_compute_stencil_ops(
//     const int curr_kernel)
// {
//   const size_t num_blocks = 7;
//   printf("extern __shared__ AcReal smem[];");
//   printf("const int sx = blockDim.x + STENCIL_WIDTH - 1;");
//   printf("const int sy = blockDim.y + STENCIL_HEIGHT - 1;");
//   printf("const int sz = blockDim.y + STENCIL_HEIGHT - 1;");
//   printf("const int sb = 2;");
//   printf("const int sid = threadIdx.x + threadIdx.y * blockDim.x;");
//   printf("const int3 baseIdx = (int3){"
//          "blockIdx.x * blockDim.x + start.x - (STENCIL_WIDTH-1)/2,"
//          "blockIdx.y * blockDim.y + start.y - (STENCIL_HEIGHT-1)/2,"
//          "threadIdx.z + blockIdx.z * blockDim.z + start.z - "
//          "(STENCIL_DEPTH-1)/2};");
//   int stencil_initialized[NUM_FIELDS][NUM_STENCILS] = {0};
//   printf(
//       "for (int curr=sid; curr < sx*sy*sz; curr += blockDim.x * blockDim.y)
//       {");
//   printf("const int i = curr %% sx;");
//   printf("const int j = (curr %% (sx*sy)) / sx;");
//   printf("const int k = curr / (sx*sy);");
//   printf("if (baseIdx.x + i >= end.x + (STENCIL_WIDTH-1)/2) {break;}");
//   printf("if (baseIdx.y + j >= end.y + (STENCIL_HEIGHT-1)/2) {break;}");
//   printf("if (baseIdx.z + k >= end.z + (STENCIL_DEPTH-1)/2) {break;}");
//   printf("smem[i + j * sx + k * sx*sy + (%d)*sx*sy*sz] = ", 0);
//   printf("vba.in[(%d)]", 0);
//   printf("[IDX(baseIdx.x + i, baseIdx.y + j, baseIdx.z + k)];");
//   printf("}");
//   printf("__syncthreads();");
//   for (int block = 0; block < STENCIL_DEPTH / num_blocks; ++slab) {
//     const int depth = slab % STENCIL_DEPTH;
//     const int field = slab / STENCIL_DEPTH;
//     const int next_slab  = slab + 1;
//     const int next_depth = next_slab % STENCIL_DEPTH;
//     const int next_field = next_slab / STENCIL_DEPTH;
//     if (next_slab < STENCIL_DEPTH * NUM_FIELDS) {
//       printf("for (int curr=sid; curr < sx*sy; "
//              "curr += blockDim.x * blockDim.y) {");
//       printf("const int i = curr %% sx;");
//       printf("const int j = curr / sx;");
//       printf("if (baseIdx.x + i >= end.x + (STENCIL_WIDTH-1)/2) {break;}");
//       printf("if (baseIdx.y + j >= end.y + (STENCIL_HEIGHT-1)/2) {break;}");
//       printf("smem[i + j * sx + (%d) * sx*sy] = ", next_slab % 2);
//       printf("vba.in[(%d)]"
//              "[IDX(baseIdx.x + i, baseIdx.y + j, baseIdx.z + (%d))];",
//              next_field, next_depth);
//       printf("}");
//     }
//     for (int height = 0; height < STENCIL_HEIGHT; ++height) {
//       for (int width = 0; width < STENCIL_WIDTH; ++width) {
//         for (int stencil = 0; stencil < NUM_STENCILS; ++stencil) {
//           // Skip if the stencil is not used
//           if (!stencils_accessed[curr_kernel][field][stencil])
//             continue;
//           if (stencils[stencil][depth][height][width]) {
//             if (!stencil_initialized[field][stencil]) {
//               printf("auto f%d_s%d = ", field, stencil);
//               printf("stencils[%d][%d][%d][%d] * ", stencil, depth, height,
//                      width);
//               printf("%s(smem[(threadIdx.x + %d) + "
//                      "(threadIdx.y + %d) * sx + "
//                      "(%d) * sx * sy]);",
//                      stencil_unary_ops[stencil], width, height, slab % 2);
//               stencil_initialized[field][stencil] = 1;
//             }
//             else {
//               printf("f%d_s%d = ", field, stencil);
//               printf("%s(f%d_s%d, ", stencil_binary_ops[stencil], field,
//                      stencil);
//               printf("stencils[%d][%d][%d][%d] * ", stencil, depth, height,
//                      width);
//               printf("%s(smem[(threadIdx.x + %d) + "
//                      "(threadIdx.y + %d) * sx + "
//                      "(%d) * sx * sy])",
//                      stencil_unary_ops[stencil], width, height, slab % 2);
//               printf(");");
//             }
//           }
//         }
//       }
//     }
//     if (next_slab < STENCIL_DEPTH * NUM_FIELDS - 1)
//       printf("__syncthreads();");
//   }
// }
// /** Ping-pong 3D txyz (TODO)*/
// static void
// prefetch_stencil_elems_to_smem_pingpong_txyz_and_compute_stencil_ops(
//     const int curr_kernel)
// {
//   printf("extern __shared__ AcReal smem[];");
//   printf("const int sx = blockDim.x + STENCIL_WIDTH - 1;");
//   printf("const int sy = blockDim.y + STENCIL_HEIGHT - 1;");
//   printf("const int sz = blockDim.z + STENCIL_HEIGHT - 1;");
//   printf("const int sb = 2;");
//   printf("const int sid = threadIdx.x + threadIdx.y * blockDim.x +
//   threadIdx.z "
//          "* blockDim.x * blockDim.y;");
//   printf("const int3 baseIdx = (int3){"
//          "blockIdx.x * blockDim.x + start.x - (STENCIL_WIDTH-1)/2,"
//          "blockIdx.y * blockDim.y + start.y - (STENCIL_HEIGHT-1)/2,"
//          "blockIdx.z * blockDim.z + start.z - (STENCIL_DEPTH-1)/2};");
//   int stencil_initialized[NUM_FIELDS][NUM_STENCILS] = {0};
//   printf("for (int curr=sid; curr < sx*sy*sz; curr += blockDim.x * blockDim.y
//   "
//          "* blockDim.z) {");
//   printf("const int i = curr %% sx;");
//   printf("const int j = (curr %% ) / sx;");
//   printf("if (baseIdx.x + i >= end.x + (STENCIL_WIDTH-1)/2) {break;}");
//   printf("if (baseIdx.y + j >= end.y + (STENCIL_HEIGHT-1)/2) {break;}");
//   printf("smem[i + j * sx + 0 * sx*sy] = ");
//   printf("vba.in[0]"
//          "[IDX(baseIdx.x + i, baseIdx.y + j, baseIdx.z + 0)];");
//   printf("}");
//   printf("__syncthreads();");
//   for (int slab = 0; slab < STENCIL_DEPTH * NUM_FIELDS; ++slab) {
//     const int depth = slab % STENCIL_DEPTH;
//     const int field = slab / STENCIL_DEPTH;
//     const int next_slab  = slab + 1;
//     const int next_depth = next_slab % STENCIL_DEPTH;
//     const int next_field = next_slab / STENCIL_DEPTH;
//     if (next_slab < STENCIL_DEPTH * NUM_FIELDS) {
//       printf("for (int curr=sid; curr < sx*sy; "
//              "curr += blockDim.x * blockDim.y) {");
//       printf("const int i = curr %% sx;");
//       printf("const int j = curr / sx;");
//       printf("if (baseIdx.x + i >= end.x + (STENCIL_WIDTH-1)/2) {break;}");
//       printf("if (baseIdx.y + j >= end.y + (STENCIL_HEIGHT-1)/2) {break;}");
//       printf("smem[i + j * sx + (%d) * sx*sy] = ", next_slab % 2);
//       printf("vba.in[(%d)]"
//              "[IDX(baseIdx.x + i, baseIdx.y + j, baseIdx.z + (%d))];",
//              next_field, next_depth);
//       printf("}");
//     }
//     for (int height = 0; height < STENCIL_HEIGHT; ++height) {
//       for (int width = 0; width < STENCIL_WIDTH; ++width) {
//         for (int stencil = 0; stencil < NUM_STENCILS; ++stencil) {
//           // Skip if the stencil is not used
//           if (!stencils_accessed[curr_kernel][field][stencil])
//             continue;
//           if (stencils[stencil][depth][height][width]) {
//             if (!stencil_initialized[field][stencil]) {
//               printf("auto f%d_s%d = ", field, stencil);
//               printf("stencils[%d][%d][%d][%d] * ", stencil, depth, height,
//                      width);
//               printf("%s(smem[(threadIdx.x + %d) + "
//                      "(threadIdx.y + %d) * sx + "
//                      "(%d) * sx * sy]);",
//                      stencil_unary_ops[stencil], width, height, slab % 2);
//               stencil_initialized[field][stencil] = 1;
//             }
//             else {
//               printf("f%d_s%d = ", field, stencil);
//               printf("%s(f%d_s%d, ", stencil_binary_ops[stencil], field,
//                      stencil);
//               printf("stencils[%d][%d][%d][%d] * ", stencil, depth, height,
//                      width);
//               printf("%s(smem[(threadIdx.x + %d) + "
//                      "(threadIdx.y + %d) * sx + "
//                      "(%d) * sx * sy])",
//                      stencil_unary_ops[stencil], width, height, slab % 2);
//               printf(");");
//             }
//           }
//         }
//       }
//     }
//     if (next_slab < STENCIL_DEPTH * NUM_FIELDS - 1)
//       printf("__syncthreads();");
//   }
// }
/** Rolling ping-pong, original, working */
#if IMPLEMENTATION == EXPLICIT_ROLLING_PINGPONG
static void
prefetch_stencil_elems_to_smem_rolling_pingpong_and_compute_stencil_ops_original(
    const int curr_kernel)
{
  printf("extern __shared__ AcReal smem[];");
  printf("const int sx = blockDim.x + STENCIL_WIDTH - 1;");
  printf("const int sy = blockDim.y + STENCIL_HEIGHT - 1;");
  printf("const int sz = blockDim.z + 1;");
  printf("const int sid = threadIdx.x + "
         "threadIdx.y * blockDim.x + threadIdx.z * blockDim.x * blockDim.y;");
  printf("const int3 baseIdx = (int3){"
         "blockIdx.x * blockDim.x + start.x - (STENCIL_WIDTH-1)/2,"
         "blockIdx.y * blockDim.y + start.y - (STENCIL_HEIGHT-1)/2,"
         "blockIdx.z * blockDim.z + start.z - (STENCIL_DEPTH-1)/2};");
  printf("const int tpb = blockDim.x * blockDim.y * blockDim.z;");
  int stencil_initialized[NUM_FIELDS][NUM_STENCILS] = {0};
  for (int field = 0; field < NUM_FIELDS; ++field) {
    printf("__syncthreads();");
    // Load the main block
    printf("for (int curr = sid; curr < sx * sy * blockDim.z; curr += tpb) {");
    printf("const int i = curr %% sx;");
    printf("const int j = (curr %% (sx * sy)) / sx;");
    printf("const int k = curr / (sx * sy);");
    printf("if (baseIdx.x + i >= end.x + (STENCIL_WIDTH-1)/2){ break; }");
    printf("if (baseIdx.y + j >= end.y + (STENCIL_HEIGHT-1)/2){ break; }");
    printf("if (baseIdx.z + k >= end.z + (STENCIL_DEPTH-1)/2){ break; }");
    printf("smem[i + j * sx + k * sx * sy] = ");
    printf("__ldg(&");
    printf("vba.in[%d]", field);
    printf("[IDX(baseIdx.x + i, baseIdx.y + j, baseIdx.z + k)]");
    printf(")");
    printf(";");
    printf("}");
    for (int depth = 0; depth < STENCIL_DEPTH; ++depth) {
      printf("__syncthreads();");
      if (depth + 1 < STENCIL_DEPTH) {
        // Load the rolling block
        printf("for (int curr = sid; curr < sx * sy; curr += tpb) {");
        printf("const int i = curr %% sx;");
        printf("const int j = (curr %% (sx * sy)) / sx;");
        printf("const int k = blockDim.z + %d;", depth);
        printf("if (baseIdx.x + i >= end.x + (STENCIL_WIDTH-1)/2){ break; }");
        printf("if (baseIdx.y + j >= end.y + (STENCIL_HEIGHT-1)/2){ break; }");
        printf("if (baseIdx.z + k >= end.z + (STENCIL_DEPTH-1)/2){ break; }");
        printf("smem[i + j * sx + (k%%sz) * sx * sy] = ");
        printf("__ldg(&");
        printf("vba.in[%d]", field);
        printf("[IDX(baseIdx.x + i, baseIdx.y + j, baseIdx.z + k)]");
        printf(")");
        printf(";");
        printf("}");
      }
      for (int height = 0; height < STENCIL_HEIGHT; ++height) {
        for (int width = 0; width < STENCIL_WIDTH; ++width) {
          for (int stencil = 0; stencil < NUM_STENCILS; ++stencil) {
            // Skip if the stencil is not used
            if (!stencils_accessed[curr_kernel][field][stencil])
              continue;
            if (stencils[stencil][depth][height][width]) {
              if (!stencil_initialized[field][stencil]) {
                printf("auto f%d_s%d = ", field, stencil);
                printf("stencils[%d][%d][%d][%d] * ", stencil, depth, height,
                       width);
                printf("%s(smem[(threadIdx.x + %d) + "
                       "(threadIdx.y + %d) * sx + "
                       "((threadIdx.z + %d)%%sz) * sx * sy]);",
                       stencil_unary_ops[stencil], width, height, depth);
                stencil_initialized[field][stencil] = 1;
              }
              else {
                printf("f%d_s%d = ", field, stencil);
                printf("%s(f%d_s%d, ", stencil_binary_ops[stencil], field,
                       stencil);
                printf("stencils[%d][%d][%d][%d] * ", stencil, depth, height,
                       width);
                printf("%s(smem[(threadIdx.x + %d) + "
                       "(threadIdx.y + %d) * sx + "
                       "((threadIdx.z + %d)%%sz) * sx * sy])",
                       stencil_unary_ops[stencil], width, height, depth);
                printf(");");
              }
            }
          }
        }
      }
    }
  }
}
#endif
/** Rolling ping-pong, optimized: multiple fields */
#if IMPLEMENTATION == EXPLICIT_ROLLING_PINGPONG
static void
prefetch_stencil_elems_to_smem_rolling_pingpong_and_compute_stencil_ops_v2(
    const int curr_kernel)
{
  const int BLOCK_SIZE = EXPLICIT_ROLLING_PINGPONG_BLOCKSIZE;
  const int NUM_BLOCKS = (NUM_FIELDS + BLOCK_SIZE - 1) / BLOCK_SIZE;
  if (BLOCK_SIZE * NUM_BLOCKS < NUM_FIELDS)
    raise_error(
        "Invalid NUM_BLOCKS computed in stencilgen.c (rolling pingpong)");
  if (BLOCK_SIZE > NUM_FIELDS)
    raise_error(
        "Invalid EXPLICIT_ROLLING_PINGPONG_BLOCKSIZE. Must be <= NUM_FIELDS");
  printf("extern __shared__ AcReal smem[];");
  printf("const int sx = blockDim.x + STENCIL_WIDTH - 1;");
  printf("const int sy = blockDim.y + STENCIL_HEIGHT - 1;");
  printf("const int sz = blockDim.z + 1;");
  // printf("const int sw = %d;", BLOCK_SIZE);
  printf("const int sid = threadIdx.x + "
         "threadIdx.y * blockDim.x + threadIdx.z * blockDim.x * blockDim.y;");
  printf("const int3 baseIdx = (int3){"
         "blockIdx.x * blockDim.x + start.x - (STENCIL_WIDTH-1)/2,"
         "blockIdx.y * blockDim.y + start.y - (STENCIL_HEIGHT-1)/2,"
         "blockIdx.z * blockDim.z + start.z - (STENCIL_DEPTH-1)/2};");
  printf("const int tpb = blockDim.x * blockDim.y * blockDim.z;");
  int stencil_initialized[NUM_FIELDS][NUM_STENCILS] = {0};
  for (int block = 0; block < NUM_BLOCKS; ++block) {
    printf("__syncthreads();");
    for (int block_offset = 0; block_offset < BLOCK_SIZE; ++block_offset) {
      const int field = block_offset + block * BLOCK_SIZE;
      if (field >= NUM_FIELDS)
        break;
      // Load the main block
      printf(
          "for (int curr = sid; curr < sx * sy * blockDim.z; curr += tpb) {");
      printf("const int i = curr %% sx;");
      printf("const int j = (curr %% (sx * sy)) / sx;");
      printf("const int k = curr / (sx * sy);");
      printf("if (baseIdx.x + i >= end.x + (STENCIL_WIDTH-1)/2){ continue;}");
      printf("if (baseIdx.y + j >= end.y + (STENCIL_HEIGHT-1)/2){continue; }");
      printf("if (baseIdx.z + k >= end.z + (STENCIL_DEPTH-1)/2){ continue; }");
      printf("smem[i + j * sx + k * sx * sy + (%d) * sx * sy * sz] = ",
             field % BLOCK_SIZE);
      printf("__ldg(&");
      printf("vba.in[%d]", field);
      printf("[IDX(baseIdx.x + i, baseIdx.y + j, baseIdx.z + k)]");
      printf(")");
      printf(";");
      printf("}");
    }
    for (int depth = 0; depth < STENCIL_DEPTH; ++depth) {
      printf("__syncthreads();");
      for (int block_offset = 0; block_offset < BLOCK_SIZE; ++block_offset) {
        const int field = block_offset + block * BLOCK_SIZE;
        if (field >= NUM_FIELDS)
          break;
        if (depth + 1 < STENCIL_DEPTH) {
          // Load the rolling block
          printf("for (int curr = sid; curr < sx * sy; curr += tpb) {");
          printf("const int i = curr %% sx;");
          printf("const int j = (curr %% (sx * sy)) / sx;");
          printf("const int k = blockDim.z + %d;", depth);
          printf("if (baseIdx.x + i >= end.x + (STENCIL_WIDTH-1)/2){ "
                 "continue; }");
          printf("if (baseIdx.y + j >= end.y + (STENCIL_HEIGHT-1)/2){ "
                 "continue; }");
          printf("if (baseIdx.z + k >= end.z + (STENCIL_DEPTH-1)/2){ "
                 "continue; }");
          printf("smem[i + j * sx + (k%%sz) * sx * sy + "
                 "(%d) * sx * sy * sz] =",
                 field % BLOCK_SIZE);
          printf("__ldg(&");
          printf("vba.in[%d]", field);
          printf("[IDX(baseIdx.x + i, baseIdx.y + j, baseIdx.z + k)]");
          printf(")");
          printf(";");
          printf("}");
        }
      }
      for (int height = 0; height < STENCIL_HEIGHT; ++height) {
        for (int width = 0; width < STENCIL_WIDTH; ++width) {
          for (int stencil = 0; stencil < NUM_STENCILS; ++stencil) {
            for (int block_offset = 0; block_offset < BLOCK_SIZE;
                 ++block_offset) {
              const int field = block_offset + block * BLOCK_SIZE;
              if (field >= NUM_FIELDS)
                break;
              // Skip if the stencil is not used
              if (!stencils_accessed[curr_kernel][field][stencil])
                continue;
              if (stencils[stencil][depth][height][width]) {
                if (!stencil_initialized[field][stencil]) {
                  printf("auto f%d_s%d = ", field, stencil);
                  printf("stencils[%d][%d][%d][%d] * ", stencil, depth, height,
                         width);
                  printf("%s(smem[(threadIdx.x + %d) + "
                         "(threadIdx.y + %d) * sx + "
                         "((threadIdx.z + %d)%%sz) * sx * sy + "
                         "(%d) * sx * sy * sz]);",
                         stencil_unary_ops[stencil], width, height, depth,
                         field % BLOCK_SIZE);
                  stencil_initialized[field][stencil] = 1;
                }
                else {
                  printf("f%d_s%d = ", field, stencil);
                  printf("%s(f%d_s%d, ", stencil_binary_ops[stencil], field,
                         stencil);
                  printf("stencils[%d][%d][%d][%d] * ", stencil, depth, height,
                         width);
                  printf("%s(smem[(threadIdx.x + %d) + "
                         "(threadIdx.y + %d) * sx + "
                         "((threadIdx.z + %d)%%sz) * sx * sy + "
                         "(%d) * sx * sy * sz])",
                         stencil_unary_ops[stencil], width, height, depth,
                         field % BLOCK_SIZE);
                  printf(");");
                }
              }
            }
          }
        }
      }
    }
  }
}
#endif
/** Rolling ping-pong, original, working, rolling base slab, test, remove,
 * WORKS
 */
#if IMPLEMENTATION == EXPLICIT_ROLLING_PINGPONG
static void
prefetch_stencil_elems_to_smem_rolling_pingpong_and_compute_stencil_ops_v3(
    const int curr_kernel)
{
  printf("extern __shared__ AcReal smem[];");
  printf("const int sx = blockDim.x + STENCIL_WIDTH - 1;");
  printf("const int sy = blockDim.y + STENCIL_HEIGHT - 1;");
  printf("const int sz = blockDim.z + 1;");
  printf("const int sid = threadIdx.x + "
         "threadIdx.y * blockDim.x + threadIdx.z * blockDim.x * blockDim.y;");
  printf("const int3 baseIdx = (int3){"
         "blockIdx.x * blockDim.x + start.x - (STENCIL_WIDTH-1)/2,"
         "blockIdx.y * blockDim.y + start.y - (STENCIL_HEIGHT-1)/2,"
         "blockIdx.z * blockDim.z + start.z - (STENCIL_DEPTH-1)/2};");
  printf("const int tpb = blockDim.x * blockDim.y * blockDim.z;");
  int stencil_initialized[NUM_FIELDS][NUM_STENCILS] = {0};
  printf("int curr_slab = 0;");
  for (int field = 0; field < NUM_FIELDS; ++field) {
    printf("__syncthreads();");
    // Load the main block
    printf("for (int curr = sid; curr < sx * sy * blockDim.z; curr += tpb) {");
    printf("const int i = curr %% sx;");
    printf("const int j = (curr %% (sx * sy)) / sx;");
    printf("const int k = curr / (sx * sy);");
    printf("if (baseIdx.x + i >= end.x + (STENCIL_WIDTH-1)/2){ break; }");
    printf("if (baseIdx.y + j >= end.y + (STENCIL_HEIGHT-1)/2){ break; }");
    printf("if (baseIdx.z + k >= end.z + (STENCIL_DEPTH-1)/2){ break; }");
    printf("smem[i + j * sx + ((curr_slab + k)%%sz) * sx * sy] = ");
    printf("__ldg(&");
    printf("vba.in[%d]", field);
    printf("[IDX(baseIdx.x + i, baseIdx.y + j, baseIdx.z + k)]");
    printf(")");
    printf(";");
    printf("}");
    for (int depth = 0; depth < STENCIL_DEPTH; ++depth) {
      printf("__syncthreads();");
      if (depth + 1 < STENCIL_DEPTH) {
        // Load the rolling block
        printf("for (int curr = sid; curr < sx * sy; curr += tpb) {");
        printf("const int i = curr %% sx;");
        printf("const int j = (curr %% (sx * sy)) / sx;");
        printf("const int k = blockDim.z + %d;", depth);
        printf("if (baseIdx.x + i >= end.x + (STENCIL_WIDTH-1)/2){ break; }");
        printf("if (baseIdx.y + j >= end.y + (STENCIL_HEIGHT-1)/2){ break; }");
        printf("if (baseIdx.z + k >= end.z + (STENCIL_DEPTH-1)/2){ break; }");
        printf("smem[i + j * sx + ((curr_slab+blockDim.z)%%sz) * sx * sy] = ");
        printf("__ldg(&");
        printf("vba.in[%d]", field);
        printf("[IDX(baseIdx.x + i, baseIdx.y + j, baseIdx.z + k)]");
        printf(")");
        printf(";");
        printf("}");
      }
      for (int height = 0; height < STENCIL_HEIGHT; ++height) {
        for (int width = 0; width < STENCIL_WIDTH; ++width) {
          for (int stencil = 0; stencil < NUM_STENCILS; ++stencil) {
            // Skip if the stencil is not used
            if (!stencils_accessed[curr_kernel][field][stencil])
              continue;
            if (stencils[stencil][depth][height][width]) {
              if (!stencil_initialized[field][stencil]) {
                printf("auto f%d_s%d = ", field, stencil);
                printf("stencils[%d][%d][%d][%d] * ", stencil, depth, height,
                       width);
                printf("%s(smem[(threadIdx.x + %d) + "
                       "(threadIdx.y + %d) * sx + "
                       "((curr_slab+threadIdx.z)%%sz) * sx * sy]);",
                       stencil_unary_ops[stencil], width, height);
                stencil_initialized[field][stencil] = 1;
              }
              else {
                printf("f%d_s%d = ", field, stencil);
                printf("%s(f%d_s%d, ", stencil_binary_ops[stencil], field,
                       stencil);
                printf("stencils[%d][%d][%d][%d] * ", stencil, depth, height,
                       width);
                printf("%s(smem[(threadIdx.x + %d) + "
                       "(threadIdx.y + %d) * sx + "
                       "((curr_slab + threadIdx.z)%%sz) * sx * sy])",
                       stencil_unary_ops[stencil], width, height);
                printf(");");
              }
            }
          }
        }
      }
      printf("++curr_slab;");
    }
  }
}
#endif
/** Rolling ping-pong, optimized: multiple fields, rolling base slab, basic
 * WORKING (only on V100 and MI250X likely due to warp lockstepping. Breaks
 on A100 likely because of the removal of lockstep) */
#if IMPLEMENTATION == EXPLICIT_ROLLING_PINGPONG
static void
prefetch_stencil_elems_to_smem_rolling_pingpong_and_compute_stencil_ops_v4(
    const int curr_kernel)
{
  const int BLOCK_SIZE = EXPLICIT_ROLLING_PINGPONG_BLOCKSIZE;
  const int NUM_BLOCKS = (NUM_FIELDS + BLOCK_SIZE - 1) / BLOCK_SIZE;
  if (BLOCK_SIZE * NUM_BLOCKS < NUM_FIELDS)
    raise_error(
        "Invalid NUM_BLOCKS computed in stencilgen.c (rolling pingpong)");
  if (BLOCK_SIZE > NUM_FIELDS)
    raise_error(
        "Invalid EXPLICIT_ROLLING_PINGPONG_BLOCKSIZE. Must be <= NUM_FIELDS");
  printf("extern __shared__ AcReal smem[];");
  printf("const int sx = blockDim.x + STENCIL_WIDTH - 1;");
  printf("const int sy = blockDim.y + STENCIL_HEIGHT - 1;");
  printf("const int sz = blockDim.z + 1;");
  // printf("const int sw = %d;", BLOCK_SIZE);
  printf("const int sid = threadIdx.x + "
         "threadIdx.y * blockDim.x + threadIdx.z * blockDim.x * blockDim.y;");
  printf("const int3 baseIdx = (int3){"
         "blockIdx.x * blockDim.x + start.x - (STENCIL_WIDTH-1)/2,"
         "blockIdx.y * blockDim.y + start.y - (STENCIL_HEIGHT-1)/2,"
         "blockIdx.z * blockDim.z + start.z - (STENCIL_DEPTH-1)/2};");
  printf("const int tpb = blockDim.x * blockDim.y * blockDim.z;");
  int stencil_initialized[NUM_FIELDS][NUM_STENCILS] = {0};
  printf("int curr_slab = 0;");
  for (int block = 0; block < NUM_BLOCKS; ++block) {
    printf("__syncthreads();");
    for (int block_offset = 0; block_offset < BLOCK_SIZE; ++block_offset) {
      const int field = block_offset + block * BLOCK_SIZE;
      if (field >= NUM_FIELDS)
        break;
      // Load the main block
      printf(
          "for (int curr = sid; curr < sx * sy * blockDim.z; curr += tpb) {");
      printf("const int i = curr %% sx;");
      printf("const int j = (curr %% (sx * sy)) / sx;");
      printf("const int k = curr / (sx * sy);");
      printf("if (baseIdx.x + i >= end.x + (STENCIL_WIDTH-1)/2){ break; }");
      printf("if (baseIdx.y + j >= end.y + (STENCIL_HEIGHT-1)/2){ break; }");
      printf("if (baseIdx.z + k >= end.z + (STENCIL_DEPTH-1)/2){ break; }");
      printf("smem[i + j * sx + ((curr_slab+k)%%sz) * sx * sy + (%d) * sx * sy "
             "* sz] = ",
             field % BLOCK_SIZE);
      printf("__ldg(&");
      printf("vba.in[%d]", field);
      printf("[IDX(baseIdx.x + i, baseIdx.y + j, baseIdx.z + k)]");
      printf(")");
      printf(";");
      printf("}");
    }
    for (int depth = 0; depth < STENCIL_DEPTH; ++depth) {
      printf("__syncthreads();");
      for (int block_offset = 0; block_offset < BLOCK_SIZE; ++block_offset) {
        const int field = block_offset + block * BLOCK_SIZE;
        if (field >= NUM_FIELDS)
          break;
        if (depth + 1 < STENCIL_DEPTH) {
          // Load the rolling block
          printf("for (int curr = sid; curr < sx * sy; curr += tpb) {");
          printf("const int i = curr %% sx;");
          printf("const int j = (curr %% (sx * sy)) / sx;");
          printf("const int k = blockDim.z + %d;", depth);
          printf("if (baseIdx.x + i >= end.x + (STENCIL_WIDTH-1)/2){ break; }");
          printf(
              "if (baseIdx.y + j >= end.y + (STENCIL_HEIGHT-1)/2){ break; }");
          printf("if (baseIdx.z + k >= end.z + (STENCIL_DEPTH-1)/2){ break; }");
          printf("smem[i + j * sx + ((curr_slab+blockDim.z)%%sz) * sx * sy + "
                 "(%d) * sx "
                 "* sy * sz] = ",
                 field % BLOCK_SIZE);
          printf("__ldg(&");
          printf("vba.in[%d]", field);
          printf("[IDX(baseIdx.x + i, baseIdx.y + j, baseIdx.z + k)]");
          printf(")");
          printf(";");
          printf("}");
        }
      }
      for (int height = 0; height < STENCIL_HEIGHT; ++height) {
        for (int width = 0; width < STENCIL_WIDTH; ++width) {
          for (int stencil = 0; stencil < NUM_STENCILS; ++stencil) {
            for (int block_offset = 0; block_offset < BLOCK_SIZE;
                 ++block_offset) {
              const int field = block_offset + block * BLOCK_SIZE;
              if (field >= NUM_FIELDS)
                break;
              // Skip if the stencil is not used
              if (!stencils_accessed[curr_kernel][field][stencil])
                continue;
              if (stencils[stencil][depth][height][width]) {
                if (!stencil_initialized[field][stencil]) {
                  printf("auto f%d_s%d = ", field, stencil);
                  printf("stencils[%d][%d][%d][%d] * ", stencil, depth, height,
                         width);
                  printf("%s(smem[(threadIdx.x + %d) + "
                         "(threadIdx.y + %d) * sx + "
                         "((curr_slab + threadIdx.z)%%sz) * sx * sy + "
                         "(%d) * sx * sy * sz]);",
                         stencil_unary_ops[stencil], width, height,
                         field % BLOCK_SIZE);
                  stencil_initialized[field][stencil] = 1;
                }
                else {
                  printf("f%d_s%d = ", field, stencil);
                  printf("%s(f%d_s%d, ", stencil_binary_ops[stencil], field,
                         stencil);
                  printf("stencils[%d][%d][%d][%d] * ", stencil, depth, height,
                         width);
                  printf("%s(smem[(threadIdx.x + %d) + "
                         "(threadIdx.y + %d) * sx + "
                         "((curr_slab + threadIdx.z)%%sz) * sx * sy + "
                         "(%d) * sx * sy * sz])",
                         stencil_unary_ops[stencil], width, height,
                         field % BLOCK_SIZE);
                  printf(");");
                }
              }
            }
          }
        }
      }
      printf("++curr_slab;");
    }
  }
}
#endif
/** Rolling ping-pong, optimized: multiple fields, unrolled
Note: requires sufficiently large tbdims s.t. can be unrolled with 2 by 2 blocks
*/
#if IMPLEMENTATION == EXPLICIT_ROLLING_PINGPONG
static void
prefetch_stencil_elems_to_smem_rolling_pingpong_and_compute_stencil_ops(
    const int curr_kernel)
{
  const int BLOCK_SIZE = EXPLICIT_ROLLING_PINGPONG_BLOCKSIZE;
  const int NUM_BLOCKS = (NUM_FIELDS + BLOCK_SIZE - 1) / BLOCK_SIZE;
  printf("// BLOCK_SIZE = %d\n", BLOCK_SIZE);
  printf("// NUM_BLOCKS = %d\n", NUM_BLOCKS);
  if (BLOCK_SIZE * NUM_BLOCKS < NUM_FIELDS)
    raise_error(
        "Invalid NUM_BLOCKS computed in stencilgen.c (rolling pingpong)");
  if (BLOCK_SIZE > NUM_FIELDS)
    raise_error(
        "Invalid EXPLICIT_ROLLING_PINGPONG_BLOCKSIZE. Must be <= NUM_FIELDS");
  printf("extern __shared__ AcReal smem[];");
  printf("const int sx = blockDim.x + STENCIL_WIDTH - 1;");
  printf("const int sy = blockDim.y + STENCIL_HEIGHT - 1;");
  printf("const int sz = blockDim.z + 1;");
  // printf("const int sw = %d;", BLOCK_SIZE);
  // printf("const int sid = threadIdx.x + "
  //        "threadIdx.y * blockDim.x + threadIdx.z * blockDim.x *
  //        blockDim.y;");
  printf("const int3 baseIdx = (int3){"
         "blockIdx.x * blockDim.x + start.x - (STENCIL_WIDTH-1)/2,"
         "blockIdx.y * blockDim.y + start.y - (STENCIL_HEIGHT-1)/2,"
         "blockIdx.z * blockDim.z + start.z - (STENCIL_DEPTH-1)/2};");
  // printf("const int tpb = blockDim.x * blockDim.y * blockDim.z;");
  int stencil_initialized[NUM_FIELDS][NUM_STENCILS] = {0};
  for (int block = 0; block < NUM_BLOCKS; ++block) {
    printf("__syncthreads();");
    // Unrolled (note: need to do a minimum of STENCIL_WIDTH or _HEIGHT
    // iterations to be sure all stencil points are covered with if the tbdim
    // is 1
    printf("{");
    printf("const int k = threadIdx.z;");
    printf("if (baseIdx.z + k < end.z + (STENCIL_DEPTH-1)/2){ ");
    // printf("if (k < blockDim.z){ ");
    for (int by = 0; by < 2; ++by) {
      printf("{");
      printf("const int j = threadIdx.y + (%d) * blockDim.y;", by);
      printf("if (baseIdx.y + j < end.y + (STENCIL_HEIGHT-1)/2){ ");
      printf("if (j < sy){ ");
      for (int bx = 0; bx < 2; ++bx) {
        printf("{");
        printf("const int i = threadIdx.x + (%d) * blockDim.x;", bx);
        printf("if (baseIdx.x + i < end.x + (STENCIL_WIDTH-1)/2){ ");
        printf("if (i < sx){ ");
        for (int block_offset = 0; block_offset < BLOCK_SIZE; ++block_offset) {
          const int field = block_offset + block * BLOCK_SIZE;
          if (field >= NUM_FIELDS)
            break;
          printf("smem[i + j * sx + k * sx * sy + (%d) * sx * sy * sz] = ",
                 field % BLOCK_SIZE);
          printf("__ldg(&");
          printf("vba.in[%d]", field);
          printf("[IDX(baseIdx.x + i, baseIdx.y + j, baseIdx.z + k)]");
          printf(")");
          printf(";");
        }
        printf("}");
        printf("}");
        printf("}");
      }
      printf("}");
      printf("}");
      printf("}");
    }
    // printf("}");
    printf("}");
    printf("}");
    for (int depth = 0; depth < STENCIL_DEPTH; ++depth) {
      printf("__syncthreads();");
      if (depth + 1 < STENCIL_DEPTH) {
        printf("{");
        printf("if (threadIdx.z == 0){ ");
        printf("const int k = blockDim.z + %d;", depth);
        printf("if (baseIdx.z + k < end.z + (STENCIL_DEPTH-1)/2){ ");
        for (int by = 0; by < 2; ++by) {
          printf("{");
          printf("const int j = threadIdx.y + (%d) * blockDim.y;", by);
          printf("if (baseIdx.y + j < end.y + (STENCIL_HEIGHT-1)/2){ ");
          printf("if (j < sy){ ");
          for (int bx = 0; bx < 2; ++bx) {
            printf("{");
            printf("const int i = threadIdx.x + (%d) * blockDim.x;", bx);
            printf("if (baseIdx.x + i < end.x + (STENCIL_WIDTH-1)/2){ ");
            printf("if (i < sx){ ");
            for (int block_offset = 0; block_offset < BLOCK_SIZE;
                 ++block_offset) {
              const int field = block_offset + block * BLOCK_SIZE;
              if (field >= NUM_FIELDS)
                break;
              // Load the rolling block
              printf("smem[i + j * sx + (k%%sz) * sx * sy + "
                     "(%d) * sx * sy * sz] =",
                     field % BLOCK_SIZE);
              printf("__ldg(&");
              printf("vba.in[%d]", field);
              printf("[IDX(baseIdx.x + i, baseIdx.y + j, baseIdx.z + k)]");
              printf(")");
              printf(";");
            }
            printf("}");
            printf("}");
            printf("}");
          }
          printf("}");
          printf("}");
          printf("}");
        }
        printf("}");
        printf("}");
        printf("}");
      }
      for (int height = 0; height < STENCIL_HEIGHT; ++height) {
        for (int width = 0; width < STENCIL_WIDTH; ++width) {
          for (int stencil = 0; stencil < NUM_STENCILS; ++stencil) {
            for (int block_offset = 0; block_offset < BLOCK_SIZE;
                 ++block_offset) {
              const int field = block_offset + block * BLOCK_SIZE;
              if (field >= NUM_FIELDS)
                break;
              // Skip if the stencil is not used
              if (!stencils_accessed[curr_kernel][field][stencil])
                continue;
              if (stencils[stencil][depth][height][width]) {
                if (!stencil_initialized[field][stencil]) {
                  printf("auto f%d_s%d = ", field, stencil);
                  printf("stencils[%d][%d][%d][%d] * ", stencil, depth, height,
                         width);
                  printf("%s(smem[(threadIdx.x + %d) + "
                         "(threadIdx.y + %d) * sx + "
                         "((threadIdx.z + %d)%%sz) * sx * sy + "
                         "(%d) * sx * sy * sz]);",
                         stencil_unary_ops[stencil], width, height, depth,
                         field % BLOCK_SIZE);
                  stencil_initialized[field][stencil] = 1;
                }
                else {
                  printf("f%d_s%d = ", field, stencil);
                  printf("%s(f%d_s%d, ", stencil_binary_ops[stencil], field,
                         stencil);
                  printf("stencils[%d][%d][%d][%d] * ", stencil, depth, height,
                         width);
                  printf("%s(smem[(threadIdx.x + %d) + "
                         "(threadIdx.y + %d) * sx + "
                         "((threadIdx.z + %d)%%sz) * sx * sy + "
                         "(%d) * sx * sy * sz])",
                         stencil_unary_ops[stencil], width, height, depth,
                         field % BLOCK_SIZE);
                  printf(");");
                }
              }
            }
          }
        }
      }
    }
  }
}
#endif


#include <stdint.h>
typedef struct {
  uint64_t x, y;
} uint2_64;

typedef struct {
  uint64_t x, y, z;
} uint3_64;

static inline uint64_t
nearest_power_of_to_above(const uint64_t i)
{
  uint64_t power = 1;
  while (power < i)
    power *= 2;
  return power;
}

static inline uint2_64
morton2(const uint64_t pid)
{
  uint64_t i, j;
  i = j = 0;

  for (int bit = 0; bit <= 32; ++bit) {
    const uint64_t mask = 0x1l << 2 * bit;
    i |= ((pid & (mask << 0)) >> 1 * bit) >> 0;
    j |= ((pid & (mask << 1)) >> 1 * bit) >> 1;
  }
  return (uint2_64){i, j};
}

static inline uint3_64
morton3(const uint64_t pid)
{
  uint64_t i, j, k;
  i = j = k = 0;

  for (int bit = 0; bit <= 21; ++bit) {
    const uint64_t mask = 0x1l << 3 * bit;
    i |= ((pid & (mask << 0)) >> 2 * bit) >> 0;
    j |= ((pid & (mask << 1)) >> 2 * bit) >> 1;
    k |= ((pid & (mask << 2)) >> 2 * bit) >> 2;
  }
  return (uint3_64){i, j, k};
}

uint64_t
max(const uint64_t a, const uint64_t b)
{
  return a > b ? a : b;
}

void
gen_kernel_body(const int curr_kernel)
{
  switch (IMPLEMENTATION) {
  case IMPLICIT_CACHING: {
    gen_kernel_prefix();
    gen_return_if_oob();
    prefetch_output_elements_and_gen_prev_function(false);

    int stencil_initialized[NUM_FIELDS][NUM_STENCILS] = {0};

    // const size_t nbx  = nearest_power_of_to_above(STENCIL_WIDTH);
    // const size_t nby  = nearest_power_of_to_above(STENCIL_HEIGHT);
    // const size_t nbz  = nearest_power_of_to_above(STENCIL_DEPTH);
    // const size_t nall = max(nbz, max(nby, nbx));
    // for (size_t i = 0; i < nall * nall * nall; ++i) {
    //   const uint3_64 spatial = morton3(i);
    //   const int width        = spatial.x;
    //   const int height       = spatial.y;
    //   const int depth        = spatial.z;
    //   if (width >= STENCIL_WIDTH)
    //     continue;
    //   if (height >= STENCIL_HEIGHT)
    //     continue;
    //   if (depth >= STENCIL_DEPTH)
    //     continue;

    // for (int depth = 0; depth < STENCIL_DEPTH; ++depth) {
    //   const size_t nbx  = nearest_power_of_to_above(STENCIL_WIDTH);
    //   const size_t nby  = nearest_power_of_to_above(STENCIL_HEIGHT);
    //   const size_t nall = max(nbx, nby);
    //   for (size_t i = 0; i < nall * nall; ++i) {
    //     const uint2_64 spatial = morton2(i);
    //     const int width        = spatial.x;
    //     const int height       = spatial.y;
    //     if (width >= STENCIL_WIDTH)
    //       continue;
    //     if (height >= STENCIL_HEIGHT)
    //       continue;

    // BLOCK_SIZE is the number fields processed in sequence
    // f.ex. BLOCK_SIZE = 2 results in the following evaluation order:
    //
    //    f0_s0 += ...
    //    f1_s0 += ...
    //    f0_s1 += ...
    //    f1_s1 += ...
    //
    // BLOCK_SIZE=NUM_FIELDS by default (the original implementation)
    // tradeoff:
    //  A) larger BLOCK_SIZE
    //    + deeper instruction pipeline (instruction-level parallelism)
    //    - larger working set (can cause cache thrashing)
    //  B) smaller BLOCK_SIZE =
    //    + smaller working set (better cache locality)
    //    - shallower instruction pipeline (more stalling due to data
    //    dependencies)
    const int BLOCK_SIZE = NUM_FIELDS;
    const int NUM_BLOCKS = (NUM_FIELDS + BLOCK_SIZE - 1) / BLOCK_SIZE;
    if (BLOCK_SIZE * NUM_BLOCKS < NUM_FIELDS)
      raise_error("Invalid BLOCK_SIZE * NUM_BLOCKS, was smaller than "
                  "NUM_FIELDS in stencilgen.c\n");
    for (int depth = 0; depth < STENCIL_DEPTH; ++depth) {
      for (int height = 0; height < STENCIL_HEIGHT; ++height) {
        for (int width = 0; width < STENCIL_WIDTH; ++width) {
          for (int field_block = 0; field_block < NUM_BLOCKS; ++field_block) {
            for (int stencil = 0; stencil < NUM_STENCILS; ++stencil) {
              for (int foffset = 0; foffset < BLOCK_SIZE; ++foffset) {
                const int field = foffset + field_block * BLOCK_SIZE;
                if (field >= NUM_FIELDS)
                  break;

                // Skip if the stencil is not used
                if (!stencils_accessed[curr_kernel][field][stencil])
                  continue;

                if (stencils[stencil][depth][height][width]) {
                  if (!stencil_initialized[field][stencil]) {
                    printf("auto f%d_s%d = ", field, stencil);
                    printf("stencils[%d][%d][%d][%d] *", //
                           stencil, depth, height, width);
                    printf("%s(", stencil_unary_ops[stencil]);
#if !AC_USE_HIP
                    printf("__ldg(&");
#endif
                    printf("vba.in[%d]"
                           "[IDX(vertexIdx.x+(%d),vertexIdx.y+(%d), "
                           "vertexIdx.z+(%d))])",
                           field, -STENCIL_ORDER / 2 + width,
                           -STENCIL_ORDER / 2 + height,
                           -STENCIL_ORDER / 2 + depth);
#if !AC_USE_HIP
                    printf(")");
#endif
                    printf(";");

                    stencil_initialized[field][stencil] = 1;
                  }
                  else {
                    printf("f%d_s%d = ", field, stencil);
                    printf("%s(f%d_s%d, ", stencil_binary_ops[stencil], field,
                           stencil);
                    printf("stencils[%d][%d][%d][%d] *", //
                           stencil, depth, height, width);
                    printf("%s(", stencil_unary_ops[stencil]);
#if !AC_USE_HIP
                    printf("__ldg(&");
#endif
                    printf("vba.in[%d]"
                           "[IDX(vertexIdx.x+(%d),vertexIdx.y+(%d), "
                           "vertexIdx.z+(%d))])",
                           field, -STENCIL_ORDER / 2 + width,
                           -STENCIL_ORDER / 2 + height,
                           -STENCIL_ORDER / 2 + depth);
#if !AC_USE_HIP
                    printf(")");
#endif
                    printf(");");
                  }
                }
              }
            }
          }
        }
      }
    }

    gen_stencil_functions(curr_kernel);
    /*
    gen_kernel_prefix();
    gen_return_if_oob();

    prefetch_output_elements_and_gen_prev_function(false);
    prefetch_stencil_elements(curr_kernel);
    prefetch_stencil_coeffs(curr_kernel, false);

    compute_stencil_ops(curr_kernel);
    gen_stencil_functions(curr_kernel);
    */

    return;
  }
  case EXPLICIT_CACHING: {
    gen_kernel_prefix(); // Note no bounds check

    prefetch_stencil_elems_to_smem_and_compute_stencil_ops(curr_kernel);
    gen_return_if_oob();

    gen_stencil_functions(curr_kernel);
    prefetch_output_elements_and_gen_prev_function(false);
    return;
  }
  case EXPLICIT_CACHING_3D_BLOCKING: {
    gen_kernel_prefix(); // Note no bounds check

    prefetch_stencil_elems_to_smem_3d_and_compute_stencil_ops(curr_kernel);
    gen_return_if_oob();

    gen_stencil_functions(curr_kernel);
    prefetch_output_elements_and_gen_prev_function(false);
    return;
  }
  case EXPLICIT_CACHING_4D_BLOCKING: {
    gen_kernel_prefix(); // Note no bounds check

    prefetch_stencil_elems_to_smem_4d_and_compute_stencil_ops(curr_kernel);
    gen_return_if_oob();

    gen_stencil_functions(curr_kernel);
    prefetch_output_elements_and_gen_prev_function(false);
    return;
  }
  case EXPLICIT_PINGPONG_txw: {
    #if IMPLEMENTATION == EXPLICIT_PINGPONG_txw
    gen_kernel_prefix(); // Note no bounds check

    prefetch_stencil_elems_to_smem_pingpong_txw_and_compute_stencil_ops(
        curr_kernel);
    gen_return_if_oob();

    gen_stencil_functions(curr_kernel);
    prefetch_output_elements_and_gen_prev_function(false);
    #endif
    return;
  }
  case EXPLICIT_PINGPONG_txy: {
    #if IMPLEMENTATION == EXPLICIT_PINGPONG_txy
    gen_kernel_prefix(); // Note no bounds check

    prefetch_stencil_elems_to_smem_pingpong_txy_and_compute_stencil_ops(
        curr_kernel);
    gen_return_if_oob();

    gen_stencil_functions(curr_kernel);
    prefetch_output_elements_and_gen_prev_function(false);
    #endif
    return;
  }
  case EXPLICIT_PINGPONG_txyblocked: {
    gen_kernel_prefix(); // Note no bounds check

    // prefetch_stencil_elems_to_smem_pingpong_txyblocked_and_compute_stencil_ops(
    //     curr_kernel);
    gen_return_if_oob();

    gen_stencil_functions(curr_kernel);
    prefetch_output_elements_and_gen_prev_function(false);
    return;
  }
  case EXPLICIT_ROLLING_PINGPONG: {
    #if IMPLEMENTATION == EXPLICIT_ROLLING_PINGPONG
    gen_kernel_prefix(); // Note no bounds check

    prefetch_stencil_elems_to_smem_rolling_pingpong_and_compute_stencil_ops(
        curr_kernel);
    gen_return_if_oob();

    gen_stencil_functions(curr_kernel);
    prefetch_output_elements_and_gen_prev_function(false);
    #endif
    return;
  }
  default: {
    fprintf(stderr,
            "Fatal error: invalid IMPLEMENTATION passed to stencilgen.c");
    return;
  }
  }
}

int
main(int argc, char** argv)
{
  (void)vtxbuf_names; // Unused

  // Generate stencil definitions
  if (argc == 2 && !strcmp(argv[1], "-definitions")) {
    gen_stencil_definitions();
  }
  else if (argc == 2 && !strcmp(argv[1], "-mem-accesses")) {
    gen_stencil_accesses();
  }
  // Generate memory accesses for the DSL kernels
  else if (argc == 3) {
    const int curr_kernel = atoi(argv[2]);
    gen_kernel_body(curr_kernel);
  }
  else {
    fprintf(stderr, "Fatal error: invalid arguments passed to stencilgen.c");
    return EXIT_FAILURE;
  }

  return EXIT_SUCCESS;
}<|MERGE_RESOLUTION|>--- conflicted
+++ resolved
@@ -212,22 +212,6 @@
   printf("};");
   printf("const auto vecprevious __attribute__((unused)) = [&](const int3 field3){return (AcReal3) {previous((Field)field3.x), previous((Field)field3.y), previous((Field)field3.z)};};");
 
-<<<<<<< HEAD
-  //Note to Johannes, on HIP __ldg is no-op so we can safely use it both for CUDA and HIP
-  for (int profile = 0; profile < NUM_PROFILES; ++profile){
-    for (int read_index = 0; read_index < profile_read_set_sizes[profile]; ++read_index)
-    {
-      //TP: if we are generating mem accesses for some reason reading from vba does not work
-      //as a workaround simply set the values to zero
-      char* vertex_idx_coordinate = profile_dims[profile] == 1 ? "vertexIdx.x" : profile_dims[profile] == 2 ? "vertexIdx.y" : "vertexIdx.z";
-      if(gen_mem_accesses)
-          printf("const auto p_%d_%d= 0;", profile, read_index);
-      else
-  printf("const auto p_%d_%d= __ldg(&vba.profiles[%d][%s+(%d)]);", profile, read_index, profile, vertex_idx_coordinate,profile_read_set[profile][read_index]);
-    }
-  }
-=======
->>>>>>> 91181f56
 
   for (int field = 0; field < NUM_FIELDS; ++field)
     if (gen_mem_accesses)
