--- conflicted
+++ resolved
@@ -210,8 +210,7 @@
   printf("default: return (AcReal)NAN;"
          "}");
   printf("};");
-<<<<<<< HEAD
-
+  printf("const auto vecprevious __attribute__((unused)) = [&](const int3 field3){return (AcReal3) {previous((Field)field3.x), previous((Field)field3.y), previous((Field)field3.z)};};");
 
   //Note to Johannes, on HIP __ldg is no-op so we can safely use it both for CUDA and HIP
   for (int profile = 0; profile < NUM_PROFILES; ++profile){
@@ -237,8 +236,7 @@
           printf("const auto p_%d_%d= __ldg(&vba.profiles[%d][vertexIdx.z+(%d)]);", profile, read_index, profile, profile_read_set[profile][read_index]);
     }
   }
-=======
-  printf("const auto vecprevious __attribute__((unused)) = [&](const int3 field3){return (AcReal3) {previous((Field)field3.x), previous((Field)field3.y), previous((Field)field3.z)};};");
+
   for (int field = 0; field < NUM_FIELDS; ++field)
     printf("const auto f%d_val= __ldg(&vba.in[%d][idx]);", field, field);
 
@@ -251,7 +249,6 @@
          "}");
   printf("};");
   printf("const auto vecvalue __attribute__((unused)) = [&](const int3 field3){return (AcReal3) {value((Field)field3.x), value((Field)field3.y), value((Field)field3.z)};};");
->>>>>>> deee0efb
 #endif
 }
 
