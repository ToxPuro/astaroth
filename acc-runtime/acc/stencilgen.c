--- conflicted
+++ resolved
@@ -212,10 +212,6 @@
   printf("};");
   printf("const auto vecprevious __attribute__((unused)) = [&](const int3 field3){return (AcReal3) {previous((Field)field3.x), previous((Field)field3.y), previous((Field)field3.z)};};");
 
-<<<<<<< HEAD
-
-=======
->>>>>>> 74cfc301
   //Note to Johannes, on HIP __ldg is no-op so we can safely use it both for CUDA and HIP
   for (int profile = 0; profile < NUM_PROFILES; ++profile){
     for(int read_index = 0; read_index < profile_read_set_sizes[profile]; ++read_index) 
