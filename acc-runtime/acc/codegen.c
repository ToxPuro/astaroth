/*
    Copyright (C) 2021, Johannes Pekkila.
    This file is part of Astaroth.

    Astaroth is free software: you can redistribute it and/or modify
    it under the terms of the GNU General Public License as published by
    the Free Software Foundation, either version 3 of the License, or
    (at your option) any later version.

    Astaroth is distributed in the hope that it will be useful,
    but WITHOUT ANY WARRANTY; without even the implied warranty of
    MERCHANTABILITY or FITNESS FOR A PARTICULAR PURPOSE.  See the
    GNU General Public License for more details.

    You should have received a copy of the GNU General Public License
    along with Astaroth.  If not, see <http://www.gnu.org/licenses/>.
*/
#include <hashtable.h>
extern struct hashmap_s string_intern_hashmap;
#include <hash.h>
#include "codegen.h"

#include <stdbool.h>
#include <stdio.h>
#include <stdlib.h>
#include <unistd.h>
#include <math.h>
#include <limits.h>
static string_vec primitive_datatypes = VEC_INITIALIZER;
#define INT_STR       primitive_datatypes.data[0]
#define REAL_STR      primitive_datatypes.data[1]
#define BOOL_STR      primitive_datatypes.data[2]
#define LONG_STR      primitive_datatypes.data[3]
#define LONG_LONG_STR primitive_datatypes.data[4]
//TP: only one of these should be active at any time since either float or double equals AcReal
#define FLOAT_STR     primitive_datatypes.data[5]
#define DOUBLE_STR    primitive_datatypes.data[5]
#define MAX_ARRAY_RANK (10)
#if AC_USE_HIP
const bool HIP_ON = true;
#else
const bool HIP_ON = false;
#endif
string_vec
get_prof_types()
{
  string_vec prof_types = VEC_INITIALIZER;
  push(&prof_types,intern("Profile<X>"));
  push(&prof_types,intern("Profile<Y>"));
  push(&prof_types,intern("Profile<Z>"));
  push(&prof_types,intern("Profile<XY>"));
  push(&prof_types,intern("Profile<XZ>"));
  push(&prof_types,intern("Profile<YX>"));
  push(&prof_types,intern("Profile<YZ>"));
  push(&prof_types,intern("Profile<ZX>"));
  push(&prof_types,intern("Profile<ZY>"));
  return prof_types;
}


static const char* REAL_ARR_STR = NULL;

static const char* REAL_PTR_STR = NULL;
static const char* BOOL_PTR_STR = NULL;
static const char* REAL3_PTR_STR = NULL;
static const char* FIELD3_PTR_STR = NULL;
static const char* VTXBUF_PTR_STR = NULL;
static const char* FIELD_PTR_STR = NULL;
static const char* STENCIL_STR    = NULL;

static const char* MATRIX_STR   = NULL;
static const char* TENSOR_STR   = NULL;
static const char* REAL3_STR    = NULL;
static const char* INT3_STR     = NULL;

static const char* COMPLEX_STR = NULL;

static const char* EQ_STR = NULL;
static const char* DOT_STR = NULL;
static const char* LESS_STR = NULL;
static const char* GREATER_STR  = NULL;

static const char* MULT_STR = NULL;
static const char* MINUS_STR = NULL;
static const char* PLUS_STR = NULL;
static const char* DIV_STR = NULL;

static const char* LEQ_STR = NULL;
static const char* GEQ_STR = NULL;
static const char* MEQ_STR= NULL;
static const char* AEQ_STR= NULL;
static const char* MINUSEQ_STR= NULL;
static const char* DEQ_STR= NULL;
static const char* PERIODIC = NULL;


static const char* VALUE_STR      = NULL;

static const char* DEAD_STR      = NULL;
static const char* AUXILIARY_STR      = NULL;
static const char* COMMUNICATED_STR      = NULL;

static const char* CONST_STR = NULL;
static const char* CONSTEXPR_STR = NULL;
static const char* OUTPUT_STR = NULL;
static const char* INPUT_STR = NULL;
static const char* GLOBAL_MEM_STR = NULL;
static const char* DYNAMIC_STR = NULL;
static const char* INLINE_STR = NULL;
static const char* UTILITY_STR = NULL;
static const char* ELEMENTAL_STR = NULL;
static const char* BOUNDCOND_STR = NULL;
static const char* FIXED_BOUNDARY_STR = NULL;
static const char* RUN_CONST_STR = NULL;
static const char* CONST_DIMS_STR = NULL;
static const char* DCONST_STR = NULL;

static const char* FIELD_STR      = NULL;
static const char* KERNEL_STR      = NULL;
static const char* FIELD3_STR      = NULL;
static const char* FIELD4_STR      = NULL;
static const char* PROFILE_STR      = NULL;

static const char* BOUNDARY_X_TOP_STR = NULL; 
static const char* BOUNDARY_X_BOT_STR = NULL; 

static const char* BOUNDARY_Y_BOT_STR = NULL; 
static const char* BOUNDARY_Y_TOP_STR = NULL; 

static const char* BOUNDARY_Z_BOT_STR = NULL; 
static const char* BOUNDARY_Z_TOP_STR = NULL; 


static const char* BOUNDARY_X_STR = NULL; 
static const char* BOUNDARY_Y_STR = NULL; 
static const char* BOUNDARY_Z_STR = NULL; 

static const char*  BOUNDARY_XY_STR  = NULL;   
static const char*  BOUNDARY_XZ_STR  = NULL;
static const char*  BOUNDARY_YZ_STR  = NULL;
static const char*  BOUNDARY_XYZ_STR = NULL;
const char*
type_output(const char* type)
{
	if(strstr(type,PROFILE_STR) && strstr(type,"<"))
		return PROFILE_STR;
	return type;
}

void
gen_dlsym(FILE* fp, const char* func_name)
{
	fprintf(fp,"*(void**)(&%s) = dlsym(handle,\"%s\");\n",func_name,func_name);
	fprintf(fp,"if(!%s) fprintf(stderr,\"Astaroth error was not able to load %s\\n\");\n",func_name,func_name);
}


void
get_executed_nodes(const int round);

static int monomorphization_index = 0;

#include "ast.h"
#include "tab.h"
#include <string.h>
#include <ctype.h>
extern string_vec const_ints;
extern string_vec const_int_values;
extern string_vec run_const_ints;
extern string_vec run_const_int_values;
#include "expr.h"


#define TRAVERSE_PREAMBLE(FUNC_NAME) \
	if(node->lhs) \
		FUNC_NAME(node->lhs); \
	if(node->rhs) \
		FUNC_NAME(node->rhs); 

static node_vec    dfunc_nodes      = VEC_INITIALIZER;
static string_vec  dfunc_names      = VEC_INITIALIZER;

static node_vec    kfunc_nodes      = VEC_INITIALIZER;
static string_vec  kfunc_names      = VEC_INITIALIZER;
typedef struct
{
	string_vec names;
	int_vec    counts;
} overloaded_dfuncs;
static overloaded_dfuncs duplicate_dfuncs = {
						.names = VEC_INITIALIZER,
						.counts = VEC_INITIALIZER
					   };

//node_vec
//get_nodes_in_list_in_reverse_order(const ASTNode* head)
//{
//	node_vec res = VEC_INITIALIZER;
//	while(head -> rhs)
//	{
//		push_node(&res, head->rhs);
//		head = head ->lhs;
//	}
//	push_node(&res, head->lhs);
//	return res;
//}

static inline const char*
strupr(const char* src)
{
	char* res = strdup(src);
	int index = -1;
	while(res[++index] != '\0')
		res[index] = toupper(res[index]);
	return intern(res);
}
static inline const char*
to_upper_case(const char* src)
{
	char* res = strdup(src);
	res[0] = (res[0] == '\0') ? res[0] : toupper(res[0]);
	return intern(res);
}

static int* written_fields           = NULL;
static int* read_fields              = NULL;
static int* read_profiles            = NULL;
static int* reduced_profiles         = NULL;
static int* reduced_reals            = NULL;
static int* reduced_ints             = NULL;
static int* reduced_floats           = NULL;
static int* field_has_stencil_op     = NULL;
static int* field_has_previous_call  = NULL;
static size_t num_fields   = 0;
static size_t num_profiles = 0;
static size_t num_kernels  = 0;
static size_t num_dfuncs   = 0;

static int_vec executed_nodes = VEC_INITIALIZER;
bool
is_called(const ASTNode* node)
{
	return int_vec_contains(executed_nodes,node->id);
}



#define STENCILGEN_HEADER "stencilgen.h"
#define STENCILGEN_SRC ACC_DIR "/stencilgen.c"
#define STENCILGEN_EXEC "stencilgen.out"
#define STENCILACC_SRC AC_BASE_PATH "/src/core/stencil_accesses.cpp"
#define STENCILACC_EXEC "acc_stencil_accesses.o"
#define ACC_RUNTIME_API_DIR ACC_DIR "/../api"
//



#define MAX_KERNELS (100)

bool skip_kernel_in_analysis[MAX_KERNELS] = {};
#define MAX_FUNCS (1100)
#define MAX_COMBINATIONS (1000)
#define MAX_DFUNCS (1000)
// Symbols
#define MAX_ID_LEN (256)
typedef struct {
  NodeType type;
  //We keep this as int_vec since makes comparisons so much faster
  string_vec tqualifiers;
  const char* tspecifier;
  const char* identifier;
  } Symbol;


static string_vec tspecifier_mappings = VEC_INITIALIZER;


#define SYMBOL_TABLE_SIZE (65536)
static Symbol symbol_table[SYMBOL_TABLE_SIZE] = {};
#define MAX_NESTS (32)
static struct hashmap_s symbol_table_hashmap[MAX_NESTS];

static size_t num_symbols[MAX_NESTS] = {};
static int    nest_ids[MAX_NESTS] = {};
static size_t current_nest           = 0;


//arrays symbol table
#define MAX_NUM_ARRAYS (256)

static const Symbol*
symboltable_lookup_range(const char* identifier, const int start_range, const int end_range)
{
  if (!identifier)
    return NULL;

  {
	for(int i = start_range; i >= end_range; --i)
	{
  		Symbol* sym = (Symbol*)hashmap_get(&symbol_table_hashmap[i], identifier, strlen(identifier));
		if(sym) return sym;
	}
	return NULL;
  }
  return NULL;
}

static const Symbol*
symboltable_lookup(const char* identifier)
{
  return symboltable_lookup_range(identifier,current_nest,0);
}

static const Symbol*
symboltable_lookup_surrounding_scope(const char* identifier)
{
  return symboltable_lookup_range(identifier,current_nest-1,0);
}




static int
get_symbol_index(const NodeType type, const char* symbol, const char* tspecifier)
{

  int counter = 0;
  const char* search = symbol;
  for (size_t i = 0; i < num_symbols[0]; ++i)
  {
    if ((!tspecifier || tspecifier == symbol_table[i].tspecifier) && symbol_table[i].type & type)
    {
	    if(symbol_table[i].identifier == search)
		    return counter;
	    counter++;
    }
  }
  return -1;
}
static const Symbol*
get_symbol_by_index(const NodeType type, const int index, const char* tspecifier)
{
  int counter = 0;
  for (size_t i = 0; i < num_symbols[0]; ++i)
  {
    if ((!tspecifier || symbol_table[i].tspecifier == tspecifier) && symbol_table[i].type & type)
    {
	    if(counter == index)
		    return &symbol_table[i];
	    counter++;
    }
  }
  return NULL;
}

static const Symbol*
get_symbol_by_index_and_qualifier(const NodeType type, const int index, const char* tspecifier, const char* tqual)
{
  int counter = 0;
  for (size_t i = 0; i < num_symbols[0]; ++i)
  {
    if ((!tspecifier || symbol_table[i].tspecifier == tspecifier) && symbol_table[i].type & type && (str_vec_contains(symbol_table[i].tqualifiers,tqual)))
    {
	    if(counter == index)
		    return &symbol_table[i];
	    counter++;
    }
  }
  return NULL;
}

static const Symbol*
get_symbol(const NodeType type, const char* symbol, const char* tspecifier)
{
  const Symbol* sym = (Symbol*)hashmap_get(&symbol_table_hashmap[0], symbol, strlen(symbol));
  if(sym && sym->type & type && (!tspecifier || sym->tspecifier == tspecifier))
	  return sym;
  return NULL;
}

static const Symbol*
get_symbol_token(const NodeType type, const char* symbol, const char* tspecifier)
{
  const Symbol* sym = (Symbol*)hashmap_get(&symbol_table_hashmap[0], symbol, strlen(symbol));
  if(sym && sym->type & type && (!tspecifier || sym->tspecifier == tspecifier))
	  return sym;
  return NULL;
}

#define REAL_SPECIFIER  (1 << 0)
#define INT_SPECIFIER   (1 << 1)
#define BOOL_SPECIFIER  (1 << 2)
#define REAL3_SPECIFIER (1 << 3)
#define REAL4_SPECIFIER (1 << 4)

static const char* EMPTY_STR      = NULL;

bool
has_optimization_info()
{
 return written_fields && read_fields && field_has_stencil_op && num_kernels && num_fields && field_has_previous_call && reduced_reals && reduced_ints && reduced_floats && reduced_profiles;
}
string_vec
get_struct_field_types(const char* struct_name);
string_vec
get_struct_field_names(const char* struct_name);
bool
consists_of_types(const string_vec target_types, const char* curr_type)
{
	if(str_vec_contains(target_types,curr_type)) return true;
	string_vec types = get_struct_field_types(curr_type);
	if(types.size == 0)
	{
		free_str_vec(&types);
		return false;
	}
	bool res = true;
	for(size_t i = 0; i < types.size; ++i)
		res &= consists_of_types(target_types,types.data[i]);
	return res;

}
bool is_primitive_datatype(const char* type)
{
	return str_vec_contains(primitive_datatypes,type);
}
bool
all_real_struct(const char* struct_name)
{
	if(is_primitive_datatype(struct_name)) return false;
	string_vec target_types = VEC_INITIALIZER;
	push(&target_types,REAL_STR);
	const bool res = consists_of_types(target_types,struct_name);
	free_str_vec(&target_types);
	return res;
}
typedef struct
{
	string_vec names;
	int_vec* called_funcs;
	int* topological_index;
} funcs_calling_info;

static funcs_calling_info calling_info = {VEC_INITIALIZER, .called_funcs = NULL, .topological_index = NULL};
static node_vec reduce_infos[MAX_FUNCS] = {[0 ... MAX_FUNCS -1] = VEC_INITIALIZER};

void
generate_error_messages()
{
	if(!has_optimization_info()) return;
	for(size_t kernel = 0; kernel < num_kernels; ++kernel)
	{
		const char* kernel_name = get_symbol_by_index(NODE_FUNCTION_ID, kernel, KERNEL_STR)->identifier;
		//These are empty Kernels by intent
		if(kernel_name == intern("AC_NULL_KERNEL")) continue;
		if(kernel_name == intern("BOUNDCOND_PERIODIC")) continue;
		bool updates_something = false;
		for(size_t j = 0; j < num_fields; ++j)
		{
			updates_something |= written_fields[j + num_fields*kernel];
			updates_something |= reduced_profiles[j + num_profiles*kernel];
		}
      		const size_t index = str_vec_get_index(calling_info.names,kernel_name);
		updates_something |= (reduce_infos[index].size != 0);
		if(!updates_something)
		{
			printf("\n\n");
			printf("AC WARNING: Kernel %s does not update anything!!!\n",kernel_name);
			printf("AC WARNING: Kernel %s does not update anything!!!\n",kernel_name);
			printf("AC WARNING: Kernel %s does not update anything!!!\n",kernel_name);
			printf("\n\n");
		}
	}
}
string_vec
get_allocating_types()
{
	static string_vec allocating_types = VEC_INITIALIZER;
	if(allocating_types.size == 0)
	{
		push(&allocating_types,intern("Field"));
		push(&allocating_types,intern("Field3"));
		push(&allocating_types,intern("Profile<X>"));
		push(&allocating_types,intern("Profile<Y>"));
		push(&allocating_types,intern("Profile<Z>"));
		push(&allocating_types,intern("Profile<XY>"));
		push(&allocating_types,intern("Profile<XZ>"));
		push(&allocating_types,intern("Profile<YX>"));
		push(&allocating_types,intern("Profile<YZ>"));
		push(&allocating_types,intern("Profile<ZX>"));
		push(&allocating_types,intern("Profile<ZY>"));
	}
	return allocating_types;
}
bool is_allocating_type(const char* type)
{
	return consists_of_types(get_allocating_types(),type);
}
static int 
add_symbol_base(const NodeType type, const char** tqualifiers, size_t n_tqualifiers, const char* tspecifier,
           const char* id, const char* postfix)
{
  if(is_number(id))
  {
	  printf("WRONG: %s\n",id);
	  exit(EXIT_FAILURE);
  }
  const char* dconst_ql[1] = {DCONST_STR};
  assert(num_symbols[current_nest] < SYMBOL_TABLE_SIZE);
  symbol_table[num_symbols[current_nest]].type          = type;
  if(type == NODE_VARIABLE_ID && current_nest == 0 && n_tqualifiers == 0 && tspecifier)
  {
	  if(!is_allocating_type(tspecifier))
	  {
		  tqualifiers = dconst_ql;
		  n_tqualifiers = 1;
	  }
  }
  init_str_vec(&symbol_table[num_symbols[current_nest]].tqualifiers);
  for(size_t i = 0; i < n_tqualifiers; ++i)
      	push(&symbol_table[num_symbols[current_nest]].tqualifiers,tqualifiers[i]);


  if(tspecifier)
  	symbol_table[num_symbols[current_nest]].tspecifier =  tspecifier;
  else
	symbol_table[num_symbols[current_nest]].tspecifier = EMPTY_STR;
  symbol_table[num_symbols[current_nest]].identifier = id;
  if(postfix)
  {
	  char* full_name;
	  asprintf(&full_name,"%s_%s",id,postfix);
  	  symbol_table[num_symbols[current_nest]].identifier = intern(full_name);
	  free(full_name);
  }
  /**
  if(id != intern(id))
  {
	  printf("WRONG: %s\n",id);
	  char* str = NULL;
	  printf("HMM: %c\n",str[1000]);
  }
  **/
  hashmap_put(&symbol_table_hashmap[current_nest], id, strlen(id),(void*)&symbol_table[num_symbols[current_nest]]);




  const bool is_field_without_type_qualifiers = tspecifier && tspecifier == FIELD_STR && symbol_table[num_symbols[current_nest]].tqualifiers.size == 0;
  ++num_symbols[current_nest];
  if(!is_field_without_type_qualifiers)
  	return num_symbols[current_nest]-1;
	  
  if(!has_optimization_info())
  {
  	push(&symbol_table[num_symbols[current_nest]-1].tqualifiers, intern("Communicated"));
  	return num_symbols[current_nest]-1;
  } 



   const int field_index = get_symbol_index(NODE_VARIABLE_ID, id, FIELD_STR);
   bool is_auxiliary = true;
   bool is_communicated = false;
   bool is_dead         = true;
   //TP: a field is dead if its existence does not have any observable effect on the DSL computation
   //For now it means that the field is not read, no stencils called on it and not written out
   for(size_t k = 0; k < num_kernels; ++k)
   {
	   if(skip_kernel_in_analysis[k]) continue;
	   const int written        = written_fields[field_index + num_fields*k];
	   const int input_accessed = (read_fields[field_index + num_fields*k] || field_has_stencil_op[field_index + num_fields*k]);
	   is_auxiliary    &=  OPTIMIZE_FIELDS && (!written  || !field_has_stencil_op[field_index + num_fields*k]);
	   is_communicated |=  !OPTIMIZE_FIELDS || field_has_stencil_op[field_index + num_fields*k];
	   const bool should_be_alive = (!OPTIMIZE_FIELDS) || written  || input_accessed;
	   is_dead      &= !should_be_alive;

   }
   if(is_communicated)
   {
   	push(&symbol_table[num_symbols[current_nest]-1].tqualifiers, COMMUNICATED_STR);
   }
   if(is_auxiliary)
	push(&symbol_table[num_symbols[current_nest]-1].tqualifiers, AUXILIARY_STR);
   if(is_dead)
   {
	push(&symbol_table[num_symbols[current_nest]-1].tqualifiers, DEAD_STR);
   }


  //return the index of the lastly added symbol
  return num_symbols[current_nest]-1;
}
static int 
add_symbol(const NodeType type, const char** tqualifiers, const size_t n_tqualifiers, const char* tspecifier, const char* id)
{
	return add_symbol_base(type,tqualifiers,n_tqualifiers,tspecifier,id,NULL);
}

typedef struct
{
	string_vec names;
	string_vec options[100];
} user_enums_info;


static user_enums_info e_info;


typedef struct
{
	string_vec user_structs;
	string_vec* user_struct_field_names;
	string_vec* user_struct_field_types;
} structs_info;

static structs_info s_info;

void
free_structs_info(structs_info* info)
{
	free_str_vec(&info->user_structs);
	for(int i = 0; i < 100; ++i)
	{
		free_str_vec(&info->user_struct_field_names[i]);
		free_str_vec(&info->user_struct_field_types[i]);
	}
}

bool 
is_boundary_param(const char* param)
{
    return !strcmps(param,
            BOUNDARY_X_TOP_STR,
	    BOUNDARY_X_BOT_STR,
            BOUNDARY_Y_TOP_STR,
            BOUNDARY_Y_BOT_STR,
            BOUNDARY_Z_TOP_STR,
            BOUNDARY_Z_BOT_STR,
            BOUNDARY_X_STR,
            BOUNDARY_Y_STR,
            BOUNDARY_Z_STR,
            BOUNDARY_XY_STR,
            BOUNDARY_XZ_STR,
            BOUNDARY_YZ_STR,
            BOUNDARY_XYZ_STR
    );
}


string_vec
get_all_datatypes()
{
  string_vec datatypes = str_vec_copy(s_info.user_structs);

  for (size_t i = 0; i < primitive_datatypes.size; ++i)
	  push(&datatypes,primitive_datatypes.data[i]);

  user_enums_info enum_info = e_info;
  for (size_t i = 0; i < enum_info.names.size; ++i)
	  push(&datatypes,enum_info.names.data[i]);
  return datatypes;
}

const char*
convert_to_define_name(const char* name)
{
	if(name == LONG_LONG_STR)
		return intern("long_long");
	char* res = strdup(name);
	if(strlen(res) > 2 && res[0]  == 'A' && res[1] == 'c')
	{
		res = &res[2];
		res[0] = tolower(res[0]);
	}
	return intern(res);
}

static void
symboltable_reset(void)
{
  for(int i = 0; i < MAX_NESTS; ++i)
  {
  	hashmap_destroy(&symbol_table_hashmap[i]);
  	const unsigned initial_size = 2000;
  	hashmap_create(initial_size, &symbol_table_hashmap[i]);
  }
  for(size_t i = 0; i < SYMBOL_TABLE_SIZE ; ++i)
	  free_str_vec(&symbol_table[i].tqualifiers);

  current_nest              = 0;
  num_symbols[current_nest] = 0;

  const char* const_tq[1]  =  {intern("const")};
  const char* dynamic_tq[1] = {intern("dynamic")};


  // Add built-in variables (TODO consider NODE_BUILTIN)
  add_symbol(NODE_VARIABLE_ID, NULL, 0, NULL,  intern("stderr"));           // TODO REMOVE
  add_symbol(NODE_FUNCTION_ID, NULL, 0, NULL,  intern("print"));           // TODO REMOVE
  add_symbol(NODE_FUNCTION_ID, NULL, 0, NULL,  intern("fprintf"));           // TODO REMOVE

  add_symbol(NODE_VARIABLE_ID, dynamic_tq, 1, INT3_STR,  intern("threadIdx"));       // TODO REMOVE
  add_symbol(NODE_VARIABLE_ID, dynamic_tq, 1, INT3_STR,  intern("blockIdx"));        // TODO REMOVE
  add_symbol(NODE_VARIABLE_ID, dynamic_tq, 1, INT3_STR,  intern("vertexIdx"));       // TODO REMOVE
  //add_symbol(NODE_VARIABLE_ID, dynamic_tq, 1, INT3_STR,  intern("idx"));       // TODO REMOVE
  add_symbol(NODE_VARIABLE_ID, dynamic_tq, 1, INT3_STR,  intern("tid"));       // TODO REMOVE
  add_symbol(NODE_VARIABLE_ID, dynamic_tq, 1, INT3_STR,  intern("start"));       // TODO REMOVE
  add_symbol(NODE_VARIABLE_ID, dynamic_tq, 1, INT3_STR,  intern("end"));       // TODO REMOVE
  add_symbol(NODE_VARIABLE_ID, dynamic_tq, 1, INT3_STR,  intern("break"));       // TODO REMOVE
  add_symbol(NODE_VARIABLE_ID, dynamic_tq, 1, INT3_STR, intern("globalVertexIdx")); // TODO REMOVE

  add_symbol(NODE_FUNCTION_ID, NULL, 0, NULL,  intern("write_base"));  // TODO RECHECK

  add_symbol(NODE_FUNCTION_ID, NULL, 0, NULL,  intern("write_profile_x"));  // TODO RECHECK
  add_symbol(NODE_FUNCTION_ID, NULL, 0, NULL,  intern("write_profile_y"));  // TODO RECHECK
  add_symbol(NODE_FUNCTION_ID, NULL, 0, NULL,  intern("write_profile_z"));  // TODO RECHECK
                                                           
  add_symbol(NODE_FUNCTION_ID, NULL, 0, NULL,  intern("write_profile_xy"));  // TODO RECHECK
  add_symbol(NODE_FUNCTION_ID, NULL, 0, NULL,  intern("write_profile_xz"));  // TODO RECHECK
                                                           
  add_symbol(NODE_FUNCTION_ID, NULL, 0, NULL,  intern("write_profile_yx"));  // TODO RECHECK
  add_symbol(NODE_FUNCTION_ID, NULL, 0, NULL,  intern("write_profile_yz"));  // TODO RECHECK
                                                           
  add_symbol(NODE_FUNCTION_ID, NULL, 0, NULL,  intern("write_profile_zx"));  // TODO RECHECK
  add_symbol(NODE_FUNCTION_ID, NULL, 0, NULL,  intern("write_profile_zy"));  // TODO RECHECK
					      	 //

  add_symbol(NODE_FUNCTION_ID, NULL, 0, NULL,  intern("value_profile_x"));  // TODO RECHECK
  add_symbol(NODE_FUNCTION_ID, NULL, 0, NULL,  intern("value_profile_y"));  // TODO RECHECK
  add_symbol(NODE_FUNCTION_ID, NULL, 0, NULL,  intern("value_profile_z"));  // TODO RECHECK

  add_symbol(NODE_FUNCTION_ID, NULL, 0, NULL,  intern("value_profile_xy"));  // TODO RECHECK
  add_symbol(NODE_FUNCTION_ID, NULL, 0, NULL,  intern("value_profile_xz"));  // TODO RECHECK

  add_symbol(NODE_FUNCTION_ID, NULL, 0, NULL,  intern("value_profile_yx"));  // TODO RECHECK
  add_symbol(NODE_FUNCTION_ID, NULL, 0, NULL,  intern("value_profile_yz"));  // TODO RECHECK

  add_symbol(NODE_FUNCTION_ID, NULL, 0, NULL,  intern("value_profile_zx"));  // TODO RECHECK
  add_symbol(NODE_FUNCTION_ID, NULL, 0, NULL,  intern("value_profile_zy"));  // TODO RECHECK
					      	 //
  add_symbol(NODE_FUNCTION_ID, NULL, 0, NULL,  intern("reduce_min_real"));  // TODO RECHECK
  add_symbol(NODE_FUNCTION_ID, NULL, 0, NULL,  intern("reduce_max_real"));  // TODO RECHECK
  add_symbol(NODE_FUNCTION_ID, NULL, 0, NULL,  intern("reduce_sum_real"));  // TODO RECHECK
					      			      //
  add_symbol(NODE_FUNCTION_ID, NULL, 0, NULL,  intern("reduce_sum_real_x"));  // TODO RECHECK
  add_symbol(NODE_FUNCTION_ID, NULL, 0, NULL,  intern("reduce_sum_real_y"));  // TODO RECHECK
  add_symbol(NODE_FUNCTION_ID, NULL, 0, NULL,  intern("reduce_sum_real_z"));  // TODO RECHECK
  add_symbol(NODE_FUNCTION_ID, NULL, 0, NULL,  intern("reduce_sum_real_xy"));  // TODO RECHECK
  add_symbol(NODE_FUNCTION_ID, NULL, 0, NULL,  intern("reduce_sum_real_xz"));  // TODO RECHECK
  add_symbol(NODE_FUNCTION_ID, NULL, 0, NULL,  intern("reduce_sum_real_yx"));  // TODO RECHECK
  add_symbol(NODE_FUNCTION_ID, NULL, 0, NULL,  intern("reduce_sum_real_yz"));  // TODO RECHECK
  add_symbol(NODE_FUNCTION_ID, NULL, 0, NULL,  intern("reduce_sum_real_zx"));  // TODO RECHECK
  add_symbol(NODE_FUNCTION_ID, NULL, 0, NULL,  intern("reduce_sum_real_zy"));  // TODO RECHECK
					      			      //
  add_symbol(NODE_FUNCTION_ID, NULL, 0, NULL,  intern("reduce_min_int"));  // TODO RECHECK
  add_symbol(NODE_FUNCTION_ID, NULL, 0, NULL,  intern("reduce_max_int"));  // TODO RECHECK
  add_symbol(NODE_FUNCTION_ID, NULL, 0, NULL,  intern("reduce_sum_int"));  // TODO RECHECK

  add_symbol(NODE_FUNCTION_ID, NULL, 0, NULL,  intern("reduce_min_float"));  // TODO RECHECK
  add_symbol(NODE_FUNCTION_ID, NULL, 0, NULL,  intern("reduce_max_float"));  // TODO RECHECK
  add_symbol(NODE_FUNCTION_ID, NULL, 0, NULL,  intern("reduce_sum_float"));  // TODO RECHECK
  add_symbol(NODE_FUNCTION_ID, NULL, 0, NULL,  intern("matmul_arr"));  // TODO RECHECK
									      //
  add_symbol(NODE_FUNCTION_ID, NULL, 0,INT_STR, intern("size"));  // TODO RECHECK
  //In develop
  //add_symbol(NODE_FUNCTION_ID, NULL, NULL, "read_w");
  //add_symbol(NODE_FUNCTION_ID, NULL, NULL, "write_w");
  add_symbol(NODE_FUNCTION_ID, NULL, 0, INT_STR,   intern("len"));    // TODO RECHECK
  add_symbol(NODE_FUNCTION_ID, NULL, 0, FIELD3_STR,intern("MakeField3")); // TODO RECHECK

  add_symbol(NODE_FUNCTION_ID, NULL, 0, NULL, intern("uint64_t"));   // TODO RECHECK
  add_symbol(NODE_VARIABLE_ID, const_tq, 1, INT_STR, intern("UINT64_MAX")); // TODO RECHECK

  add_symbol(NODE_FUNCTION_ID, NULL, 0, REAL_STR, intern("rand_uniform"));
  add_symbol(NODE_FUNCTION_ID, NULL, 0, REAL_STR, REAL_STR);
  add_symbol(NODE_FUNCTION_ID, NULL, 0, REAL_STR, intern("previous_base"));  // TODO RECHECK

  add_symbol(NODE_FUNCTION_ID, NULL, 0, NULL, intern("multm2_sym"));   // TODO RECHECK
  add_symbol(NODE_FUNCTION_ID, NULL, 0, NULL, intern("diagonal"));   // TODO RECHECK

  add_symbol(NODE_VARIABLE_ID, const_tq, 1, REAL_STR, intern("AC_REAL_PI"));
  add_symbol(NODE_VARIABLE_ID, const_tq, 1, REAL_STR, intern("AC_REAL_EPSILON"));
  add_symbol(NODE_VARIABLE_ID, const_tq, 1, REAL_STR, intern("AC_REAL_MIN"));
  add_symbol(NODE_FUNCTION_ID, NULL, 0, NULL, intern("NUM_FIELDS"));
  add_symbol(NODE_FUNCTION_ID, NULL, 0, NULL, intern("NUM_PROFILES"));
  add_symbol(NODE_FUNCTION_ID, NULL, 0, NULL, intern("NUM_VTXBUF_HANDLES"));
  add_symbol(NODE_FUNCTION_ID, NULL, 0, NULL, intern("NUM_ALL_FIELDS"));

  add_symbol(NODE_FUNCTION_ID, NULL, 0, NULL, intern("FIELD_IN"));
  add_symbol(NODE_FUNCTION_ID, NULL, 0, NULL, intern("FIELD_OUT"));
  add_symbol(NODE_FUNCTION_ID, NULL, 0, NULL, intern("IDX"));
  add_symbol(NODE_FUNCTION_ID, NULL, 0, REAL3_STR, REAL3_STR);

  add_symbol(NODE_VARIABLE_ID, const_tq, 1, BOOL_STR, intern("true"));
  add_symbol(NODE_VARIABLE_ID, const_tq, 1, BOOL_STR, intern("false"));
  add_symbol(NODE_VARIABLE_ID, const_tq, 1, INT_STR,  intern("NGHOST"));

  // Astaroth 2.0 backwards compatibility START
  // (should be actually built-in externs in acc-runtime/api/acc-runtime.h)

  add_symbol(NODE_VARIABLE_ID, const_tq, 1, INT_STR, intern("STENCIL_ORDER"));
  // Astaroth 2.0 backwards compatibility END
  int index = add_symbol(NODE_VARIABLE_ID, NULL, 0 , INT3_STR, intern("blockDim"));
  symbol_table[index].tqualifiers.size = 0;

  add_symbol(NODE_VARIABLE_ID, const_tq, 1, INT_STR,  intern("BOUNDARY_X"));
  add_symbol(NODE_VARIABLE_ID, const_tq, 1, INT_STR,  intern("BOUNDARY_Y"));
  add_symbol(NODE_VARIABLE_ID, const_tq, 1, INT_STR,  intern("BOUNDARY_Z"));

  add_symbol(NODE_VARIABLE_ID, const_tq, 1, INT_STR,  intern("BOUNDARY_XY"));
  add_symbol(NODE_VARIABLE_ID, const_tq, 1, INT_STR,  intern("BOUNDARY_XZ"));
  add_symbol(NODE_VARIABLE_ID, const_tq, 1, INT_STR,  intern("BOUNDARY_YZ"));

  add_symbol(NODE_VARIABLE_ID, const_tq, 1, INT_STR,  intern("BOUNDARY_XYZ"));

  add_symbol(NODE_FUNCTION_ID, NULL, 0, NULL,  intern("periodic"));
  add_symbol(NODE_VARIABLE_ID, const_tq, 1, REAL_PTR_STR, intern("AC_INTERNAL_run_const_AcReal_array_here"));
  add_symbol(NODE_VARIABLE_ID, const_tq, 1, BOOL_PTR_STR, intern("AC_INTERNAL_run_const_bool_array_here"));


  add_symbol(NODE_VARIABLE_ID, const_tq, 1, REAL_PTR_STR, intern("AC_INTERNAL_run_const_AcReal_array_here"));
  add_symbol(NODE_VARIABLE_ID, const_tq, 1, BOOL_PTR_STR, intern("AC_INTERNAL_run_const_bool_array_here"));

}

void
print_symbol_table(void)
{
  printf("\n---\n");
  printf("Symbol table:\n");
  for (size_t i = 0; i < num_symbols[current_nest]; ++i) {
    printf("%lu: ", i);
    printf("%s ", symbol_table[i].identifier);

    if (strlen(symbol_table[i].tspecifier) > 0)
      printf("(tspec: %s) ", symbol_table[i].tspecifier);

    if (symbol_table[i].tqualifiers.size)
    {
	    //char tqual[4096];
	    //tqual[0] = '\0';
	    //for(size_t tqi = 0; tqi < symbol_table[i].tqualifiers.size; ++tqi)
	    //        strcat(tqual,symbol_table[i].tqualifiers.data[tqi]);
      	    //printf("(tquals: %s) ", tqual);
    }
	 

    if (symbol_table[i].type & NODE_FUNCTION_ID)
      printf("(%s function)",
             symbol_table[i].tspecifier == KERNEL_STR ? "kernel" : "device");

    if (str_vec_contains(symbol_table[i].tqualifiers,DCONST_STR))
      printf("(dconst)");

    if (symbol_table[i].tspecifier == STENCIL_STR)
      printf("(stencil)");

    printf("\n");
  }
  printf("---\n");
}



const char*
convert_to_enum_name(const char* name)
{
	static char res[4098];
	if(name == LONG_LONG_STR)
		return "AcLongLong";
	if(strstr(name,"Ac")) return name;
	sprintf(res,"Ac%s",to_upper_case(name));
	return res;
}
node_vec
get_array_accesses(const ASTNode* base)
{
	    node_vec dst = VEC_INITIALIZER;
	    if(!base) return dst;

	    get_array_access_nodes(base,&dst);
	    return dst;
}
node_vec
get_array_var_dims(const char* var, const ASTNode* root)
{

	    static string_vec cache_keys = VEC_INITIALIZER;
	    static node_vec   cache[10000];

	    int cache_index = str_vec_get_index(cache_keys,var);
	    if(cache_index != -1)
	    {
	    	return cache[cache_index];
	    }

	    const ASTNode* var_identifier = get_node_by_buffer_and_type(var,NODE_VARIABLE_ID,root);
	    const ASTNode* decl = get_parent_node(NODE_DECLARATION,var_identifier);

	    const ASTNode* access_start = get_node(NODE_ARRAY_ACCESS,decl);
	    node_vec res = get_array_accesses(access_start);

	    push(&cache_keys,var);
	    cache_index = str_vec_get_index(cache_keys,var);
	    cache[cache_index] = res;

	    return res;
}
const ASTNode*
get_var_val(const char* var, const ASTNode* node)
{
	if(node->lhs)
	{
		const ASTNode* lhs_val = get_var_val(var,node->lhs);
		if(lhs_val) return lhs_val;
	}
	if(node->type & NODE_ASSIGN_LIST && has_qualifier(node,"const") && get_node(NODE_TSPEC,node))
	{
		node_vec assignments = get_nodes_in_list(node->rhs);
		for(size_t i = 0; i < assignments.size; ++i)
		{
			const ASTNode* elem = assignments.data[i];
			const ASTNode* assignment = get_node(NODE_ASSIGNMENT,elem);
			const ASTNode* id = get_node_by_token(IDENTIFIER,assignment);
			if(!id) continue;
			const char* name = id->buffer;
			if(name == var)
				return assignment->rhs;
		}
		free_node_vec(&assignments);
	}
	if(node->rhs)
	{
		const ASTNode* rhs_val = get_var_val(var,node->rhs);
		if(rhs_val) return rhs_val;
	}
	return NULL;

}
const char*
get_const_int3_val(const char* name, const ASTNode* root, const char* member_id)
{
	const ASTNode* val = get_var_val(name,root);
	node_vec elems = get_nodes_in_list(get_node(NODE_STRUCT_INITIALIZER,val)->lhs);
	const char* res = NULL;
	if(!strcmp(member_id,"x"))
		res = combine_all_new(elems.data[0]);
	if(!strcmp(member_id,"y"))
		res = combine_all_new(elems.data[1]);
	if(!strcmp(member_id,"z"))
		res = combine_all_new(elems.data[2]);
	free_node_vec(&elems);
	return res;
}
const char*
get_expr_type(ASTNode* node);

bool
all_identifiers_are_constexpr(const ASTNode* node);

void
get_array_var_length(const char* var, const ASTNode* root, char* dst)
{
	    sprintf(dst,"%s","");
	    node_vec tmp = get_array_var_dims(var,root);
	    for(size_t i = 0; i < tmp.size; ++i)
	    {
		const char* all = intern(combine_all_new(tmp.data[i]));
	    	const char* val = NULL;
		if(all_identifiers_are_constexpr(tmp.data[i]) && (strstr(all,".y") || strstr(all,".x") || strstr(all,".z")))
		{
			const char* base   = get_node_by_token(IDENTIFIER,tmp.data[i])->buffer;
			const char* member = get_node(NODE_MEMBER_ID,tmp.data[i])->buffer;
			val = get_const_int3_val(base,root,member);
		}
		else
			val = all;
		strcatprintf(dst,"%s%s",(i) ? MULT_STR : "",val);
	    }
}

int default_accesses[10000] = { [0 ... 10000-1] = 1};
int read_accesses[10000] = { [0 ... 10000-1] = 0};

const  int*
get_arr_accesses(const char* datatype_scalar)
{

	char* filename;
	const char* define_name =  convert_to_define_name(datatype_scalar);
	asprintf(&filename,"%s_arr_accesses",define_name);
  	if(!file_exists(filename) || !has_optimization_info() || !OPTIMIZE_ARRAYS)
		return default_accesses;

	FILE* fp = fopen(filename,"rb");
	int size = 1;
	fread(&size, sizeof(int), 1, fp);
	fread(read_accesses, sizeof(int), size, fp);
	fclose(fp);
	return read_accesses;
}


typedef struct
{
	bool is_dconst;
	node_vec dims;
	const char* AcArrayDimsStr;
	const char* name;
	bool is_alive;
	bool accessed;
} array_info;
bool
check_symbol(const NodeType type, const char* name, const char* tspecifier, const char* tqualifier)
{
  const Symbol* sym = get_symbol_token(type,name,tspecifier);
  return 
	  !sym ? false :
	  !tqualifier ? true :
	  str_vec_contains(sym->tqualifiers,tqualifier);
}
bool
check_symbol_string(const NodeType type, const char* name, const char* tspecifier, const char* tqualifier)
{
  const Symbol* sym = get_symbol(type,name,tspecifier);
  return 
	  !sym ? false :
	  !tqualifier ? true :
	  str_vec_contains(sym->tqualifiers,tqualifier);
}

bool
check_symbol_index(const NodeType type, const int index, const char* tspecifier, const char* tqualifier)
{
  const Symbol* sym = get_symbol_by_index(type,index,tspecifier);
  return 
	  !sym ? false :
	  !tqualifier ? true :
	  str_vec_contains(sym->tqualifiers,tqualifier);
}

bool
all_identifiers_are_const(const ASTNode* node)
{
	if(node->type & NODE_MEMBER_ID)
		return true;
	bool res = true;
	if(node->lhs)
		res &= all_identifiers_are_const(node->lhs);
	if(node->rhs)
		res &= all_identifiers_are_const(node->rhs);
	if(node->token != IDENTIFIER)
		return res;
	if(!node->buffer)
		return res;
	if(check_symbol(NODE_FUNCTION_ID,node->buffer,0,0)) return true;
	if(check_symbol(NODE_ANY,node->buffer,0,0)) return true;
	return false;
}

bool
all_identifiers_are_constexpr(const ASTNode* node)
{
	if(node->type & NODE_MEMBER_ID)
		return true;
	bool res = true;
	if(node->lhs)
		res &= all_identifiers_are_constexpr(node->lhs);
	if(node->rhs)
		res &= all_identifiers_are_constexpr(node->rhs);
	if(node->token != IDENTIFIER)
		return res;
	if(!node->buffer)
		return res;
	//size of an AcArray that needs to be known at compile time
	if(!strcmp(node->buffer,"size")) return true;
	//TP: this should not happend but for now simply set the constexpr value to the correct value
	//TODO: fix
	if(!node->is_constexpr &&  check_symbol(NODE_ANY,node->buffer,0,CONST_STR)) {
		ASTNode* hack = (ASTNode*)node;
		hack->is_constexpr = true;
	}
	if(!node->is_constexpr)
	{
		if(node->buffer == intern("any_AC"))
		{
			ASTNode* hack = (ASTNode*)node;
			hack->is_constexpr = true;
		}
		for(size_t i = 0; i < e_info.names.size; ++i)
		{
			for(size_t option = 0; option < e_info.options[i].size; ++option)
			{
				if(node->buffer == e_info.options[i].data[option])
				{
					ASTNode* hack = (ASTNode*)node;
					hack->is_constexpr = true;
				}
			}
		}
	}
			
	res &= node->is_constexpr;
	return res;
}
array_info
get_array_info(Symbol* sym, const bool accessed, const ASTNode* root)
{

	array_info res;
	res.is_dconst = str_vec_contains(sym->tqualifiers,DCONST_STR);


	res.dims = get_array_var_dims(sym->identifier,root);
	res.name = sym->identifier;
	res.accessed = accessed;
	if (!accessed) push(&sym->tqualifiers,DEAD_STR);
	bool const_dims = true;
	for(size_t dim = 0; dim < MAX_ARRAY_RANK; ++dim) const_dims &= (dim >= res.dims.size || all_identifiers_are_constexpr(res.dims.data[dim]));
	if (const_dims) push(&sym->tqualifiers,CONST_DIMS_STR);

	return res;
}
void
output_array_info(FILE* fp, array_info info, const ASTNode* root)
{
	fprintf(fp,"%s","\n{");
	fprintf(fp,"%s,",info.is_dconst ? "true" : "false");
	fprintf(fp,"%zu,",info.dims.size);
	fprintf(fp,"%s","{{");
	for(size_t dim = 0; dim < MAX_ARRAY_RANK; ++dim)
	{
		const bool integer_dim = (dim >= info.dims.size || all_identifiers_are_constexpr(info.dims.data[dim]));
		const char* from_config = integer_dim ? "false" : "true";
		if(dim >= info.dims.size) 
		{
			fprintf(fp,"{-1,NULL,%s},",from_config);
			continue;
		}
		const ASTNode* base = get_node_by_token(IDENTIFIER,info.dims.data[dim]);
		const ASTNode* member = get_node(NODE_MEMBER_ID,info.dims.data[dim]);
		if(!base)
		{
			fprintf(fp,"{%s,NULL,%s},",combine_all_new(info.dims.data[dim]),from_config);
			continue;
		}
		if(!member)
			fprintf(fp,"{%s,NULL,%s},",base->buffer,from_config);
		else
		{
			if(integer_dim)
			{
				const char* res = get_const_int3_val(base->buffer,root,member->buffer);
				fprintf(fp,"{%s,\"%s\",%s},",res,member->buffer,from_config);
			}
			else
				fprintf(fp,"{%s,\"%s\",%s},",base->buffer,member->buffer,from_config);
		}
	}

	fprintf(fp,"%s","}},");
        fprintf(fp, "\"%s\",", info.name);
        fprintf(fp, "%s,",info.accessed ? "true" : "false");
	fprintf(fp,"%s","},");
}
void
gen_array_info(FILE* fp, const char* datatype_scalar, const ASTNode* root)
{

 
  const int* accesses = get_arr_accesses(datatype_scalar);
  char tmp[1000];
  sprintf(tmp,"%s*",datatype_scalar);
  const char* datatype = intern(tmp);
  const char* define_name =  convert_to_define_name(datatype_scalar);
  int counter = 0;
  fprintf(fp, "\nstatic const array_info %s_array_info[] __attribute__((unused)) = {", define_name);
  for (size_t i = 0; i < num_symbols[0]; ++i)
  {
    if (symbol_table[i].type & NODE_VARIABLE_ID &&
        symbol_table[i].tspecifier == datatype)
    {

  	if(str_vec_contains(symbol_table[i].tqualifiers,CONST_STR, RUN_CONST_STR)) continue;
	output_array_info(fp,
		get_array_info(&symbol_table[i],accesses[counter],root),root
		);
	counter++;
    }
  }

  //runtime array lengths come after other arrays
  for (size_t i = 0; i < num_symbols[current_nest]; ++i)
  {
    if (symbol_table[i].type & NODE_VARIABLE_ID &&
        symbol_table[i].tspecifier == datatype
	&& str_vec_contains(symbol_table[i].tqualifiers,RUN_CONST_STR)
	)
    {

    	array_info info = get_array_info(&symbol_table[i],true,root);
    	output_array_info(fp,info,root);
    }
	   
  }
  //pad one extra to silence warnings
  fprintf(fp,"\n{false,-1,{{");
  for(int i = 0; i  < MAX_ARRAY_RANK; ++i)
	  fprintf(fp,"{-1,NULL,false}%s",i < MAX_ARRAY_RANK-1 ? "," : "");
  fprintf(fp,"}},");
  fprintf(fp,"\"AC_EXTRA_PADDING\",true}");
  fprintf(fp, "\n};");
}


void
gen_gmem_array_declarations(const char* datatype_scalar, const ASTNode* root)
{
	const char* define_name = convert_to_define_name(datatype_scalar);
	const char* enum_name = convert_to_enum_name(datatype_scalar);

	char tmp[4098];
	sprintf(tmp,"%s*",datatype_scalar);
	const char* datatype = intern(tmp);


	FILE* fp = fopen("memcpy_to_gmem_arrays.h","a");
	

	fprintf(fp,"void memcpy_to_gmem_array(const %sArrayParam param,%s* &ptr)\n"
        "{\n", enum_name,datatype_scalar);
  	for (size_t i = 0; i < num_symbols[current_nest]; ++i)
  	  if (symbol_table[i].type & NODE_VARIABLE_ID &&
  	      symbol_table[i].tspecifier == datatype && str_vec_contains(symbol_table[i].tqualifiers,GLOBAL_MEM_STR) && !str_vec_contains(symbol_table[i].tqualifiers,DEAD_STR))
	  {
		  if (!str_vec_contains(symbol_table[i].tqualifiers,CONST_DIMS_STR))
		  {
		  	fprintf(fp,"if (param == %s) {ERRCHK_CUDA_ALWAYS(cudaMemcpyToSymbol(AC_INTERNAL_gmem_%s_arrays_%s,&ptr,sizeof(ptr),0,cudaMemcpyHostToDevice)); return;} \n",symbol_table[i].identifier,define_name,symbol_table[i].identifier);
	  	  }
	  }
	fprintf(fp,"fprintf(stderr,\"FATAL AC ERROR from memcpy_to_gmem_array\\n\");\n");
	fprintf(fp,"\n(void)param;(void)ptr;}\n");



	fprintf(fp,"void memcpy_to_const_dims_gmem_array(const %sArrayParam param,const %s* ptr)\n"
	"{\n", enum_name,datatype_scalar);
  	for (size_t i = 0; i < num_symbols[current_nest]; ++i)
  	  if (symbol_table[i].type & NODE_VARIABLE_ID &&
  	      symbol_table[i].tspecifier == datatype && str_vec_contains(symbol_table[i].tqualifiers,GLOBAL_MEM_STR) && !str_vec_contains(symbol_table[i].tqualifiers,DEAD_STR))
	  {
		  if (str_vec_contains(symbol_table[i].tqualifiers,CONST_DIMS_STR))
		  {
		  	fprintf(fp,"if (param == %s) {ERRCHK_CUDA_ALWAYS(cudaMemcpyToSymbol(AC_INTERNAL_gmem_%s_arrays_%s,ptr,sizeof(ptr[0])*get_const_dims_array_length(param),0,cudaMemcpyHostToDevice)); return;}\n",symbol_table[i].identifier,define_name,symbol_table[i].identifier);
		  }
	  }
	fprintf(fp,"fprintf(stderr,\"FATAL AC ERROR from memcpy_to_const_dims_gmem_array\\n\");\n");
	fprintf(fp,"\n(void)param;(void)ptr;}\n");


	fclose(fp);


	fp = fopen("memcpy_from_gmem_arrays.h","a");
	
	fprintf(fp,"void memcpy_from_gmem_array(const %sArrayParam param, %s* &ptr)\n"
		  "{\n", enum_name,datatype_scalar);
  	for (size_t i = 0; i < num_symbols[current_nest]; ++i)
  	  if (symbol_table[i].type & NODE_VARIABLE_ID &&
  	      symbol_table[i].tspecifier == datatype && str_vec_contains(symbol_table[i].tqualifiers,GLOBAL_MEM_STR) && !str_vec_contains(symbol_table[i].tqualifiers,DEAD_STR))
	  {
		  if (str_vec_contains(symbol_table[i].tqualifiers,CONST_DIMS_STR))
		  	fprintf(fp,"if (param == %s) {ERRCHK_CUDA_ALWAYS(cudaMemcpyFromSymbol(ptr,AC_INTERNAL_gmem_%s_arrays_%s,sizeof(ptr[0])*get_const_dims_array_length(param),0,cudaMemcpyDeviceToHost)); return;}\n",symbol_table[i].identifier,define_name,symbol_table[i].identifier);
		  else
		  	fprintf(fp,"if (param == %s) {ERRCHK_CUDA_ALWAYS(cudaMemcpyFromSymbol(&ptr,AC_INTERNAL_gmem_%s_arrays_%s,sizeof(ptr),0,cudaMemcpyDeviceToHost)); return;}\n",symbol_table[i].identifier,define_name,symbol_table[i].identifier);
	  }
	fprintf(fp,"fprintf(stderr,\"FATAL AC ERROR from memcpy_from_gmem_array\\n\");\n");
	fprintf(fp,"\n(void)param;(void)ptr;}\n");
	fclose(fp);

	fp = fopen("gmem_arrays_decl.h","a");
  	for (size_t i = 0; i < num_symbols[current_nest]; ++i)
  	{
  	  if (symbol_table[i].type & NODE_VARIABLE_ID &&
  	      symbol_table[i].tspecifier == datatype && str_vec_contains(symbol_table[i].tqualifiers,GLOBAL_MEM_STR) && !str_vec_contains(symbol_table[i].tqualifiers,DEAD_STR))
	  {
		  if (str_vec_contains(symbol_table[i].tqualifiers,CONST_DIMS_STR))
		  {
                  	char array_length_str[100000];
                  	get_array_var_length(symbol_table[i].identifier,root,array_length_str);
			if(!strcmp(array_length_str,"0"))
				sprintf(array_length_str,"1");
			fprintf(fp,"DECLARE_CONST_DIMS_GMEM_ARRAY(%s,%s,%s,%s);\n",datatype_scalar, define_name, symbol_table[i].identifier,array_length_str);
		  }
		  else
			fprintf(fp,"DECLARE_GMEM_ARRAY(%s,%s,%s);\n",datatype_scalar, define_name, symbol_table[i].identifier);
	  }
	}
	fclose(fp);
}

void
gen_array_declarations(const char* datatype_scalar, const ASTNode* root)
{

	const char* define_name = convert_to_define_name(datatype_scalar);
	const char* uppr_name =       strupr(define_name);
	const char* upper_case_name = to_upper_case(define_name);
	const char* enum_name = convert_to_enum_name(datatype_scalar);
	char tmp[4098];
	sprintf(tmp,"%s*",datatype_scalar);
	const char* datatype = intern(tmp);
	fprintf_filename("info_access_operators.h","%s operator[](const %s param) const {return param;}\n",datatype_scalar,datatype_scalar);
	fprintf_filename("scalar_info_access_operators.h","const %s& operator[](const %sParam param) const {return %s_params[param];}\n"
		,datatype_scalar,enum_name,define_name);

	fprintf_filename("info_access_operators.h","const %s& operator[](const %sParam param) const {return params.scalars.%s_params[param];}\n"
		,datatype_scalar,enum_name,define_name);
	fprintf_filename("param_info_access_operators.h","const %s& operator[](const %sParam param) const {return scalars.%s_params[param];}\n"
		,datatype_scalar,enum_name,define_name);
	fprintf_filename("param_info_access_operators.h","%s operator[](const %s val) const {return val;}\n"
		,datatype_scalar,datatype_scalar);

	fprintf_filename("info_access_operators.h","const %s& operator[](const %sCompParam param) const {return run_consts.config.%s_params[param];}\n"
		,datatype_scalar,enum_name,define_name);
	fprintf_filename("info_access_operators.h","%s* const& operator[](const %sArrayParam param) const {return params.arrays.%s_arrays[param];}\n",datatype_scalar,enum_name,define_name);
	fprintf_filename("param_info_access_operators.h","%s* const& operator[](const %sArrayParam param) const {return arrays.%s_arrays[param];}\n",datatype_scalar,enum_name,define_name);

	fprintf_filename("array_info_access_operators.h","%s* const& operator[](const %sArrayParam param) const {return %s_arrays[param];}\n",datatype_scalar,enum_name,define_name);

	fprintf_filename("scalar_info_access_operators.h","%s& operator[](const %sParam param) {return %s_params[param];}\n",datatype_scalar,enum_name,define_name);

	fprintf_filename("info_access_operators.h","%s& operator[](const %sParam param) {return params.scalars.%s_params[param];}\n",datatype_scalar,enum_name,define_name);

	fprintf_filename("info_access_operators.h","%s* & operator[](const %sArrayParam param) {return params.arrays.%s_arrays[param];}\n",datatype_scalar,enum_name,define_name);
	fprintf_filename("array_info_access_operators.h","%s* & operator[](const %sArrayParam param) {return %s_arrays[param];}\n",datatype_scalar,enum_name,define_name);

	fprintf_filename("comp_info_access_operators.h","const %s& operator[](const %sCompParam param) const {return %s_params[param];}\n",datatype_scalar,enum_name,define_name);
	fprintf_filename("comp_info_access_operators.h","const %s* const& operator[](const %sCompArrayParam param) const {return %s_arrays[param];}\n",datatype_scalar,enum_name,define_name);
	fprintf_filename("comp_info_access_operators.h","%s& operator[](const %sCompParam param) {return %s_params[param];}\n",datatype_scalar,enum_name,define_name);
	fprintf_filename("comp_info_access_operators.h","const %s* & operator[](const %sCompArrayParam param) {return %s_arrays[param];}\n",datatype_scalar,enum_name,define_name);
	fprintf_filename("comp_info_access_operators.h","%s operator[](const %s param) const {return param;}\n",datatype_scalar,datatype_scalar);

	fprintf_filename("loaded_info_access_operators.h","const bool& operator[](const %sCompParam param) const {return %s_params[param];}\n",enum_name,define_name);
	fprintf_filename("loaded_info_access_operators.h","const bool& operator[](const %sCompArrayParam param) const {return %s_arrays[param];}\n",enum_name,define_name);
	fprintf_filename("loaded_info_access_operators.h","bool& operator[](const %sCompParam param) {return %s_params[param];}\n",enum_name,define_name);
	fprintf_filename("loaded_info_access_operators.h","bool& operator[](const %sCompArrayParam param) {return %s_arrays[param];}\n",enum_name,define_name);
	fprintf_filename("loaded_info_access_operators.h","bool operator[](const %sParam ) const {return false;}\n",enum_name);
	fprintf_filename("loaded_info_access_operators.h","bool operator[](const %sArrayParam ) const {return false;}\n",enum_name);
	fprintf_filename("loaded_info_access_operators.h","bool operator[](const %s) const {return false;}\n",datatype_scalar);

	fprintf_filename("array_decl.h","%s* %s_arrays[NUM_%s_ARRAYS+1];\n",datatype_scalar,define_name,uppr_name);

	fprintf_filename("get_default_value.h","if constexpr(std::is_same<P,%sParam>::value) return (%s){};\n",enum_name,datatype_scalar);
	fprintf_filename("get_default_value.h","if constexpr(std::is_same<P,%sArrayParam>::value) return (%s){};\n",enum_name,datatype_scalar);
	fprintf_filename("get_default_value.h","if constexpr(std::is_same<P,%sCompParam>::value) return (%s){};\n",enum_name,datatype_scalar);
	fprintf_filename("get_default_value.h","if constexpr(std::is_same<P,%sCompArrayParam>::value) return (%s){};\n",enum_name,datatype_scalar);


	fprintf_filename("get_empty_pointer.h","if constexpr(std::is_same<P,%sArrayParam>::value) return (%s*){};\n",enum_name,datatype_scalar);



	fprintf_filename("get_param_name.h","if constexpr(std::is_same<P,%sParam>::value) return %sparam_names[(int)param];\n",enum_name,define_name);
	fprintf_filename("get_param_name.h","if constexpr(std::is_same<P,%sCompParam>::value) return %s_comp_param_names[(int)param];\n",enum_name,define_name);


	fprintf_filename("get_num_params.h",
				" (std::is_same<P,%sParam>::value)      ? NUM_%s_PARAMS : \n"
				" (std::is_same<P,%sArrayParam>::value) ? NUM_%s_ARRAYS : \n"
				" (std::is_same<P,%sCompParam>::value)      ? NUM_%s_COMP_PARAMS : \n"
				" (std::is_same<P,%sCompArrayParam>::value) ? NUM_%s_COMP_ARRAYS : \n"
				" (std::is_same<P,%sOutputParam>::value) ? NUM_%s_OUTPUTS: \n"
			,enum_name,uppr_name
			,enum_name,uppr_name
			,enum_name,uppr_name
			,enum_name,uppr_name
			,enum_name,uppr_name
			);
	fprintf_filename("get_array_info.h",
			" if(std::is_same<P,%sArrayParam>::value) return %s_array_info[(int)array]; \n"
			" if(std::is_same<P,%sCompArrayParam>::value) return %s_array_info[(int)array + NUM_%s_ARRAYS]; \n"
			,enum_name,define_name
			,enum_name,define_name, uppr_name
			);
	


        fprintf_filename("device_load_uniform.h","GEN_DEVICE_LOAD_UNIFORM(%sParam, %s, %s)\n",enum_name,datatype_scalar,upper_case_name);

	fprintf_filename("device_store_uniform.h","GEN_DEVICE_STORE_UNIFORM(%sParam, %s, %s)\n",enum_name,datatype_scalar,upper_case_name);
	fprintf_filename("device_store_uniform_decl.h","DECL_DEVICE_STORE_UNIFORM(%sParam, %s, %s)\n",enum_name,datatype_scalar,upper_case_name);
	fprintf_filename("device_store_overloads.h","OVERLOAD_DEVICE_STORE_UNIFORM(%sParam, %s, %s)\n",enum_name,datatype_scalar,upper_case_name);

	if(is_primitive_datatype(datatype_scalar))
	{
        	fprintf_filename("device_load_uniform.h","GEN_DEVICE_LOAD_ARRAY(%sArrayParam, %s, %s)\n",enum_name,datatype_scalar,upper_case_name);
		fprintf_filename("device_load_uniform_decl.h","DEVICE_LOAD_ARRAY_DECL(%sArrayParam, %s)\n",enum_name,upper_case_name);
		fprintf_filename("device_load_uniform_overloads.h","OVERLOAD_DEVICE_LOAD_ARRAY(%sArrayParam, %s)\n",enum_name,upper_case_name);
		fprintf_filename("device_load_uniform_loads.h","LOAD_DSYM(acDeviceLoad%sArray)\n",upper_case_name);


		fprintf_filename("device_store_uniform.h","GEN_DEVICE_STORE_ARRAY(%sArrayParam, %s, %s)\n",enum_name,datatype_scalar,upper_case_name);
		fprintf_filename("device_store_uniform_decl.h","DECL_DEVICE_STORE_ARRAY(%sArrayParam, %s, %s)\n",enum_name,datatype_scalar,upper_case_name);
		fprintf_filename("device_store_overloads.h","OVERLOAD_DEVICE_STORE_ARRAY(%sArrayParam, %s, %s)\n",enum_name,datatype_scalar,upper_case_name);
	}
	fprintf_filename("device_get_output.h", "%s\nacDeviceGet%sOutput(Device device, const %sOutputParam param)\n"
		    "{\n"
		    "\tif constexpr(NUM_%s_OUTPUTS == 0) return (%s){};\n"
		    "\treturn device->output.%s_outputs[param];\n"
		    "}\n"
	,datatype_scalar,upper_case_name, enum_name, uppr_name, datatype_scalar,define_name);


	fprintf_filename("device_set_input.h", "AcResult \nacDeviceSet%sInput(Device device, const %sInputParam param, const %s val)\n"
		    "{\n"
		    "\tif constexpr(NUM_%s_INPUT_PARAMS == 0) return AC_FAILURE;\n"
		    "\tdevice->input.%s_params[param] = val; return AC_SUCCESS;\n"
		    "}\n"
	,upper_case_name, enum_name, datatype_scalar, uppr_name, define_name);


	fprintf_filename("device_get_input.h", "%s\nacDeviceGet%sInput(Device device, const %sInputParam param)\n"
		    "{\n"
		    "\tif constexpr(NUM_%s_INPUT_PARAMS == 0) return (%s){};\n"
		    "\treturn device->input.%s_params[param];\n"
		    "}\n"
	,datatype_scalar,upper_case_name, enum_name, uppr_name, datatype_scalar,define_name);

	fprintf_filename("device_set_input_decls.h","FUNC_DEFINE(AcResult, acDeviceSet%sInput,(Device device, const %sInputParam, const %s val));\n",upper_case_name,enum_name,datatype_scalar);	

	fprintf_filename("device_get_output_decls.h","FUNC_DEFINE(%s, acDeviceGet%sOutput,(Device device, const %sOutputParam));\n",datatype_scalar,upper_case_name,enum_name);	

	fprintf_filename("device_get_input_decls.h","FUNC_DEFINE(%s, acDeviceGet%sInput,(Device device, const %sInputParam));\n",datatype_scalar,upper_case_name,enum_name);	

	fprintf_filename("device_set_input_overloads.h","#ifdef __cplusplus\nstatic inline AcResult acDeviceSetInput(Device device, const %sInputParam& param, const %s& val){ return acDeviceSet%sInput(device,param,val); }\n#endif\n",enum_name, datatype_scalar, upper_case_name);	

	fprintf_filename("device_get_output_overloads.h","#ifdef __cplusplus\nstatic inline %s acDeviceGetOutput(Device device, const %sOutputParam& param){ return acDeviceGet%sOutput(device,param); }\n#endif\n",datatype_scalar,enum_name, upper_case_name);	


	fprintf_filename("device_set_output.h", "AcResult\nacDeviceSet%sOutput(Device device, const %sOutputParam param, const %s val)\n"
		    "{\n"
		    "\tif constexpr(NUM_%s_OUTPUTS == 0) return AC_FAILURE;\n"
		    "\tdevice->output.%s_outputs[param] = val;\n"
		    "\treturn AC_SUCCESS;\n"
		    "}\n"
	,upper_case_name, enum_name, datatype_scalar, uppr_name, define_name);

	fprintf_filename("device_set_output_decl.h", "AcResult\nacDeviceSet%sOutput(Device device, const %sOutputParam param, const %s val);\n"
	,upper_case_name, enum_name, datatype_scalar);

	fprintf_filename("device_set_output_overloads.h","#ifdef __cplusplus\nstatic inline AcResult acDeviceSetOutput(Device device, const %sOutputParam& param, const %s val){ return acDeviceSet%sOutput(device,param,val); }\n#endif\n",enum_name, datatype_scalar, upper_case_name);	

	fprintf_filename("device_get_input_overloads.h","#ifdef __cplusplus\nstatic inline %s acDeviceGetInput(Device device, const %sInputParam& param){ return acDeviceGet%sInput(device,param); }\n#endif\n",datatype_scalar,enum_name, upper_case_name);	
	
	{
		FILE* fp;
		char* func_name;
		fp = fopen("device_set_input_loads.h","a");
		asprintf(&func_name,"acDeviceSet%sInput",upper_case_name);
		gen_dlsym(fp,func_name);
		fclose(fp);

		fp = fopen("device_get_input_loads.h","a");
		asprintf(&func_name,"acDeviceGet%sInput",upper_case_name);
		gen_dlsym(fp,func_name);
		fclose(fp);

		fp = fopen("device_get_output_loads.h","a");
		asprintf(&func_name,"acDeviceGet%sOutput",upper_case_name);
		gen_dlsym(fp,func_name);
		fclose(fp);

		free(func_name);
	}

	if(datatype_scalar == REAL_STR || datatype_scalar == INT_STR || (datatype_scalar == FLOAT_STR && AC_DOUBLE_PRECISION))
	{
		fprintf_filename("device_finalize_reduce.h",
				"AcResult\n"
				"acDeviceFinishReduce%s(Device device, const Stream stream, %s* result, const AcKernel kernel, const AcReduceOp reduce_op, const %sOutputParam output)\n"
				"{\n"
				"if constexpr (NUM_%s_OUTPUTS == 0) return AC_FAILURE;\n"
				"ERRCHK(stream < NUM_STREAMS);\n"
				"acReduce(device->streams[stream],reduce_op,device->vba.reduce_buffer_%s[output],acGetKernelReduceScratchPadSize(kernel));\n"
				"cudaMemcpyAsync(result,device->vba.reduce_buffer_%s[output].res,sizeof(result[0]),cudaMemcpyDeviceToHost,device->streams[stream]);\n"
				"return AC_SUCCESS;\n"
				"}\n"
				,upper_case_name,datatype_scalar,enum_name,uppr_name,define_name,define_name
				);
		
		fprintf_filename("device_finalize_reduce.h",
				"AcResult\n"
				"acDeviceFinishReduce%sStream(Device device, const cudaStream_t stream, %s* result, const AcKernel kernel, const AcReduceOp reduce_op, const %sOutputParam output)\n"
				"{\n"
				"if constexpr (NUM_%s_OUTPUTS == 0) return AC_FAILURE;\n"
				"acReduce(stream,reduce_op,device->vba.reduce_buffer_%s[output],acGetKernelReduceScratchPadSize(kernel));\n"
				"cudaMemcpyAsync(result,device->vba.reduce_buffer_%s[output].res,sizeof(result[0]),cudaMemcpyDeviceToHost,stream);\n"
				"acLoad%sReduceRes(stream,output,result);\n"
				"return AC_SUCCESS;\n"
				"}\n"
				,upper_case_name,datatype_scalar,enum_name,uppr_name,define_name,define_name
				,upper_case_name
				);

		fprintf_filename("scalar_reduce_buffer_defs.h",
				"typedef struct\n"
				"{\n"
				"%s** src;\n"
				"%s** cub_tmp;\n"
				"size_t* cub_tmp_size;\n"
				"size_t* buffer_size;\n"
				"%s* res;\n"
				"} Ac%sScalarReduceBuffer;\n\n"
				,datatype_scalar,datatype_scalar,datatype_scalar,upper_case_name
				);
		fprintf_filename("scalar_reduce_buffers_in_vba.h",
				 "Ac%sScalarReduceBuffer reduce_buffer_%s[NUM_%s_OUTPUTS+1];"
				 ,upper_case_name,define_name,uppr_name
				);

		if(datatype_scalar != REAL_STR)
		{
			fprintf_filename("reduce_helpers.h",
					"__device__  __constant__ %s* d_symbol_reduce_scratchpads_%s[NUM_%s_OUTPUTS+1];\n"
					"static %s* d_reduce_scratchpads_%s[NUM_%s_OUTPUTS+1];\n"
					"static size_t d_reduce_scratchpads_size_%s[NUM_%s_OUTPUTS+1];\n"
					"__device__ __constant__ %s d_reduce_%s_res_symbol[NUM_%s_OUTPUTS+1];\n"
					,datatype_scalar,define_name,uppr_name,datatype_scalar,define_name,uppr_name,define_name,uppr_name
					,datatype_scalar,define_name,uppr_name
					);
		}
		fprintf_filename("reduce_helpers.h",
				"void \n"
				"allocate_scratchpad_%s(const size_t i, const size_t bytes, const AcReduceOp state)\n"
				"{\n"
				"ERRCHK_CUDA_ALWAYS(cudaMalloc((void**)&d_reduce_scratchpads_%s[i],bytes));\n"
				"ERRCHK_CUDA_ALWAYS(cudaMemcpyToSymbol(d_symbol_reduce_scratchpads_%s,&d_reduce_scratchpads_%s[i],sizeof(%s*),sizeof(%s*)*i,cudaMemcpyHostToDevice));\n"
				"d_reduce_scratchpads_size_%s[i] = bytes;\n"
				"acKernelFlush(0,d_reduce_scratchpads_%s[i], bytes/sizeof(%s),get_reduce_state_flush_var_%s(state));\n"
				"}\n\n"
				,define_name,define_name,define_name,define_name,datatype_scalar,datatype_scalar,define_name,define_name,datatype_scalar,define_name
				);
		fprintf_filename(
				"reduce_helpers.h",
				"void\n"
				"free_scratchpad_%s(const size_t i)\n"
				"{\n"
				"d_reduce_scratchpads_%s[i] = NULL;\n"
				"ERRCHK_CUDA_ALWAYS(cudaMemcpyToSymbol(d_symbol_reduce_scratchpads_%s,&d_reduce_scratchpads_%s[i],sizeof(%s*),sizeof(%s*)*i,cudaMemcpyHostToDevice));\n"
				"d_reduce_scratchpads_size_%s[i] = 0;\n"
				"}\n"
				,define_name,define_name,define_name,define_name,datatype_scalar,datatype_scalar,define_name
				);
		fprintf_filename(
				"reduce_helpers.h",
				"void\n"
				"resize_scratchpad_%s(const size_t i, const size_t new_bytes, const AcReduceOp state)\n"
				"{\n"
				"if(d_reduce_scratchpads_size_%s[i] >= new_bytes) return;\n"
				"free_scratchpad_%s(i);\n"
				"allocate_scratchpad_%s(i,new_bytes,state);\n"
				"}\n\n"
				,define_name,define_name,define_name,define_name
				);

		fprintf_filename(
				"reduce_helpers.h",
				"void\n"
				"resize_%ss_to_fit(const size_t n_elems, VertexBufferArray vba, const AcKernel kernel)\n"
				"{\n"
				"bool var_reduced = false;\n"
				"for(int i = 0; i < NUM_%s_OUTPUTS; ++i) var_reduced |= reduced_%ss[kernel][i];\n"
				"if(var_reduced)\n"
				"{\n"
				"	const size_t size = n_elems*sizeof(%s);\n"
				"	for(int i = 0; i < NUM_%s_OUTPUTS; ++i)\n"
				"	{\n"
				"		if(!reduced_%ss[kernel][i]) continue;\n"
				"		resize_scratchpad_%s(i, size, vba.scratchpad_states->%ss[i]);\n"
				"	}\n"
				"}\n"
				"}\n\n"
				,define_name,uppr_name,define_name,datatype_scalar,uppr_name,define_name,define_name,define_name,define_name
				);

	}

	fprintf_filename("dconst_decl.h","%s DEVICE_INLINE  DCONST(const %sParam& param){return d_mesh_info.%s_params[(int)param];}\n"
			,datatype_scalar, enum_name, define_name);

	//TP: TODO: compare the performance of having this one level of indirection vs. simply loading the value to dconst and using it from there
	if(datatype_scalar == REAL_STR || datatype_scalar == INT_STR || (datatype_scalar == FLOAT_STR && AC_DOUBLE_PRECISION))
	{
		fprintf_filename("output_value_decl.h","%s DEVICE_INLINE  value(const %sOutputParam& param){return d_reduce_%s_res_symbol[(int)param];}\n"
			,datatype_scalar, enum_name, define_name);
	}

	fprintf_filename("dconst_decl.h","%s DEVICE_INLINE  VAL(const %sParam& param){return d_mesh_info.%s_params[(int)param];}\n"
			,datatype_scalar, enum_name, define_name);

	fprintf_filename("dconst_decl.h","%s DEVICE_INLINE  VAL(const %s& val){return val;}\n"
			,datatype_scalar, datatype_scalar, define_name);

	fprintf_filename("rconst_decl.h","%s DEVICE_INLINE RCONST(const %sCompParam&){return d_mesh_info.%s_params[0];}\n"
			,datatype_scalar, enum_name, define_name);

	fprintf_filename("get_address.h","size_t  get_address(const %sParam& param){ return (size_t)&d_mesh_info.%s_params[(int)param];}\n"
			,enum_name, define_name);

	//fprintf_filename("get_address.h","size_t  get_address(const %sOutputParam& param){ return (size_t)&d_output.%s_outputs[(int)param];}\n"
	//		,enum_name, define_name);

	fprintf_filename("load_dconst_arrays.h","cudaError_t\n"
		   "load_array(const %s* values, const size_t bytes, const %sArrayParam arr)\n"
		    "{\n",
		     datatype_scalar, enum_name);

		     

  	for (size_t i = 0; i < num_symbols[current_nest]; ++i)
  	{
  	  if (symbol_table[i].type & NODE_VARIABLE_ID &&
  	      symbol_table[i].tspecifier == datatype && str_vec_contains(symbol_table[i].tqualifiers,DCONST_STR))
		  fprintf_filename("load_dconst_arrays.h","if (arr == %s)\n return cudaMemcpyToSymbol(AC_INTERNAL_d_%s_arrays_%s,values,bytes,0,cudaMemcpyHostToDevice);\n",symbol_table[i].identifier,define_name, symbol_table[i].identifier);
  	}
	fprintf_filename("load_dconst_arrays.h","(void)values;(void)bytes;(void)arr;\nreturn cudaSuccess;\n}\n");


	fprintf_filename("store_dconst_arrays.h","cudaError_t\n"
		  "store_array(%s* values, const size_t bytes, const %sArrayParam arr)\n"
		    "{\n",
	datatype_scalar, enum_name);
  	for (size_t i = 0; i < num_symbols[current_nest]; ++i)
  	{
  	  if (symbol_table[i].type & NODE_VARIABLE_ID &&
  	      symbol_table[i].tspecifier == datatype && str_vec_contains(symbol_table[i].tqualifiers,DCONST_STR))
	  {
		  fprintf_filename("store_dconst_arrays.h","if (arr == %s)\n return cudaMemcpyFromSymbol(values,AC_INTERNAL_d_%s_arrays_%s,bytes,0,cudaMemcpyDeviceToHost);\n",symbol_table[i].identifier,define_name, symbol_table[i].identifier);
	  }
  	}
	fprintf_filename("store_dconst_arrays.h","(void)values;(void)bytes;(void)arr;\nreturn cudaSuccess;\n}\n");






	fprintf_filename("load_and_store_uniform_overloads.h",
	        "static AcResult __attribute ((unused)) "
		"acLoadUniform(const cudaStream_t stream, const %sParam param, const %s value) { return acLoad%sUniform(stream,param,value);}\n"
	        "static AcResult __attribute ((unused)) "
		"acLoadUniform(const cudaStream_t stream, const %sArrayParam param, const %s* values, const size_t length) { return acLoad%sArrayUniform(stream,param,values,length);}\n"
		"static AcResult __attribute ((unused))"
	        "acStoreUniform(const cudaStream_t stream, const %sParam param, %s* value) { return acStore%sUniform(stream,param,value);}\n"
		"static AcResult __attribute ((unused))"
	        "acStoreUniform(const %sArrayParam param, %s* values, const size_t length) { return acStore%sArrayUniform(param,values,length);}\n"
	        //"static AcResult __attribute ((unused)) "
		//"acLoadOutput(const cudaStream_t stream, const %sOutputParam param, const %s value) { return acLoad%sOutput(stream,param,value);}\n"
		,enum_name, datatype_scalar, upper_case_name
		,enum_name, datatype_scalar, upper_case_name
		,enum_name, datatype_scalar, upper_case_name
		,enum_name, datatype_scalar, upper_case_name
		//,enum_name, datatype_scalar, upper_case_name
		);


	fprintf_filename("load_and_store_uniform_funcs.h",
	 	"AcResult acLoad%sUniform(const cudaStream_t, const %sParam param, const %s value) { return acLoadUniform(param,value); }\n"
	 	"AcResult acLoad%sArrayUniform(const cudaStream_t, const %sArrayParam param, const %s* values, const size_t length) { return acLoadArrayUniform(param ,values, length); }\n"
	 	"AcResult acStore%sUniform(const cudaStream_t, const %sParam param, %s* value) { return acStoreUniform(param,value); }\n"
	 	"AcResult acStore%sArrayUniform(const %sArrayParam param, %s* values, const size_t length) { return acStoreArrayUniform(param ,values, length); }\n"
	 	//"AcResult acLoad%sOutput (const cudaStream_t stream, const %sOutputParam param, const %s value) { return acLoadOutput(stream,param,value); }\n"
	        ,upper_case_name, enum_name, datatype_scalar
	        ,upper_case_name, enum_name, datatype_scalar
	        ,upper_case_name, enum_name, datatype_scalar
	        ,upper_case_name, enum_name, datatype_scalar
	        //,upper_case_name, enum_name, datatype_scalar
	     );




	fprintf_filename("load_and_store_uniform_header.h",
		"FUNC_DEFINE(AcResult, acLoad%sUniform,(const cudaStream_t, const %sParam param, const %s value));\n"
		"FUNC_DEFINE(AcResult, acLoad%sOutput ,(const cudaStream_t, const %sOutputParam param, const %s value));\n"
		"FUNC_DEFINE(AcResult, acLoad%sArrayUniform, (const cudaStream_t, const %sArrayParam param, const %s* values, const size_t length));\n"
		"FUNC_DEFINE(AcResult, acStore%sUniform,(const cudaStream_t, const %sParam param, %s* value));\n"
		"FUNC_DEFINE(AcResult, acStore%sArrayUniform, (const %sArrayParam param, %s* values, const size_t length));\n"
	    	,upper_case_name, enum_name, datatype_scalar
	    	,upper_case_name, enum_name, datatype_scalar
	    	,upper_case_name, enum_name, datatype_scalar
	    	,upper_case_name, enum_name, datatype_scalar
	    	,upper_case_name, enum_name, datatype_scalar
		);


	//we pad with 1 since zero sized arrays are not allowed with some CUDA compilers
        for (size_t i = 0; i < num_symbols[current_nest]; ++i)
        {
          if (symbol_table[i].type & NODE_VARIABLE_ID &&
              symbol_table[i].tspecifier == datatype && str_vec_contains(symbol_table[i].tqualifiers,DCONST_STR))
          {
                  char array_length_str[4098];
                  get_array_var_length(symbol_table[i].identifier,root,array_length_str);
                  fprintf_filename("dconst_arrays_decl.h","__device__ __constant__ %s AC_INTERNAL_d_%s_arrays_%s[%s];\n",datatype_scalar, define_name,symbol_table[i].identifier,array_length_str);
          }
        }


	fprintf_filename("gmem_arrays_accessed_decl.h","int gmem_%s_arrays_accessed[NUM_%s_ARRAYS]{};\n",define_name,uppr_name);
	
	fprintf_filename("gmem_arrays_output_accesses.h",
			"{\nFILE* fp_arr_accesses = fopen(\"%s_arr_accesses\", \"wb\");"
			"int tmp = NUM_%s_ARRAYS; fwrite(&tmp,sizeof(int),1,fp_arr_accesses); fwrite(gmem_%s_arrays_accessed,sizeof(int),NUM_%s_ARRAYS,fp_arr_accesses);"
			"fclose(fp_arr_accesses);\n}\n"
			,define_name
			,uppr_name,define_name,uppr_name
			);


	fprintf_filename("load_comp_info.h",
		"static AcResult __attribute((unused)) acLoad%sCompInfo(const %sCompParam param, const %s val, AcCompInfo* info)      {\n"
		     "info->is_loaded.%s_params[(int)param] = true;\n"
		     "info->config.%s_params[(int)param] = val;\n"
		     "return AC_SUCCESS;\n"
		     "}\n"
		"static AcResult __attribute((unused)) acLoad%sArrayCompInfo(const %sCompArrayParam param, const %s* val, AcCompInfo* info)      {\n"
				"info->is_loaded.%s_arrays[(int)param] = true;\n"
				"info->config.%s_arrays[(int)param] = val;\n"
				"return AC_SUCCESS;\n"
				"}\n"
		,upper_case_name ,enum_name,datatype_scalar,define_name,define_name
		,upper_case_name ,enum_name,datatype_scalar,define_name,define_name
			);

	fprintf_filename("load_comp_info_overloads.h",
			"GEN_LOAD_COMP_INFO(%sCompParam,%s,%s)\n"
			"GEN_LOAD_COMP_INFO(%sCompArrayParam,%s*,%sArray)\n"
			, enum_name, datatype_scalar, upper_case_name
			, enum_name, datatype_scalar, upper_case_name
			);

	fprintf_filename("is_output_param.h",
		"constexpr static bool UNUSED IsOutputParam(const %s&)               {return false;}\n"       
		"constexpr static bool UNUSED IsOutputParam(const %sParam&)          {return false;}\n"  
		"constexpr static bool UNUSED IsOutputParam(const %sOutputParam&)     {return true;}\n"
		,datatype_scalar
		,enum_name
		,enum_name
		);

	fprintf_filename("is_comptime_param.h",
		"constexpr static bool UNUSED IsCompParam(const %s&)               {return false;}\n"       
		"constexpr static bool UNUSED IsCompParam(const %sParam&)          {return false;}\n"  
		"constexpr static bool UNUSED IsCompParam(const %sArrayParam&)     {return false;}\n"
		"constexpr static bool UNUSED IsCompParam(const %sCompArrayParam&) {return true;}\n"
		"constexpr static bool UNUSED IsCompParam(const %sCompParam&)      {return true;}\n"
		,datatype_scalar
		,enum_name
		,enum_name
		,enum_name
		,enum_name
		);

	fprintf_filename("is_array_param.h",
		"constexpr static bool UNUSED IsArrayParam(const %s&)               {return false;}\n"       
		"constexpr static bool UNUSED IsArrayParam(const %sParam&)          {return false;}\n"  
		"constexpr static bool UNUSED IsArrayParam(const %sArrayParam&)     {return true;}\n"
		"constexpr static bool UNUSED IsArrayParam(const %sCompArrayParam&) {return true;}\n"
		"constexpr static bool UNUSED IsArrayParam(const %sCompParam&)      {return false;}\n"
		,datatype_scalar
		,enum_name
		,enum_name
		,enum_name
		,enum_name
		);

	if(datatype_scalar != INT_STR)
	{
		fprintf_filename("scalar_types.h","%sParam,\n",enum_name);
		fprintf_filename("scalar_comp_types.h","%sCompParam,\n",enum_name);
		fprintf_filename("array_types.h","%sArrayParam,\n",enum_name);
		fprintf_filename("array_comp_types.h","%sCompArrayParam,\n",enum_name);
	}
}


void
gen_comp_declarations(const char* datatype_scalar)
{
	const char* define_name = convert_to_define_name(datatype_scalar);
	const char* upper = strupr(define_name);
	FILE* fp = fopen("comp_decl.h","a");
	fprintf(fp,"%s %s_params[MAX_NUM_%s_COMP_PARAMS];\n",datatype_scalar,define_name,upper);
	fprintf(fp,"const %s* %s_arrays[MAX_NUM_%s_COMP_ARRAYS];\n",datatype_scalar,define_name,upper);
	fclose(fp);

	fp = fopen("comp_loaded_decl.h","a");
	fprintf(fp,"bool %s_params[MAX_NUM_%s_COMP_PARAMS];\n",define_name,upper);
	fprintf(fp,"bool  %s_arrays[MAX_NUM_%s_COMP_ARRAYS];\n",define_name,upper);
	fclose(fp);

	fopen("input_decl.h","a");
	fprintf(fp,"%s %s_params[NUM_%s_INPUT_PARAMS+1];\n",datatype_scalar,define_name,strupr(define_name));
	fclose(fp);

	fp = fopen("output_decl.h","a");
	fprintf(fp,"%s %s_outputs[NUM_%s_OUTPUTS+1];\n",datatype_scalar,define_name,strupr(define_name));
	fclose(fp);
}



void
gen_datatype_enums(FILE* fp, const char* datatype_scalar)
{
  char tmp[1000];
  sprintf(tmp,"%s*",datatype_scalar);
  const char* datatype_arr = intern(tmp);

  fprintf(fp, "typedef enum {");
  for (size_t i = 0; i < num_symbols[current_nest]; ++i)
    if (symbol_table[i].tspecifier == datatype_scalar && str_vec_contains(symbol_table[i].tqualifiers,DCONST_STR))
      fprintf(fp, "%s,", symbol_table[i].identifier);
  fprintf(fp, "NUM_%s_PARAMS} %sParam;",strupr(convert_to_define_name(datatype_scalar)),convert_to_enum_name(datatype_scalar));


  fprintf(fp, "typedef enum {");
  for (size_t i = 0; i < num_symbols[current_nest]; ++i)
    if (symbol_table[i].tspecifier == datatype_arr && str_vec_contains(symbol_table[i].tqualifiers,DCONST_STR,GLOBAL_MEM_STR))
      fprintf(fp, "%s,", symbol_table[i].identifier);
  fprintf(fp, "NUM_%s_ARRAYS} %sArrayParam;",strupr(convert_to_define_name(datatype_scalar)),convert_to_enum_name(datatype_scalar));


  fprintf(fp, "typedef enum {");
  for (size_t i = 0; i < num_symbols[current_nest]; ++i)
    if (symbol_table[i].tspecifier == datatype_scalar && str_vec_contains(symbol_table[i].tqualifiers,OUTPUT_STR))
      fprintf(fp, "%s,", symbol_table[i].identifier);
  fprintf(fp, "NUM_%s_OUTPUTS} %sOutputParam;",strupr(convert_to_define_name(datatype_scalar)),convert_to_enum_name(datatype_scalar));

  fprintf(fp, "typedef enum {");
  for (size_t i = 0; i < num_symbols[current_nest]; ++i)
    if (symbol_table[i].tspecifier == datatype_scalar && str_vec_contains(symbol_table[i].tqualifiers,INPUT_STR))
      fprintf(fp, "%s,", symbol_table[i].identifier);
  fprintf(fp, "NUM_%s_INPUT_PARAMS} %sInputParam;",strupr(convert_to_define_name(datatype_scalar)),convert_to_enum_name(datatype_scalar));

  fprintf(fp, "typedef enum {");
  for (size_t i = 0; i < num_symbols[current_nest]; ++i)
    if (symbol_table[i].tspecifier == datatype_arr && str_vec_contains(symbol_table[i].tqualifiers,OUTPUT_STR))
      fprintf(fp, "%s,", symbol_table[i].identifier);
  fprintf(fp, "NUM_%s_OUTPUT_ARRAYS} %sArrayOutputParam;",strupr(convert_to_define_name(datatype_scalar)),convert_to_enum_name(datatype_scalar));

  fprintf(fp, "typedef enum {");
  for (size_t i = 0; i < num_symbols[current_nest]; ++i)
    if (symbol_table[i].tspecifier == datatype_scalar && str_vec_contains(symbol_table[i].tqualifiers,RUN_CONST_STR))
      fprintf(fp, "%s,", symbol_table[i].identifier);
  fprintf(fp, "NUM_%s_COMP_PARAMS} %sCompParam;",strupr(convert_to_define_name(datatype_scalar)),convert_to_enum_name(datatype_scalar));


  fprintf(fp, "typedef enum {");
  for (size_t i = 0; i < num_symbols[current_nest]; ++i)
    if (symbol_table[i].tspecifier == datatype_arr && str_vec_contains(symbol_table[i].tqualifiers,RUN_CONST_STR))
      fprintf(fp, "%s,", symbol_table[i].identifier);
  fprintf(fp, "NUM_%s_COMP_ARRAYS} %sCompArrayParam;",strupr(convert_to_define_name(datatype_scalar)),convert_to_enum_name(datatype_scalar));

  fprintf(fp,"\n");
  int counter = 0;
  for (size_t i = 0; i < num_symbols[current_nest]; ++i)
  {
     counter  += (symbol_table[i].tspecifier == datatype_scalar && str_vec_contains(symbol_table[i].tqualifiers,CONST_STR));
  }
  fprintf(fp, "#define NUM_%s_CONSTS (%d)\n",strupr(convert_to_define_name(datatype_scalar)),counter);


  counter = 0;
  for (size_t i = 0; i < num_symbols[current_nest]; ++i)
     counter  += (symbol_table[i].tspecifier == datatype_arr&& str_vec_contains(symbol_table[i].tqualifiers,CONST_STR));
  fprintf(fp, "#define NUM_%s_ARR_CONSTS (%d)\n",strupr(convert_to_define_name(datatype_scalar)),counter);

  const char* uppr = strupr(convert_to_define_name(datatype_scalar));
  counter = 0;
  for (size_t i = 0; i < num_symbols[current_nest]; ++i)
  {
     counter  += (symbol_table[i].tspecifier == datatype_scalar && symbol_table[i].type == NODE_VARIABLE_ID);
  }
  fprintf(fp,"#define MAX_NUM_%s_COMP_PARAMS (%d)\n",uppr,counter);
  counter = 0;
  for (size_t i = 0; i < num_symbols[current_nest]; ++i)
     counter  += (symbol_table[i].tspecifier == datatype_arr && symbol_table[i].type == NODE_VARIABLE_ID);

  fprintf(fp,"#define MAX_NUM_%s_COMP_ARRAYS (%d)\n",uppr,counter);
}
void
gen_param_names(FILE* fp, const char* datatype_scalar)
{
  char tmp[1000];
  sprintf(tmp,"%s*",datatype_scalar);
  const char* datatype_arr = intern(tmp);

  fprintf(fp, "static const char* %sparam_names[] __attribute__((unused)) = {",convert_to_define_name(datatype_scalar));
  for (size_t i = 0; i < num_symbols[current_nest]; ++i)
    if (symbol_table[i].tspecifier == datatype_scalar && str_vec_contains(symbol_table[i].tqualifiers,DCONST_STR))
      fprintf(fp, "\"%s\",", symbol_table[i].identifier);
  fprintf(fp, "};");

  fprintf(fp, "static const char* %s_output_names[] __attribute__((unused)) = {",convert_to_define_name(datatype_scalar));
  for (size_t i = 0; i < num_symbols[current_nest]; ++i)
    if (symbol_table[i].tspecifier == datatype_scalar && str_vec_contains(symbol_table[i].tqualifiers,OUTPUT_STR))
      fprintf(fp, "\"%s\",", symbol_table[i].identifier);
  fprintf(fp, "};");

  fprintf(fp, "static const char* %s_array_output_names[] __attribute__((unused)) = {",convert_to_define_name(datatype_scalar));
  for (size_t i = 0; i < num_symbols[current_nest]; ++i)
    if (symbol_table[i].tspecifier == datatype_arr && str_vec_contains(symbol_table[i].tqualifiers,OUTPUT_STR))
      fprintf(fp, "\"%s\",", symbol_table[i].identifier);
  fprintf(fp, "};");

  fprintf(fp, "static const char* %s_comp_param_names[] __attribute__((unused)) = {",convert_to_define_name(datatype_scalar));
  for (size_t i = 0; i < num_symbols[current_nest]; ++i)
    if (symbol_table[i].tspecifier == datatype_scalar && str_vec_contains(symbol_table[i].tqualifiers,RUN_CONST_STR))
      fprintf(fp, "\"%s\",", symbol_table[i].identifier);
  fprintf(fp, "};");

<<<<<<< HEAD
=======
  // ASTAROTH 2.0 BACKWARDS COMPATIBILITY BLOCK
  fprintf(fp, "\n// Redefined for backwards compatibility START\n");
  fprintf(fp, "#define NUM_VTXBUF_HANDLES (NUM_FIELDS)\n");
  fprintf(fp, "typedef Field VertexBufferHandle;\n");
  fprintf(fp, "static const char** vtxbuf_names __attribute__((unused)) = "
              "field_names;\n");
  // ASTAROTH 2.0 BACKWARDS COMPATIBILITY BLOCK
  // END-----------------------------
>>>>>>> 2b0e1317

}



#include "create_node.h"





static ASTNode*
create_primary_expression(const char* identifier)
{
	return astnode_create(NODE_PRIMARY_EXPRESSION,create_identifier_node(identifier),NULL);
}

ASTNode*
get_index_node(const ASTNode* array_access_start, const node_vec var_dims)
{
    	node_vec array_accesses = VEC_INITIALIZER;
	get_array_access_nodes(array_access_start,&array_accesses);
	
    	if(array_accesses.size != var_dims.size)
    	        return NULL;
	node_vec new_accesses = VEC_INITIALIZER;
    	for(size_t j = 0; j < array_accesses.size; ++j)
	{
		ASTNode* prefix_node = astnode_create(NODE_UNKNOWN,NULL,NULL);
		push_node(&new_accesses,astnode_create(NODE_UNKNOWN,prefix_node,(ASTNode*)array_accesses.data[j]));
	}
    	for(size_t j = 0; j < array_accesses.size; ++j)
    	{
		ASTNode* node = (ASTNode*) new_accesses.data[j];
    		if(j)
    		{
			ASTNode* prefix_node = node->lhs;
    			astnode_sprintf(prefix_node,"%s","");
			astnode_set_prefix("+(",prefix_node);
			node_vec dim_nodes = VEC_INITIALIZER;
    			for(size_t k = 0; k < j; ++k)
				push_node(&dim_nodes,var_dims.data[k]);
			ASTNode* dims_node = build_list_node(dim_nodes,MULT_STR);
			prefix_node->lhs = dims_node;
			dims_node->parent = dims_node;
			astnode_set_postfix(")*",prefix_node);
    		}
		astnode_set_prefix("(",node->rhs);
		astnode_set_postfix(")",node->rhs);
    	}
	ASTNode* res = build_list_node(new_accesses,"");
    	free_node_vec(&array_accesses);
    	free_node_vec(&new_accesses);
	return res;

}




#define TRAVERSE_PREAMBLE_PARAMS(FUNC_NAME, ...) \
	if(node->lhs) \
		FUNC_NAME(node->lhs,__VA_ARGS__); \
	if(node->rhs) \
		FUNC_NAME(node->rhs,__VA_ARGS__); 
void
gen_matrix_reads(ASTNode* node)
{
  TRAVERSE_PREAMBLE(gen_matrix_reads);
  if(!(node->type & NODE_ARRAY_ACCESS)) return;
  const char* base_type = get_expr_type(node->lhs);
  if(base_type != MATRIX_STR && base_type != TENSOR_STR) return;
  const char* lhs = combine_all_new(node->lhs);
  //TP: stupid hack!!
  if(lhs && strstr(lhs,".data")) return;
  if(node->lhs->postfix == intern("]"))
       astnode_sprintf_postfix(node->lhs,"].data");
  else
       astnode_sprintf_postfix(node->lhs,".data");
}

#define max(a,b) (a > b ? a : b)
#define min(a,b) (a < b ? a : b)
static int
count_nest(const ASTNode* node,const NodeType type)
{
	int lhs_res =  (node->lhs) ? count_nest(node->lhs,type) : 0;
	int rhs_res =  (node->rhs) ? count_nest(node->rhs,type) : 0;
	return max(lhs_res,rhs_res) + (node->type == type);
}
void
get_const_array_var_dims_recursive(const char* name, const ASTNode* node, node_vec* res)
{
	if(node->lhs)
		get_const_array_var_dims_recursive(name,node->lhs,res);
	if(node->rhs)
		get_const_array_var_dims_recursive(name,node->rhs,res);
	if(!(node->type & NODE_ASSIGN_LIST)) return;
	if(!has_qualifier(node,"const")) return;
	const ASTNode* tspec = get_node(NODE_TSPEC,node);
	if(!tspec) return;
	node_vec assignments = get_nodes_in_list(node->rhs);
	for(size_t i = 0; i < assignments.size; ++i)
	{
		const ASTNode* def = assignments.data[i];
        	const ASTNode* assignment = def->rhs;
		const char* def_name  = get_node_by_token(IDENTIFIER, def)->buffer;
		if(def_name != name) continue;
		const ASTNode* array_initializer  = get_node(NODE_ARRAY_INITIALIZER, assignment);
		if(array_initializer)
		{
			const int num_of_elems = array_initializer ? count_num_of_nodes_in_list(array_initializer->lhs) : 0;
			push_node(res,create_primary_expression(intern(itoa(num_of_elems))));
			const ASTNode* second_array_initializer = get_node(NODE_ARRAY_INITIALIZER, array_initializer->lhs);
			if(second_array_initializer)
			{
				const int num_of_elems_in_list = count_num_of_nodes_in_list(second_array_initializer->lhs);
				push_node(res,create_primary_expression(intern(itoa(num_of_elems_in_list))));
			}
		}
	}
}
node_vec
get_const_array_var_dims(const char* name, const ASTNode* node)
{
	static string_vec cache_keys = VEC_INITIALIZER;
	static node_vec   cache[10000];

	int cache_index = str_vec_get_index(cache_keys,name);
	if(cache_index != -1)
	{
		return cache[cache_index];
	}

	node_vec res = VEC_INITIALIZER;
	get_const_array_var_dims_recursive(name,node,&res);

	push(&cache_keys,name);
	cache_index = str_vec_get_index(cache_keys,name);
	cache[cache_index] = res;

	return res;

}

const char*
get_internal_array_name(const Symbol* sym)
{
	const char* datatype_scalar = intern(remove_substring(strdup(sym->tspecifier),"*"));
    	if(str_vec_contains(sym->tqualifiers,DEAD_STR,RUN_CONST_STR))
    	{
	    return sprintf_intern("AC_INTERNAL_run_const_%s_array_here",datatype_scalar);
	}
        if(str_vec_contains(sym->tqualifiers,CONST_STR)) return sym->identifier;
	return
	    sprintf_intern(
		    "AC_INTERNAL_%s_%s_arrays_%s",
        	    str_vec_contains(sym->tqualifiers,DCONST_STR) ? "d" : "gmem",
        	    convert_to_define_name(datatype_scalar), sym->identifier);
}

void
gen_array_reads(ASTNode* node, const ASTNode* root, const char* datatype_scalar)
{
  TRAVERSE_PREAMBLE_PARAMS(gen_array_reads,root,datatype_scalar);
  if(node->type != NODE_ARRAY_ACCESS)
	  return;
  if(!node->lhs) return;
  if(get_parent_node(NODE_VARIABLE,node)) return;
  const char* array_name = get_node_by_token(IDENTIFIER,node->lhs)->buffer;
  const char* datatype = sprintf_intern("%s*",datatype_scalar);
  const Symbol* sym = get_symbol(NODE_VARIABLE_ID,intern(array_name),intern(datatype));
  if(!sym)
       return;

  {
    
    if(get_parent_node(NODE_ARRAY_ACCESS,node)) return;
    //TP: replace dead arr accesses with default initializer values
    //TP: Might not be needed after we have a conditional removal but for now need to care of dead reads to keep compiling the code
    if(str_vec_contains(sym->tqualifiers,DEAD_STR,RUN_CONST_STR))
    {
	    node = node->parent;
	    node->lhs = NULL;
	    node->rhs = NULL;
	    astnode_sprintf(node,"(%s){}",datatype_scalar);
	    return;
    }
    node_vec var_dims =  get_array_var_dims(array_name, root);
    if(var_dims.size == 0) var_dims = get_const_array_var_dims(array_name, root);
	
    ASTNode* elem_index         = get_index_node(node,var_dims);
    if(!elem_index)
	    fatal("Incorrect array access: %s,%ld\n",combine_all_new(node),var_dims.size);
    ASTNode* base = node;
    base->lhs=NULL;
    base->rhs=NULL;
    base->prefix=NULL;
    base->postfix=NULL;
    base->infix=NULL;

    ASTNode* identifier_node = create_primary_expression(get_internal_array_name(sym));
    identifier_node->parent = base;
    base->lhs =  identifier_node;
    ASTNode* pointer_access = astnode_create(NODE_UNKNOWN,NULL,NULL);
    ASTNode* elem_access_offset = astnode_create(NODE_UNKNOWN,NULL,NULL);
    ASTNode* elem_access        = astnode_create(NODE_UNKNOWN,elem_access_offset,elem_index); 
    ASTNode* access_node        = astnode_create(NODE_UNKNOWN,pointer_access,elem_access);
    base->rhs = access_node;
    access_node ->parent = base;

    astnode_set_prefix("[",elem_access);
    astnode_set_postfix("]",elem_access);
    if(str_vec_contains(sym->tqualifiers,DCONST_STR,CONST_STR))
    {
    }
    else if(str_vec_contains(sym->tqualifiers,GLOBAL_MEM_STR))
    {
	
    	if(!str_vec_contains(sym->tqualifiers,DYNAMIC_STR) && !is_left_child(NODE_ASSIGNMENT,node))
	{
		//TP: on cuda bool -> __nv_bool and there is no __ldg for __nv_bool for some reason
		astnode_sprintf_prefix(base,"%s%s",
				 is_primitive_datatype(datatype_scalar) && datatype_scalar != BOOL_STR ? "__ldg(": "",
				 is_primitive_datatype(datatype_scalar) && datatype_scalar != BOOL_STR ? "&": ""
		       );
		if(is_primitive_datatype(datatype_scalar) && datatype_scalar != BOOL_STR)
			astnode_set_postfix(")",base);

	}
    }
    else
    {
	    fprintf(stderr,"Fatal error: no case for array read: %s\n",combine_all_new(node));
	    exit(EXIT_FAILURE);
    }
  }
}


bool
is_user_enum_option(const char* identifier)
{
	for(size_t i = 0; i < e_info.names.size; ++i)
		if(str_vec_contains(e_info.options[i],identifier)) return true;
	return false;

}
const char*
get_enum(const char* option)
{
	for(size_t i = 0; i < e_info.names.size; ++i)
		if(str_vec_contains(e_info.options[i],option)) return e_info.names.data[i];
	return false;
}
void
read_user_enums_recursive(const ASTNode* node,string_vec* user_enums, string_vec* user_enum_options)
{
	if(node->type == NODE_ENUM_DEF)
	{
		const int enum_index = push(user_enums,node->lhs->buffer);
		node_vec nodes = get_nodes_in_list(node->rhs);
		for(size_t i = 0; i < nodes.size; ++i)
			push(&user_enum_options[enum_index],get_node_by_token(IDENTIFIER,nodes.data[i])->buffer);
		free_node_vec(&nodes);
	}
	if(node->lhs)
		read_user_enums_recursive(node->lhs,user_enums,user_enum_options);
	if(node->rhs)
		read_user_enums_recursive(node->rhs,user_enums,user_enum_options);
}

user_enums_info
read_user_enums(const ASTNode* node)
{
        string_vec user_enum_options[100] = { [0 ... 100-1] = VEC_INITIALIZER};
	string_vec user_enums = VEC_INITIALIZER;
	read_user_enums_recursive(node,&user_enums,user_enum_options);
	user_enums_info res;
	res.names = user_enums;
	memcpy(&res.options,&user_enum_options,sizeof(string_vec)*100);
	return res;
}

structs_info 
get_structs_info()
{
	string_vec* names   = malloc(sizeof(string_vec)*100);
	string_vec* types   = malloc(sizeof(string_vec)*100);
	string_vec  structs = VEC_INITIALIZER;
	for(int i = 0; i < 100; ++i)
	{
		string_vec tmp = VEC_INITIALIZER;
		names[i] = tmp;
		types[i] = tmp;
	}
	structs_info res = {.user_structs = structs, .user_struct_field_names = names, .user_struct_field_types = types};
	return res;
}
static inline void
process_declaration(const ASTNode* field,int struct_index,structs_info* params)
{
	push(&(params->user_struct_field_types[struct_index]), get_node(NODE_TSPEC,field)->lhs->buffer);
	push(&(params->user_struct_field_names[struct_index]), get_node_by_token(IDENTIFIER,field->rhs)->buffer);
}
void
read_user_structs_recursive(const ASTNode* node, structs_info* params)
{
	TRAVERSE_PREAMBLE_PARAMS(read_user_structs_recursive,params);
	if(node->type != NODE_STRUCT_DEF)
		return;
	const char* struct_name = get_node_by_token(IDENTIFIER,node)->buffer;
	const int struct_index = push(&(params->user_structs),struct_name);
	node_vec field_nodes = get_nodes_in_list(node->rhs);
	for(size_t i = 0; i < field_nodes.size; ++i)
		process_declaration(field_nodes.data[i], struct_index,params);
	free_node_vec(&field_nodes);
}
structs_info
read_user_structs(const ASTNode* root)
{
	structs_info res = get_structs_info();
	read_user_structs_recursive(root, &res);
	return res;
}
void
mark_as_input(ASTNode* kernel_root, const ASTNode* param)
{
	const char* param_name = param->rhs->buffer;
	add_node_type(NODE_INPUT, kernel_root,param_name);
}

void
mark_kernel_inputs(const ASTNode* node)
{
	TRAVERSE_PREAMBLE(mark_kernel_inputs);
	if(!(node->type & NODE_KFUNCTION))
		return;
	if(!node->rhs->lhs)
		return;
        ASTNode* param_list_head = node->rhs->lhs;
	node_vec params = get_nodes_in_list(param_list_head);
        ASTNode* compound_statement = node->rhs->rhs;
	for(size_t i = 0; i < params.size; ++i)
		mark_as_input(compound_statement,params.data[i]);
	free_node_vec(&params);
}

typedef struct
{
	string_vec types;
	string_vec expr;
	node_vec expr_nodes;
} func_params_info;

#define FUNC_PARAMS_INITIALIZER {.types = VEC_INITIALIZER, .expr = VEC_INITIALIZER, .expr_nodes = VEC_INITIALIZER}
void
free_func_params_info(func_params_info* info)
{
	free_str_vec(&info -> types);
	free_str_vec(&info -> expr);
	free_node_vec(&info -> expr_nodes);
}

void
get_function_params_info_recursive(const ASTNode* node, const char* func_name, func_params_info* dst)
{
	//TP: speed optim to end recursion if the params are already found
	if(dst->types.size > 0) return;
	//TP: speed optim no need to traverse into the function itself
	if(!(node->type & NODE_FUNCTION))
	{
		if(node->lhs) get_function_params_info_recursive(node->lhs,func_name,dst);
		if(dst->types.size > 0) return;
		if(node->rhs) 
		{
			if(node->token != PROGRAM || node->rhs->type & NODE_FUNCTION)
				get_function_params_info_recursive(node->rhs,func_name,dst);
		}
		if(dst->types.size > 0) return;
	}
	if(!(node->type & NODE_FUNCTION))
		return;
	const ASTNode* fn_identifier = get_node_by_token(IDENTIFIER,node);
	if(!fn_identifier)
		return;
	if(fn_identifier->buffer != func_name)
		return;
        ASTNode* param_list_head = node->rhs->lhs;
	if(!param_list_head) return;
	node_vec params = get_nodes_in_list(node->rhs->lhs);
	for(size_t i = 0; i < params.size; ++i)
	{
	  	const ASTNode* param = params.data[i];
		const ASTNode* tspec = get_node(NODE_TSPEC,param->lhs);
	  	push(&dst->types,(tspec) ? tspec->lhs->buffer : NULL);
	  	push(&dst->expr,param->rhs->buffer);
	  	push_node(&dst->expr_nodes,param->rhs);
	}
	free_node_vec(&params);
}
func_params_info
get_function_params_info(const ASTNode* node, const char* func_name)
{
	func_params_info res = FUNC_PARAMS_INITIALIZER;
	get_function_params_info_recursive(node,func_name,&res);
	return res;
}

void
remove_suffix(char *str, const char* suffix_match) {
    char *optimizedPos = strstr(str, suffix_match);
    if (optimizedPos != NULL) {
        *optimizedPos = '\0'; // Replace suffix_match with null character
    }
}

static func_params_info kernel_params_info[MAX_FUNCS];

void
gen_kernel_params_info(const ASTNode* root)
{
  memset(kernel_params_info,0,sizeof(kernel_params_info));
  int kernel_index = 0;
  for(size_t sym = 0; sym< num_symbols[0]; ++sym)
  {
  	if(symbol_table[sym].tspecifier != KERNEL_STR) continue;
  	kernel_params_info[kernel_index] = get_function_params_info(root,symbol_table[sym].identifier);
  	kernel_index++;
  }
}

void
gen_kernel_structs(ASTNode* root)
{

  	gen_kernel_params_info(root);
	string_vec names = VEC_INITIALIZER;
  	for(size_t sym = 0; sym< num_symbols[0]; ++sym)
  	{
  		if(symbol_table[sym].tspecifier != KERNEL_STR) continue;
		push(&names,symbol_table[sym].identifier);
  	}
	string_vec unique_input_types[num_kernels];
	const func_params_info* infos = kernel_params_info;
	int num_unique_input_types = 0;
	memset(unique_input_types,0,sizeof(string_vec)*num_kernels);
	for(size_t k = 0; k < num_kernels; ++k)
	{
		string_vec types = infos[k].types;
		if(types.size == 0) continue;
		if(!str_vec_in(unique_input_types,num_unique_input_types,types))
		{
			unique_input_types[num_unique_input_types] = types;
			++num_unique_input_types;
		}
	}
	{
		FILE* fp = fopen("load_ac_kernel_params.h","w");
		for(int i = 0; i < num_unique_input_types; ++i)
		{
			fprintf(fp,"AcResult acLoadKernelParams(acKernelInputParams& params, const AcKernel kernel,");
			const string_vec types = unique_input_types[i];
			for(size_t j = 0; j < types.size; ++j)
				fprintf(fp,"%s p_%ld%s",types.data[j],j,(j < types.size-1) ? "," : "");
			fprintf(fp,"){\n");
			for(size_t k = 0; k < num_kernels; ++k)
			{
				const func_params_info info = infos[k];
				const char* name = names.data[k];
				char* params_name = strdup(name);
	        		remove_suffix(params_name,"_optimized_");
				if(!str_vec_eq(infos[k].types,types)) continue;
				fprintf(fp,"if(kernel == %s){ \n",name);
				for(size_t j = 0; j < types.size; ++j)
				{
					fprintf(fp,"params.%s.%s = p_%ld;\n",
							params_name,info.expr.data[j],j
							);
				}
				fprintf(fp,"return AC_SUCCESS;}\n");
			}
			fprintf(fp,"return AC_FAILURE;}\n");
		}
		//TP: you have to generate some load types always since the library assumes they exist
		const size_t num_always_produced = 5;
		string_vec always_produced_load_types[num_always_produced];
		memset(always_produced_load_types,0,sizeof(string_vec)*num_always_produced);
		push(&always_produced_load_types[0],FIELD_STR);
		push(&always_produced_load_types[0],REAL_PTR_STR);

		push(&always_produced_load_types[1],FIELD3_STR);
		push(&always_produced_load_types[1],REAL_PTR_STR);

		push(&always_produced_load_types[2],FIELD4_STR);
		push(&always_produced_load_types[2],REAL_PTR_STR);

		push(&always_produced_load_types[3],FIELD_STR);

		push(&always_produced_load_types[4],FIELD_STR);
		push(&always_produced_load_types[4],REAL_STR);
		for(size_t i = 0; i < num_always_produced; ++i)
		{
			string_vec types = always_produced_load_types[i];
			if(str_vec_in(unique_input_types,num_unique_input_types,types)) continue;
			fprintf(fp,"AcResult acLoadKernelParams(acKernelInputParams&, const AcKernel,");
			for(size_t j = 0; j < types.size; ++j)
				fprintf(fp,"%s %s",types.data[j],(j < types.size-1) ? "," : "");
			fprintf(fp,"){return AC_FAILURE;}\n");
		}
		fclose(fp);
		fp = fopen("load_ac_kernel_params_def.h","w");
		for(int i = 0; i < num_unique_input_types; ++i)
		{
			fprintf(fp,"AcResult acLoadKernelParams(acKernelInputParams& params, const AcKernel kernel,");
			const string_vec types = unique_input_types[i];
			for(size_t j = 0; j < types.size; ++j)
				fprintf(fp,"%s p_%ld%s",types.data[j],j,(j < types.size-1) ? "," : "");
			fprintf(fp,");");
		}
		for(size_t i = 0; i < num_always_produced; ++i)
		{
			string_vec types = always_produced_load_types[i];
			if(str_vec_in(unique_input_types,num_unique_input_types,types)) continue;
			fprintf(fp,"AcResult acLoadKernelParams(acKernelInputParams&, const AcKernel,");
			for(size_t j = 0; j < types.size; ++j)
				fprintf(fp,"%s %s",types.data[j],(j < types.size-1) ? "," : "");
			fprintf(fp,");\n");
			free_str_vec(&types);
		}
		fclose(fp);
	}
	for(size_t k = 0; k < num_kernels; ++k)
	{
		func_params_info info = infos[k];
		const char* name = names.data[k];
		{
			FILE* fp = fopen("user_input_typedefs.h","a");
			fprintf(fp,"\ntypedef struct %sInputParams {", name);
			for(size_t i = 0; i < info.types.size; ++i)
				fprintf(fp,"%s %s;",info.types.data[i],info.expr.data[i]);
			fprintf(fp,"} %sInputParams;\n",name);
			fclose(fp);
		}

		{
			FILE* fp = fopen("safe_vtxbuf_input_params.h","a");
			fprintf(fp,"if(kernel == %s){ \n",name);
			for(size_t i = 0; i < info.types.size; ++i)
			{
				const char* param_name = info.expr.data[i];
				const char* param_type = info.types.data[i];
				if(strstr(param_type,"*"))
				{
					if(param_type != REAL_PTR_STR)
						fatal("How to handle non-real input ptr?\n");
					fprintf(fp,"vba.on_device.kernel_input_params.%s.%s = vba.on_device.out[0];\n",name,param_name);
				}
			}
			fprintf(fp,"}\n");
			fclose(fp);
		}
	}
	{
		FILE* fp = fopen("kernel_input_param_str.h","w");
		fprintf(fp,"const char* kernel_input_param_strs[] = {");
		for(size_t k = 0; k < num_kernels; ++k)
		{
			fprintf(fp,"\"");
			const string_vec types = infos[k].types;
			for(size_t i = 0; i < types.size; ++i)
				fprintf(fp,"%s%s",types.data[i],i < types.size -1 ? "," : "");
			fprintf(fp,"\",");
		}
		fprintf(fp,"};\n");
		fclose(fp);
	}
	{
		FILE* stream = fopen("user_input_typedefs.h","a");
		fprintf(stream,"\ntypedef union acKernelInputParams {\n\n");
		for(size_t k = 0; k < num_kernels; ++k)
		{
			const char* name = names.data[k];
			fprintf(stream,"%sInputParams %s;\n", name,name);
		}
		fprintf(stream,"} acKernelInputParams;\n\n");
		fclose(stream);
	}

	free_str_vec(&names);
}



static void
create_binary_op(const structs_info info, const int i, const char* op, FILE* fp)
{
		const char* struct_name = info.user_structs.data[i];
		fprintf(fp,"static HOST_DEVICE_INLINE %s\n"
			   "operator%s(const %s& a, const %s& b)\n"
			   "{\n"
			   "\treturn (%s){\n"
			,struct_name,op,struct_name,struct_name,struct_name);
		for(size_t j = 0; j < info.user_struct_field_names[i].size; ++j)
			fprintf(fp,"\t\ta.%s %s b.%s,\n",info.user_struct_field_names[i].data[j],op,info.user_struct_field_names[i].data[j]);
		fprintf(fp,"\t};\n}\n");

		fprintf(fp,"static HOST_DEVICE_INLINE void\n"
			   "operator%s=(%s& a, const %s& b)\n"
			   "{\n"
			,op,struct_name,struct_name);
		for(size_t j = 0; j < info.user_struct_field_names[i].size; ++j)
			fprintf(fp,"\ta.%s %s= b.%s;\n",info.user_struct_field_names[i].data[j],op,info.user_struct_field_names[i].data[j]);
		fprintf(fp,"\n}\n");
}

static void
create_broadcast_op(const structs_info info, const int i, const char* op, FILE* fp)
{
		const char* struct_name = info.user_structs.data[i];
		fprintf(fp,"static HOST_DEVICE_INLINE %s\n"
			   "operator%s(const %s& a, const %s& b)\n"
			   "{\n"
			   "\treturn (%s){\n"
			,struct_name,op,struct_name,REAL_STR,struct_name);
		for(size_t j = 0; j < info.user_struct_field_names[i].size; ++j)
			fprintf(fp,"\t\ta.%s %s b,\n",info.user_struct_field_names[i].data[j],op);
		fprintf(fp,"\t};\n}\n");


		fprintf(fp,"static HOST_DEVICE_INLINE %s\n"
			   "operator%s(const %s& a, const %s& b)\n"
			   "{\n"
			   "\treturn (%s){\n"
			,struct_name,op,REAL_STR,struct_name,struct_name);

		for(size_t j = 0; j < info.user_struct_field_names[i].size; ++j)
			fprintf(fp,"\t\ta %s b.%s,\n",op,info.user_struct_field_names[i].data[j]);
		fprintf(fp,"\t};\n}\n");

		fprintf(fp,"static HOST_DEVICE_INLINE void\n"
			   "operator%s=(%s& a, const %s& b)\n"
			   "{\n"
			,op,struct_name,REAL_STR);
		for(size_t j = 0; j < info.user_struct_field_names[i].size; ++j)
			fprintf(fp,"\ta.%s %s= b;\n",info.user_struct_field_names[i].data[j],op);
		fprintf(fp,"\n}\n");
}
static void
create_unary_op(const structs_info info, const int i, const char* op, FILE* fp)
{
		const char* struct_name = info.user_structs.data[i];
		fprintf(fp,"static HOST_DEVICE_INLINE %s\n"
			   "operator%s(const %s& a)\n"
			   "{\n"
			   "\treturn (%s){\n"
			,struct_name,op,struct_name,struct_name);
		for(size_t j = 0; j < info.user_struct_field_names[i].size; ++j)
			fprintf(fp,"\t\t-a.%s,\n",info.user_struct_field_names[i].data[j]);
		fprintf(fp,"\t};\n}\n");
}

void
gen_user_enums()
{
  user_enums_info enum_info = e_info;
  for (size_t i = 0; i < enum_info.names.size; ++i)
  {
	  fprintf_filename("user_typedefs.h","%s {\n","typedef enum");
	  for(size_t j = 0; j < enum_info.options[i].size; ++j)
	  {
		  const char* separator = (j < enum_info.options[i].size - 1) ? ",\n" : "";
		  fprintf_filename("user_typedefs.h","%s%s",enum_info.options[i].data[j],separator);
	  }
	  fprintf_filename("user_typedefs.h","} %s;\n",enum_info.names.data[i]);

	  fprintf_filename("to_str_funcs.h","std::string to_str(const %s value)\n"
		       "{\n"
		       "switch(value)\n"
		       "{\n"
		       ,enum_info.names.data[i]);

	  for(size_t j = 0; j < enum_info.options[i].size; ++j)
		  fprintf_filename("to_str_funcs.h","case %s: return \"%s\";\n",enum_info.options[i].data[j],enum_info.options[i].data[j]);
	  fprintf_filename("to_str_funcs.h","}return \"\";\n}\n");

	  fprintf_filename("to_str_funcs.h","template <>\n std::string\n get_datatype<%s>() {return \"%s\";};\n",enum_info.names.data[i], enum_info.names.data[i]);
  }
}
void
gen_user_structs()
{
	FILE* fp = fopen("user_typedefs.h","a");
	for(size_t i = 0; i < s_info.user_structs.size; ++i)
	{
		const char* struct_name = s_info.user_structs.data[i];
		//TP: we use the struct coming from HIP/CUDA
		if(struct_name != INT3_STR)
		{
			fprintf(fp,"typedef struct %s {",struct_name);
			for(size_t j = 0; j < s_info.user_struct_field_names[i].size; ++j)
			{
				const char* type = s_info.user_struct_field_types[i].data[j];
				const char* name = s_info.user_struct_field_names[i].data[j];
				fprintf(fp, "%s %s;", type_output(type), name);
			}
			fprintf(fp, "} %s;\n", s_info.user_structs.data[i]);
		}

		bool all_reals = true;
		bool all_scalar_types = true;
		for(size_t j = 0; j < s_info.user_struct_field_types[i].size; ++j)
		{
			all_reals        &=  s_info.user_struct_field_types[i].data[j] == REAL_STR;
			all_scalar_types &= s_info.user_struct_field_types[i].data[j] == REAL_STR || s_info.user_struct_field_types[i].data[j] == INT_STR;
		}
		if(!all_scalar_types) continue;
		fprintf(fp,"#ifdef __cplusplus\n");



		if(struct_name != INT3_STR)
		{
			create_binary_op(s_info,i,MINUS_STR,fp);
			create_binary_op(s_info,i,PLUS_STR,fp);
			create_unary_op (s_info,i,MINUS_STR,fp);
			create_unary_op (s_info,i,PLUS_STR,fp);
		}

		
		if(!all_reals)  fprintf(fp,"#endif\n");
		if(!all_reals)  continue;
		create_broadcast_op(s_info,i,DIV_STR,fp);
		create_broadcast_op(s_info,i,MULT_STR,fp);
		create_broadcast_op(s_info,i,PLUS_STR,fp);
		create_broadcast_op(s_info,i,MINUS_STR,fp);
		if(struct_name == COMPLEX_STR)
		{
			fprintf(fp,"#endif\n");
			continue;
		}

		create_binary_op(s_info,i,DIV_STR,fp);
		create_binary_op(s_info,i,MULT_STR,fp);
		

		fprintf(fp,"#endif\n");
	}
	fclose(fp);
}

static bool
is_subtype(const char* a, const char* b)
{
	if(a != PROFILE_STR) return false;
	bool res = false;
	string_vec prof_types = get_prof_types();
	for(size_t i = 0; i < prof_types.size; ++i)
		res |= b == prof_types.data[i];
	free_str_vec(&prof_types);
	return res;
}


bool
is_field_expr(const char* expr)
{
	return expr && (expr == FIELD_STR || expr == FIELD3_STR || !strcmp(expr,FIELD_PTR_STR) || !strcmp(expr,VTXBUF_PTR_STR) || !strcmp(expr,FIELD3_PTR_STR));
}
bool
is_value_applicable_type(const char* expr)
{
	return is_field_expr(expr) || is_subtype(PROFILE_STR,expr);
}



func_params_info
get_func_call_params_info(const ASTNode* func_call);
void gen_loader(const ASTNode* func_call, const ASTNode* root)
{
		const char* func_name = get_node_by_token(IDENTIFIER,func_call)->buffer;
		const bool is_dfunc = check_symbol(NODE_DFUNCTION_ID,func_name,0,0);
		if(func_name == PERIODIC)
			return;
		ASTNode* param_list_head = func_call->rhs;
		FILE* stream = fopen("user_loaders.h","a");
		if(!param_list_head)
		{
			fprintf(stream,"[](ParamLoadingInfo ){},");
			fclose(stream);
			return;
		}
		func_params_info call_info  = get_func_call_params_info(func_call);
		bool is_boundcond = false;
		for(size_t i = 0; i< call_info.expr.size; ++i)
			is_boundcond |= (strstr(call_info.expr.data[i],"BOUNDARY_") != NULL);

		func_params_info params_info =  get_function_params_info(root,func_name);

		fprintf(stream,"[](ParamLoadingInfo p){\n");
		fprintf(stream,"#include \"user_constants.h\"\n");
		const int params_offset = is_boundcond ? 2 : 0;
		if(!is_boundcond)
		{
			if(params_info.types.size != call_info.expr.size)
			{
				fprintf(stderr,"Number of inputs for %s in ComputeSteps does not match the number of input params\n", func_name);
				exit(EXIT_FAILURE);
			}
		}
		for(int i = 0; i < (int)params_info.types.size-params_offset; ++i)
		{
			if(is_dfunc) continue;

			char* input_param = strdup(call_info.expr.data[i]);
			replace_substring(&input_param,"AC_ITERATION_NUMBER","p.step_number");
			if (all_identifiers_are_constexpr(call_info.expr_nodes.data[i]) || !strcmp(input_param,"p.step_number"))
				fprintf(stream, "p.params -> %s.%s = %s;\n", func_name, params_info.expr.data[i], input_param);
			else if(is_value_applicable_type(call_info.types.data[i]))
				fprintf(stream, "p.params -> %s.%s = %s;\n", func_name, params_info.expr.data[i], input_param);
			else
				fprintf(stream, "p.params -> %s.%s = acDeviceGetInput(acGridGetDevice(),%s); \n", func_name,params_info.expr.data[i], input_param);
			free(input_param);
			//TP: not used anymore TODO: remove
			//if(!str_vec_contains(*input_symbols,call_info.expr.data[i]))
			//{
			//	if(!is_number(call_info.expr.data[i]) && !is_real(call_info.expr.data[i]))
			//	{
			//		push(input_symbols,call_info.expr.data[i]);
			//		push(input_types,params_info.types.data[i]);
			//	}
			//}
		}
		//TP: disabled for now
		//add predefined input params for boundcond functions
		//if(is_boundcond)
		//{
		//	sprintf(tmp, "p.params -> %s.boundary_normal= p.boundary_normal;\n",func_name);
		//	strcat(loader_str,tmp);
		//	sprintf(tmp, "p.params -> %s.vtxbuf = p.vtxbuf;\n",func_name);
		//	strcat(loader_str,tmp);
		//}
		fprintf(stream,"},");
		fclose(stream);

		free_func_params_info(&params_info);
		free_func_params_info(&call_info);
}

static int_vec field_remappings = VEC_INITIALIZER;

const char*
get_field_name(const int field)
{
	return get_symbol_by_index(NODE_VARIABLE_ID,field,FIELD_STR)->identifier;
}
	 
void
compute_next_level_set(bool* src, const int_vec kernel_calls, bool* field_written_to, int* call_level_set)
{
	bool* field_consumed = (bool*)malloc(sizeof(bool)*num_fields);
	memset(field_written_to,0,sizeof(bool)*num_fields);
	memset(field_consumed,0,sizeof(bool)*num_fields);
	for(size_t i = 0; i < kernel_calls.size; ++i)
	{
		if(call_level_set[i] == -1)
		{
		  const int kernel_index = kernel_calls.data[i];
		  bool can_compute = true;
		  for(size_t j = 0; j < num_fields; ++j)
		  {
			const int index = j + num_fields*kernel_index;
			const bool field_accessed = read_fields[index] || field_has_stencil_op[index];
		  	can_compute &= !(field_consumed[j] && field_accessed);
		  	field_consumed[j] |= written_fields[index];
		  }
		  for(size_t j = 0; j < num_fields; ++j)
		  	field_written_to[j] |= (can_compute && written_fields[j + num_fields*kernel_index]);
		  src[i] |= can_compute;
		}
	}
	free(field_consumed);
}

#define BOUNDARY_X_BOT (1 << 0)
#define BOUNDARY_X_TOP (1 << 1)
#define BOUNDARY_Y_BOT (1 << 2)
#define BOUNDARY_Y_TOP (1 << 3)
#define BOUNDARY_Z_BOT (1 << 4)
#define BOUNDARY_Z_TOP (1 << 5)
#define BOUNDARY_X (BOUNDARY_X_BOT | BOUNDARY_X_TOP)
#define BOUNDARY_Y (BOUNDARY_Y_BOT | BOUNDARY_Y_TOP)
#define BOUNDARY_Z (BOUNDARY_Z_BOT | BOUNDARY_Z_TOP)

int
get_boundary_int(const char* boundary_in)
{
	int res = 0;
	if(!strstr(boundary_in,"BOUNDARY_"))
		fatal("incorrect boundary specification: %s\n",boundary_in);
	char* boundary = remove_substring(strdup(boundary_in),"BOUNDARY");
	if(strstr(boundary,"BOT"))
	{
		if(strstr(boundary,"X"))
			res |= BOUNDARY_X_BOT;
		if(strstr(boundary,"Y"))
			res |= BOUNDARY_Y_BOT;
		if(strstr(boundary,"Z"))
			res |= BOUNDARY_Z_BOT;
	}
	else if(strstr(boundary,"TOP"))
	{
		if(strstr(boundary,"X"))
			res |= BOUNDARY_X_TOP;
		if(strstr(boundary,"Y"))
			res |= BOUNDARY_Y_TOP;
		if(strstr(boundary,"Z"))
			res |= BOUNDARY_Z_TOP;
	}
	else
	{
		if(strstr(boundary,"X"))
			res |= BOUNDARY_X;
		if(strstr(boundary,"Y"))
			res |= BOUNDARY_Y;
		if(strstr(boundary,"Z"))
			res |= BOUNDARY_Z;
	}
	free(boundary);
	return res;

}
typedef struct
{
	bool* in;
	bool* out;
}
bc_fields;

bc_fields 
get_fields_included(const ASTNode* func_call, const char* boundconds_name)
{
	func_params_info call_info = get_func_call_params_info(func_call);
	const char* func_name = get_node_by_token(IDENTIFIER,func_call)->buffer;
	bc_fields res;
	char* full_name = malloc((strlen(boundconds_name) + strlen(func_name) + 500)*sizeof(char));
	sprintf(full_name,"%s__%s",boundconds_name,func_name);
	const int kernel_index = get_symbol_index(NODE_FUNCTION_ID, intern(full_name), KERNEL_STR);
	res.in  = (bool*)malloc(sizeof(bool)*num_fields);
	res.out = (bool*)malloc(sizeof(bool)*num_fields);
	memset(res.in,0,sizeof(bool)*num_fields);
	memset(res.out,0,sizeof(bool)*num_fields);
	if(kernel_index >= 0)
		for(size_t field = 0; field < num_fields; ++field)
		{
			res.out[field] |= written_fields[field + num_fields*kernel_index];
			res.in[field]  |= read_fields[field + num_fields*kernel_index] || field_has_stencil_op[field + num_fields*kernel_index];
		}
	const bool all_included =  func_name == PERIODIC;
	for(size_t field = 0; field < num_fields; ++field)
	{
		res.out[field] |= all_included;
		res.in[field]  |= all_included;
	}
	free(full_name);
	free_func_params_info(&call_info);
	return res;
}
const char*
boundary_str(const int bc)
{
       return
               bc == 0 ? "BOUNDARY_X_BOT" :
               bc == 1 ? "BOUNDARY_Y_BOT" :
               bc == 2 ? "BOUNDARY_X_TOP" :
               bc == 3 ? "BOUNDARY_Y_TOP" :
               bc == 4 ? "BOUNDARY_Z_BOT" :
               bc == 5 ? "BOUNDARY_Z_TOP" :
               NULL;
}

const int boundaries[] = {BOUNDARY_X_BOT, BOUNDARY_Y_BOT,BOUNDARY_X_TOP,BOUNDARY_Y_TOP,BOUNDARY_Z_BOT, BOUNDARY_Z_TOP};

void
remove_ending_symbols(char* str, const char symbol)
{
	int len = strlen(str);
	while(str[--len] == symbol) str[len] = '\0';
}

void
write_dfunc_bc_kernel(const ASTNode* root, const char* prefix, const char* func_name,const func_params_info call_info,FILE* fp)
{

	//TP: in bc call params jump over boundary
	const int call_param_offset = 1;
	char* tmp = strdup(func_name);
	remove_suffix(tmp,"____");
	const char* dfunc_name = intern(tmp);
	free(tmp);
	func_params_info params_info = get_function_params_info(root,dfunc_name);
	if(call_info.expr.size-1 != params_info.expr.size)
		fatal("Number of inputs %lu for %s in BoundConds does not match the number of input params %lu \n", call_info.expr.size-1, dfunc_name, params_info.expr.size);
	const size_t num_of_rest_params = params_info.expr.size;
        free_func_params_info(&params_info);
	fprintf(fp,"Kernel %s_%s()\n{\n",prefix,func_name);
	fprintf(fp,"\t%s(",dfunc_name);
	for(size_t j = 0; j <num_of_rest_params; ++j)
	{
		fprintf(fp,"%s",call_info.expr.data[j+call_param_offset]);
		if(j < num_of_rest_params-1) fprintf(fp,",");
	}
	fprintf(fp,"%s\n",")");
	fprintf(fp,"%s\n","}");
}
void
gen_dfunc_bc_kernel(const ASTNode* func_call, FILE* fp, const ASTNode* root, const char* boundconds_name)
{

	const char* func_name = get_node_by_token(IDENTIFIER,func_call)->buffer;
		
	if(!func_call->rhs)
		fatal("need to declare boundary in bc func call: %s\n",combine_all_new(func_call));
	func_params_info call_info = get_func_call_params_info(func_call);

	if(func_name == PERIODIC)
		return;
	char* prefix;
	const bool is_dfunc = check_symbol(NODE_DFUNCTION_ID,func_name,0,0);

	if(is_dfunc) asprintf(&prefix,"%s_AC_KERNEL_",boundconds_name);
	else asprintf(&prefix,"%s_",boundconds_name);
	write_dfunc_bc_kernel(root,prefix,func_name,call_info,fp);

	free_func_params_info(&call_info);
}



bool
do_not_rename(const ASTNode* node, const char* str_to_check)
{
	if(!node->buffer)                                            return true;
	if(node->token != IDENTIFIER)                                return true;
	if(strcmp(node->buffer,str_to_check))                        return true;
	if(strstr(node->buffer,"AC_INTERNAL"))                       return true;
	if(strstr(node->buffer,"AC_MANGLED"))                        return true;
	if(node->type & NODE_MEMBER_ID)                              return true;
	if(symboltable_lookup(node->buffer))                         return true;
	return false;
}

void
rename_variables(ASTNode* node, const char* new_name, const char* new_expr, const char* old_name)
{
	TRAVERSE_PREAMBLE_PARAMS(rename_variables,new_name,new_expr,old_name)
	if(do_not_rename(node,old_name)) return;
	astnode_set_buffer(new_name,node);
	node->expr_type = new_expr;
}

void
rename_while(const NodeType type, ASTNode* head, const char* new_name, const char* new_expr, const char* old_name)
{
	while(head->type == type)
	{
		if(head->rhs)
			rename_variables(head->rhs,new_name,new_expr,old_name);
		else
			rename_variables(head->lhs,new_name,new_expr,old_name);
		head = head->parent;
	}
}

void
make_unique_bc_calls(ASTNode* node)
{
	TRAVERSE_PREAMBLE(make_unique_bc_calls);
	if(node->type != NODE_BOUNDCONDS_DEF) return;
	const ASTNode* function_call_list_head = node->rhs;
	node_vec func_calls = get_nodes_in_list(function_call_list_head);
	for(size_t i = 0; i < func_calls.size; ++i)
	{
		ASTNode* identifier = (ASTNode*) get_node_by_token(IDENTIFIER, func_calls.data[i]);
		const char* func_name = identifier->buffer;
		if(func_name == PERIODIC) continue;
		astnode_sprintf(identifier,"%s____%zu",identifier->buffer,i);
	}
	free_node_vec(&func_calls);
}
void
gen_user_boundcond_calls(const ASTNode* node, const ASTNode* root, string_vec* names)
{
	TRAVERSE_PREAMBLE_PARAMS(gen_user_boundcond_calls,root,names);
	if(node->type != NODE_BOUNDCONDS_DEF) return;
	const char* name = get_node_by_token(IDENTIFIER,node->lhs)->buffer;
	push(names,name);
	fprintf_filename("taskgraph_bc_handles.h","%s,",name);
	{
		FILE* stream = fopen("taskgraph_kernels.h","a");
		fprintf(stream,"{");
		node_vec calls = get_nodes_in_list(node->rhs);
		for(size_t i = 0; i < calls.size; ++i)
		{
			const char* call_name = get_node_by_token(IDENTIFIER,calls.data[i]->lhs)->buffer;
			if(call_name != PERIODIC)
				fprintf(stream,"%s,",sprintf_intern("%s__%s",name,call_name));
			else
				fprintf(stream,"BOUNDCOND_PERIODIC,");
		}
		fprintf(stream,"},");
		fclose(stream);

		stream = fopen("taskgraph_kernel_bcs.h","a");
		fprintf(stream,"{");

		for(size_t i = 0; i < calls.size; ++i)
		{
			func_params_info info = get_func_call_params_info(calls.data[i]);
			fprintf(stream,"%s,",info.expr.data[0]);
			free_func_params_info(&info);
		}
		fprintf(stream,"},");
		fclose(stream);
		fprintf_filename("user_loaders.h","{");
		for(size_t i = 0; i < calls.size; ++i)
		{
			fprintf_filename("user_loaders.h","[](ParamLoadingInfo ){},");
		}
		fprintf_filename("user_loaders.h","},");

		free_node_vec(&calls);
	}
}
void
gen_user_taskgraphs_recursive(const ASTNode* node, const ASTNode* root, string_vec* names)
{
	TRAVERSE_PREAMBLE_PARAMS(gen_user_taskgraphs_recursive,root,names);
	if(node->type != NODE_TASKGRAPH_DEF)
		return;
	const char* boundconds_name = node->lhs->rhs->buffer;
	fprintf_filename("taskgraph_bc_handles.h","%s,",boundconds_name);

	const char* name = node->lhs->lhs->buffer;
	push(names,name);
	node_vec kernel_call_nodes = get_nodes_in_list(node->rhs);
	int_vec kernel_calls = VEC_INITIALIZER;
	for(size_t i = 0; i < kernel_call_nodes.size; ++i)
	{
		const char* func_name = get_node_by_token(IDENTIFIER,kernel_call_nodes.data[i])->buffer;
		push_int(&kernel_calls,get_symbol_index(NODE_FUNCTION_ID,func_name,KERNEL_STR));
	}

	{
		FILE* stream = fopen("taskgraph_kernels.h","a");
		fprintf(stream,"{");
		for(size_t i = 0; i < kernel_call_nodes.size; ++i)
		{
			const char* func_name = get_node_by_token(IDENTIFIER,kernel_call_nodes.data[i])->buffer;
			fprintf(stream,"%s,",func_name);
		}
		fprintf(stream,"},");
		fclose(stream);
	}
	{

		FILE* stream = fopen("taskgraph_kernel_bcs.h","a");
		fprintf(stream,"{");
		for(size_t i = 0; i < kernel_call_nodes.size; ++i)
			fprintf(stream,"BOUNDARY_NONE,");
		fprintf(stream,"},");
		fclose(stream);
	}
	fprintf_filename("user_loaders.h","{");
	for(size_t i = 0; i < kernel_call_nodes.size; ++i)
		gen_loader(kernel_call_nodes.data[i],root);
	fprintf_filename("user_loaders.h","},");
}


void
gen_input_enums(FILE* fp, string_vec input_symbols, string_vec input_types, const char* datatype)
{
  const char* datatype_scalar = datatype;
  fprintf(fp,"typedef enum {");
  for (size_t i = 0; i < input_types.size; ++i)
  {
	  if(datatype !=input_types.data[i])
		  continue;
	  fprintf(fp,"%s,",input_symbols.data[i]);
  }
  fprintf(fp, "NUM_%s_INPUT_PARAMS} %sInputParam;",strupr(convert_to_define_name(datatype_scalar)),convert_to_enum_name(datatype_scalar));
	
}
void
gen_dfunc_bc_kernels(const ASTNode* node, const ASTNode* root, FILE* fp)
{
	TRAVERSE_PREAMBLE_PARAMS(gen_dfunc_bc_kernels,root,fp);
	if(node->type != NODE_BOUNDCONDS_DEF) return;
	const char* name = node->lhs->buffer;
	node_vec func_calls = get_nodes_in_list(node->rhs);
	for(size_t i = 0; i < func_calls.size; ++i)
		gen_dfunc_bc_kernel(func_calls.data[i],fp,root,name);
	free_node_vec(&func_calls);
}
void
gen_user_taskgraphs(const ASTNode* root)
{
	make_unique_bc_calls((ASTNode*) root);
	string_vec graph_names = VEC_INITIALIZER;
	fprintf_filename_w("taskgraph_bc_handles.h","static const AcDSLTaskGraph DSLTaskGraphBCs[NUM_DSL_TASKGRAPHS+1] = { ");
	fprintf_filename_w("taskgraph_kernels.h","static const std::vector<AcKernel> DSLTaskGraphKernels[NUM_DSL_TASKGRAPHS+1] = { ");
	fprintf_filename_w("taskgraph_kernel_bcs.h","static const std::vector<AcBoundary> DSLTaskGraphKernelBoundaries[NUM_DSL_TASKGRAPHS+1] = { ");
	fprintf_filename_w("user_loaders.h","static const std::vector<std::function<void(ParamLoadingInfo step_info)>> DSLTaskGraphKernelLoaders[NUM_DSL_TASKGRAPHS+1] = { ");

	gen_user_taskgraphs_recursive(root,root,&graph_names);
	string_vec bc_names = VEC_INITIALIZER;
	gen_user_boundcond_calls(root,root,&bc_names);

	FILE* fp = fopen("taskgraph_enums.h","w");
	fprintf(fp,"typedef enum {");
	for(size_t i = 0; i < graph_names.size; ++i)
		fprintf(fp,"%s,",graph_names.data[i]);
	for(size_t i = 0; i < bc_names.size; ++i)
		fprintf(fp,"%s,",bc_names.data[i]);
	fprintf(fp,"NUM_DSL_TASKGRAPHS} AcDSLTaskGraph;\n");

	fprintf(fp,"static const char* %s_names[] __attribute__((unused)) = {","taskgraph");
	for(size_t i = 0; i < graph_names.size; ++i)
		fprintf(fp,"\"%s\",",graph_names.data[i]);
	for(size_t i = 0; i < bc_names.size; ++i)
		fprintf(fp,"\"%s\",",bc_names.data[i]);
	fprintf(fp,"\"out_of_bounds\"");
	fprintf(fp,"};\n");


	free_str_vec(&graph_names);
	free_str_vec(&bc_names);
	fclose(fp);


	//TP: pad by one to suppress compiler warnings in case of no compute steps
	fprintf_filename("taskgraph_bc_handles.h","{}");
	fprintf_filename("taskgraph_kernels.h"   ,"{}");
	fprintf_filename("taskgraph_kernel_bcs.h","{}");
	fprintf_filename("user_loaders.h","{}");

	fprintf_filename("taskgraph_bc_handles.h","};\n");
	fprintf_filename("taskgraph_kernels.h"   ,"};\n");
	fprintf_filename("taskgraph_kernel_bcs.h","};\n");
	fprintf_filename("user_loaders.h","};\n");
}

typedef struct
{
	int* nums;
	string_vec* vals;
} param_combinations;

typedef struct
{
	string_vec* names;
	string_vec* options;
} combinatorial_params;
typedef struct
{
	const char* type;
	const char* name;
} variable;

bool
is_enum_type(const char* type)
{
	return str_vec_contains(e_info.names,type);
}


void
add_param_combinations(const variable var, const int kernel_index,const char* prefix, combinatorial_params combinatorials)
{
	char full_name[4096];
	sprintf(full_name,"%s%s",prefix,var.name);
	if(str_vec_contains(s_info.user_structs,var.type))
	{
	  const int struct_index = str_vec_get_index(s_info.user_structs,var.type);
	  string_vec struct_field_types = s_info.user_struct_field_types[struct_index];
	  string_vec struct_field_names = s_info.user_struct_field_names[struct_index];
	  for(size_t i=0; i<struct_field_types.size; ++i)
	  {
		  char new_prefix[10000];
		  sprintf(new_prefix, "%s%s.",prefix,var.name);
		  add_param_combinations((variable){struct_field_types.data[i],struct_field_names.data[i]},kernel_index,new_prefix,combinatorials);
	  }
	}
	if(is_enum_type(var.type))
	{
		const int param_index = push(&combinatorials.names[kernel_index],intern(full_name));

		const int enum_index = str_vec_get_index(e_info.names,var.type);
		string_vec options  = e_info.options[enum_index];
		for(size_t i = 0; i < options.size; ++i)
		{
			push(&combinatorials.options[kernel_index+100*param_index],options.data[i]);
		}
	}
	if(BOOL_STR == var.type)
	{
		const int param_index = push(&combinatorials.names[kernel_index],intern(full_name));
		push(&combinatorials.options[kernel_index+100*param_index],intern("false"));
		push(&combinatorials.options[kernel_index+100*param_index],intern("true"));
	}
}




void
gen_all_possibilities(string_vec res, int kernel_index, size_t my_index,param_combinations combinations,combinatorial_params combinatorials)
{
	if(my_index == combinatorials.names[kernel_index].size-1)
	{
		for(size_t i = 0; i<combinatorials.options[kernel_index+100*my_index].size; ++i)
		{

			combinations.vals[kernel_index + MAX_KERNELS*combinations.nums[kernel_index]] = str_vec_copy(res);
			push(&combinations.vals[kernel_index + MAX_KERNELS*combinations.nums[kernel_index]], intern(combinatorials.options[kernel_index+100*my_index].data[i]));
			++combinations.nums[kernel_index];

		}
		return;
	}
	else
	{
		for(size_t i = 0; i<combinatorials.options[kernel_index+100*my_index].size; ++i)
		{
			string_vec copy = str_vec_copy(res);
			push(&copy, intern(combinatorials.options[kernel_index+100*my_index].data[i]));
			gen_all_possibilities(copy,kernel_index,my_index+1,combinations,combinatorials);
		}
	}
}
void 
gen_combinations(int kernel_index,param_combinations combinations ,combinatorial_params combinatorials)
{
	string_vec base = VEC_INITIALIZER;
	if(combinatorials.names[kernel_index].size > 0)
		gen_all_possibilities(base, kernel_index,0,combinations,combinatorials);
	free_str_vec(&base);
}
void
add_kernel_bool_dconst_to_combinations(const ASTNode* node, const int kernel_index, combinatorial_params dst)
{
	TRAVERSE_PREAMBLE_PARAMS(add_kernel_bool_dconst_to_combinations,kernel_index,dst);
	if(node->token != IDENTIFIER) return;
  	if(!check_symbol(NODE_VARIABLE_ID, node->buffer, BOOL_STR, DCONST_STR)) return;
	if(str_vec_contains(dst.names[kernel_index], node->buffer)) return;
	add_param_combinations((variable){BOOL_STR,node->buffer}, kernel_index,"", dst);


}
void
gen_kernel_num_of_combinations_recursive(const ASTNode* node, param_combinations combinations, string_vec* user_kernels_with_input_params,combinatorial_params combinatorials)
{
	TRAVERSE_PREAMBLE_PARAMS(gen_kernel_num_of_combinations_recursive,combinations,user_kernels_with_input_params,combinatorials);
	if(node->type & NODE_KFUNCTION && node->rhs->lhs)
	{
	   const char* kernel_name = get_node(NODE_FUNCTION_ID, node)->buffer;
	   const int kernel_index = push(user_kernels_with_input_params,kernel_name);
	   func_params_info info = get_function_params_info(node,kernel_name);
	   for(size_t i = 0; i < info.expr.size; ++i)
	   {
		   const char* type = info.types.data[i]; 
		   const char* name = info.expr.data[i];
	           add_param_combinations((variable){type,name},kernel_index,"",combinatorials);
	   }
	   free_func_params_info(&info);
	   //add_kernel_bool_dconst_to_combinations(node,kernel_index,combinatorials);
	   gen_combinations(kernel_index,combinations,combinatorials);
	}
}
void
gen_kernel_num_of_combinations(const ASTNode* root, param_combinations combinations, string_vec* user_kernels_with_input_params,string_vec* user_kernel_combinatorial_params)
{

	string_vec user_kernel_combinatorial_params_options[100*100] = { [0 ... 100*100 -1] = VEC_INITIALIZER};
	gen_kernel_num_of_combinations_recursive(root,combinations,user_kernels_with_input_params,(combinatorial_params){user_kernel_combinatorial_params,user_kernel_combinatorial_params_options});
}

int 
get_suffix_int(const char *str, const char* suffix_match) {
    const char *optimizedPos = strstr(str, suffix_match);
    if (optimizedPos == NULL) 
        return -1; 

    optimizedPos += strlen(suffix_match);

    int value;
    sscanf(optimizedPos, "%d", &value);
    return value;
}





void
get_reduce_info_in_func(const ASTNode* node, node_vec* src)
{
	TRAVERSE_PREAMBLE_PARAMS(get_reduce_info_in_func,src);
	if(!(node->type & NODE_FUNCTION_CALL))
		return;
	const char* func_name = get_node_by_token(IDENTIFIER,node->lhs)->buffer;
	if(!func_name || !(
				strstr(func_name,"reduce_sum_AC_MANGLED") 
				|| strstr(func_name,"reduce_min_AC_MANGLED") 
				|| strstr(func_name,"reduce_max_AC_MANGLED") 
				)) return;
	push_node(src,node);
}
ReduceOp
get_reduce_type(const ASTNode* node)
{
	const char* func_name = get_node_by_token(IDENTIFIER,node->lhs)->buffer;
	return
			strstr(func_name,"reduce_sum") ? REDUCE_SUM :
			strstr(func_name,"reduce_max") ? REDUCE_MAX :
			REDUCE_MIN;
}
const char*
get_reduce_dst(const ASTNode* node)
{
	return intern(combine_all_new(node->rhs->rhs));
}
const char*
get_reduce_dst_type(const ASTNode* node)
{
	const char* func_name = get_node_by_token(IDENTIFIER,node->lhs)->buffer;
	const char* type = 
		        strstr(func_name,"Profile") ? PROFILE_STR :
			strstr(func_name,"AcReal")  ? REAL_STR :
			strstr(func_name,"int")     ? INT_STR :
			NULL;
	if(!type) fatal("Was not able to get reduce type: %s\n",combine_all_new(node));
	return type;
}
void
get_reduce_info(const ASTNode* node)
{
	TRAVERSE_PREAMBLE(get_reduce_info);
	if(node->type & NODE_FUNCTION)
		get_reduce_info_in_func(node,&reduce_infos[str_vec_get_index(calling_info.names,get_node_by_token(IDENTIFIER,node->lhs)->buffer)]);
}
void
gen_reduce_info(const ASTNode* root)
{
	get_reduce_info(root);
	for(size_t i = 0; i < calling_info.names.size; ++i)
		for(int j = i-1; j >= 0; --j)
		{
			if(!int_vec_contains(calling_info.called_funcs[i], j)) continue;
			for(size_t k = 0; k < reduce_infos[j].size; ++k)
				push_node(&reduce_infos[i],reduce_infos[j].data[k]);
		}
}

bool
has_buffered_writes(const char* kernel_name)
{
	return strstr(kernel_name,"FUSED") != NULL;
}
bool
has_profile_reductions(const int kernel)
{
	if(!has_optimization_info()) return false;
	for(size_t profile_index = 0; profile_index < num_profiles; ++profile_index)
		if(reduced_profiles[profile_index + num_profiles*kernel]) return true;
	return false;
}
bool
has_stencil_ops(const int kernel)
{
	if(!has_optimization_info()) return true;
	for(size_t field_index = 0; field_index < num_fields; ++field_index)
		if(field_has_stencil_op[field_index + num_fields*kernel]) return true;
	return false;
}
bool
is_pure_reduce_kernel(const int kernel)
{
	return has_profile_reductions(kernel) && !has_stencil_ops(kernel);
}

bool
has_block_loops(const int kernel)
{
	return has_profile_reductions(kernel);
}

#include "warp_reduce.h"
static size_t
count_variables(const char* datatype, const char* qual)
{
	size_t res = 0;
  	for (size_t i = 0; i < num_symbols[current_nest]; ++i)
    		if((!datatype || symbol_table[i].tspecifier == datatype) && str_vec_contains(symbol_table[i].tqualifiers,qual) && (symbol_table[i].type & NODE_VARIABLE_ID))
      			++res;
	return res;
}
void
gen_final_reductions(const char* datatype, const int kernel_index, ASTNode* compound_statement, const int* reduced)
{
		const size_t n_elems = count_variables(datatype,OUTPUT_STR);
		const char* define_name = convert_to_define_name(datatype);
		for(size_t i = 0; i < n_elems; ++i)
		{
			if(!reduced[i + n_elems*kernel_index]) continue;
			const Symbol* sym = get_symbol_by_index_and_qualifier(NODE_VARIABLE_ID, i, datatype ,OUTPUT_STR);
			const ReduceOp op = (ReduceOp)reduced[i + n_elems*kernel_index];
			astnode_sprintf_postfix(compound_statement,"%s"
					"{"
					"const auto val = warp_reduce_%s_%s(%s_reduce_output);"
				        "if(lane_id == warp_leader_id) d_symbol_reduce_scratchpads_%s[%s][warp_out_index] = val;"
					"}"
			,compound_statement->postfix
			,reduce_op_to_name(op)
			,define_name
			,sym->identifier
			,define_name
			,sym->identifier
			);
		}

}

void
gen_kernel_postfixes_recursive(ASTNode* node, const bool gen_mem_accesses)
{
	TRAVERSE_PREAMBLE_PARAMS(gen_kernel_postfixes_recursive,gen_mem_accesses);
	if(!(node->type & NODE_KFUNCTION))
		return;
	ASTNode* compound_statement = node->rhs->rhs;
	if(gen_mem_accesses)
	{
	  astnode_sprintf_postfix(compound_statement,"%s; (void)vba; (void)current_block_idx;} } } }",compound_statement->postfix);
	  return;
	}

	const char* fn_name = get_node(NODE_FUNCTION_ID,node)->buffer;
	const int kernel_index = get_symbol_index(NODE_FUNCTION_ID,fn_name,KERNEL_STR);
	if(has_optimization_info() && has_buffered_writes(fn_name))
	{
		for(size_t i = 0; i < num_fields; ++i)
		{
			if(!written_fields[i + num_fields*kernel_index]) continue;
	  		const char* name = get_symbol_by_index(NODE_VARIABLE_ID,i,FIELD_STR)->identifier;
			astnode_sprintf_postfix(compound_statement,"vba.out[%s][idx] = f%s_svalue_stencil;\n%s",name,name,compound_statement->postfix);
		}
	}
	astnode_sprintf_postfix(compound_statement,"%s} } }",compound_statement->postfix);
	if(has_block_loops(kernel_index))
	{
#if AC_USE_HIP
	       astnode_sprintf_postfix(compound_statement,"%s AC_INTERNAL_active_threads = __ballot(1);",compound_statement->postfix);
#else
	       astnode_sprintf_postfix(compound_statement,"%s AC_INTERNAL_active_threads = __ballot_sync(0xffffffff,1);",compound_statement->postfix);
#endif
    		astnode_sprintf_postfix(compound_statement,"%s AC_INTERNAL_active_threads_are_contiguos = !(AC_INTERNAL_active_threads & (AC_INTERNAL_active_threads+1));",compound_statement->postfix);
    		//TP: if all threads are active can skip checks checking if target tid is active in reductions
    		astnode_sprintf_postfix(compound_statement,"%s AC_INTERNAL_all_threads_active = AC_INTERNAL_active_threads+1 == 0;",compound_statement->postfix);

		gen_final_reductions(REAL_STR,kernel_index,compound_statement,reduced_reals);
		gen_final_reductions(INT_STR,kernel_index,compound_statement,reduced_ints);
		if(AC_DOUBLE_PRECISION)
		{
			gen_final_reductions(FLOAT_STR,kernel_index,compound_statement,reduced_floats);
		}
	}
	astnode_sprintf_postfix(compound_statement,"%s"
			"}"
	,compound_statement->postfix);
}




void
init_populate_in_func(const ASTNode* node, int_vec* src)
{
	TRAVERSE_PREAMBLE_PARAMS(init_populate_in_func,src);
	if(!(node->type & NODE_FUNCTION_CALL)) return;
	const char* func_name = get_node_by_token(IDENTIFIER,node->lhs)->buffer;
	const int dfunc_index = get_symbol_index(NODE_DFUNCTION_ID,func_name,0);
	if(dfunc_index < 0) return;
	if(int_vec_contains(*src,dfunc_index))  return;
	push_int(src,dfunc_index);
}
void
init_populate(const ASTNode* node, funcs_calling_info* info, const NodeType func_type)
{
	TRAVERSE_PREAMBLE_PARAMS(init_populate,info,func_type);
	if(!(node->type & func_type)) return;
	push(&info->names,get_node_by_token(IDENTIFIER,node->lhs)->buffer);
	init_populate_in_func(node,&info->called_funcs[info->names.size-1]);
}

void
gen_calling_info(const ASTNode* root)
{
	memset(&calling_info,0,sizeof(calling_info));
	calling_info.called_funcs = malloc(sizeof(string_vec)*MAX_FUNCS);
	for(int i = 0; i < MAX_FUNCS; ++i) 
	{
		calling_info.called_funcs[i].data     = NULL;
		calling_info.called_funcs[i].size     = 0;
		calling_info.called_funcs[i].capacity = 0;
	}
	init_populate(root,&calling_info,NODE_DFUNCTION);
	init_populate(root,&calling_info,NODE_KFUNCTION);
	//TP: we depend on the fact that dfuncs have to be declared before used
	for(size_t i = 0; i < calling_info.names.size; ++i)
		for(int j = i-1; j >= 0; --j)
		{
			if(!int_vec_contains(calling_info.called_funcs[i], j)) continue;
			for(size_t k = 0; k < calling_info.called_funcs[j].size; ++k)
			{
				if(int_vec_contains(calling_info.called_funcs[i], calling_info.called_funcs[j].data[k])) continue;
				push_int(&calling_info.called_funcs[i],calling_info.called_funcs[j].data[k]);
			}
		}
	calling_info.topological_index = (int*)malloc(sizeof(int)*calling_info.names.size);
	memset(calling_info.topological_index,-1,sizeof(int)*calling_info.names.size);
	int topological_index = 0;	
	int last_index = -1;
	while(topological_index < (int)calling_info.names.size)
	{
		if(last_index == topological_index) fatal("Can't make progress in topological sort!\n");
		last_index = topological_index;
		for(size_t i = 0; i < calling_info.names.size; ++i)
		{
			if(calling_info.topological_index[i] != -1) continue;
			bool i_call_someone = false;
			for(size_t j = 0; j < calling_info.names.size; ++j)
			{
				if(i == j) continue;
				if(calling_info.topological_index[j] != -1) continue;
				i_call_someone |= int_vec_contains(calling_info.called_funcs[i],j);
			}
			if(!i_call_someone)
			{
				calling_info.topological_index[i] = topological_index;
				++topological_index;
			}
		}
	}
}

void
gen_kernel_postfixes(ASTNode* root, const bool gen_mem_accesses)
{
	gen_kernel_postfixes_recursive(root,gen_mem_accesses);
}
void
gen_kernel_reduce_outputs()
{
  //extra padding to help some compilers
  FILE* fp = fopen("kernel_reduce_info.h","w");
  fprintf(fp, "\nstatic const int kernel_calls_reduce[] = {");

  for (size_t i = 0; i < num_symbols[0]; ++i)
    if (symbol_table[i].tspecifier == KERNEL_STR)
    {
      const size_t index = str_vec_get_index(calling_info.names,symbol_table[i].identifier);
      const char* val = (reduce_infos[index].size == 0) ? "0" : "1";
      fprintf(fp,"%s,",val);
    }

  fprintf(fp, "};\n");
  fclose(fp);
}
void
append_to_tail_node(ASTNode* tail_node, ASTNode* new_node)
{
	////printf("HMM: %d\n",tail_node->token == PROGRAM);
	while(tail_node->lhs) tail_node = tail_node->lhs;
	tail_node->lhs = new_node;
}

ASTNode*
get_tail_node(ASTNode* node)
{
	if(node->rhs) return get_tail_node(node->rhs);
	ASTNode* new_node = astnode_create(NODE_UNKNOWN,NULL,NULL);
	node->rhs = new_node;
	new_node->parent = node;
	return new_node;
}

void
gen_optimized_kernel_decls(ASTNode* node, const param_combinations combinations, const string_vec user_kernels_with_input_params,string_vec* const user_kernel_combinatorial_params, ASTNode* tail_node)
{
	TRAVERSE_PREAMBLE_PARAMS(gen_optimized_kernel_decls,combinations,user_kernels_with_input_params,user_kernel_combinatorial_params,tail_node);
	if(!(node->type & NODE_KFUNCTION))
		return;
	const int kernel_index = str_vec_get_index(user_kernels_with_input_params,get_node(NODE_FUNCTION_ID,node)->buffer);
	if(kernel_index == -1)
		return;
	string_vec combination_params = user_kernel_combinatorial_params[kernel_index];
	if(combination_params.size == 0)
		return;
	ASTNode* head = astnode_create(NODE_UNKNOWN,NULL,NULL);
	node_vec optimized_decls = VEC_INITIALIZER;
	for(int i = 0; i < combinations.nums[kernel_index]; ++i)
	{
		ASTNode* new_node = astnode_dup(node,NULL);
		make_ids_unique(new_node);
		ASTNode* function_id = (ASTNode*) get_node(NODE_FUNCTION_ID,new_node->lhs);
		astnode_sprintf(function_id,"%s_optimized_%d",get_node(NODE_FUNCTION_ID,node)->buffer,i);
		push_node(&optimized_decls,new_node);
	}
	ASTNode* declarations = build_list_node(optimized_decls,"");
	free_node_vec(&optimized_decls);
	head->rhs = declarations;
	append_to_tail_node(tail_node,head);
}
void
gen_kernel_ifs_base(ASTNode* node, const param_combinations combinations, const string_vec user_kernels_with_input_params,string_vec* const user_kernel_combinatorial_params)
{
	if(node->lhs)
		gen_kernel_ifs_base(node->lhs,combinations,user_kernels_with_input_params,user_kernel_combinatorial_params);
	if(node->rhs)
		gen_kernel_ifs_base(node->rhs,combinations,user_kernels_with_input_params,user_kernel_combinatorial_params);
	if(!(node->type & NODE_KFUNCTION))
		return;
	const int kernel_index = str_vec_get_index(user_kernels_with_input_params,get_node(NODE_FUNCTION_ID,node)->buffer);
	if(kernel_index == -1)
		return;
	string_vec combination_params = user_kernel_combinatorial_params[kernel_index];
	if(combination_params.size == 0)
		return;
	FILE* fp = fopen("user_kernels_ifs.h","a");
	FILE* fp_defs = fopen("user_defines.h","a");
	for(int i = 0; i < combinations.nums[kernel_index]; ++i)
	{
		string_vec combination_vals = combinations.vals[kernel_index + MAX_KERNELS*i];
		fprintf(fp,"if(kernel_enum == %s ",get_node(NODE_FUNCTION_ID,node)->buffer);
		for(size_t j = 0; j < combination_vals.size; ++j)
		{
			fprintf(fp, " && vba.on_device.kernel_input_params.%s.%s ==  %s ",get_node(NODE_FUNCTION_ID,node)->buffer,combination_params.data[j],combination_vals.data[j]);
		}

		fprintf(fp,
				")\n{\n"
				"\treturn %s_optimized_%d;\n}\n"
		,get_node(NODE_FUNCTION_ID,node)->buffer,i);
		fprintf(fp_defs,"%s_optimized_%d,",get_node(NODE_FUNCTION_ID,node)->buffer,i);
	}
	
	fclose(fp);
	fprintf(fp_defs,"}\n");
	fclose(fp_defs);
}

typedef struct
{
	string_vec* kernel_combinatorial_params;
	string_vec kernels_with_input_params;
	param_combinations params;
} combinatorial_params_info;

combinatorial_params_info
get_combinatorial_params_info(const ASTNode* root)
{
  string_vec* user_kernel_combinatorial_params = malloc(sizeof(string_vec)*100);
  memset(user_kernel_combinatorial_params,0,100*sizeof(string_vec));
  string_vec user_kernels_with_input_params = VEC_INITIALIZER;
  int* nums = malloc(sizeof(int)*100);
  memset(nums,0,sizeof(int)*100);
  string_vec* vals = malloc(sizeof(string_vec)*MAX_KERNELS*MAX_COMBINATIONS);
  param_combinations param_in = {nums, vals};
  gen_kernel_num_of_combinations(root,param_in,&user_kernels_with_input_params,user_kernel_combinatorial_params);
  return (combinatorial_params_info){user_kernel_combinatorial_params, user_kernels_with_input_params, param_in};
}

void
free_combinatorial_params_info(combinatorial_params_info* info)
{
  free_str_vec(&info->kernels_with_input_params);
  free(info->params.vals);
  for(int i = 0; i < 100; ++i)
	  free_str_vec(&info->kernel_combinatorial_params[i]);
}
void
gen_kernel_ifs(ASTNode* root, const bool optimize_input_params)
{
	FILE* fp = fopen("user_kernels_ifs.h","w");
	fclose(fp);
	if(!optimize_input_params) return;
	//TP: should be in reset_all_files but does not work for some reason
        combinatorial_params_info info = get_combinatorial_params_info(root);
 	gen_kernel_ifs_base(root,info.params,info.kernels_with_input_params,info.kernel_combinatorial_params);
        free_combinatorial_params_info(&info);
}

void
replace_boolean_dconsts_in_optimized(ASTNode* node, const string_vec* vals, string_vec user_kernels_with_input_params, string_vec* user_kernel_combinatorial_params)
{
	if(node->lhs)
		replace_boolean_dconsts_in_optimized(node->lhs,vals,user_kernels_with_input_params,user_kernel_combinatorial_params);
	if(node->rhs)
		replace_boolean_dconsts_in_optimized(node->rhs,vals,user_kernels_with_input_params,user_kernel_combinatorial_params);
	if(node->token != IDENTIFIER || !node->buffer) return;
  	if(!check_symbol(NODE_VARIABLE_ID, node->buffer, BOOL_STR, DCONST_STR)) return;
	const ASTNode* function = get_parent_node(NODE_FUNCTION,node);
	if(!function) return;
	const ASTNode* fn_identifier = get_node_by_token(IDENTIFIER,function->lhs);
	char* kernel_name = strdup(fn_identifier->buffer);
	const int combinations_index = get_suffix_int(kernel_name,"_optimized_");
	remove_suffix(kernel_name,"_optimized_");
	const int kernel_index = str_vec_get_index(user_kernels_with_input_params,kernel_name);
	if(combinations_index == -1)
		return;
	const string_vec combinations = vals[kernel_index + MAX_KERNELS*combinations_index];
	const int param_index = str_vec_get_index(user_kernel_combinatorial_params[kernel_index],node->buffer);
	if(param_index < 0) return;
	astnode_sprintf(node,"%s",combinations.data[param_index]);
	node->lhs = NULL;
	node->rhs = NULL;
}
void
gen_kernel_input_params(ASTNode* node, const string_vec* vals, string_vec user_kernels_with_input_params, string_vec* user_kernel_combinatorial_params, const bool gen_mem_accesses)
{
	TRAVERSE_PREAMBLE_PARAMS(gen_kernel_input_params,vals,user_kernels_with_input_params,user_kernel_combinatorial_params,gen_mem_accesses);
	if(!(node->type & NODE_INPUT && node->buffer))
		return;
	const ASTNode* function = get_parent_node(NODE_FUNCTION,node);
	if(!function) return;
	const ASTNode* fn_identifier = get_node_by_token(IDENTIFIER,function->lhs);
	char* kernel_name = strdup(fn_identifier->buffer);
	if(strstr(kernel_name,"MONOMORPHIZED")) return;
	const int combinations_index = get_suffix_int(kernel_name,"_optimized_");
	remove_suffix(kernel_name,"_optimized_");
	const int kernel_index = str_vec_get_index(user_kernels_with_input_params,intern(kernel_name));
	const char* type = get_expr_type(node);
	if(combinations_index == -1)
	{
		if(type && gen_mem_accesses && !strstr(type,"*"))
		{
			astnode_sprintf(node,"(%s){}",type);
			return;
		}

		if(type && strstr(type,"*") && gen_mem_accesses)
		{
			if(type == REAL_PTR_STR)
			{
				astnode_sprintf(node,"vba.out[0]");
				return;
			}
			else
			{
				fatal("How to handle non-real input pointer?\n");
			}
		}
		astnode_sprintf(node,"vba.kernel_input_params.%s.%s",kernel_name,node->buffer);
		return;
	}
	if(kernel_index == -1)
	{
		astnode_sprintf(node,"vba.kernel_input_params.%s.%s",kernel_name,node->buffer);
		return;
	}
	const string_vec combinations = vals[kernel_index + MAX_KERNELS*combinations_index];
	const int param_index = str_vec_get_index(user_kernel_combinatorial_params[kernel_index],node->buffer);
	if(param_index < 0)
	{
		astnode_sprintf(node,"vba.kernel_input_params.%s.%s",kernel_name,node->buffer);
		return;
	}
	astnode_sprintf(node->parent->parent->parent,"%s",combinations.data[param_index]);
	node->parent->parent->parent->infix= NULL;
	node->parent->parent->parent->lhs = NULL;
	node->parent->parent->parent->rhs = NULL;
}
static void
check_for_undeclared_use_in_range(const ASTNode* node)
{
	  const ASTNode* range_node = get_parent_node_by_token(RANGE,node);
	  if(range_node)
		fatal("Undeclared variable or function used on a range expression\n"
				"Range: %s\n"
				"Var: %s\n"
				"\n"
				,combine_all_new(range_node),node->buffer);
}	
static void
check_for_undeclared_function(const ASTNode* node)
{
	  const ASTNode* func_call_node = get_parent_node(NODE_FUNCTION_CALL,node);
	  if(func_call_node)
	  {
		if(get_node_by_token(IDENTIFIER,func_call_node->lhs)->id == node->id)
		{
			const char* tmp = combine_all_new(func_call_node);
			const char* func_name = get_node_by_token(IDENTIFIER,func_call_node->lhs)->buffer;
			const ASTNode* surrounding_func = get_parent_node(NODE_FUNCTION,node);
			if(surrounding_func && strstr(get_node_by_token(IDENTIFIER,surrounding_func)->buffer,"AC_INTERNAL_COPY"))
				return;
			if(func_name == PERIODIC) return;
			if(strstr(func_name,"AC_MANGLED_NAME")) return;
			fprintf(stderr,FATAL_ERROR_MESSAGE);
                        if(str_vec_contains(duplicate_dfuncs.names,func_name))
			{
                                fprintf(stderr,"Unable to resolve overloaded function: %s\nIn:\t%s\n",func_name,tmp);

				func_params_info info = get_func_call_params_info(func_call_node);
				fprintf(stderr,"Types: ");
				for(size_t i = 0; i < info.types.size; ++i)
					fprintf(stderr,"%s%s",info.types.data[i],i < info.types.size-1 ? "," : "");
				fprintf(stderr,"\n");
			}
                        else
                                fprintf(stderr,"Undeclared function used: %s\nIn:\t%s\n",func_name,tmp);
			if(surrounding_func)
                                fprintf(stderr,"Inside %s",get_node_by_token(IDENTIFIER,surrounding_func->lhs)->buffer);
			fprintf(stderr,"\n");
			exit(EXIT_FAILURE);
		}

	  }
}
static void
check_for_undeclared_use_in_assignment(const ASTNode* node)
{
	
	  const bool used_in_assignment = is_right_child(NODE_ASSIGNMENT,node);
	  if(used_in_assignment)
	  {
		  fatal(
			"Undeclared variable or function used on the right hand side of an assignment\n"
			"Assignment: %s\n"
			"Var: %s\n"
			"\n"
				  ,combine_all_new(get_parent_node(NODE_ASSIGNMENT,node)),node->buffer
			);
	  }
}
bool
add_auto(const ASTNode* node)
{
	return !get_parent_node_exclusive(NODE_STENCIL, node) &&
                 !(node->type & NODE_MEMBER_ID) &&
                 !(node->type & NODE_INPUT) &&
		 !(node->no_auto) &&
		 !(is_user_enum_option(node->buffer)) &&
		 !(strstr(node->buffer,"AC_INTERNAL_d_")) &&
		 !(strstr(node->buffer,"AC_INTERNAL_gmem_"));
}
static void
check_for_undeclared_conditional(const ASTNode* node)
{

         const bool used_in_conditional = is_left_child(NODE_IF,node);
         if(used_in_conditional)
                 fatal(
                       "Undeclared variable or function used on in a conditional\n"
                       "Conditional: %s\n"
                       "Var: %s\n"
                       "\n"
                                 ,combine_all_new(get_parent_node(NODE_IF,node)->lhs),node->buffer
                       );
}
static void
check_for_undeclared(const ASTNode* node)
{
	if(add_auto(node))
	{
	 check_for_undeclared_use_in_range(node);
	 check_for_undeclared_function(node);
	 check_for_undeclared_use_in_assignment(node);
	 check_for_undeclared_conditional(node);
	}

}
static void
translate_buffer_body(FILE* stream, const ASTNode* node)
{
  if (stream && node->buffer) {
    const Symbol* symbol = symboltable_lookup(node->buffer);
    if (symbol && symbol->type & NODE_VARIABLE_ID && str_vec_contains(symbol->tqualifiers,DCONST_STR))
    {
      if(!strstr(symbol->tspecifier,"*") && !strstr(symbol->tspecifier,"AcArray"))
      	fprintf(stream, "DCONST(%s)", node->buffer);
      else
      	fprintf(stream, "(%s)", node->buffer);
    }
    else if (symbol && symbol->type & NODE_VARIABLE_ID && str_vec_contains(symbol->tqualifiers,RUN_CONST_STR))
      fprintf(stream, "RCONST(%s)", node->buffer);
    else if (symbol && symbol->type & NODE_VARIABLE_ID && symbol->tspecifier == PROFILE_STR)
      fprintf(stream, "(NUM_FIELDS+%s)", node->buffer);
    else if(symbol && symbol->tspecifier == KERNEL_STR)
	    fprintf(stream,"KERNEL_%s",node->buffer);
    else
    {
      fprintf(stream, "%s", node->buffer);
    }
  }
}
static void
output_qualifiers(FILE* stream, const ASTNode* node, const char** tqualifiers, const size_t n_tqualifiers)
{
        const ASTNode* is_dconst = get_parent_node_exclusive(NODE_DCONST, node);
        if (is_dconst)
          fprintf(stream, "__device__ ");

        if (n_tqualifiers)
	  for(size_t i=0; i<n_tqualifiers;++i)
	  {
		if(tqualifiers[i] != BOUNDCOND_STR && tqualifiers[i] != FIXED_BOUNDARY_STR && tqualifiers[i] != ELEMENTAL_STR && tqualifiers[i] != UTILITY_STR)
          		fprintf(stream, "%s ", tqualifiers[i]);
	  }
}
typedef struct
{
	const char* id;
	int token;
} tspecifier;

static int
n_occurances(const char* str, const char test)
{
	int res = 0;
	int i = -1;
	while(str[++i] != '\0') res += str[i] == test;
	return res;
}
const char*
get_array_elem_type(const char* arr_type_in)
{
	char* arr_type = strdup(arr_type_in);
	if(!strstr(arr_type,"AcArray")) return NULL;
	if(n_occurances(arr_type,'<') == 1)
	{
		int start = 0;
		while(arr_type[++start] != '<');
		int end = start;
		++start;
		while(arr_type[end] != ',' && arr_type[end] != ' ') ++end;
		arr_type[end] = '\0';
		char* tmp = malloc(sizeof(char)*1000);
		strcpy(tmp, &arr_type[start]);
		return intern(tmp);
	}
	return intern(arr_type);
}
string_vec
get_array_elem_size(const char* arr_type_in)
{
	string_vec res = VEC_INITIALIZER;
	char* arr_type = strdup(arr_type_in);
	if(n_occurances(arr_type,'<') == 1)
	{
		int start = 0;
		while(arr_type[++start] != '<');
		int end = start;
		++start;
		while(arr_type[end] != ',' && arr_type[end] != ' ') ++end;
		arr_type[end] = '\0';
		++end;

		start = end;
		while(arr_type[end] != ',' && arr_type[end] != '>' && arr_type[end] != ' ') ++end;
		const bool two_dimensional = arr_type[end] == ',';
		arr_type[end] = '\0';
		char* tmp = malloc(sizeof(char)*1000);
		strcpy(tmp, &arr_type[start]);
		push(&res,intern(tmp));

		if(two_dimensional)
		{
			++end;
			start = end;
			while(arr_type[end] != ',' && arr_type[end] != '>' && arr_type[end] != ' ') ++end;
			arr_type[end] = '\0';
			strcpy(tmp, &arr_type[start]);
			push(&res,intern(tmp));
		}
		
		return res;
	}
	push(&res,intern(arr_type));
	return res;
}


const char*
output_specifier(FILE* stream, const tspecifier tspec, const ASTNode* node)
{
	const char* res = NULL;
	const char* tspecifier_out = NULL;
        if (tspec.id)
	{
	  tspecifier_out = tspec.id;
        }
        else if (add_auto(node))
	{
	  if(node->is_constexpr && !(node->type & NODE_FUNCTION_ID)) fprintf(stream, " constexpr ");
	  if(node->expr_type)
	  {
		tspecifier_out = node->expr_type;
	  }
	  else
          	fprintf(stream, "auto ");
	}
	if(tspecifier_out)
	{
	  const bool is_reference = tspecifier_out[strlen(tspecifier_out)-1] == '&';
          //TP: the pointer view is only internally used to mark arrays. for now simple lower to auto
	  if(tspecifier_out[strlen(tspecifier_out)-1] == '*' || tspecifier_out[strlen(tspecifier_out)-2] == '*')
            fprintf(stream, "%s%s ", "auto", is_reference ? "&" : "");
	  //TP: Hacks
	  else if(strstr(tspecifier_out,"WITH_INLINE"))
            fprintf(stream, "%s%s ", "auto", is_reference ? "&" : "");
	  else if(strstr(tspecifier_out,"AcArray"))
	  {
		  if(is_reference)
		  {
			  fprintf(stream, "auto& ");
		  }
		  else
		  {
		  	fprintf(stream, "%s ", get_array_elem_type(tspecifier_out));
		  	string_vec sizes = get_array_elem_size(tspecifier_out);
			if(sizes.size == 1)
				res = sprintf_intern("[%s]",sizes.data[0]);
			else if(sizes.size == 2)
				//TP: even though it is not intended rest of the dims come from traversing
				//TP: works for now but a bit hacky
				res = sprintf_intern("[%s]",sizes.data[0]);
			else
				fatal("Add missing dimensionality initialization!\n");
			free_str_vec(&sizes);
		  }
	  }
	  else if(tspecifier_out != KERNEL_STR)
	  {
            fprintf(stream, "%s ", type_output(tspecifier_out));
	  }
	}
	return res;
}

tspecifier
get_tspec(const ASTNode* decl)
{
      if(!decl) return (tspecifier){NULL, 0};
      const ASTNode* tspec_node = get_node(NODE_TSPEC, decl);
      if(!tspec_node || !tspec_node->lhs) return (tspecifier){NULL,0};
      return 
	     (tspecifier)
	      {
		      tspec_node->lhs->buffer,
		      tspec_node->lhs->token
	      };
}
size_t
get_qualifiers(const ASTNode* decl, const char** tqualifiers)
{
      if(!decl) return 0;
      const ASTNode* tqual_node = get_node(NODE_TQUAL, decl);
      if(!tqual_node || !tqual_node->lhs) return 0;
      size_t n_tqualifiers = 0;

	  const ASTNode* tqual_list_node = tqual_node->parent;
	  //backtrack to the start of the list
	  while(tqual_list_node->parent && tqual_list_node->parent->rhs && tqual_list_node->parent->rhs->type & NODE_TQUAL)
		  tqual_list_node = tqual_list_node->parent;
	  while(tqual_list_node->rhs)
	  {
		  tqualifiers[n_tqualifiers] = tqual_list_node->rhs->lhs->buffer;
		  ++n_tqualifiers;
		  tqual_list_node = tqual_list_node->lhs;
	  }
	  tqualifiers[n_tqualifiers] = tqual_list_node->lhs->lhs->buffer;
	  ++n_tqualifiers;

      return n_tqualifiers;
}
static void
check_for_shadowing(const ASTNode* node)
{
    if(symboltable_lookup_surrounding_scope(node->buffer) && is_right_child(NODE_DECLARATION,node) && get_node(NODE_TSPEC,get_parent_node(NODE_DECLARATION,node)->lhs))
    {
      // Do not allow shadowing.
      //
      // Note that if we want to allow shadowing, then the symbol table must
      // be searched in reverse order
      fprintf(stderr,
              "Error! Symbol '%s' already present in symbol table. Shadowing "
              "is not allowed.\n",
	       node->buffer
              );
      exit(EXIT_FAILURE);
      assert(0);
    }
}

bool
is_enum_option(const char* var)
{
	for(size_t i = 0; i < e_info.names.size; ++i)
		if (str_vec_contains(e_info.options[i],var)) return true;
	return false;
}

void
refresh_current_hashmap()
{
    hashmap_destroy(&symbol_table_hashmap[current_nest]);
    const unsigned initial_size = 2000;
    hashmap_create(initial_size, &symbol_table_hashmap[current_nest]);
}
const char* 
add_to_symbol_table(const ASTNode* node, const NodeType exclude, FILE* stream, bool do_checks, const ASTNode* decl, const char* postfix, const bool skip_global_dup_check, const bool skip_shadowing_check)
{
  const char* res = NULL;
  if (node->buffer && node->token == IDENTIFIER && !(node->type & exclude)) {
    if (do_checks && !skip_shadowing_check) check_for_shadowing(node);
    if (!symboltable_lookup(node->buffer)) {
      const char* tqualifiers[MAX_ID_LEN];
      size_t n_tqualifiers = get_qualifiers(decl,tqualifiers);
      tspecifier tspec = get_tspec(decl);


      if (stream) {
	output_qualifiers(stream,node,tqualifiers,n_tqualifiers);
	res = output_specifier(stream,tspec,node);
      }
      if (!(node->type & NODE_MEMBER_ID))
      {
	if(!is_enum_option(node->buffer))
        	add_symbol_base(node->type, tqualifiers, n_tqualifiers, tspec.id,  node->buffer, postfix);
        if(do_checks && !tspec.id) check_for_undeclared(node);
      }
    }
   else if(do_checks && !skip_global_dup_check && current_nest == 0)
   {
         if(node->type & NODE_FUNCTION_ID)
         {
                 if(symboltable_lookup(node->buffer)->tspecifier == STENCIL_STR)
                      fatal("Multiple declarations of %s\n",node->buffer);
                 else if(get_tspec(decl).id == STENCIL_STR)
                      fatal("Multiple declarations of %s\n",node->buffer);
         }
         else
              fatal("Multiple declarations of %s\n",node->buffer);

   }
  }
  return res;
}
//static bool
//is_left_child_of(const ASTNode* parent, const ASTNode* node_to_search)
//{
//	if(!parent) return false;
//	if(!parent->lhs) return false;
//	return get_node_by_id(node_to_search->id,parent->lhs) != NULL;
//}
void
rename_scoped_variables_base(ASTNode* node, const ASTNode* decl, const ASTNode* func_body, const bool lhs_of_func_body, const bool lhs_of_func_call, bool child_of_enum, bool skip_shadowing_check)
{
  FILE* stream = NULL;
  const bool do_checks = false;
  const NodeType exclude = 0;
  if(node->type == NODE_STRUCT_DEF) return;
  if(node->type & NODE_DECLARATION) decl = node;
  if(node->parent && node->parent->type & NODE_FUNCTION && node->parent->rhs->id == node->id) func_body = node;
  child_of_enum |= (node->type & NODE_ENUM_DEF);
  skip_shadowing_check |= (node->type & NODE_ARRAY_ACCESS);
  // Do not translate tqualifiers or tspecifiers immediately
  if (node->parent &&
      (node->parent->type & NODE_TQUAL || node->parent->type & NODE_TSPEC))
    	return;

  // Prefix logic
  if (node->type & NODE_BEGIN_SCOPE) {
    assert(current_nest < MAX_NESTS);

    ++current_nest;
    num_symbols[current_nest] = num_symbols[current_nest - 1];
    refresh_current_hashmap();
    nest_ids[current_nest]++;
  }

  // Traverse LHS
  //TP: skip the lhs of func_body since that is input params
  if (node->lhs)
  {  
    rename_scoped_variables_base(node->lhs, decl, func_body, lhs_of_func_body || func_body != NULL, lhs_of_func_call || node->type & NODE_FUNCTION_CALL, child_of_enum,skip_shadowing_check);
  }

  //TP: do not rename func params since it is not really needed and does not gel well together with kernel params
  //TP: also skip func calls since they should anways always be in the symbol table except because of hacks
  //TP: skip also enums since they are anyways unique
  char* postfix = (lhs_of_func_call || lhs_of_func_call || child_of_enum) ? NULL : itoa(nest_ids[current_nest]);

  add_to_symbol_table(node,exclude,stream,do_checks,decl,postfix,true,false);
  free(postfix);
  if(node->buffer) 
  {
	  const Symbol* sym= symboltable_lookup_range(node->buffer,current_nest,1);
	  if(sym)
		  node->buffer = sym->identifier;
  }

  // Traverse RHS
  if (node->rhs)
    rename_scoped_variables_base(node->rhs, decl, func_body,lhs_of_func_body,lhs_of_func_call,child_of_enum,skip_shadowing_check);

  // Postfix logic
  if (node->type & NODE_BEGIN_SCOPE) {
    assert(current_nest > 0);
    --current_nest;
  }
}
void
rename_scoped_variables(ASTNode* node, const ASTNode* decl, const ASTNode* func_body)
{
	rename_scoped_variables_base(node,decl,func_body,false,false,false,false);
}
typedef struct
{
	bool do_checks;
	const ASTNode* decl;
	bool skip_global_dup_check;
	bool skip_shadowing_check;
	const ASTNode* func_call;
} traverse_base_params;
void
traverse_base(const ASTNode* node, const NodeType return_on, const NodeType exclude, FILE* stream, traverse_base_params params)
{
  if(node->type == NODE_ENUM_DEF)   return;
  if(node->type == NODE_STRUCT_DEF) return;
  if(node->type & NODE_DECLARATION)   params.decl       = node;
  if(node->type & NODE_FUNCTION_CALL) params.func_call = node;
  if (node->type & exclude)
	  stream = NULL;
  if(return_on != NODE_UNKNOWN && (node->type == return_on))
	  return;
  // Do not translate tqualifiers or tspecifiers immediately
  if (node->parent &&
      (node->parent->type & NODE_TQUAL || (params.decl && node->parent->type & NODE_TSPEC)))
    return;

  params.skip_shadowing_check |= (node->type & NODE_ARRAY_ACCESS);
  // Prefix translation
  if (stream && node->prefix)
      fprintf(stream, "%s", node->prefix);

  // Prefix logic
  if (node->type & NODE_BEGIN_SCOPE) {
    assert(current_nest < MAX_NESTS);

    ++current_nest;
    num_symbols[current_nest] = num_symbols[current_nest - 1];
    refresh_current_hashmap();
  }

  // Traverse LHS
  if (node->lhs)
    traverse_base(node->lhs, return_on, exclude, stream, params);

  const char* size = !params.func_call ?
		  add_to_symbol_table(node,exclude,stream,params.do_checks,params.decl,NULL,params.skip_global_dup_check,params.skip_shadowing_check)
		: NULL;
  // Infix translation
  if (stream && node->infix) 
    fprintf(stream, "%s", node->infix);
  translate_buffer_body(stream, node);
  if(size)
	  fprintf(stream, "%s ",size);

  // Traverse RHS
  if (node->rhs)
  {
    params.skip_global_dup_check |= (node->type & NODE_ASSIGNMENT);
    params.skip_global_dup_check |= (node->type & NODE_ARRAY_ACCESS);
    traverse_base(node->rhs, return_on, exclude, stream,params);
  }

  // Postfix logic
  if (node->type & NODE_BEGIN_SCOPE) {
    assert(current_nest > 0);
    --current_nest;
  }

  // Postfix translation
  if (stream && node->postfix) 
  {
    fprintf(stream, "%s", node->postfix);
  }
}
static inline void
traverse(const ASTNode* node, const NodeType exclude, FILE* stream)
{
	traverse_base(node,NODE_UNKNOWN,exclude,stream,(traverse_base_params){});
}

func_params_info
get_func_call_params_info(const ASTNode* func_call)
{
		func_params_info res = FUNC_PARAMS_INITIALIZER;
		if(!func_call->rhs) return res;
		node_vec params = get_nodes_in_list(func_call->rhs);
		for(size_t i = 0; i < params.size; ++i)
		{

			push(&res.expr,intern(combine_all_new(params.data[i])));
			push(&res.types,intern(get_expr_type((ASTNode*) params.data[i])));
	        }	
		res.expr_nodes = params;
		return res;
}
string_vec
get_struct_field_types(const char* struct_name)
{
		const structs_info info = s_info;
		string_vec res = VEC_INITIALIZER;
		for(size_t i = 0; i < info.user_structs.size; ++i)
			if(info.user_structs.data[i] == struct_name) res = str_vec_copy(info.user_struct_field_types[i]);
		return res;
}
string_vec
get_struct_field_names(const char* struct_name)
{
		const structs_info info = s_info;
		string_vec res = VEC_INITIALIZER;
		for(size_t i = 0; i < info.user_structs.size; ++i)
			if(info.user_structs.data[i] == struct_name) res = str_vec_copy(info.user_struct_field_names[i]);
		return res;
}

size_t
get_number_of_members(const char* struct_name)
{
	string_vec types = get_struct_field_types(struct_name);
	size_t res = types.size;
	free_str_vec(&types);
	return res;
}

const char*
get_user_struct_member_expr(const ASTNode* node)
{
		const char* struct_type = get_expr_type(node->lhs);
		const char* field_name = get_node(NODE_MEMBER_ID,node->rhs)->buffer;
		if(!field_name) return NULL;
		const structs_info info = s_info;
		int index = -1;
		for(size_t i = 0; i < info.user_structs.size; ++i)
			if(info.user_structs.data[i] == struct_type) index = i;
		if(index == -1)
			return NULL;
		int field_index = -1;
		for(size_t i = 0; i < info.user_struct_field_names[index].size; ++i)
			if(info.user_struct_field_names[index].data[i] == field_name) field_index = i;
		if(field_index == -1)
		{
			fatal("NO %s member in %s: %s\n",field_name,struct_type,combine_all_new(node));
			return NULL;
		}
		const char* res = info.user_struct_field_types[index].data[field_index];
		return res;
}
void
get_dfunc_identifiers_recursive(const ASTNode* node, string_vec* res)
{
	if(node->lhs)
		get_dfunc_identifiers_recursive(node->lhs,res);
	if(node->rhs)
		get_dfunc_identifiers_recursive(node->rhs,res);
	if(node->type & NODE_DFUNCTION_ID)
		push(res,node->buffer);
}
string_vec
get_dfunc_identifiers(const ASTNode* node)
{
	string_vec res = VEC_INITIALIZER;
	get_dfunc_identifiers_recursive(node,&res);
	return res;
}


overloaded_dfuncs
get_duplicate_dfuncs(const ASTNode* node)
{
  string_vec dfuncs = get_dfunc_identifiers(node);
  int n_entries[dfuncs.size];
  memset(n_entries,0,sizeof(int)*dfuncs.size);
  for(size_t i = 0; i < dfuncs.size; ++i)
	  n_entries[get_symbol_index(NODE_DFUNCTION_ID,dfuncs.data[i],0)]++;
  string_vec res = VEC_INITIALIZER;
  int_vec    count_res = VEC_INITIALIZER;
  for(size_t i = 0; i < dfuncs.size; ++i)
  {
	  const int index = get_symbol_index(NODE_DFUNCTION_ID,dfuncs.data[i],0);
	  if(index == -1) continue;
	  const char* name = get_symbol_by_index(NODE_DFUNCTION_ID,index,0)->identifier;
	  if(n_entries[index] > 1) push(&res,name);
	  if(n_entries[index] > 1) push_int(&count_res,n_entries[index]);
  }
  free_str_vec(&dfuncs);
  return (overloaded_dfuncs){res,count_res};
}
void
set_primary_expression_types(ASTNode* node, const char* type, const char* identifier)
{
	if(!node)
		return;
	if(node->lhs)
		set_primary_expression_types(node->lhs,type,identifier);
	if(node->rhs)
		set_primary_expression_types(node->rhs,type,identifier);
	if(node->type != NODE_PRIMARY_EXPRESSION)
		return;
	ASTNode* identifier_node = get_node_by_token(IDENTIFIER,node);
	if(!identifier_node || identifier_node->buffer != identifier) return;
	node->expr_type = type;
	identifier_node->expr_type = type;
}
static int
strcmp_null_ok(const char* a, const char* b)

{
	if(a == NULL) return -1;
	if(b == NULL) return -1;
	return strcmp(a,b);
}
//static bool
//node_is_function_param(const ASTNode* node)
//{
//	return (node->type & NODE_DECLARATION) && is_left_child(NODE_FUNCTION,node);
//}
static bool
node_is_binary_expr(const ASTNode* node)
{
	return node->type == NODE_BINARY_EXPRESSION;
}

static bool
node_is_unary_expr(const ASTNode* node)
{
	return node->type == NODE_EXPRESSION && node->lhs && node->lhs->token == UNARY_OP;
}

//static bool
//node_is_struct_access_expr(const ASTNode* node)
//{
//	return node->type == NODE_STRUCT_EXPRESSION && node->rhs && get_node(NODE_MEMBER_ID, node->rhs);
//}

bool
test_type(ASTNode* node, const char* type);

const char*
get_primary_expr_type(const ASTNode* node)
{
	const ASTNode* identifier = get_node_by_token(IDENTIFIER,node);
  if (identifier &&  identifier->buffer && is_user_enum_option(identifier->buffer))
    return get_enum(identifier->buffer);
	const Symbol* sym = (!identifier || !identifier->buffer) ? NULL :
	        (Symbol*)get_symbol(NODE_ANY, identifier->buffer,NULL);
	return
		(get_node_by_token(REALNUMBER,node)) ? REAL_STR:
		(get_node_by_token(DOUBLENUMBER,node)) ? REAL_STR:
		(get_node_by_token(NUMBER,node)) ? INT_STR :
		(get_node_by_token(STRING,node)) ? "char*" :
	  (!sym) ? NULL :
	  sym->tspecifier;
}
const char*
get_array_access_type(const ASTNode* node)
{
	int counter = 1;
	ASTNode* array_access_base = node->lhs;
	while(array_access_base->type == NODE_ARRAY_ACCESS)
	{
		array_access_base = array_access_base->lhs;
		++counter;
	}
	const char* base_type = get_expr_type(array_access_base);
	return (!base_type)   ? NULL : 
		counter == 2 && base_type == MATRIX_STR ? REAL_STR :
		base_type == MATRIX_STR ? REAL_PTR_STR:
		strstr(base_type,MULT_STR) ? intern(remove_substring(strdup(base_type),MULT_STR)) :
		strstr(base_type,"AcArray") ? get_array_elem_type(base_type) :
		base_type == FIELD_STR  ? REAL_STR :
		NULL;
}

const char*
get_struct_expr_type(const ASTNode* node)
{
	const char* base_type = get_expr_type(node->lhs);
	return
		!base_type ? NULL :
		get_user_struct_member_expr(node);

}
const char*
get_binary_expr_type(const ASTNode* node)
{
	const char* op = get_node_by_token(BINARY_OP,node->rhs->lhs)->buffer;
	if(op && !strcmps(op,"==",GREATER_STR,LESS_STR,GEQ_STR,LEQ_STR))
		return BOOL_STR;
	ASTNode* lhs_node = op == MULT_STR && node->lhs->rhs ? node->lhs->rhs
				                                            : node->lhs;
	const char* lhs_res = get_expr_type(lhs_node);
	const char* rhs_res = get_expr_type(node->rhs);
	if(!lhs_res || !rhs_res) return NULL;
	const bool lhs_real = lhs_res == REAL_STR;
	const bool rhs_real = rhs_res == REAL_STR;
	const bool lhs_int   = lhs_res == INT_STR;
	const bool rhs_int   = rhs_res == INT_STR;
	const char* res = 	
		op && !strcmps(op,PLUS_STR,MINUS_STR,MULT_STR,DIV_STR) && (!strcmp(lhs_res,FIELD_STR) || !strcmp(rhs_res,FIELD_STR))   ? REAL_STR  :
		op && !strcmps(op,PLUS_STR,MINUS_STR,MULT_STR,DIV_STR) && (!strcmp(lhs_res,FIELD3_STR) || !strcmp(rhs_res,FIELD3_STR)) ? REAL3_STR :
                (lhs_real || rhs_real) && (lhs_int || rhs_int) ? REAL_STR :
                !strcmp_null_ok(op,MULT_STR) && !strcmp(lhs_res,MATRIX_STR) &&  !strcmp(rhs_res,REAL3_STR) ? REAL3_STR :
		!strcmp(lhs_res,COMPLEX_STR) || !strcmp(rhs_res,COMPLEX_STR)   ? COMPLEX_STR  :
		lhs_real && !strcmps(rhs_res,INT_STR,LONG_STR,LONG_LONG_STR,DOUBLE_STR,FLOAT_STR)    ?  REAL_STR  :
		op && !strcmps(op,MULT_STR,DIV_STR,PLUS_STR,MINUS_STR)     && lhs_real && !rhs_int  ?  rhs_res   :
		op && !strcmps(op,MULT_STR,DIV_STR,PLUS_STR,MINUS_STR)  && rhs_real && !lhs_int  ?  lhs_res   :
		!strcmp(lhs_res,rhs_res) ? lhs_res :
		//TP: we lose size information but it's not that crucial for now
		strstr(lhs_res,"AcArray") && strstr(rhs_res,"*") ? rhs_res :
		strstr(rhs_res,"AcArray") && strstr(lhs_res,"*") ? lhs_res:
		NULL;
	return res;
}
const char*
get_ternary_expr_type(const ASTNode* node)
{

	const char* first_expr  = get_expr_type(node->rhs->lhs);
	const char* second_expr = get_expr_type(node->rhs->rhs);
	return 
		!first_expr ? NULL :
		!second_expr ? NULL :
		strcmp(first_expr,second_expr) ? NULL :
		first_expr;
}
const ASTNode*
get_node_decl(const ASTNode* node, const char* var_name)
{
	const ASTNode* identifier = (node->type & NODE_DECLARATION && node->rhs)
				    ?  get_node_by_token(IDENTIFIER,node->rhs)
				    :  NULL;
	if(identifier && !strcmp(identifier->buffer,var_name)) return node;
	const ASTNode* lhs_res = node->lhs ? get_node_decl(node->lhs,var_name) : NULL;
	if(lhs_res) return lhs_res;
	const ASTNode* rhs_res = node->rhs ? get_node_decl(node->rhs,var_name) : NULL;
	if(rhs_res) return rhs_res;
	return NULL;
}

bool is_first_decl(const ASTNode* node)
{
	return node->type & NODE_DECLARATION && node->token == FIRST;
}
const char*
get_assignment_expr_type(ASTNode* node)
{
	ASTNode* func_base = (ASTNode*) get_parent_node(NODE_FUNCTION,node);
	ASTNode* decl = (ASTNode*)get_node(NODE_DECLARATION,node->lhs);
	const ASTNode* tspec = get_node(NODE_TSPEC,decl);
	if(tspec)
	{
		
		if(test_type(node->rhs,tspec->lhs->buffer))
		{
			node->expr_type = tspec->lhs->buffer;
			decl->expr_type = tspec->lhs->buffer;
		}
	}
	else if(get_expr_type(node->rhs))
	{
		const char* rhs_type = get_expr_type(node->rhs);
		const int n_lhs = count_num_of_nodes_in_list(node->lhs->rhs);
		if(n_lhs > 1)
		{
			string_vec types = get_struct_field_types(rhs_type);
			node_vec decls = get_nodes_in_list(node->lhs->rhs);
			for(size_t i = 0; i < decls.size; ++i)
				set_primary_expression_types(func_base, types.data[i], get_node_by_token(IDENTIFIER,decls.data[i])->buffer);
			free_str_vec(&types);
			free_node_vec(&decls);
		}
		else
		{
			//TP should only consider the first declaration since that sets the type
			if(is_first_decl(decl))
			{
		      		node->expr_type = get_expr_type(node->rhs);
		      		decl->expr_type = node->expr_type;
			}
		}
	}
	return node->expr_type;

}
const char*
get_type_declaration_type(ASTNode* node)
{
	node->expr_type = get_node(NODE_TSPEC,node)->lhs->buffer;
	return node->expr_type;
}
void
get_nodes(const ASTNode* node, node_vec* nodes, string_vec* names, const NodeType type)
{
	if(node->lhs)
		get_nodes(node->lhs,nodes,names,type);
	if(node->rhs)
		get_nodes(node->rhs,nodes,names,type);
	if(!(node->type & type)) return;

	push_node(nodes,node);
	push(names,get_node_by_token(IDENTIFIER,node)->buffer);
}
bool
all_primary_expressions_and_func_calls_have_type(const ASTNode* node)
{
	bool res = true;
	if(node->lhs)
		res &= all_primary_expressions_and_func_calls_have_type(node->lhs);
	if(node->rhs)
		res &= all_primary_expressions_and_func_calls_have_type(node->rhs);
	if(node->type != NODE_PRIMARY_EXPRESSION && !(node->type & NODE_FUNCTION_CALL))
		return res;
	res &= node->expr_type != NULL;
	return res;
}


bool
gen_local_type_info(ASTNode* node);
bool
gen_declared_type_info(ASTNode* node);
const char*
get_func_call_expr_type(ASTNode* node)
{
	//TP: hack for Matrix member function calls
	if(node->lhs->type == NODE_STRUCT_EXPRESSION)
	{
	       const ASTNode* struct_expr   = node->lhs;
               const char* struct_func_name = get_node(NODE_MEMBER_ID,struct_expr->rhs)->buffer;
               const char* base_type        = get_expr_type(struct_expr->lhs);
               if(!strcmp_null_ok(base_type,MATRIX_STR) && !strcmps(struct_func_name,"col","row"))
                       return REAL3_STR;
	}
	const char* func_name = get_node_by_token(IDENTIFIER,node->lhs)->buffer;
	Symbol* sym = (Symbol*)get_symbol(NODE_VARIABLE_ID | NODE_FUNCTION_ID ,func_name,NULL);
	if(sym && sym->tspecifier == STENCIL_STR)
		return REAL_STR;
	if(sym && sym->type & NODE_FUNCTION_ID)
	{
		const ASTNode* func = NULL;
		for(size_t i = 0; i < dfunc_nodes.size; ++i)
			if(dfunc_names.data[i] == func_name) func = dfunc_nodes.data[i];
		if(strlen(sym->tspecifier))
			return sym->tspecifier;
		else if(func && func->expr_type)
			return func->expr_type;
		if(!node->expr_type)
		{
			if(func)
			{
				func_params_info call_info = get_func_call_params_info(node);
				bool know_all_types = true;
				for(size_t i = 0; i < call_info.types.size; ++i)
					know_all_types &= call_info.types.data[i] != NULL;
				if(know_all_types)
				{
					func_params_info info = get_function_params_info(func,func_name);
					if(!str_vec_contains(duplicate_dfuncs.names,func_name) && call_info.types.size == info.expr.size)
					{
						ASTNode* func_copy = astnode_dup(func,NULL);
						for(size_t i = 0; i < info.expr.size; ++i)
							set_primary_expression_types(func_copy, call_info.types.data[i], info.expr.data[i]);
						gen_local_type_info(func_copy);
						if(func_copy->expr_type) 
							node->expr_type = func_copy -> expr_type;
						astnode_destroy(func_copy);
					}
					free_func_params_info(&info);
				}
				free_func_params_info(&call_info);
			}
		}

	}
	return node->expr_type;
	
}
const char*
get_array_initializer_type(ASTNode* node)
{
	//TP: do not consider more than 1d arrays for the moment
	if(get_node(NODE_ARRAY_INITIALIZER,node->lhs)) return NULL;
	node_vec elems = get_nodes_in_list(node->lhs);
	const char* expr = get_expr_type((ASTNode*) elems.data[0]);
	if(!expr) return NULL;
	const char* res = sprintf_new("AcArray<%s,%lu>",expr,elems.size);
	free_node_vec(&elems);
	return intern(res);
}
const char*
get_struct_initializer_type(ASTNode* node)
{
	if(all_primary_expressions_and_func_calls_have_type(node->lhs))
	{
		node_vec nodes = get_nodes_in_list(node->lhs);
		string_vec types = VEC_INITIALIZER;
		for(size_t i = 0; i < nodes.size; ++i)
			push(&types,get_expr_type((ASTNode*)nodes.data[i]));
		const structs_info info = s_info;
		int n_structs_having_types = 0;
		int index = -1;
		for(size_t i = 0; i < info.user_structs.size; ++i)
		{
			bool has_same_types = info.user_struct_field_types[i].size == types.size;
			if(!has_same_types) continue;
			for(size_t j = 0; j < info.user_struct_field_types[i].size; ++j)
				has_same_types &= !strcmp(info.user_struct_field_types[i].data[j],types.data[j]);
			n_structs_having_types += has_same_types;
			//if there is only a single struct having the correct types index will be the index of that struct
			if(has_same_types) index = i;
		}
		const char* res = (n_structs_having_types== 1 && index >= 0) ? info.user_structs.data[index] : NULL;
		free_str_vec(&types);
		free_node_vec(&nodes);
		astnode_sprintf_prefix(node->parent,"(%s)",res);
		return res;
	}
	return node->expr_type;
}
const char*
get_cast_expr_type(ASTNode* node)
{
	const char* res = intern(combine_all_new(node->lhs));
	test_type(node->rhs,res);
	return res;
}
const char*
get_declared_expr_type(ASTNode* node)
{

	if(node->expr_type) return node->expr_type;
	const char* res = node->expr_type;
	if(node->type & NODE_DECLARATION && get_node(NODE_TSPEC,node))
		get_type_declaration_type(node);
	else if(node->type & NODE_ASSIGNMENT && get_parent_node(NODE_FUNCTION,node) &&  !get_node(NODE_MEMBER_ID,node->lhs) && !get_node(NODE_ARRAY_ACCESS,node->lhs))
		res = get_assignment_expr_type(node);
	else
	{
		if(node->lhs && !res)
			res = get_declared_expr_type(node->lhs);
		if(node->rhs && !res)
			res = get_declared_expr_type(node->rhs);
	}
	return res;
}
const char*
get_in_range_expr_type(ASTNode* node)
{
	const char* base_type = get_expr_type(node->rhs);
	const char* res = (!base_type)   ? NULL : 
		strstr(base_type,MULT_STR) ? intern(remove_substring(strdup(base_type),MULT_STR)) :
		strstr(base_type,"AcArray") ? get_array_elem_type(base_type) :
		NULL;
	if(!node->lhs->expr_type)
		node->lhs->expr_type = res;
	return res;
}
const char*
get_identifier_expr_type(ASTNode* node)
{
  	const Symbol* sym = get_symbol_token(NODE_VARIABLE_ID,node->buffer,NULL);
	if(sym)
		node->expr_type = sym->tspecifier;
	return node->expr_type;
}
const char*
get_expr_type(ASTNode* node)
{

	//TP: Cast is special since it overwrites other rules
	if(node->token == CAST)
	{
		node->expr_type = get_cast_expr_type(node);
		return node->expr_type;
	}
	if(node->expr_type) return node->expr_type;
	const char* res = node->expr_type;
	if(node->token == IN_RANGE)
		res = get_in_range_expr_type(node);
	else if(node->type & NODE_ARRAY_INITIALIZER)
		res = get_array_initializer_type(node);
	else if(node->type == NODE_PRIMARY_EXPRESSION)
		res = get_primary_expr_type(node);
	else if(node->type & NODE_STRUCT_INITIALIZER)
		res = get_struct_initializer_type(node);
	else if(node->type & NODE_ARRAY_ACCESS)
		res = get_array_access_type(node);
	else if(node_is_binary_expr(node))
		res = get_binary_expr_type(node);
	else if(node->type == NODE_STRUCT_EXPRESSION)
		res = get_struct_expr_type(node);
	else if(node->type == NODE_TERNARY_EXPRESSION)
		res = get_ternary_expr_type(node);
	else if(node->type == NODE_FUNCTION_CALL)
		res = get_func_call_expr_type(node);
	else if(node->type & NODE_DECLARATION && get_node(NODE_TSPEC,node))
		get_type_declaration_type(node);
	else if(node->type & NODE_ASSIGNMENT && get_parent_node(NODE_FUNCTION,node) &&  !get_node(NODE_MEMBER_ID,node->lhs) && !get_node(NODE_ARRAY_ACCESS,node->lhs))
		res = get_assignment_expr_type(node);
	else if(node->token == IDENTIFIER)
		res = get_identifier_expr_type(node);
	else
	{
		if(node->lhs && !res)
			res = get_expr_type(node->lhs);
		if(node->rhs && !res)
			res = get_expr_type(node->rhs);
	}
	return res;
}

bool
test_type(ASTNode* node, const char* type)
{
	if(node->type == NODE_PRIMARY_EXPRESSION)
		return !strcmp_null_ok(node->expr_type,type);
	else if(node->type & NODE_STRUCT_INITIALIZER)
	{
		const structs_info info = s_info;
		if(!str_vec_contains(info.user_structs,type)) return false;
		const string_vec types = info.user_struct_field_types[str_vec_get_index(info.user_structs,type)];
		node_vec nodes = get_nodes_in_list(node->lhs);
		if(types.size != nodes.size)
		{
			if(nodes.size == 1)
				fprintf(stderr,FATAL_ERROR_MESSAGE"Incorrect number of initializers\n%s expects %lu members but there was only one initializer\n",type,types.size);
			else
				fprintf(stderr,FATAL_ERROR_MESSAGE"Incorrect number of initializers\n%s expects %lu members but there were %lu initializers\n",type,types.size,nodes.size);
			fprintf(stderr,"%s\n\n",combine_all_new(node));
			exit(EXIT_FAILURE);
		}
		bool res = true;
		if(nodes.size != types.size) return false;
		for(size_t i = 0; i < nodes.size; ++i)
			res &= test_type((ASTNode*)nodes.data[i], types.data[i]);
		free_node_vec(&nodes);
		return res;
	}
	return node->lhs && test_type(node->lhs,type) ? true :
	       node->rhs && test_type(node->rhs,type) ? true : 
	       false;
}
void
gen_profile_reads(ASTNode* node, const bool gen_mem_accesses)
{
	TRAVERSE_PREAMBLE_PARAMS(gen_profile_reads,gen_mem_accesses)
	if(node->token != IDENTIFIER)
		return;
	if(!node->buffer)
		return;
	if(!node->parent)
		return;
	//discard global const declarations
	if(get_parent_node(NODE_GLOBAL,node))
		return;
	const char* type = get_expr_type(node->parent);
	if(!type || !strstr(type,"Profile"))
		return;
	ASTNode* array_access = (ASTNode*)get_parent_node(NODE_ARRAY_ACCESS,node);
	if(!array_access || !is_left_child(NODE_ARRAY_ACCESS,node))	return;
	while(get_parent_node(NODE_ARRAY_ACCESS,array_access)) array_access = (ASTNode*) get_parent_node(NODE_ARRAY_ACCESS,array_access);
	if(node->type & NODE_MEMBER_ID)
	{
		node = (ASTNode*)get_parent_node(NODE_STRUCT_EXPRESSION,node);
		while(node->parent->type & NODE_STRUCT_EXPRESSION) node = node->parent;
	}
	node_vec nodes = VEC_INITIALIZER;
	get_array_access_nodes(array_access,&nodes);
	if(!strcmps(type,"Profile<X>","Profile<Y>","Profile<Z>") && nodes.size != 1)	
	{
		fatal("Fatal error: only 1-dimensional reads are allowed for 1d Profiles\n");
	}
	if(strcmps(type,"Profile<X>","Profile<Y>","Profile<Z>") && nodes.size != 2)	
	{
		fatal("Fatal error: only 2-dimensional reads are allowed for 2d Profiles\n");
	}
	if(is_left_child(NODE_ASSIGNMENT,node))
	{
		fatal("Explicit writes to Profiles not allowed!\n");
	}

	ASTNode* idx_node = astnode_create(NODE_UNKNOWN,NULL,NULL);
	if(!gen_mem_accesses)
	{
		if(!strcmps(type,"Profile<XY>","Profile<XZ>"))
		{
			astnode_set_prefix("PROFILE_X_Y_OR_Z_INDEX(",idx_node);
		}
		else if(!strcmps(type,"Profile<YX>","Profile<YZ>"))
		{
			astnode_set_prefix("PROFILE_Y_X_OR_Z_INDEX(",idx_node);
		}
		else if(!strcmps(type,"Profile<ZX>","Profile<ZY>"))
		{
			astnode_set_prefix("PROFILE_Z_X_OR_Y_INDEX(",idx_node);
		}
		else
			astnode_set_prefix("(",idx_node);
		astnode_set_postfix(")",idx_node);
	}
	ASTNode* rhs = astnode_create(NODE_UNKNOWN, idx_node, NULL);
	ASTNode* indexes = build_list_node(nodes,",");
	idx_node->lhs = indexes;
	indexes->parent = idx_node;

	free_node_vec(&nodes);
	astnode_free(array_access);

        array_access->rhs = rhs;
	ASTNode* before_lhs = NULL;
	ASTNode* lhs = astnode_create(NODE_UNKNOWN, before_lhs, astnode_dup(node,NULL));
	array_access->lhs = lhs;
	if(gen_mem_accesses && !is_left_child(NODE_ASSIGNMENT,node))
	{
		astnode_set_postfix(")",rhs);

		astnode_set_infix("AC_INTERNAL_read_profile(",lhs);
		astnode_set_postfix(",",lhs);
	}
	else
	{
		astnode_set_prefix("[",rhs);
		astnode_set_postfix("]",rhs);

		astnode_set_infix("vba.profiles.in[",lhs);
		astnode_set_postfix("]",lhs);
	}
	lhs->parent = array_access;
}

void
gen_multidimensional_field_accesses_recursive(ASTNode* node, const bool gen_mem_accesses)
{
	TRAVERSE_PREAMBLE_PARAMS(gen_multidimensional_field_accesses_recursive,gen_mem_accesses);
	if(node->token != IDENTIFIER)
		return;
	if(!node->buffer)
		return;
	if(!node->parent)
		return;
	//discard global const declarations
	if(get_parent_node(NODE_GLOBAL,node))
		return;
	const char* type = get_expr_type(node->parent);
	if(!type || strcmps(type,FIELD_STR,"VertexBufferHandle"))
		return;
	ASTNode* array_access = (ASTNode*)get_parent_node(NODE_ARRAY_ACCESS,node);
	if(!array_access || !is_left_child(NODE_ARRAY_ACCESS,node))	return;
	while(get_parent_node(NODE_ARRAY_ACCESS,array_access)) array_access = (ASTNode*) get_parent_node(NODE_ARRAY_ACCESS,array_access);

	if(node->type & NODE_MEMBER_ID)
	{
		node = (ASTNode*)get_parent_node(NODE_STRUCT_EXPRESSION,node);
		while(node->parent->type & NODE_STRUCT_EXPRESSION) node = node->parent;
	}

	node_vec nodes = VEC_INITIALIZER;
	get_array_access_nodes(array_access,&nodes);
	if(nodes.size != 1 && nodes.size != 3)	
	{
		fprintf(stderr,"Fatal error: only 1 and 3 -dimensional reads/writes are allowed for VertexBuffers\n");
	}


	ASTNode* idx_node = astnode_create(NODE_UNKNOWN,NULL,NULL);
	if(!gen_mem_accesses)
	{
		astnode_set_prefix("DEVICE_VTXBUF_IDX(",idx_node);
		astnode_set_postfix(")",idx_node);
	}
	ASTNode* rhs = astnode_create(NODE_UNKNOWN, idx_node, NULL);
	ASTNode* indexes = build_list_node(nodes,",");
	idx_node->lhs = indexes;
	indexes->parent = idx_node;

	ASTNode* before_lhs = NULL;
	if(gen_mem_accesses && is_left_child(NODE_ASSIGNMENT,node))
	{
		before_lhs = astnode_create(NODE_UNKNOWN,astnode_dup(node,NULL),astnode_dup(idx_node,NULL));
		astnode_set_prefix("mark_as_written(",before_lhs);
		astnode_set_infix(",",before_lhs);
		astnode_set_postfix(");",before_lhs);

		astnode_set_prefix("DEVICE_VTXBUF_IDX(",idx_node);
		astnode_set_postfix(")",idx_node);
	}

	free_node_vec(&nodes);
	astnode_free(array_access);
        array_access->rhs = rhs;
	ASTNode* lhs = astnode_create(NODE_UNKNOWN, before_lhs, astnode_dup(node,NULL));
	array_access->lhs = lhs;
	if(gen_mem_accesses && !is_left_child(NODE_ASSIGNMENT,node))
	{
		astnode_set_postfix(")",rhs);

		astnode_set_infix("AC_INTERNAL_read_field(",lhs);
		astnode_set_postfix(",",lhs);
	}
	else
	{
		astnode_set_prefix("[",rhs);
		astnode_set_postfix("]",rhs);

		astnode_set_infix("vba.in[",lhs);
		astnode_set_postfix("]",lhs);
	}
	lhs->parent = array_access;
}

void
gen_dconsts(const ASTNode* root, FILE* stream)
{
  symboltable_reset();
  traverse(root, NODE_FUNCTION | NODE_VARIABLE | NODE_STENCIL | NODE_HOSTDEFINE | NODE_NO_OUT,
           stream);

  /*
  symboltable_reset();
  traverse(root, 0, NULL);

  // Device constants
  for (size_t i = 0; i < num_symbols[current_nest]; ++i)
    if (!(symbol_table[i].type & NODE_FUNCTION_ID) &&
        !(symbol_table[i].type & NODE_FIELD_ID) &&
        !(symbol_table[i].type & NODE_STENCIL_ID)) {
      fprintf(stream, "__device__ %s %s;", symbol_table[i].tspecifier,
              symbol_table[i].identifier);
    }
    */
}



bool
is_builtin_constant(const char* name)
{
	return strlen(name) > 2 && name[0] == 'A' && name[1] == 'C';
}
void
print_const_array(FILE* fp, const char* datatype_scalar, const char* name, const int num_of_elems, const char* assignment_val)
{
	fprintf(fp, "\n#ifdef __cplusplus\n[[maybe_unused]] const constexpr %s %s[%d] = %s;\n#endif\n",datatype_scalar, name, num_of_elems, assignment_val);
}

void
gen_const_def(const ASTNode* def, const ASTNode* tspec, FILE* fp, FILE* fp_builtin, FILE* fp_non_scalar_constants, FILE* fp_non_scalar_builtin)
{
		const ASTNode* name_node = get_node_by_token(IDENTIFIER,def);
		if(!name_node)
		{
			fatal("Could not find name for const declaration: %s\n",combine_all_new(def));
		}
		const char* name  = get_node_by_token(IDENTIFIER, def)->buffer;
		if(!name) return;
        	const ASTNode* assignment = def->rhs;
		if(!assignment) return;
		const ASTNode* struct_initializer = get_node(NODE_STRUCT_INITIALIZER,assignment);
		const ASTNode* array_initializer  = get_node(NODE_ARRAY_INITIALIZER, assignment);
		const ASTNode* array_access       = get_node(NODE_ARRAY_ACCESS, def->lhs);
		const char* datatype = tspec->lhs->buffer;
		const char* datatype_scalar = intern(remove_substring(strdup(datatype),MULT_STR));
		//TP: the C++ compiler is not always able to use the structs if you don't have the conversion from the initializer list
		//TP: e.g. multiplying a matrix with a scalar won't work without the conversion
		if(struct_initializer && !array_initializer)
			if(!struct_initializer->parent->postfix)
				astnode_sprintf_prefix(struct_initializer->parent,"(%s)",datatype_scalar);
		const char* assignment_val = intern(combine_all_new_with_whitespace(assignment));
		const int array_dim = array_initializer ? count_nest(array_initializer,NODE_ARRAY_INITIALIZER) : 0;
		if(array_initializer)
		{
			const int num_of_elems = array_initializer ? count_num_of_nodes_in_list(array_initializer->lhs) : 0;
			const ASTNode* second_array_initializer = get_node(NODE_ARRAY_INITIALIZER, array_initializer->lhs);
			if(array_dim == 1)
			{
				if(is_builtin_constant(name))
					print_const_array(fp_non_scalar_builtin,datatype_scalar,name,num_of_elems,assignment_val);
				else
				{
					print_const_array(fp,datatype_scalar,name,num_of_elems,assignment_val);
					print_const_array(fp_non_scalar_constants,datatype_scalar,name,num_of_elems,assignment_val);
				}
			}
			else if(array_dim == 2)
			{
				const int num_of_elems_in_list = count_num_of_nodes_in_list(second_array_initializer->lhs);
				if(is_builtin_constant(name))
					print_const_array(fp_non_scalar_builtin,datatype_scalar,name,num_of_elems_in_list*num_of_elems,assignment_val);
				else
				{
					print_const_array(fp,datatype_scalar,name,num_of_elems_in_list*num_of_elems,assignment_val);
					print_const_array(fp_non_scalar_constants,datatype_scalar,name,num_of_elems_in_list*num_of_elems,assignment_val);
				}

			}
			else
				fatal("todo add 3d const arrays\n");
		}
		else if(array_access)
		{
			const char* num_of_elems = combine_all_new(array_access->rhs);
				fprintf(fp_non_scalar_constants, "\n#ifdef __cplusplus\n[[maybe_unused]] const %s %s[%s] = %s;\n#endif\n",datatype_scalar, name, num_of_elems, assignment_val);
				fprintf(fp, "\n#ifdef __cplusplus\n[[maybe_unused]] const %s %s[%s] = %s;\n#endif\n",datatype_scalar, name, num_of_elems, assignment_val);
		}
		else
		{
		        //TP: define macros have greater portability then global constants, since they do not work on some CUDA compilers
			//TP: actually can not make macros since if the user e.g. writes const nx = 3 then that define would conflict with variables in hip
                        if(is_primitive_datatype(datatype_scalar))
			{
                                if(is_builtin_constant(name)) fprintf(fp_builtin, "#define %s ((%s)%s)\n",name, datatype_scalar, assignment_val);
				if(!is_builtin_constant(name))
				{
                                	fprintf(fp, "[[maybe_unused]] const constexpr %s %s = %s;\n", datatype_scalar, name, assignment_val);
                                	fprintf(fp_non_scalar_constants, "[[maybe_unused]] const constexpr %s %s = %s;\n", datatype_scalar, name, assignment_val);
				}
			}
                        else
			{
                               fprintf(
						is_builtin_constant(name) ? fp_non_scalar_builtin : fp_non_scalar_constants,  
						"\n#ifdef __cplusplus\n #define %s (%s)\n#endif\n", name, assignment_val
				);
			        if(!is_builtin_constant(name))
                               		fprintf(fp, "\n#ifdef __cplusplus\n[[maybe_unused]] const constexpr %s %s = %s;\n#endif\n",datatype_scalar, name, assignment_val);
			}
		}
}

void
gen_const_variables(const ASTNode* node, FILE* fp, FILE* fp_bi,FILE* fp_non_scalars,FILE* fp_bi_non_scalars)
{
	if(node->lhs)
		gen_const_variables(node->lhs,fp,fp_bi,fp_non_scalars,fp_bi_non_scalars);
	if(node->rhs)
		gen_const_variables(node->rhs,fp,fp_bi,fp_non_scalars,fp_bi_non_scalars);
	if(!(node->type & NODE_ASSIGN_LIST)) return;
	if(!has_qualifier(node,"const")) return;
	const ASTNode* tspec = get_node(NODE_TSPEC,node);
	if(!tspec) return;
	node_vec assignments = get_nodes_in_list(node->rhs);
	for(size_t i = 0; i < assignments.size; ++i)
		gen_const_def(assignments.data[i],tspec,fp,fp_bi,fp_non_scalars,fp_bi_non_scalars);
	free_node_vec(&assignments);
}

static int curr_kernel = 0;

int_vec
dfuncs_in_topological_order(void)
{
	int_vec res = VEC_INITIALIZER;
	for(size_t i = 0; i< calling_info.names.size; ++i)
	{
		int dfunc_index = 0;
		for(size_t j = 0; j < calling_info.names.size; ++j)
		{
			const bool is_dfunc = check_symbol(NODE_DFUNCTION_ID,calling_info.names.data[j],NULL,NULL);
			if(!is_dfunc) continue;
			if(calling_info.topological_index[j] == (int)i) push_int(&res,dfunc_index);
			dfunc_index += is_dfunc;
		}
	}
	//if(res.size != calling_info.names.size) fatal("ERROR\n");
	return res;
}
static void
gen_kernels_recursive(const ASTNode* node, char** dfunctions,
            const bool gen_mem_accesses)
{
  assert(node);

  if (node->lhs)
    gen_kernels_recursive(node->lhs, dfunctions, gen_mem_accesses);
  if (node->type & NODE_KFUNCTION) {

    const size_t len = 64 * 1024 * 1024;
    char* prefix     = malloc(len);
    assert(prefix);
    prefix[0] = '\0';

    const char* name = get_node_by_token(IDENTIFIER,node->lhs)->buffer;
    const int_vec called_dfuncs = calling_info.called_funcs[str_vec_get_index(calling_info.names,name)];

    assert(node->rhs);
    assert(node->rhs->rhs);
    ASTNode* compound_statement = node->rhs->rhs;

    strcat(prefix, compound_statement->prefix);

    // Generate stencil FMADs
    char* cmdoptions = malloc(sizeof(char)*4096);
    cmdoptions[0] = '\0';
    if (gen_mem_accesses) {
      sprintf(cmdoptions, "./" STENCILGEN_EXEC " -mem-accesses");
    }
    else {
      sprintf(cmdoptions, "./" STENCILGEN_EXEC " -kernel %d", curr_kernel);
      ++curr_kernel; // HACK TODO better
    }
    FILE* proc = popen(cmdoptions, "r");
    assert(proc);

    char* sdefinitions = malloc(10 * 1024 * 1024);
    assert(sdefinitions);
    sdefinitions[0] = '\0';
    char* buf = malloc(sizeof(char)*4096);
    while (fgets(buf, sizeof(buf), proc))
      strcat(sdefinitions, buf);

    pclose(proc);

    strcat(prefix, sdefinitions);
    free(sdefinitions);
    int_vec topological_order = dfuncs_in_topological_order();
    for(size_t index = 0; index < num_dfuncs; ++index)
    {
	    const int i = topological_order.data[index];
	    const Symbol* dfunc_symbol = get_symbol_by_index(NODE_DFUNCTION_ID,i,0);
	    if(!dfunc_symbol) continue;
	    if(str_vec_contains(dfunc_symbol->tqualifiers,INLINE_STR)) continue;
	    if(int_vec_contains(called_dfuncs,i)) strcat(prefix,dfunctions[i]);
    }
    free_int_vec(&topological_order);

    astnode_set_prefix(prefix, compound_statement);
    free(prefix);
    free(cmdoptions);
  }


  if (node->rhs)
    gen_kernels_recursive(node->rhs, dfunctions, gen_mem_accesses);
}
static void
gen_kernels(const ASTNode* node, char** dfunctions,
            const bool gen_mem_accesses)
{
  	traverse(node, NODE_DCONST | NODE_VARIABLE | NODE_FUNCTION | NODE_STENCIL | NODE_NO_OUT, NULL);
	gen_kernels_recursive(node,dfunctions,gen_mem_accesses);
  	symboltable_reset();
}

string_vec
get_names(const char* type)
{
	string_vec res = VEC_INITIALIZER;
	for(size_t i = 0; i < num_symbols[0]; ++i)
		if(symbol_table[i].tspecifier == type)
			push(&res, symbol_table[i].identifier);
	return res;
}
string_vec
get_names_variadic(const string_vec types)
{
	string_vec res = VEC_INITIALIZER;
	for(size_t i = 0; i < num_symbols[0]; ++i)
		if(str_vec_contains(types,symbol_table[i].tspecifier))
			push(&res, symbol_table[i].identifier);
	return res;
}


void
gen_names(const char* datatype, const char* type, FILE* fp)
{
	string_vec names = get_names(type); 
	fprintf(fp,"static const char* %s_names[] __attribute__((unused)) = {",datatype);
	for(size_t i = 0; i < names.size; ++i)
  		fprintf(fp, "\"%s\",", names.data[i]);
	//TP: add padding that in case there are 0 instances of the datatype to not get constant compiler warnings
	fprintf(fp,"\"padding\",");
	fprintf(fp,"};\n");
	free_str_vec(&names);
}
void
gen_names_variadic(const char* datatype, const string_vec types, FILE* fp)
{
	string_vec names = get_names_variadic(types); 
	fprintf(fp,"static const char* %s_names[] __attribute__((unused)) = {",datatype);
	for(size_t i = 0; i < names.size; ++i)
  		fprintf(fp, "\"%s\",", names.data[i]);
	fprintf(fp,"};\n");
	free_str_vec(&names);
}
static size_t
count_symbols(const char* type)
{
	size_t res = 0;
  	for (size_t i = 0; i < num_symbols[current_nest]; ++i)
    		if(symbol_table[i].tspecifier == type)
      			++res;
	return res;
}
static size_t
count_symbols_type(const NodeType type)
{
	size_t res = 0;
  	for (size_t i = 0; i < num_symbols[current_nest]; ++i)
    		if(symbol_table[i].type & type)
      			++res;
	return res;
}
static size_t
count_profiles()
{

  string_vec prof_types = get_prof_types();
  size_t res = 0;
  for(size_t i = 0; i < prof_types.size; ++i)
	  res += count_symbols(prof_types.data[i]);
  return res;
}

void
gen_enums(FILE* fp, const char* type, const char* prefix, const char* num_name, const char* name)
{
  fprintf(fp, "typedef enum{");
  for (size_t i = 0; i < num_symbols[current_nest]; ++i)
    if(symbol_table[i].tspecifier == type)

      fprintf(fp, "%s%s,",prefix, symbol_table[i].identifier);
  fprintf(fp, "%s} %s;",num_name,name);
}

void
gen_enums_variadic(FILE* fp, const string_vec  types, const char* prefix, const char* num_name, const char* name)
{
  fprintf(fp, "typedef enum{");
  for (size_t i = 0; i < num_symbols[current_nest]; ++i)
    if(str_vec_contains(types,symbol_table[i].tspecifier))
      fprintf(fp, "%s%s,",prefix, symbol_table[i].identifier);
  fprintf(fp, "%s} %s;",num_name,name);
}
static void
gen_field_info(FILE* fp)
{
  num_fields   = count_symbols(FIELD_STR);

  // Enums
  int num_of_communicated_fields=0;
  size_t num_of_fields=0;
  bool field_is_auxiliary[256];
  bool field_is_communicated[256];
  bool field_is_dead[256];
  size_t num_of_alive_fields=0;
  string_vec field_names = VEC_INITIALIZER;
  string_vec original_names = VEC_INITIALIZER;
  for (size_t i = 0; i < num_symbols[current_nest]; ++i)
    if(symbol_table[i].tspecifier == FIELD_STR)
	    push(&original_names,symbol_table[i].identifier);
  for (size_t i = 0; i < num_symbols[current_nest]; ++i)
  {
    if(symbol_table[i].tspecifier == FIELD_STR){
      const bool is_dead = str_vec_contains(symbol_table[i].tqualifiers,DEAD_STR);
      if(is_dead) continue;
      push(&field_names, symbol_table[i].identifier);
      const bool is_aux  = str_vec_contains(symbol_table[i].tqualifiers,AUXILIARY_STR);
      const bool is_comm = str_vec_contains(symbol_table[i].tqualifiers,COMMUNICATED_STR);
      field_is_auxiliary[num_of_fields]    = is_aux;
      field_is_communicated[num_of_fields] = is_comm;
      num_of_communicated_fields           += is_comm;
      num_of_alive_fields                  += (!is_dead);
      field_is_dead[num_of_fields]         = is_dead;
      ++num_of_fields;
    }
  }
  for (size_t i = 0; i < num_symbols[current_nest]; ++i)
  {
    if(symbol_table[i].tspecifier == FIELD_STR){
      const bool is_dead = str_vec_contains(symbol_table[i].tqualifiers,DEAD_STR);
      if(!is_dead) continue;
      push(&field_names, symbol_table[i].identifier);
      const bool is_aux  = str_vec_contains(symbol_table[i].tqualifiers,AUXILIARY_STR);
      const bool is_comm = str_vec_contains(symbol_table[i].tqualifiers,COMMUNICATED_STR);
      field_is_auxiliary[num_of_fields]    = is_aux;
      field_is_communicated[num_of_fields] = is_comm;
      num_of_communicated_fields           += is_comm;
      num_of_alive_fields                  += (!is_dead);
      field_is_dead[num_of_fields]         = is_dead;
      ++num_of_fields;
    }
  }
  free_int_vec(&field_remappings);
  for(size_t field = 0; field < num_fields; ++field)
  {
	  const char* new_name = field_names.data[field];
	  const int old_index  = str_vec_get_index(original_names,new_name);
	  push_int(&field_remappings,old_index);
  }
  //TP: IMPORTANT!! if there are dead fields NUM_VTXBUF_HANDLES is equal to alive fields not all fields.  
  //TP: the compiler is allowed to move dead field declarations till the end
  //TP: this way the user can easily loop all alive fields with the old 0:NUM_VTXBUF_HANDLES and same for the Astaroth library dead fields are skiped over automatically
  {
        string_vec prof_types = get_prof_types();
	FILE* fp_enums = fopen("builtin_enums.h","w");
  	fprintf(fp_enums,"#pragma once\n");
  	gen_enums(fp_enums,STENCIL_STR,"stencil_","NUM_STENCILS","Stencil");
  	gen_enums(fp_enums,intern("WorkBuffer"),"","NUM_WORK_BUFFERS","WorkBuffer");
  	gen_enums(fp_enums,KERNEL_STR,"","NUM_KERNELS","AcKernel");
  	gen_enums_variadic(fp_enums,prof_types,"","NUM_PROFILES","Profile");
  	fprintf(fp_enums, "typedef enum {");
  	for(size_t i = 0; i < num_of_fields; ++i)
  	        fprintf(fp_enums,"%s,",field_names.data[i]);

  	fprintf(fp_enums, "} Field;\n");
  	if(has_optimization_info())
  		fprintf(fp_enums, "#define NUM_FIELDS (%ld)\n", num_of_alive_fields);
  	else
  		fprintf(fp_enums, "#define NUM_FIELDS (%ld)\n", num_of_fields);
	fprintf(fp_enums, "#define NUM_ALL_FIELDS (%ld)\n",num_of_fields);
  	fprintf(fp_enums, "#define NUM_DEAD_FIELDS (%ld)\n", num_of_fields-num_of_alive_fields);
  	fprintf(fp_enums, "#define NUM_COMMUNICATED_FIELDS (%d)\n", num_of_communicated_fields);
	fclose(fp_enums);
  }

  fprintf(fp,"static const int field_remappings[] = {");
  {
	  for(size_t field = 0; field < field_remappings.size; ++field)
		  fprintf(fp,"%d,",field_remappings.data[field]);
  }
  fprintf(fp, "};");

  fprintf(fp, "static const bool vtxbuf_is_auxiliary[] = {");

  for(size_t i = 0; i < num_of_fields; ++i)
    if(field_is_auxiliary[i])
        fprintf(fp, "%s,", "true");
    else
        fprintf(fp, "%s,", "false");
  fprintf(fp, "};");

  fprintf(fp, "static const bool vtxbuf_is_communicated[] = {");
  for(size_t i = 0; i < num_of_fields; ++i)
    if(field_is_communicated[i])
        fprintf(fp, "%s,", "true");
    else
        fprintf(fp, "%s,", "false");

  fprintf(fp, "};");

  fprintf(fp, "static const bool vtxbuf_is_alive[] = {");

  for(size_t i = 0; i < num_of_fields; ++i)
    if(!field_is_dead[i])
        fprintf(fp, "%s,", "true");
    else
        fprintf(fp, "%s,", "false");
  fprintf(fp, "};");

  FILE* fp_vtxbuf_is_comm_func = fopen("vtxbuf_is_communicated_func.h","w");
  fprintf(fp_vtxbuf_is_comm_func ,"static __device__ constexpr __forceinline__ bool is_communicated(Field field) {\n"
             "switch(field)"
             "{");
  for(size_t i=0;i<num_of_alive_fields;++i)
    fprintf(fp_vtxbuf_is_comm_func,"case(%s): return %s;\n", field_names.data[i], (field_is_communicated[i]) ? "true" : "false");

  fprintf(fp_vtxbuf_is_comm_func,"default: return false;\n");
  fprintf(fp_vtxbuf_is_comm_func, "}\n}\n");

  fclose(fp_vtxbuf_is_comm_func);

  fp = fopen("field_names.h","w");
  fprintf(fp,"static const char* field_names[] __attribute__((unused)) = {");
  for(size_t i=0;i<num_of_fields;++i)
	  fprintf(fp,"\"%s\",",field_names.data[i]);
  fprintf(fp,"};\n");
  fprintf(fp, "static const char** vtxbuf_names __attribute__((unused)) = field_names;\n");
  fclose(fp);

  fp = fopen("get_vtxbufs_funcs.h","w");
  for(size_t i = 0; i < num_of_fields; ++i)
  	fprintf(fp,"VertexBufferHandle acGet%s() {return %s;}\n", field_names.data[i], field_names.data[i]);
  fp = fopen("get_vtxbufs_declares.h","w");
  for(size_t i = 0; i < num_of_fields; ++i)
	fprintf(fp,"FUNC_DEFINE(VertexBufferHandle, acGet%s,());\n",field_names.data[i]);	
  fp = fopen("get_vtxbufs_loads.h","w");
  for(size_t i = 0; i < num_of_fields; ++i)
  {
	char* func_name;
	asprintf(&func_name,"acGet%s",field_names.data[i]);
	gen_dlsym(fp,func_name);
	free(func_name);
  }
  fclose(fp);
}
// Generate User Defines
const char*
to_dsl_type(const char* type)
{
	if(!strcmp(type,"AcReal2")) return "real2";
	if(!strcmp(type,"AcReal3")) return "real3";
	if(!strcmp(type,"AcReal4")) return "real4";
	if(!strcmp(type,COMPLEX_STR)) return "complex";
	if(!strcmp(type,"AcBool3")) return "bool3";
	return NULL;
}

void
remove_extra_braces_in_arr_initializers(ASTNode* node)
{
	TRAVERSE_PREAMBLE(remove_extra_braces_in_arr_initializers);
	if(!(node->type & NODE_ARRAY_INITIALIZER)) return;
	if(!get_parent_node(NODE_ARRAY_INITIALIZER,node)) return;
	astnode_set_postfix("",node);
	astnode_set_prefix("",node);
}

static void
gen_user_defines(const ASTNode* root_in, const char* out)
{
  ASTNode* root = astnode_dup(root_in,NULL);
  remove_extra_braces_in_arr_initializers(root);
  FILE* fp = fopen(out, "w");
  fprintf(fp, "#pragma once\n");
  assert(fp);


  traverse(root, NODE_DCONST | NODE_VARIABLE | NODE_FUNCTION | NODE_STENCIL | NODE_NO_OUT, fp);

  num_fields  = count_symbols(FIELD_STR);
  num_kernels = count_symbols(KERNEL_STR);
  num_dfuncs  = count_symbols_type(NODE_DFUNCTION_ID);

  

  //TP: fields info is generated separately since it is different between 
  //analysis generation and normal generation
  fprintf(fp,"\n#include \"fields_info.h\"\n");
  // Enums
  //
  string_vec prof_types = get_prof_types();



  {
	FILE* stream = fopen("profiles_info.h","w");
  	fprintf(stream,"static AcProfileType prof_types[NUM_PROFILES] = {");
  	for (size_t i = 0; i < num_symbols[current_nest]; ++i)
	  if(str_vec_contains(prof_types,symbol_table[i].tspecifier))
  	  {
  	          if(symbol_table[i].tspecifier == intern("Profile<X>"))
  	      		    fprintf(stream,"PROFILE_X");
  	          else if(symbol_table[i].tspecifier == intern("Profile<Y>"))
  	      		    fprintf(stream,"PROFILE_Y");
  	          else if(symbol_table[i].tspecifier == intern("Profile<Z>"))
  	      		    fprintf(stream,"PROFILE_Z");
  	          else if(symbol_table[i].tspecifier == intern("Profile<XY>"))
  	      		    fprintf(stream,"PROFILE_XY");
  	          else if(symbol_table[i].tspecifier == intern("Profile<XZ>"))
  	      		    fprintf(stream,"PROFILE_XZ");
  	          else if(symbol_table[i].tspecifier == intern("Profile<YX>"))
  	      		    fprintf(stream,"PROFILE_YX");
  	          else if(symbol_table[i].tspecifier == intern("Profile<YZ>"))
  	      		    fprintf(stream,"PROFILE_YZ");
  	          else if(symbol_table[i].tspecifier == intern("Profile<ZX>"))
  	      		    fprintf(stream,"PROFILE_ZX");
  	          else if(symbol_table[i].tspecifier == intern("Profile<ZY>"))
  	      		    fprintf(stream,"PROFILE_ZY");
  	          else
  	          	fatal("Unknown profile type for: %s\n",symbol_table[i].identifier);
		  fprintf(stream,",");
  	  }
  	fprintf(stream,"};\n");
	fclose(stream);
  }


  fprintf(fp, "static const bool skip_kernel_in_analysis[NUM_KERNELS] = {");
  int k_counter = 0;
  for (size_t i = 0; i < num_symbols[current_nest]; ++i)
    if (symbol_table[i].tspecifier == KERNEL_STR)
    {
      if (str_vec_contains(symbol_table[i].tqualifiers,UTILITY_STR))
      {
	      skip_kernel_in_analysis[k_counter] = 1;
	      fprintf(fp,"true,");
      }
      else
      {
	      skip_kernel_in_analysis[k_counter] = 0;
	      fprintf(fp,"false,");
      }
      k_counter++;
    }
  fprintf(fp, "};");

  fprintf(fp, "static const bool kernel_has_fixed_boundary[NUM_KERNELS] = {");
  for (size_t i = 0; i < num_symbols[current_nest]; ++i)
    if (symbol_table[i].tspecifier == KERNEL_STR)
    {
      if (str_vec_contains(symbol_table[i].tqualifiers,FIXED_BOUNDARY_STR))
	      fprintf(fp,"true,");
      else
	      fprintf(fp,"false,");
    }
  fprintf(fp, "};");

  // ASTAROTH 2.0 BACKWARDS COMPATIBILITY BLOCK
  // START---------------------------


  // Enum strings (convenience)
  gen_names("stencil",STENCIL_STR,fp);
  gen_names("work_buffer",intern("WorkBuffer"),fp);
  gen_names("kernel",KERNEL_STR,fp);
  gen_names_variadic("profile",prof_types,fp);
  //TP: field names have to be generated differently since they might get reorder because of dead fields
  fprintf(fp,"\n#include \"field_names.h\"\n");


  for (size_t i = 0; i < s_info.user_structs.size; ++i)
  {
	  fprintf_filename("to_str_funcs.h","std::string to_str(const %s value)\n"
		       "{\n"
		       "std::string res = \"{\";"
		       "std::string tmp;\n"
		       ,s_info.user_structs.data[i]);

	  for(size_t j = 0; j < s_info.user_struct_field_names[i].size; ++j)
	  {
		const char* middle = (j < s_info.user_struct_field_names[i].size -1) ? "res += \",\";\n" : "";
		fprintf_filename("to_str_funcs.h","res += to_str(value.%s);\n"
				"%s"
		,s_info.user_struct_field_names[i].data[j],middle);
	  }
	  fprintf_filename("to_str_funcs.h",
			  "res += \"}\";\n"
			  "return res;\n"
			  "}\n"
	  );
	  const char* dsl_type = to_dsl_type(s_info.user_structs.data[i]);
	  const char* res = dsl_type ? dsl_type : s_info.user_structs.data[i];
	  fprintf_filename("to_str_funcs.h","template <>\n std::string\n get_datatype<%s>() {return \"%s\";};\n", s_info.user_structs.data[i], res);
  }


  string_vec datatypes = get_all_datatypes();

  for (size_t i = 0; i < datatypes.size; ++i)
  {
	  const char* datatype = datatypes.data[i];
	  gen_param_names(fp,datatype);
	  gen_datatype_enums(fp,datatype);

	  fprintf_filename("device_mesh_info_decl.h","%s %s_params[NUM_%s_PARAMS+1];\n",datatype,convert_to_define_name(datatype),strupr(convert_to_define_name(datatype)));
	  gen_array_declarations(datatype,root);
	  gen_comp_declarations(datatype);
  }

  const size_t num_real_outputs = count_variables(REAL_STR,OUTPUT_STR);

#if AC_DOUBLE_PRECISION
  fprintf(fp,"\n#define  NUM_OUTPUTS (NUM_REAL_OUTPUTS+NUM_INT_OUTPUTS+NUM_FLOAT_OUTPUTS+NUM_PROFILES)\n");
#else
  fprintf(fp,"\n#define  NUM_OUTPUTS (NUM_REAL_OUTPUTS+NUM_INT_OUTPUTS+NUM_PROFILES)\n");
#endif
  fprintf(fp,"\n#define  PROF_SCRATCHPAD_INDEX(PROF) (NUM_REAL_OUTPUTS+PROF)\n");
  const size_t num_real_scratchpads = num_profiles+num_real_outputs;
  fprintf(fp,"\n#define  NUM_REAL_SCRATCHPADS (%zu)\n",num_real_scratchpads);
 
  const size_t num_dconsts = count_variables(NULL,DCONST_STR);
  fprintf(fp,"\n#define NUM_DCONSTS (%zu)\n",num_dconsts);

  fprintf(fp,"\n#include \"array_info.h\"\n");
  fprintf(fp,"\n#include \"taskgraph_enums.h\"\n");

  free_str_vec(&datatypes);
  free_structs_info(&s_info);



  // ASTAROTH 2.0 BACKWARDS COMPATIBILITY BLOCK
  fprintf(fp,
  	"\n// Redefined for backwards compatibility START\n"
  	"#define NUM_VTXBUF_HANDLES (NUM_FIELDS)\n"
  	"typedef Field VertexBufferHandle;\n"
	 );
  // ASTAROTH 2.0 BACKWARDS COMPATIBILITY BLOCK
  // END-----------------------------

  // Device constants
  // Would be cleaner to declare dconsts as extern and refer to the symbols
  // directly instead of using handles like above, but for backwards
  // compatibility and user convenience commented out for now
  /**
  for (size_t i = 0; i < num_symbols[current_nest]; ++i) {
    if (!(symbol_table[i].type & NODE_FUNCTION_ID) &&
        !(symbol_table[i].type & NODE_FIELD_ID) &&
        !(symbol_table[i].type & NODE_PROFILE_ID) &&
        !(symbol_table[i].type & NODE_STENCIL_ID)) {
      fprintf(fp, "// extern __device__ %s %s;\n", symbol_table[i].tspecifier,
              symbol_table[i].identifier);
    }
  }
  **/

  // Stencil order
  fprintf(fp,
  	"#ifndef STENCIL_ORDER\n"
  	"#define STENCIL_ORDER (6)\n"
  	"#endif\n"
  	"#define STENCIL_HEIGHT (STENCIL_ORDER+1)\n"
  	"#define STENCIL_WIDTH  (STENCIL_ORDER+1)\n"
  	"#define STENCIL_DEPTH  (STENCIL_ORDER+1)\n"
  	"#define NGHOST (STENCIL_ORDER/2)\n"
	 );

  char cwd[9000];
  cwd[0] = '\0';
  const char* err = getcwd(cwd, sizeof(cwd));
  if(err == NULL) fatal("Was not able to get current working directory\n");
  char autotune_path[10004];
  sprintf(autotune_path,"%s/autotune.csv",cwd);
  fprintf(fp,
  	"__attribute__((unused)) static const char* autotune_csv_path= \"%s\";\n"
  	"__attribute__((unused)) static const char* runtime_astaroth_path = \"%s\";\n"
  	"__attribute__((unused)) static const char* runtime_astaroth_runtime_path = \"%s\";\n"
  	"__attribute__((unused)) static const char* runtime_astaroth_utils_path = \"%s\";\n"
  	"__attribute__((unused)) static const char* runtime_astaroth_build_path = \"%s\";\n"
  	"__attribute__((unused)) static const char* acc_compiler_path  = \"%s\";\n"
  	"__attribute__((unused)) static const char* astaroth_base_path = \"%s\";\n"
	,autotune_path
	,AC_BASE_PATH"/runtime_compilation/build/src/core/libastaroth_core.so"
	,AC_BASE_PATH"/runtime_compilation/build/src/core/kernels/libkernels.so"
	,AC_BASE_PATH"/runtime_compilation/build/src/utils/libastaroth_utils.so"
	,AC_BASE_PATH"/runtime_compilation/build"
	,ACC_COMPILER_PATH
	,AC_BASE_PATH
	);

  fclose(fp);

  //Done to refresh the autotune file when recompiling DSL code
  fp = fopen(autotune_path,"w");
  fprintf(fp,"### Implementation,Enum,Dims.x,Dims.y,Dims.z,Tpb.x,Tpb.y,Tpb.z,Time,Kernel,BlockFactor.x,BlockFactor.y,BlockFactor.z ###\n");
  fclose(fp);

  fp = fopen("user_constants.h","w");
  FILE* fp_built_in  = fopen("user_built-in_constants.h","w");
  FILE* fp_non_scalar_constants = fopen("user_non_scalar_constants.h","w");
  FILE* fp_bi_non_scalar_constants = fopen("user_builtin_non_scalar_constants.h","w");

  //fprintf(fp,"#pragma once\n");
  //fprintf(fp_built_in,"#pragma once\n");
  //fprintf(fp_non_scalar_constants,"#pragma once\n");
  //fprintf(fp_bi_non_scalar_constants,"#pragma once\n");

  gen_const_variables(root,fp,fp_built_in,fp_non_scalar_constants,fp_bi_non_scalar_constants);


  fclose(fp);
  fclose(fp_built_in);
  fclose(fp_non_scalar_constants);
  fclose(fp_bi_non_scalar_constants);
}


static void
gen_user_kernels(const char* out)
{
  FILE* fp = fopen(out, "w");
  assert(fp);
  // fprintf(fp, "#pragma once\n");

  // Kernels
  // for (size_t i = 0; i < num_symbols[current_nest]; ++i)
  //   if (symbol_table[i].type & NODE_KFUNCTION_ID)
  //     fprintf(fp,
  //             "__global__ void %s(const int3 start, const int3 end, "
  //             "VertexBufferArray vba);",
  //             symbol_table[i].identifier);

  // Astaroth 2.0 backwards compatibility START
  // Handles are now used to get optimized kernels for specific input param combinations

  const char* default_param_list=  "(const int3 start, const int3 end, DeviceVertexBufferArray vba";
  FILE* fp_dec = fopen("user_kernel_declarations.h","a");
  for (size_t i = 0; i < num_symbols[current_nest]; ++i)
    if (symbol_table[i].tspecifier == KERNEL_STR)
      fprintf(fp_dec, "static void __global__ KERNEL_%s %s);\n", symbol_table[i].identifier, default_param_list);

  fprintf(fp_dec, "static const Kernel kernels[] = {");
  for (size_t i = 0; i < num_symbols[current_nest]; ++i)
    if (symbol_table[i].tspecifier == KERNEL_STR)
      fprintf(fp_dec, "KERNEL_%s,", symbol_table[i].identifier);
  fprintf(fp_dec, "};");

  fclose(fp_dec);

  // Astaroth 2.0 backwards compatibility END

  fclose(fp);
}

//void
//rename_identifiers(const char* new_name, ASTNode* node, const char* str_to_check)
//{
//	if(node->lhs)
//		rename_identifiers(new_name,node->lhs,str_to_check);
//	if(node->rhs)
//		rename_identifiers(new_name,node->rhs,str_to_check);
//	if(!node->buffer)                    return;
//	if(node->token != IDENTIFIER)        return;
//	if(node->type & NODE_FUNCTION_CALL)  return;
//	if(check_symbol(NODE_ANY, node->buffer, "Stencil", NULL))    return;
//	if(check_symbol(NODE_FUNCTION_ID, node->buffer, NULL, NULL)) return;
//	if(strcmp(node->buffer,str_to_check))  return;
//	if(strstr(node->buffer,"AC_INTERNAL")) return;
//	free(node->buffer);
//	node->buffer = strdup(new_name);
//}
//void
//rename_local_vars(const char* str_to_append, ASTNode* node, ASTNode* root)
//{
//	if(node->lhs)
//		rename_local_vars(str_to_append,node->lhs,root);
//	if(node->rhs)
//		rename_local_vars(str_to_append,node->rhs,root);
//	if(!(node->type & NODE_DECLARATION)) return;
//	const ASTNode* func = get_parent_node(NODE_FUNCTION,node);
//	if(!func) return;
//	const char* func_name = get_node_by_token(IDENTIFIER,func->lhs)->buffer;
//	const char* name = get_node_by_token(IDENTIFIER,node)->buffer;
//	char* new_name = malloc(10000*sizeof(char));
//	sprintf(new_name,"%s__AC_INTERNAL_%s",name,func_name);
//	rename_identifiers(new_name,root,name);
//	free(new_name);
//}

void
rename_identifiers(ASTNode* node, const char* old_name, const char* new_name)
{
	if(node->lhs)
		rename_identifiers(node->lhs,old_name,new_name);
	if(node->rhs)
		rename_identifiers(node->rhs,old_name,new_name);
	if(node->token != IDENTIFIER) return;
	if(node->type & NODE_MEMBER_ID) return;
	if(strcmp(node->buffer,old_name)) return;
	if(check_symbol(NODE_FUNCTION_ID,node->buffer,0,0)) return;
	astnode_set_buffer(new_name,node);
}
void
append_to_identifiers(const char* str_to_append, ASTNode* node, const char* str_to_check)
{
	if(node->lhs)
		append_to_identifiers(str_to_append,node->lhs,str_to_check);
	if(node->rhs)
		append_to_identifiers(str_to_append,node->rhs,str_to_check);
	if(do_not_rename(node,str_to_check)) return;
	astnode_sprintf(node,"%s___AC_INTERNAL_%s",node->buffer,str_to_append);
}

void
rename_local_vars(const char* str_to_append, ASTNode* node, ASTNode* dfunc_start)
{
	if(node->lhs)
		rename_local_vars(str_to_append,node->lhs,dfunc_start);
	if(node->type & NODE_DECLARATION)
	{
		const char* name = get_node_by_token(IDENTIFIER,node)->buffer;
		if(!(node->parent->type & NODE_FUNCTION_CALL))
		append_to_identifiers(str_to_append,dfunc_start,name);
	}
	if(node->rhs)
		rename_local_vars(str_to_append,node->rhs,dfunc_start);
}
void
gen_dfunc_internal_names(ASTNode* node)
{

	if(node->lhs)
		gen_dfunc_internal_names(node->lhs);
	if(node->rhs)
		gen_dfunc_internal_names(node->rhs);
	if(!(node->type & NODE_DFUNCTION))
		return;
	const char* func_name = get_node_by_token(IDENTIFIER,node)->buffer;
	if(!func_name || !check_symbol(NODE_DFUNCTION_ID,func_name,0,INLINE_STR)) return;
	//to exclude input params
	//rename_local_vars(fn_identifier->buffer,node->rhs->rhs,node->rhs->rhs);
	char* prefix = NULL;
	asprintf(&prefix,"%s_REPLACE_WITH_INLINE_COUNTER",func_name);
	rename_local_vars(prefix,node->rhs,node);
	free(prefix);
}
const ASTNode*
get_dfunc(const char* name)
{
		for(size_t i = 0; i < dfunc_names.size; ++i)
			if(name == dfunc_names.data[i]) return dfunc_nodes.data[i];
		return NULL;
}

const ASTNode*
get_kfunc(const char* name)
{
		for(size_t i = 0; i < kfunc_names.size; ++i)
			if(name == kfunc_names.data[i]) return kfunc_nodes.data[i];
		return NULL;
}
void
add_to_node_list(ASTNode* head, const ASTNode* new_node)
{
	while(head->rhs) head = head->lhs;
	ASTNode* last_elem = head->lhs;
	ASTNode* new_last = astnode_create(NODE_UNKNOWN,astnode_dup(new_node,NULL),NULL);
	new_last->type  = head->type;
	new_last->token = head->token;
	head->lhs = new_last;
	head->rhs = last_elem;
}
void
replace_substrings(ASTNode* node, const char* to_replace, const char* replacement)
{
	if(node->lhs)
		replace_substrings(node->lhs,to_replace,replacement);
	if(node->rhs)
		replace_substrings(node->rhs,to_replace,replacement);
	if(node->expr_type)
	{
		char* tmp = strdup(node->expr_type);
		replace_substring(&tmp,to_replace,replacement);
		node->expr_type = intern(tmp);
	}
	if(node->prefix)
	{
		char* tmp = strdup(node->prefix);
		replace_substring(&tmp,to_replace,replacement);
		astnode_set_prefix(tmp,node);
	}
	if(node->infix)
	{
		char* tmp = strdup(node->infix);
		replace_substring(&tmp,to_replace,replacement);
		astnode_set_infix(tmp,node);
	}
	if(node->buffer)
	{
		char* tmp = strdup(node->buffer);
		replace_substring(&tmp,to_replace,replacement);
		astnode_set_buffer(tmp,node);
	}
	if(node->postfix)
	{
		char* tmp = strdup(node->postfix);
		replace_substring(&tmp,to_replace,replacement);
		astnode_set_postfix(tmp,node);
	}
}
static
bool is_return_node(const ASTNode* node)
{
	const bool res = 
		!node->lhs ? false :
		node->lhs->token == RETURN;
	return res;
}

void replace_return_nodes(ASTNode* node, const ASTNode* decl_node)
{
	TRAVERSE_PREAMBLE_PARAMS(replace_return_nodes,decl_node);
	if(!is_return_node(node)) return;
	replace_node(node,create_assignment(decl_node,node->rhs,EQ_STR));
}
bool
should_be_reference(const ASTNode* node)
{
	const bool is_constexpr = all_identifiers_are_constexpr(node);
	const char* param_type  = get_expr_type((ASTNode*)node);
	const bool param_is_arr = param_type && (strstr(param_type,"*") || strstr(param_type,"AcArray"));
	const bool is_reference = !is_constexpr || param_is_arr;
	return is_reference;
}

ASTNode*
inline_returning_function(const ASTNode* node, int counter)
{
	ASTNode* func_node = (ASTNode*) get_node(NODE_FUNCTION_CALL,node);
	ASTNode* decl_node = (ASTNode*) get_node(NODE_DECLARATION,node);
	if(!func_node || !func_node->lhs) return NULL;
	const char* func_name = get_node_by_token(IDENTIFIER,func_node->lhs)->buffer;
	if(!func_name || !check_symbol(NODE_DFUNCTION_ID,func_name,0,INLINE_STR)) return NULL;


	const ASTNode* dfunc = get_dfunc(func_name);
	if(!dfunc) return NULL;
	if(!dfunc->rhs->rhs->lhs) return NULL;
	ASTNode* new_dfunc = astnode_dup(dfunc,NULL);
	ASTNode* dfunc_statements = new_dfunc->rhs->rhs->lhs;
	
	replace_return_nodes(dfunc_statements,decl_node);	

	node_vec params = VEC_INITIALIZER;
	if(func_node->rhs) params = get_nodes_in_list(func_node->rhs);
	func_params_info params_info = get_function_params_info(dfunc,func_name);
	for(size_t i = 0; i < params.size; ++i)
	{

		const char* type = params_info.types.data[i] ? sprintf_intern("%s%s",
				params_info.types.data[i], should_be_reference(params.data[i]) ? "&" : "")
			: NULL;
		ASTNode* alias = create_assignment(create_declaration(params_info.expr.data[i],type,CONST_STR),params.data[i],EQ_STR);
		add_to_node_list(dfunc_statements,alias);
	}
	char* replacement = itoa(counter);
	replace_substrings(new_dfunc,"REPLACE_WITH_INLINE_COUNTER",replacement);
	free(replacement);
	free_func_params_info(&params_info);
	free_node_vec(&params);
	return new_dfunc->rhs->rhs->lhs;
}
const ASTNode* get_return_node(const ASTNode* node)
{
	const ASTNode* res = NULL;
	if(node->lhs) res = get_return_node(node->lhs);
	if(is_return_node(node)) return node;
	if(!res && node->rhs) return get_return_node(node->rhs);
	return res;
}
ASTNode*
inline_non_returning_function(const ASTNode* node, int counter)
{
	ASTNode* func_node = (ASTNode*) get_node(NODE_FUNCTION_CALL,node);
	if(!func_node || !func_node->lhs) return NULL;
	const char* func_name = get_node_by_token(IDENTIFIER,func_node->lhs)->buffer;
	const ASTNode* dfunc = get_dfunc(func_name);
	if(!dfunc) return NULL;
	if(!dfunc->rhs->rhs->lhs) return NULL;
	ASTNode* new_dfunc = astnode_dup(dfunc,NULL);
	if(get_return_node(new_dfunc->rhs))
		fatal("Not capturing return value of inlined value not allowed\n");
	ASTNode* dfunc_statements = new_dfunc->rhs->rhs->lhs;
	node_vec params = VEC_INITIALIZER;
	if(func_node->rhs) params = get_nodes_in_list(func_node->rhs);
	func_params_info params_info = get_function_params_info(dfunc,func_name);
	for(size_t i = 0; i < params.size; ++i)
	{
		const char* type = params_info.types.data[i] ? sprintf_intern("%s%s",
				params_info.types.data[i], should_be_reference(params.data[i]) ? "&" : "")
			: NULL;
		ASTNode* alias = create_assignment(create_declaration(params_info.expr.data[i],type,CONST_STR),params.data[i],EQ_STR);
		add_to_node_list(dfunc_statements,alias);
	}
	char* replacement = itoa(counter);
	replace_substrings(new_dfunc,"REPLACE_WITH_INLINE_COUNTER",replacement);
	const char* debug = combine_all_new(new_dfunc);
	if(strstr(debug,"REPLACE_WITH_INLINE_COUNTER")) printf("WRONG!\n");
	free(replacement);
	return new_dfunc->rhs->rhs->lhs;
}
bool
inline_dfuncs_recursive(ASTNode* node, int* counter)
{

	bool res = false;
	if(node->type == NODE_BOUNDCONDS_DEF) return res;
	if(node->lhs)
		res |= inline_dfuncs_recursive(node->lhs,counter);
	if(node->rhs)
		res |= inline_dfuncs_recursive(node->rhs,counter);

	if(!(node->type & NODE_ASSIGNMENT) && node->token != NON_RETURNING_FUNC_CALL) return res;
	ASTNode* func_node = (ASTNode*) get_node(NODE_FUNCTION_CALL,node);
	if(!func_node || !func_node->lhs) return res;
	const char* func_name = get_node_by_token(IDENTIFIER,func_node)->buffer;
	if(!func_name || !check_symbol(NODE_DFUNCTION_ID,func_name,0,INLINE_STR)) return res;
	ASTNode* res_node = node->type & NODE_ASSIGNMENT
			    ? inline_returning_function(node,*counter)
			    : inline_non_returning_function(node,*counter);
	if(!res_node) return res;
	(*counter)++;

	astnode_sprintf_prefix (res_node,"//start of inlined %s\n",combine_all_new(func_node));
	astnode_sprintf_postfix(res_node,"//endof inlined %s\n",combine_all_new(func_node));
	replace_node(node,res_node);

	return true;
}
const ASTNode* 
push_to_statement_list(ASTNode* head, ASTNode* res)
{

	if(!(head->type & NODE_STATEMENT_LIST_HEAD)) fatal("WRONG\n");
	if(!head->rhs)
	{
		head->rhs = head->lhs;
		head->type = NODE_STATEMENT_LIST_HEAD;
		ASTNode* statement = astnode_create(NODE_UNKNOWN, res, NULL);
		head->lhs=  statement;
		statement->parent = head;
	}
	else
	{
		ASTNode* new_lhs = astnode_create(NODE_STATEMENT_LIST_HEAD,head->lhs, res);
		head->lhs = new_lhs;
		new_lhs->parent = head;
	}
	return head;
}
//TP: canonalizes inline func calls to always assign their return value i.e.  var = f() e.g. h(f()) ---> var = f(); h(var);
bool
turn_inline_function_calls_to_assignments_in_statement(ASTNode* node, ASTNode* base_statement, int* counter)
{
	bool res = false;
	if(node->lhs)
		res |= turn_inline_function_calls_to_assignments_in_statement(node->lhs,base_statement,counter);
	if(node->rhs)
		res |= turn_inline_function_calls_to_assignments_in_statement(node->rhs,base_statement,counter);
	if(!(node->type & NODE_FUNCTION_CALL) || !node->lhs ) return res;
	if(node->parent->token == NON_RETURNING_FUNC_CALL) return res;
	const char* func_name = get_node_by_token(IDENTIFIER,node->lhs)->buffer;
	if(!func_name || !check_symbol(NODE_DFUNCTION_ID,func_name,0,INLINE_STR)) return res;
	const ASTNode* unary_op = get_parent_node_by_token(UNARY,node);
	const bool in_unary_op = unary_op && unary_op->rhs;
	if(!(in_unary_op || get_parent_node(NODE_FUNCTION_CALL,node) || get_parent_node_by_token(BINARY,node) || get_parent_node_by_token(CAST,node))) return res;
	char* inline_var_name;
	asprintf(&inline_var_name,"inlined_var_return_value_%d",*counter);
	const char* type = get_expr_type(node) ? sprintf_intern("%s%s",
			get_expr_type(node), should_be_reference(node) ? "&" : "")
		: NULL;
	ASTNode* decl  = create_declaration(inline_var_name,type,CONST_STR);
	ASTNode* node_res = create_assignment(decl,node,"=");
	replace_node(node,create_primary_expression(inline_var_name));
	ASTNode* head = (ASTNode*)get_parent_node_inclusive(NODE_STATEMENT_LIST_HEAD,base_statement);
	//if(!head) fatal("NO HEAD!: %s\n",combine_all_new(node));
	push_to_statement_list(head,node_res);
	(*counter)++;
	free(inline_var_name);
	return true;
}
bool
turn_inline_function_calls_to_assignments(ASTNode* node, int* counter)
{
	bool res = false;
	if(node->lhs)
		res |= turn_inline_function_calls_to_assignments(node->lhs,counter);
	if(node->rhs)
		res |= turn_inline_function_calls_to_assignments(node->rhs,counter);

	if(node->token != STATEMENT)
		return false;
	//ASTNode* head = (ASTNode*)get_parent_node_inclusive(NODE_STATEMENT_LIST_HEAD,node);
	//if(!head) fatal("NO HEAD!: %s\n",combine_all_new(node));
	if(node->lhs->token != BASIC_STATEMENT) return res;
	res |= turn_inline_function_calls_to_assignments_in_statement(node,node,counter);
	return res;
}
void
inline_dfuncs(ASTNode* node)
{
  traverse(node,NODE_NO_OUT,NULL);
  bool inlined_something = true;
  int var_counter = 0;
  int counter = 0;
  while(inlined_something)
  {
  	inlined_something  = turn_inline_function_calls_to_assignments(node,&var_counter);
  	inlined_something |= inline_dfuncs_recursive(node, &counter);
  }

}
void
transform_arrays_to_std_arrays_in_func(ASTNode* node)
{
        TRAVERSE_PREAMBLE(transform_arrays_to_std_arrays_in_func)
        if(!(node->type & NODE_DECLARATION))
                return;
        if(!node->rhs)
                return;
        if(!node->rhs->lhs)
                return;
        if(!node->rhs->lhs->rhs)
                return;
        const ASTNode* tspec = get_node(NODE_TSPEC,node->lhs);
        if(!tspec)
                return;
        const ASTNode* access_start = get_node(NODE_ARRAY_ACCESS,node);
        node_vec dims = get_array_accesses(access_start);
        const char* dim = combine_all_new(node->rhs->lhs->rhs);
        //TP: at least some CUDA compilers do not allow zero-sized objects in device code so have to pad the array length
        if(!strcmp(dim,"(0)"))
        {
                dim = "(1)";
                astnode_sprintf(tspec->lhs,"AcArray<%s,%s>",tspec->lhs->buffer,dim);
        }
        else if(dims.size == 1)
        {
                astnode_sprintf(tspec->lhs,"AcArray<%s,%s>",tspec->lhs->buffer,combine_all_new(dims.data[0]));
        }
        else if(dims.size == 2)
        {
                astnode_sprintf(tspec->lhs,"AcArray<%s,%s,%s>",tspec->lhs->buffer,strdup(combine_all_new(dims.data[0])),strdup(combine_all_new(dims.data[1])));
        }
        free_node_vec(&dims);
        node->rhs->lhs->infix = NULL;
        node->rhs->lhs->postfix= NULL;
        node->rhs->lhs->rhs = NULL;
        //remove unneeded braces if assignment
        if(node->parent->type & NODE_ASSIGNMENT && node->parent->rhs)
                node->parent->rhs->prefix = NULL;
}

void
transform_arrays_to_std_arrays(ASTNode* node)
{
	TRAVERSE_PREAMBLE(transform_arrays_to_std_arrays);
	if(node->type & NODE_FUNCTION)
		transform_arrays_to_std_arrays_in_func(node);
}
void
gen_kernel_combinatorial_optimizations_and_input(ASTNode* root, const bool optimize_input_params)
{
  combinatorial_params_info info = get_combinatorial_params_info(root);
  if(optimize_input_params)
  {
	gen_optimized_kernel_decls(root,info.params,info.kernels_with_input_params,info.kernel_combinatorial_params, get_tail_node(root));
  }
  free_combinatorial_params_info(&info);
}
void
eval_ands(ASTNode* node)
{
	const char* lhs_val = combine_all_new(node->lhs);
	if(!strcmp(lhs_val,"false") || !strcmp(lhs_val,"(false)"))
	{
		replace_node(node,create_primary_expression("false"));
		return;
	}
	/**
	if(strstr(lhs_val,"false") && !strstr(lhs_val,"!"))
	{
		exit(EXIT_FAILURE);
	}
	**/
}
void
eval_comparisons(ASTNode* node, const ASTNode* root, const char* op)
{
	if(!node->lhs->lhs) return;
	if(!node->lhs->lhs->lhs) return;
	if(!node->lhs->lhs->lhs->lhs) return;
	if(!(node->lhs->lhs->lhs->lhs->type & NODE_PRIMARY_EXPRESSION)) return;
	ASTNode* primary_expr = node->lhs->lhs->lhs->lhs;
	if(primary_expr->lhs->token != IDENTIFIER) return;
	const char* lhs_var = primary_expr->lhs->buffer;
	if(!check_symbol(NODE_VARIABLE_ID,lhs_var,REAL_STR,CONST_STR)) return;
	if(strcmp_null_ok(get_expr_type(primary_expr),"AcReal")) return;
	if(!node->rhs->rhs->lhs) return;
	if(!node->rhs->rhs->lhs->lhs) return;
	if(!(node->rhs->rhs->lhs->lhs->type & NODE_PRIMARY_EXPRESSION)) return;
	if(node->rhs->rhs->lhs->lhs->lhs->token != REALNUMBER) return;
	const char* real_number = node->rhs->rhs->lhs->lhs->lhs->buffer;
	const ASTNode* lhs_val = get_var_val(lhs_var,root);
	double lhs_double = atof(combine_all_new(lhs_val));
	double rhs_double = atof(real_number);
	const bool success = 
			!strcmp(op,"!=") ? lhs_double != rhs_double :
			!strcmp(op,"<")  ? lhs_double < rhs_double :
			!strcmp(op,">")  ? lhs_double > rhs_double : false;

	replace_node(node,create_primary_expression(success ? "true" : "false"));
}
void
eval_conditionals(ASTNode* node, const ASTNode* root)
{
	if(node->lhs)
		eval_conditionals(node->lhs,root);
	if(node->rhs)
		eval_conditionals(node->rhs,root);
	if(node->token == IDENTIFIER && node->buffer && !get_parent_node(NODE_DECLARATION,node))
	{
		if(node->buffer != intern("false") && node->buffer != intern("true"))
		{
			const char* id = node->buffer;
			if(check_symbol_string(NODE_VARIABLE_ID,id,"bool",CONST_STR))
			{
				const char* val = intern(combine_all_new(get_var_val(id,root)));
				if(val)
				{
					astnode_set_buffer(val,node);
					return;
				}
			}
			/**
			**/
		}
	}
	if(!node_is_binary_expr(node)) return;
	const char* op = get_node_by_token(BINARY_OP,node->rhs->lhs)->buffer;
	if(!op) return;
	if(op == intern("!=") || op == LESS_STR ||op == GREATER_STR) eval_comparisons(node,root,op);
	if(op == intern("&&")) eval_ands(node);
}
void
get_primary_expression_and_func_call_types_recursive(const ASTNode* node, string_vec* res)
{
	if(node->lhs)
		get_primary_expression_and_func_call_types_recursive(node->lhs,res);
	if(node->rhs)
		get_primary_expression_and_func_call_types_recursive(node->rhs,res);
	if(!(node->type == NODE_PRIMARY_EXPRESSION))
		return;
	if(node->expr_type) push(res,node->expr_type);
}
string_vec
get_primary_expression_and_func_call_types(const ASTNode* node)
{
	string_vec res = VEC_INITIALIZER; 
	get_primary_expression_and_func_call_types_recursive(node,&res);
	return res;
}

void
set_identifier_constexpr(ASTNode* node, const char* identifier_name, const bool is_constexpr)
{
	if(!node)
		return;
	if(node->lhs)
		set_identifier_constexpr(node->lhs,identifier_name,is_constexpr);
	if(node->rhs)
		set_identifier_constexpr(node->rhs,identifier_name,is_constexpr);
	if(node->token != IDENTIFIER)
		return;
	if(!node->buffer)
		return;
	if(node->buffer != identifier_name)
		return;
	node->is_constexpr |= is_constexpr;
}

void
count_num_of_assignments(const ASTNode* node, string_vec* names, int_vec* counts)
{
	if(node->lhs)
		count_num_of_assignments(node->lhs,names,counts);
	if(node->rhs)
		count_num_of_assignments(node->rhs,names,counts);
	if(node->type == NODE_ASSIGNMENT && node->rhs)
	{
	  const char* lhs = get_node_by_token(IDENTIFIER,node->lhs)->buffer;
	  const int index = str_vec_get_index(*names,lhs);
	  if(index == -1)
	  {
		  push(names,lhs);
		  push_int(counts,1);
	  }
	  else
	  {
		  counts->data[index]++;
	  }
	}

}
bool
inside_conditional_scope(const ASTNode* node)
{
                const ASTNode* begin_scope = get_parent_node(NODE_BEGIN_SCOPE,node);
		while(!(begin_scope->parent->parent->type & NODE_FUNCTION))
		{
			//Else node	
			if(begin_scope->parent->parent->lhs && begin_scope->parent->parent->lhs->token == ELSE) return true;
			//If and Elif node
			if(begin_scope->parent->parent->type & NODE_IF) return true;
                	begin_scope = get_parent_node(NODE_BEGIN_SCOPE,begin_scope);
		}
		return false;
}
typedef struct
{
	bool in_array_access;
	ASTNode* func_base;
} gen_constexpr_params;

bool
gen_constexpr_in_func(ASTNode* node, const bool gen_mem_accesses, const string_vec names, const int_vec assign_counts, gen_constexpr_params params)
{
	bool res = false;
	params.in_array_access |= (node->type & NODE_ARRAY_ACCESS);
	if(node->type & NODE_FUNCTION) params.func_base = node;
	if(node->lhs)
		res |= gen_constexpr_in_func(node->lhs,gen_mem_accesses,names,assign_counts,params);
	if(node->rhs)
		res |= gen_constexpr_in_func(node->rhs,gen_mem_accesses,names,assign_counts,params);
	if(node->token == IDENTIFIER && node->buffer && !node->is_constexpr)
	{
		node->is_constexpr |= check_symbol(NODE_ANY,node->buffer,0,CONST_STR);
		//if array access that means we are accessing the vtxbuffer which obviously is not constexpr
 		if(!params.in_array_access)
			node->is_constexpr |= check_symbol(NODE_VARIABLE_ID,node->buffer,FIELD_STR,0);
		node->is_constexpr |= check_symbol(NODE_DFUNCTION_ID,node->buffer,FIELD_STR,CONSTEXPR_STR);
		res |= node->is_constexpr;
	}
	if(node->type & NODE_IF && all_identifiers_are_constexpr(node->lhs) && !node->is_constexpr)
	{
		//TP: we only consider conditionals that are not inside other conditionals
		if(!inside_conditional_scope(node))
		{
			node->is_constexpr = true;
			res = true;
			//TP: require further translations for this for example we can have:
			//bool param;
			//param = true;
			//if(param)
			//the conditional can not be constexpr since param is not constexpr
			//astnode_set_prefix(" constexpr (",node);
			if(node->rhs->lhs->type & NODE_BEGIN_SCOPE && gen_mem_accesses)
			{
				astnode_sprintf_prefix(node->rhs->lhs,"{executed_nodes.push_back(%d);",node->id);
			}
		}
	}
	//TP: below sets the constexpr value of lhs the same as rhs for: lhs = rhs
	//TP: we restrict to the case that lhs is assigned only once in the function since full generality becomes too hard 
	//TP: However we get sufficiently far with this approach since we turn many easy cases to SSA form which this check covers
	if((node->type & NODE_ASSIGNMENT) && node->rhs && !node->is_constexpr)
	{
	  bool is_constexpr = all_identifiers_are_constexpr(node->rhs);
	  ASTNode* lhs_identifier = get_node_by_token(IDENTIFIER,node->lhs);
	  const int index = str_vec_get_index(names,lhs_identifier->buffer);
	  if(assign_counts.data[index] != 1)
		  return res;
	  if(lhs_identifier->is_constexpr == is_constexpr)
		  return res;
	  res |= is_constexpr;
	  node->is_constexpr |= is_constexpr;
	  lhs_identifier->is_constexpr |= is_constexpr;
	  set_identifier_constexpr(params.func_base,lhs_identifier->buffer,is_constexpr);
	  if(is_constexpr && get_node(NODE_TSPEC,node->lhs))
	  {
		  ASTNode* tspec = (ASTNode*) get_node(NODE_TSPEC,node->lhs);
		  astnode_sprintf(tspec->lhs," constexpr %s",tspec->lhs->buffer);
	  }
	}
	if(is_return_node(node) && !node->is_constexpr)
	{
		if(all_identifiers_are_constexpr(node->rhs))
		{
			const ASTNode* dfunc_start = get_parent_node(NODE_DFUNCTION,node);
			const char* func_name = get_node(NODE_DFUNCTION_ID,dfunc_start)->buffer;
			Symbol* func_sym = (Symbol*)get_symbol(NODE_DFUNCTION_ID,func_name,NULL);
			if(func_sym)
			{
				push(&func_sym->tqualifiers,CONSTEXPR_STR);
				node->is_constexpr = true;
				res |= node->is_constexpr;
			}
		}
	}
	return res;
}
bool
gen_constexpr_info_base(ASTNode* node, const bool gen_mem_accesses)
{
	bool res = false;
	if(node->type & NODE_GLOBAL)
		return res;
	if(node->lhs)
		res |= gen_constexpr_info_base(node->lhs,gen_mem_accesses);
	if(node->rhs)
		res |= gen_constexpr_info_base(node->rhs,gen_mem_accesses);
	if(node->type & NODE_FUNCTION)
	{
		string_vec names = VEC_INITIALIZER;
		int_vec    n_assignments = VEC_INITIALIZER;
		count_num_of_assignments(node,&names,&n_assignments);
		res |= gen_constexpr_in_func(node,gen_mem_accesses,names,n_assignments,(gen_constexpr_params){false,NULL});
	}
	return res;
}

void
gen_constexpr_info(ASTNode* root, const bool gen_mem_accesses)
{
	bool has_changed = true;
	while(has_changed) 
		has_changed = gen_constexpr_info_base(root,gen_mem_accesses);

}

bool
gen_declared_type_info(ASTNode* node)
{
	bool res = false;
	if(node->type & NODE_GLOBAL)
		return res;
	if(node->lhs)
		res |= gen_declared_type_info(node->lhs);
	if(node->rhs)
		res |= gen_declared_type_info(node->rhs);
	if(node->expr_type) return res;
	if(is_return_node(node))
		return res;
	if(node->type & NODE_DECLARATION && get_node(NODE_TSPEC,node))
		get_expr_type(node);
	res |=  node -> expr_type != NULL;
	return res;
}
bool
gen_local_type_info(ASTNode* node)
{
	bool res = false;
	if(node->type & NODE_GLOBAL)
		return res;
	if(node->lhs)
		res |= gen_local_type_info(node->lhs);
	if(node->rhs)
		res |= gen_local_type_info(node->rhs);
	if(node->expr_type) return res;
	if(is_return_node(node))
	{
		const char* expr_type = get_expr_type(node->rhs);
		if(expr_type)
		{
			node->expr_type = expr_type;
			ASTNode* dfunc_start = (ASTNode*) get_parent_node(NODE_DFUNCTION,node);
			const char* func_name = get_node(NODE_DFUNCTION_ID,dfunc_start)->buffer;
			Symbol* func_sym = (Symbol*)get_symbol(NODE_DFUNCTION_ID,func_name,NULL);
			if(func_sym && !str_vec_contains(func_sym->tqualifiers,expr_type))
				dfunc_start -> expr_type = expr_type;
		}
	}
	if(node->type & (NODE_PRIMARY_EXPRESSION | NODE_FUNCTION_CALL) ||
		(node->type & NODE_DECLARATION && get_node(NODE_TSPEC,node)) ||
		(node->type & NODE_EXPRESSION && all_primary_expressions_and_func_calls_have_type(node)) ||
		(node->type & NODE_ASSIGNMENT && node->rhs && get_parent_node(NODE_FUNCTION,node) &&  !get_node(NODE_MEMBER_ID,node->lhs))
		|| (node->token == IN_RANGE)
		|| (node->token == CAST)
	)
		get_expr_type(node);
	res |=  node -> expr_type != NULL;
	return res;
}
bool
flow_type_info_in_func(ASTNode* node,string_vec* names, string_vec* types)
{
	bool res = false;
	if(node->lhs)
		res |= flow_type_info_in_func(node->lhs,names,types);
	if(node->type & NODE_DECLARATION)
	{


		const char* var_name = get_node_by_token(IDENTIFIER,node)->buffer;
		const int index = str_vec_get_index(*names,var_name);
		//const char* func_name = get_node_by_token(IDENTIFIER,get_parent_node(NODE_FUNCTION,node))->buffer;
		//if(strstr(func_name,"rk3") && node->expr_type)
			//printf("VAR: %s,%s\n",var_name,node->expr_type);
		if(node->expr_type)
		{
			if(index == -1)
			{
				push(names,var_name);
				push(types,intern(node->expr_type));
			}
			else
			{
				if(node->expr_type != types->data[index])
				{

					printf("WRONG DOES NOT MATCH\n");
					printf("%s %s\n",node->expr_type,types->data[index]);
					printf("VAR: %s\n",var_name);
					exit(EXIT_FAILURE);
				}
			}
		}
	}
	if(node->type == NODE_PRIMARY_EXPRESSION && !node->expr_type)
	{
		ASTNode* identifier = (ASTNode*)get_node_by_token(IDENTIFIER,node);
		if(identifier)
		{
			const int index = str_vec_get_index(*names,identifier->buffer);
			if(index != -1)
			{
				res = true;
				node->expr_type = types->data[index];
				identifier->expr_type = types->data[index];
			}
		}
	}
	if(node->type == NODE_ASSIGNMENT && !node->expr_type)
	{

		const int n_lhs = count_num_of_nodes_in_list(node->lhs->rhs);
		if(n_lhs == 1)
		{
			ASTNode* decl = (ASTNode*)get_node(NODE_DECLARATION,node->lhs);
			const char* var_name = get_node_by_token(IDENTIFIER,decl)->buffer;
			const int index = str_vec_get_index(*names,var_name);
			if(index != -1)
			{
				node->expr_type = types->data[index];
			}
		}
	}
	if(node->rhs)
		res |= flow_type_info_in_func(node->rhs,names,types);
	return res;
}
bool
flow_type_info(ASTNode* node)
{
	bool res = false;
	if(node->lhs)
		res |= flow_type_info(node->lhs);
	if(node->rhs)
		res |= flow_type_info(node->rhs);
	if(node->type & NODE_FUNCTION)
	{
		string_vec names = VEC_INITIALIZER;
		string_vec types = VEC_INITIALIZER;
		res |= flow_type_info_in_func(node,&names,&types);
		free_str_vec(&names);
		free_str_vec(&types);
	}
	return res;
}

static ASTNode* 
create_func_call(const char* func_name, const node_vec params)
{

	ASTNode* postfix_expression = astnode_create(NODE_UNKNOWN,
			     create_primary_expression(func_name),
			     NULL);
	ASTNode* expression_list = build_list_node(params,",");
	//ASTNode* expression_list = astnode_create(NODE_UNKNOWN,astnode_dup(param,NULL), NULL);
	ASTNode* func_call = astnode_create(NODE_FUNCTION_CALL,postfix_expression,expression_list);
	astnode_set_infix("(",func_call); 
	astnode_set_postfix(")",func_call); 
	return func_call;
}

static ASTNode* 
create_func_call_expr_variadic(const char* func_name, const node_vec params)
{
	ASTNode* func_call = create_func_call(func_name,params);
	ASTNode* unary_expression   = astnode_create(NODE_EXPRESSION,func_call,NULL);
	ASTNode* expression         = astnode_create(NODE_EXPRESSION,unary_expression,NULL);
	return expression;
}
static ASTNode* 
create_func_call_expr(const char* func_name, const ASTNode* param)
{
	node_vec params = VEC_INITIALIZER;
	push_node(&params,param);
	ASTNode* func_call = create_func_call(func_name,params);
	free_node_vec(&params);
	ASTNode* unary_expression   = astnode_create(NODE_EXPRESSION,func_call,NULL);
	ASTNode* expression         = astnode_create(NODE_EXPRESSION,unary_expression,NULL);
	return expression;
}

bool
func_params_conversion(ASTNode* node, const ASTNode* root)
{
	bool res = false;
	if(node->lhs)
		res |= func_params_conversion(node->lhs,root);
	if(node->rhs)
		res |= func_params_conversion(node->rhs,root);
	if(!(node->type & NODE_FUNCTION_CALL)) return res;
	const char* func_name = get_node_by_token(IDENTIFIER,node->lhs)->buffer;
	if(!check_symbol(NODE_DFUNCTION_ID,func_name,0,0)) return res;
	if(str_vec_contains(duplicate_dfuncs.names,func_name)) return res;

	func_params_info params_info = get_function_params_info(root,func_name);
	func_params_info call_info = get_func_call_params_info(node);
	if(call_info.types.size == 0) return res;
	const int offset = is_boundary_param(call_info.expr.data[0]) ? 1 : 0;
	if(params_info.types.size != call_info.types.size-offset)
		fatal("number of parameters does not match, expected %zu but got %zu in %s\n",params_info.types.size, call_info.types.size, combine_all_new(node));
	for(size_t i = offset; i < call_info.types.size; ++i)
	{
		const bool is_output_type = check_symbol(NODE_VARIABLE_ID,intern(call_info.expr.data[i]),0,OUTPUT_STR);
		if(!call_info.types.data[i]) continue;
		if(!params_info.types.data[i-offset]) continue;
		if(
		      (params_info.types.data[i-offset] == REAL3_STR     && call_info.types.data[i] == FIELD3_STR)
		   || (params_info.types.data[i-offset] == REAL_STR      && call_info.types.data[i] == FIELD_STR)
		   || (params_info.types.data[i-offset] == REAL_PTR_STR  && call_info.types.data[i] == VTXBUF_PTR_STR)
		   || (params_info.types.data[i-offset] == REAL_PTR_STR  && call_info.types.data[i] == FIELD_PTR_STR)
		   || (params_info.types.data[i-offset] == REAL3_PTR_STR && call_info.types.data[i] == FIELD3_PTR_STR)
		   || (params_info.types.data[i-offset] == REAL_STR      && strstr(call_info.types.data[i],"Profile"))
		   || (params_info.types.data[i-offset] == call_info.types.data[i] && is_output_type)
		  )
		{
			ASTNode* expr = (ASTNode*)call_info.expr_nodes.data[i];
			//expr->expr_type = params_info.types.data[i-offset];
			replace_node(
					expr,
					create_func_call_expr(VALUE_STR,expr)
				     );
		}
		//TP: This translates e.g. any_AC(arr,3) --> any_AC(AC_INTERNAL_d_bool_arrays_arr,3)
		//TP: i.e. translates enums to the appropriate pointers when the function expects to take a pointer
		//TP: This is probably not the best place to place this but works for now
		if(strstr(params_info.types.data[i-offset],"*") && strstr(call_info.types.data[i],"*"))
		{
  			const Symbol* sym = get_symbol(NODE_VARIABLE_ID,intern(call_info.expr.data[i]),NULL);
			if(sym)
			{
				ASTNode* identifier = get_node_by_token(IDENTIFIER,call_info.expr_nodes.data[i]);
				if(identifier)
				{

					astnode_sprintf(identifier,"%s",get_internal_array_name(sym));
				}
			}
		}
	}
	free_func_params_info(&call_info);
	free_func_params_info(&params_info);
	return res;
}


void
gen_type_info(ASTNode* root)
{
        transform_arrays_to_std_arrays(root);
  	if(dfunc_nodes.size == 0)
  		get_nodes(root,&dfunc_nodes,&dfunc_names,NODE_DFUNCTION);
	bool has_changed = true;
	//TP: this is done first so that e.g. real3 = real broadcast assignment won't be understood incorrectly
	gen_declared_type_info(root);
	flow_type_info(root);
	while(has_changed)
	{
		has_changed = gen_local_type_info(root);
		has_changed |= func_params_conversion(root,root);
		has_changed |= flow_type_info(root);
	}
}
const ASTNode*
find_dfunc_start(const ASTNode* node, const char* dfunc_name)
{
	if(node->type & NODE_DFUNCTION && get_node(NODE_DFUNCTION_ID,node) && get_node(NODE_DFUNCTION_ID,node)->buffer && get_node(NODE_DFUNCTION_ID,node)->buffer == dfunc_name) return node;
	const ASTNode* lhs_res = !node->lhs ? NULL :
		find_dfunc_start(node->lhs,dfunc_name);
	return lhs_res ? lhs_res :
	       node->rhs ? find_dfunc_start(node->rhs,dfunc_name) :
	       NULL;
}
char*
get_mangled_name(const char* dfunc_name, const string_vec types)
{
		char* tmp;
		asprintf(&tmp,"%s_AC_MANGLED_NAME_",dfunc_name);
		for(size_t i = 0; i < types.size; ++i)
			asprintf(&tmp,"%s_%s",tmp,
					types.data[i] ? types.data[i] : "Auto");
		tmp = realloc(tmp,sizeof(char)*(strlen(tmp) + 5*types.size));
		replace_substring(&tmp,MULT_STR,"ARRAY");
		replace_substring(&tmp,"<","_");
		replace_substring(&tmp,">","_");
		return tmp;
}
void
mangle_dfunc_names(ASTNode* node, string_vec* dst_types, const char** dst_names,int* counters)
{
	TRAVERSE_PREAMBLE_PARAMS(mangle_dfunc_names,dst_types,dst_names,counters);
	if(!(node->type & NODE_DFUNCTION))
		return;
	const int dfunc_index = str_vec_get_index(duplicate_dfuncs.names,get_node_by_token(IDENTIFIER,node)->buffer);
	if(dfunc_index == -1)
		return;
	const char* dfunc_name = duplicate_dfuncs.names.data[dfunc_index];
	const int overload_index = counters[dfunc_index];
	func_params_info params_info = get_function_params_info(node,dfunc_name);
	counters[dfunc_index]++;
	for(size_t i = 0; i < params_info.types.size; ++i)
		push(&dst_types[overload_index + MAX_DFUNCS*dfunc_index], params_info.types.data[i]);
	dst_names[overload_index + MAX_DFUNCS*dfunc_index]  = dfunc_name;
	ASTNode* identifier = get_node_by_token(IDENTIFIER,node->lhs);
	astnode_set_buffer(get_mangled_name(dfunc_name,params_info.types),identifier);
	free_func_params_info(&params_info);
}
static bool
compatible_types(const char* a, const char* b)
{
	if(is_subtype(a,b)) return true;
	const bool res = !strcmp(a,b) 
	       || 
                  (!strcmp(a,FIELD_STR) && !strcmp(b,"VertexBufferHandle"))  ||
		  (!strcmp(b,FIELD_STR) && !strcmp(a,"VertexBufferHandle"))  ||
                  (!strcmp(a,"Field*") && !strcmp(b,VTXBUF_PTR_STR))  ||
		  (!strcmp(b,"Field*") && !strcmp(a,VTXBUF_PTR_STR))
		  || (a == REAL_STR && b == FIELD_STR)
		  || (a == REAL3_STR && b == FIELD3_STR)
		  || (a == REAL_PTR_STR && b == VTXBUF_PTR_STR)
		  || (a == REAL_PTR_STR && b == FIELD_PTR_STR)
		  || (a == REAL3_PTR_STR && b == FIELD3_PTR_STR)
		  || (a == INT_STR && is_enum_type(b))
		  || (is_enum_type(a) && b == INT_STR)
		;
	if(!res)
	{
		if(a == REAL_PTR_STR && get_array_elem_type(b) == REAL_STR)
		{
			return true;
		}
		if(a == REAL3_PTR_STR && get_array_elem_type(b) == REAL3_STR)
		{
			return true;
		}
	}
	return res;
}
typedef struct 
{
	const string_vec* types;
	const char*const * names;
} dfunc_possibilities;
static int_vec
get_possible_dfuncs(const func_params_info call_info, const dfunc_possibilities possibilities, const int dfunc_index, const bool strict, const bool use_auto, const bool allow_unknowns, const char* func_name)
{
	int overload_index = MAX_DFUNCS*dfunc_index-1;
	int_vec possible_indexes = VEC_INITIALIZER;
    	//TP: ugly hack to resolve calls in BoundConds
	const int param_offset = (call_info.expr.size > 0 && is_boundary_param(call_info.expr.data[0])) ? 1 : 0;
	while(possibilities.names[++overload_index] == func_name)
	{
		bool possible = true;
		if(call_info.types.size - param_offset != possibilities.types[overload_index].size) continue;
		bool all_types_specified = true;
		for(size_t i = param_offset; i < call_info.types.size; ++i)
			all_types_specified &= (possibilities.types[overload_index].data[i-param_offset] != NULL);
		if(use_auto && all_types_specified) continue;
		for(size_t i = param_offset; i < call_info.types.size; ++i)
		{
			const char* func_type = possibilities.types[overload_index].data[i-param_offset];
			const char* call_type = call_info.types.data[i];
			if(strict)
				possible &= !call_type || !func_type || !strcmp(func_type,call_type);
			else
				possible &= !call_type || !func_type || compatible_types(func_type,call_type);
			if(!use_auto) possible &= func_type != NULL;
			if(!allow_unknowns) possible &= call_type != NULL;

		}
		if(possible)
		{
			push_int(&possible_indexes,overload_index);
		}
	}
	return possible_indexes;
}
bool
resolve_overloaded_calls_base(ASTNode* node, const dfunc_possibilities possibilities)
{
	bool res = false;
	if(node->lhs)
		res |= resolve_overloaded_calls_base(node->lhs,possibilities);
	if(node->rhs)
		res |= resolve_overloaded_calls_base(node->rhs,possibilities);
	if(!(node->type & NODE_FUNCTION_CALL))
		return res;
	if(!get_node_by_token(IDENTIFIER,node->lhs))
		return res;
	const int dfunc_index = str_vec_get_index(duplicate_dfuncs.names,get_node_by_token(IDENTIFIER,node->lhs)->buffer);
	if(dfunc_index == -1)
		return res;
	const char* dfunc_name = duplicate_dfuncs.names.data[dfunc_index];
	func_params_info call_info = get_func_call_params_info(node);
	int_vec possible_indexes_strict_no_auto          = get_possible_dfuncs(call_info,possibilities,dfunc_index,true,false ,false,dfunc_name);
	int_vec possible_indexes_conversion_no_auto      = get_possible_dfuncs(call_info,possibilities,dfunc_index,false,false,false,dfunc_name);

	int_vec possible_indexes_strict_unknowns     = get_possible_dfuncs(call_info,possibilities,dfunc_index,true,false, true,dfunc_name);
	int_vec possible_indexes_conversion_unknowns = get_possible_dfuncs(call_info,possibilities,dfunc_index,false,false,true,dfunc_name);

	int_vec possible_indexes_strict                  = get_possible_dfuncs(call_info,possibilities,dfunc_index,true,true, true,dfunc_name);
	int_vec possible_indexes_conversion              = get_possible_dfuncs(call_info,possibilities,dfunc_index,false,true,true,dfunc_name);
	//TP: by default use the strict rules but if there no suitable ones use conversion rules
	//TP: if there are multiple possibilities pick the one with all specified parameters
	const int_vec possible_indexes = 
					possible_indexes_strict_unknowns.size     == 1 ? possible_indexes_strict_unknowns  :
					possible_indexes_conversion_unknowns.size     == 1 ? possible_indexes_conversion_unknowns  :
					possible_indexes_strict_no_auto.size      > 0 ? possible_indexes_strict_no_auto :
					possible_indexes_conversion_no_auto.size  > 0 ? possible_indexes_conversion_no_auto :
					possible_indexes_strict.size              > 0 ? possible_indexes_strict :
					possible_indexes_conversion;
	bool able_to_resolve = possible_indexes.size == 1;
	//if(able_to_resolve) printf("Able to resolve: %s, %s\n",dfunc_name,combine_all_new(node->rhs));
	if(!able_to_resolve) { 
		//if(!strcmp(dfunc_name,"rk3_intermediate"))
		//{
		//	//printf("Not able to resolve: %s\n",combine_all_new(node->rhs)); 
		//	//printf("Not able to resolve: %s,%s,%s,%s\n",call_info.types.data[0],call_info.types.data[1],call_info.types.data[2],call_info.types.data[3]); 
		//	//int overload_index = MAX_DFUNCS*dfunc_index-1;
    		//	////TP: ugly hack to resolve calls in BoundConds
		//	//const int param_offset = (call_info.expr.size > 0 && is_boundary_param(call_info.expr.data[0])) ? 1 : 0;
		//	//while(possibilities.names[++overload_index] == dfunc_name)
		//	//{
		//	//	for(size_t i = 0; i < possibilities.types[overload_index].size; ++i)
		//	//		printf("%s,",possibilities.types[overload_index].data[i]);
		//	//	printf("\n");
		//	//}
		//	//printf("Not able to resolve: %zu\n",possible_indexes.size); 
		//}
		return res;
	}
	{
		const string_vec types = possibilities.types[possible_indexes.data[0]];
		astnode_set_buffer(get_mangled_name(dfunc_name,types), get_node_by_token(IDENTIFIER,node->lhs));

	}

	free_str_vec(&call_info.expr);
	free_str_vec(&call_info.types);
	free_int_vec(&possible_indexes_strict);
	free_int_vec(&possible_indexes_conversion);
	free_int_vec(&possible_indexes_strict_no_auto);
	free_int_vec(&possible_indexes_conversion_no_auto);
	free_int_vec(&possible_indexes_strict_unknowns);
	free_int_vec(&possible_indexes_conversion_unknowns);
	return true;
}

bool
resolve_overloaded_calls(ASTNode* node, const dfunc_possibilities possibilities)
{
	bool res = false;
	if(node->rhs && node->rhs->type & NODE_FUNCTION) res |= resolve_overloaded_calls_base(node->rhs,possibilities);
	if(node->lhs) res |= resolve_overloaded_calls(node->lhs,possibilities);
	return res;
}
void
transform_array_unary_ops(ASTNode* node)
{
	TRAVERSE_PREAMBLE(transform_array_unary_ops);
	if(!node_is_unary_expr(node)) return;
	const char* base_type= get_expr_type(node->rhs);
	const char* unary_op = get_node_by_token(UNARY_OP,node->lhs)->buffer;
	if(strcmps(unary_op,PLUS_STR,MINUS_STR)) return;
	if(!base_type) return;
	const bool is_array = strstr(base_type,"*") || strstr(base_type,"AcArray");
	if(!is_array) return;
	if(unary_op == PLUS_STR) return;
	node->lhs = NULL;
	node->rhs = create_func_call_expr(intern("create_neg_arr"),node->rhs);
}
void
transform_array_binary_ops(ASTNode* node)
{
        if(node->lhs)
                transform_array_binary_ops(node->lhs);
        if(node->rhs)
                transform_array_binary_ops(node->rhs);
        if(!node_is_binary_expr(node)) return;

        const char* lhs_expr = get_expr_type(node->lhs);
        const char* rhs_expr = get_expr_type(node->rhs);
        if(!lhs_expr || !rhs_expr) return;
        const char* op = node->rhs->lhs->buffer;
        if(!op) return;
        if(strcmps(op,PLUS_STR,MINUS_STR,DIV_STR,MULT_STR)) return;

        const bool lhs_is_array = strstr(lhs_expr,"*") || strstr(lhs_expr,"AcArray");
        //const bool rhs_is_array = strstr(rhs_expr,"*") || strstr(rhs_expr,"AcArray");
        const bool rhs_is_vec   = rhs_expr == REAL3_STR;

        //TP: these work but generate CUDA code that is quite hard to read
        //instead prefer to add indexes to assignments i.e.
        //arr_c = arr_a + arr_b --> for(i = 0; i < arr_c_dims; ++i) arr_c[i] = arr_a[i] + arr_b[i]
        //Since that is more readable and also generates quite straightforward code that the CUDA/HIP compiler should have an easier time to handle
        //if(lhs_is_array && rhs_is_array)
        //{
        //      node_vec params = VEC_INITIALIZER;
        //      push_node(&params,node->lhs);
        //      push_node(&params,node->rhs->rhs);
        //      const char* func_name =
        //              op == PLUS_STR  ? intern("add_arr") :
        //              op == MINUS_STR ? intern("sub_arr") :
        //              op == MULT_STR  ? intern("mult_arr") :
        //              op == DIV_STR   ? intern("div_arr") :
        //              NULL;
        //      replace_node(node, create_func_call_expr_variadic(func_name,params));
        //      free_node_vec(&params);
        //}
        //if(lhs_is_array && rhs_expr == REAL_STR)
        //{
        //      node_vec params = VEC_INITIALIZER;
        //      push_node(&params,node->lhs);
        //      push_node(&params,node->rhs->rhs);
        //      const char* func_name =
        //              op == PLUS_STR  ? intern("add_arr") :
        //              op == MINUS_STR ? intern("sub_arr") :
        //              op == MULT_STR  ? intern("mult_arr") :
        //              op == DIV_STR   ? intern("div_arr") :
        //              NULL;
        //      replace_node(node, create_func_call_expr_variadic(func_name,params));
        //      free_node_vec(&params);
        //}
        //if(rhs_is_array && lhs_expr == REAL_STR)
        //{
        //      node_vec params = VEC_INITIALIZER;
        //      push_node(&params,node->rhs->rhs);
        //      push_node(&params,node->lhs);
        //      const char* func_name =
        //              op == PLUS_STR  ? intern("add_arr") :
        //              op == MINUS_STR ? intern("sub_arr") :
        //              op == MULT_STR  ? intern("mult_arr") :
        //              op == DIV_STR   ? intern("div_arr") :
        //              NULL;
        //      replace_node(node, create_func_call_expr_variadic(func_name,params));
        //      free_node_vec(&params);
        //}

        ASTNode* identifier = get_node_by_token(IDENTIFIER,node->lhs);
        if(!identifier) return;
        if(lhs_is_array && rhs_is_vec)
        {
                if(op != MULT_STR)
                        fatal("Only mat mul supported for array*vec!!\n");
                if(check_symbol(NODE_VARIABLE_ID,identifier->buffer,0,DCONST_STR))
                {
                        astnode_sprintf(identifier,"AC_INTERNAL_d_real_arrays_%s",identifier->buffer);
                }
                else if(check_symbol(NODE_VARIABLE_ID,identifier->buffer,0,RUN_CONST_STR))
                {
                        astnode_sprintf(identifier,"AC_INTERNAL_run_const_array_here",identifier->buffer);
                }
		else
		{
                        astnode_sprintf(identifier,"AC_INTERNAL_gmem_real_arrays_%s",identifier->buffer);
		}
                node_vec params = VEC_INITIALIZER;
                push_node(&params,node->lhs);
                push_node(&params,node->rhs->rhs);
                const char* func_name = intern("matmul_arr");
                replace_node(node, create_func_call_expr_variadic(func_name,params));
                free_node_vec(&params);
        }
}

void
make_into_reference(ASTNode* node)
{
	TRAVERSE_PREAMBLE(make_into_reference);
	if(!node->expr_type) return;
	node->expr_type = sprintf_intern("%s&",node->expr_type);
}
bool
is_defining_expression(const ASTNode* node)
{
	if(!node) return false;
	return is_first_decl(node) || is_defining_expression(node->lhs) || is_defining_expression(node->rhs);
}
void
add_index_to_arrays(ASTNode* node, const size_t rank)
{
        TRAVERSE_PREAMBLE_PARAMS(add_index_to_arrays,rank);
        const char* type = get_expr_type(node);
        if(!type) return;
        const bool is_arr = (strstr(type,"*") || strstr(type,"AcArray"));
        if(is_arr && node->token == IDENTIFIER)
        {
                if(rank == 1)
                        astnode_sprintf_postfix(node,"[AC_INTERNAL_ARRAY_LOOP_INDEX]");
                else if(rank == 2)
                        astnode_sprintf_postfix(node,"[AC_INTERNAL_ARRAY_LOOP_INDEX_1][AC_INTERNAL_ARRAY_LOOP_INDEX_2]");
        }
}

void
transform_array_assignments(ASTNode* node)
{
        TRAVERSE_PREAMBLE(transform_array_assignments);
        if(!(node->type & NODE_ASSIGNMENT)) return;
        const ASTNode* function = get_parent_node(NODE_FUNCTION,node);
        if(!function) return;
        const char* op = node->rhs->lhs->buffer;
        if(op != EQ_STR) return;
        const char* rhs_type = get_expr_type(node->rhs);
        if(!rhs_type) return;
        const bool rhs_is_arr = (strstr(rhs_type,"*") || strstr(rhs_type,"AcArray"));
        const char* lhs_type = get_expr_type(node->lhs);
        if(!lhs_type) return;
        if(rhs_is_arr && !get_node(NODE_ARRAY_INITIALIZER,node->rhs->rhs))
        {
                if(is_defining_expression(node->lhs))
                {
                      fatal("NOT ALLOWED!\n");
                      replace_node(
                                node->rhs->rhs,
                                create_func_call_expr(intern("dup_arr"),node->rhs->rhs)
                        );
                      make_into_reference(node->lhs);
                }
                else
                {
                        if(strstr(lhs_type,"AcArray"))
                        {
                                string_vec sizes = get_array_elem_size(lhs_type);
                                if(sizes.size == 1)
                                {
                                        astnode_sprintf_prefix(node,"for (int AC_INTERNAL_ARRAY_LOOP_INDEX = 0; AC_INTERNAL_ARRAY_LOOP_INDEX < %s; ++AC_INTERNAL_ARRAY_LOOP_INDEX){",sizes.data[0]);
                                        astnode_sprintf_postfix(node,";}");
                                        add_index_to_arrays(node,sizes.size);
                                }
                                else if(sizes.size == 2)
                                {
                                        astnode_sprintf_prefix(node,
                                                                "for (int AC_INTERNAL_ARRAY_LOOP_INDEX_1 = 0; AC_INTERNAL_ARRAY_LOOP_INDEX_1 < %s; ++AC_INTERNAL_ARRAY_LOOP_INDEX_1){\n"
                                                                "for (int AC_INTERNAL_ARRAY_LOOP_INDEX_2 = 0; AC_INTERNAL_ARRAY_LOOP_INDEX_2 < %s; ++AC_INTERNAL_ARRAY_LOOP_INDEX_2){\n"
                                                                ,sizes.data[0],sizes.data[1]);
                                        astnode_sprintf_postfix(node,";}\n;}");
                                        add_index_to_arrays(node,sizes.size);
                                }
                        }
                        else
                        {
                                node_vec params = VEC_INITIALIZER;
                                push_node(&params,node->lhs);
                                push_node(&params,node->rhs->rhs);
                                replace_node(
                                                node,
                                                create_func_call_expr_variadic(intern("copy_arr"),params)
                                        );
                        }
                }
        }
        const bool lhs_is_arr = (strstr(lhs_type,"*") || strstr(lhs_type,"AcArray"));
        if(lhs_is_arr && (rhs_type == REAL_STR || rhs_type == INT_STR))
        {
                node_vec params = VEC_INITIALIZER;
                push_node(&params,node->lhs);
                push_node(&params,node->rhs->rhs);
                const char* array_elem_type = get_array_elem_type(lhs_type);
                if(array_elem_type && array_elem_type == REAL3_STR && rhs_type == REAL_STR)
                {
                        replace_node(
                                        node,
                                        create_func_call_expr_variadic(intern("broadcast_scalar_to_vec"),params)
                                );
                }
                else
                {
                        string_vec sizes = get_array_elem_size(lhs_type);
                        const char* func_name =
                                sizes.size == 1 ? "broadcast_scalar" :
                                sizes.size == 2 ? "broadcast_scalar_2d" :
                                sizes.size == 3 ? "broadcast_scalar_3d" :
                               "broadcast_scalar_4d";
                        replace_node(
                                        node,
                                        create_func_call_expr_variadic(intern(func_name),params)
                                );
                }
        }
}


void
transform_field_intrinsic_func_calls_recursive(ASTNode* node, const ASTNode* root)
{
	if(node->lhs)
		transform_field_intrinsic_func_calls_recursive(node->lhs,root);
	if(node->rhs)
		transform_field_intrinsic_func_calls_recursive(node->rhs,root);
	if(node->type != NODE_FUNCTION_CALL) return;
	const ASTNode* identifier_node = get_node_by_token(IDENTIFIER,node->lhs);
	if(!identifier_node) return;
	const char* func_name = identifier_node->buffer;
	const Symbol* sym = get_symbol(NODE_FUNCTION_ID, func_name, NULL);
	if(!sym) return;
	if(!str_vec_contains(sym -> tqualifiers,REAL_STR)) return;
	func_params_info param_info = get_func_call_params_info(node);
	if(param_info.types.data[0] == FIELD_STR && param_info.expr.size == 1)
	{
		ASTNode* expression         = create_func_call_expr(VALUE_STR,node->rhs);
		ASTNode* expression_list = astnode_create(NODE_UNKNOWN,expression,NULL);
		node->rhs = expression_list;
	}
	free_func_params_info(&param_info);
}


void
transform_field_unary_ops(ASTNode* node)
{
	TRAVERSE_PREAMBLE(transform_field_unary_ops);
	if(!node_is_unary_expr(node)) return;
	const char* base_type= get_expr_type(node->rhs);
	const char* unary_op = get_node_by_token(UNARY_OP,node->lhs)->buffer;
	if(strcmps(unary_op,PLUS_STR,MINUS_STR)) return;
	if(!base_type) return;
	if(!is_value_applicable_type(base_type)) return;

	node->rhs = create_func_call_expr(VALUE_STR,node->rhs);
}
void
transform_field_binary_ops(ASTNode* node)
{
	if(node->lhs)
		transform_field_binary_ops(node->lhs);
	if(node->rhs)
		transform_field_binary_ops(node->rhs);
	if(!node_is_binary_expr(node)) return;

	const char* lhs_expr = get_expr_type(node->lhs);
	const char* rhs_expr = get_expr_type(node->rhs);
	const char* op = node->rhs->lhs->buffer;
        if(!op) return;
        if(strcmps(op,PLUS_STR,MINUS_STR,DIV_STR,MULT_STR)) return;


	if(is_value_applicable_type(lhs_expr))
		node->lhs = create_func_call_expr(VALUE_STR,node->lhs);
	if(is_value_applicable_type(rhs_expr))
		node->rhs->rhs = create_func_call_expr(VALUE_STR,node->rhs->rhs);
}

void
transform_field_intrinsic_func_calls_and_ops(ASTNode* root)
{
  	traverse(root, NODE_NO_OUT, NULL);
	transform_field_unary_ops(root);
	transform_field_intrinsic_func_calls_recursive(root,root);
	transform_field_binary_ops(root);
}
void
resolve_profile_stencils(ASTNode* node)
{
	TRAVERSE_PREAMBLE(resolve_profile_stencils);
	if(!(node->type & NODE_FUNCTION_CALL)) return;
	ASTNode* func_identifier = get_node_by_token(IDENTIFIER,node->lhs);
	const char* func_name = func_identifier->buffer;
	const Symbol* sym = symboltable_lookup(func_name);
	if(!sym) return;
        if(sym->tspecifier != STENCIL_STR) return;
	func_params_info call_info  = get_func_call_params_info(node);
	if(call_info.types.size == 1 && call_info.types.data[0] && strstr(call_info.types.data[0],"Profile")) 
	{
		const char* new_name = sprintf_intern("%s_profile",func_name);
		astnode_set_buffer(new_name, func_identifier);
	}
	free_func_params_info(&call_info);

}

void
gen_overloads(ASTNode* root)
{
  bool overloaded_something = true;
  string_vec dfunc_possible_types[MAX_DFUNCS * duplicate_dfuncs.names.size];
  const char* dfunc_possible_names[MAX_DFUNCS * duplicate_dfuncs.names.size];
  memset(dfunc_possible_types,0,sizeof(string_vec)*MAX_DFUNCS*duplicate_dfuncs.names.size);
  memset(dfunc_possible_names,0,sizeof(char*)*MAX_DFUNCS*duplicate_dfuncs.names.size);
  int counters[duplicate_dfuncs.names.size];
  memset(counters,0,sizeof(int)*duplicate_dfuncs.names.size);
  mangle_dfunc_names(root,dfunc_possible_types,dfunc_possible_names,counters);

  
  //TP: refresh the symbol table with the mangled names
  symboltable_reset();
  traverse(root, NODE_NO_OUT, NULL);

  //TP we have to create the internal names here since it has to be done after name mangling but before transformation to AcArray
  gen_dfunc_internal_names(root);


  const dfunc_possibilities overload_possibilities = {dfunc_possible_types,dfunc_possible_names}; 
  int overload_counter = 0;
  while(overloaded_something)
  {
	overloaded_something = false;
  	transform_field_intrinsic_func_calls_and_ops(root);
  	gen_type_info(root);
  	transform_array_assignments(root);
  	transform_array_binary_ops(root);
	overloaded_something |= resolve_overloaded_calls(root,overload_possibilities);
	overload_counter++;
  	//for(size_t i = 0; i < duplicate_dfuncs.size; ++i)
  	        //overloaded_something |= resolve_overloaded_calls(root,duplicate_dfuncs.data[i],dfunc_possible_types,i);
  }
  for(size_t i = 0; i < MAX_DFUNCS*duplicate_dfuncs.names.size; ++i)
	  free_str_vec(&dfunc_possible_types[i]);
  resolve_profile_stencils(root);
}

void
reset_expr_types(ASTNode* node)
{
	TRAVERSE_PREAMBLE(reset_expr_types);
	node->expr_type = NULL;
}


void
gen_extra_func_definitions_recursive(const ASTNode* node, const ASTNode* root, FILE* stream)
{
	if(node->lhs)
		gen_extra_func_definitions_recursive(node->lhs,root,stream);
	if(node->rhs)
		gen_extra_func_definitions_recursive(node->rhs,root,stream);
	if(node->type != NODE_DFUNCTION) return;
	const char* dfunc_name = get_node_by_token(IDENTIFIER,node->lhs)->buffer;
	func_params_info info = get_function_params_info(node,dfunc_name);
	if(!has_qualifier(node,"elemental")) return;
	if(info.expr.size == 1 && info.types.data[0] == REAL_STR && !strstr(dfunc_name,"AC_INTERNAL_COPY"))
	{
		const char* func_body = combine_all_new_with_whitespace(node->rhs->rhs->lhs);

		fprintf(stream,"%s_AC_INTERNAL_COPY (real %s){%s}\n",dfunc_name,info.expr.data[0],func_body);
		fprintf(stream,"%s (real3 v){return real3(%s_AC_INTERNAL_COPY(v.x), %s_AC_INTERNAL_COPY(v.y), %s_AC_INTERNAL_COPY(v.z))}\n",dfunc_name,dfunc_name,dfunc_name,dfunc_name);
		fprintf(stream,"inline %s(real[] arr){\nreal res[size(arr)]\n for i in 0:size(arr)\n  res[i] = %s_AC_INTERNAL_COPY(arr[i])\nreturn res\n}\n",dfunc_name,dfunc_name);
		fprintf(stream,"inline %s(real3[] arr){\nreal3 res[size(arr)]\n for i in 0:size(arr)\n  res[i] = %s(arr[i])\nreturn res\n}\n",dfunc_name,dfunc_name);
	}

	else if(info.expr.size == 1 && info.types.data[0] == FIELD_STR && !strstr(dfunc_name,"AC_INTERNAL_COPY"))
	{
		if(intern(node->expr_type) == REAL_STR)
		{
			const char* func_body = combine_all_new_with_whitespace(node->rhs->rhs->lhs);
			fprintf(stream,"%s_AC_INTERNAL_COPY (Field %s){%s}\n",dfunc_name,info.expr.data[0],func_body);
			fprintf(stream,"%s (Field3 v){return real3(%s_AC_INTERNAL_COPY(v.x), %s_AC_INTERNAL_COPY(v.y), %s_AC_INTERNAL_COPY(v.z))}\n",dfunc_name,dfunc_name,dfunc_name,dfunc_name);
			fprintf(stream,"inline %s(Field[] arr){\nreal res[size(arr)]\n for i in 0:size(arr)\n   res[i] = %s_AC_INTERNAL_COPY(arr[i])\nreturn res\n}\n",dfunc_name,dfunc_name);
			fprintf(stream,"inline %s(Field3[] arr){\nreal3 res[size(arr)]\n for i in 0:size(arr)\n  res[i] = %s(arr[i])\nreturn res\n}\n",dfunc_name,dfunc_name);
		}
		else if(intern(node->expr_type) == REAL3_STR)
		{
			const char* func_body = combine_all_new_with_whitespace(node->rhs->rhs->lhs);

			fprintf(stream,"%s_AC_INTERNAL_COPY (Field %s){%s}\n",dfunc_name,info.expr.data[0],func_body);
			fprintf(stream,"%s (Field3 v){return Matrix(%s_AC_INTERNAL_COPY(v.x), %s_AC_INTERNAL_COPY(v.y), %s_AC_INTERNAL_COPY(v.z))}\n",dfunc_name,dfunc_name,dfunc_name,dfunc_name);
		}
		else
			fatal("Missing elemental case for func: %s\nReturn type: %s\n",dfunc_name,node->expr_type);
	}
	free_func_params_info(&info);
}

void
mark_first_declarations_in_funcs(ASTNode* node, string_vec* names)
{
	if(node->lhs)
		mark_first_declarations_in_funcs(node->lhs,names);
	if(node->type & NODE_DECLARATION)
	{
		const char* var_name = get_node_by_token(IDENTIFIER,node)->buffer;
		if(!str_vec_contains(*names,var_name))
		{
			push(names,var_name);
			node->token = FIRST;
		}
	}
	if(node->rhs)
		mark_first_declarations_in_funcs(node->rhs,names);

}
void
mark_first_declarations(ASTNode* node)
{
	if(node->lhs)
		mark_first_declarations(node->lhs);
	if(node->type & NODE_FUNCTION)
	{
		string_vec names = VEC_INITIALIZER;
		mark_first_declarations_in_funcs(node,&names);
		free_str_vec(&names);
	}
	if(node->rhs)
		mark_first_declarations(node->rhs);
}
void
gen_global_strings()
{
	push(&primitive_datatypes,intern("int"));
	push(&primitive_datatypes,intern("AcReal"));
	push(&primitive_datatypes,intern("bool"));
	push(&primitive_datatypes,intern("long"));
	push(&primitive_datatypes,intern("long long"));

	if(AC_DOUBLE_PRECISION)
		push(&primitive_datatypes,intern("float"));
	else
		push(&primitive_datatypes,intern("double"));

	VALUE_STR = intern("value");

	COMPLEX_STR= intern("AcComplex");
	REAL3_STR= intern("AcReal3");
	REAL_ARR_STR = intern("AcRealArray");

	REAL_PTR_STR = intern("AcReal*");
	BOOL_PTR_STR = intern("bool*");
	REAL3_PTR_STR = intern("AcReal3*");
	FIELD3_PTR_STR = intern("Field3*");
	VTXBUF_PTR_STR = intern("VertexBufferHandle*");
	FIELD_PTR_STR = intern("Field*");

	MATRIX_STR = intern("AcMatrix");
	TENSOR_STR = intern("AcTensor");
	INT3_STR = intern("int3");
	EQ_STR = intern("=");

	DOT_STR = intern("dot");

	LESS_STR = intern("<");
	GREATER_STR = intern(">");
	LEQ_STR = intern("<=");
	GEQ_STR = intern(">=");

	MEQ_STR= intern("*=");
	AEQ_STR= intern("+=");
	MINUSEQ_STR= intern("-=");
	DEQ_STR= intern("/=");
	PERIODIC = intern("periodic");


	EMPTY_STR = intern("\0");
	DEAD_STR = intern("dead");
	INLINE_STR = intern("inline");
	UTILITY_STR = intern("utility");
	BOUNDCOND_STR = intern("boundcond");
	FIXED_BOUNDARY_STR = intern("fixed_boundary");
	ELEMENTAL_STR = intern("elemental");
	AUXILIARY_STR = intern("auxiliary");
	COMMUNICATED_STR = intern("communicated");
	CONST_STR  = intern("const");
	DCONST_STR = intern("dconst");
	CONSTEXPR_STR = intern("constexpr");
	GLOBAL_MEM_STR  = intern("gmem");
	DYNAMIC_STR  = intern("dynamic");
	OUTPUT_STR  = intern("output");
	INPUT_STR  = intern("input");
	RUN_CONST_STR = intern("run_const");
	CONST_DIMS_STR= intern("const_dims");
	FIELD_STR = intern("Field");
	STENCIL_STR = intern("Stencil");
	KERNEL_STR = intern("Kernel");
	FIELD3_STR = intern("Field3");
	FIELD4_STR = intern("Field4");
	PROFILE_STR = intern("Profile");

	MULT_STR = intern("*");
	PLUS_STR = intern("+");
	MINUS_STR = intern("-");
	DIV_STR = intern("/");


 	BOUNDARY_X_TOP_STR = intern("BOUNDARY_X_TOP"); 
 	BOUNDARY_X_BOT_STR = intern("BOUNDARY_X_BOT"); 

 	BOUNDARY_Y_BOT_STR = intern("BOUNDARY_Y_BOT"); 
 	BOUNDARY_Y_TOP_STR = intern("BOUNDARY_Y_TOP"); 

 	BOUNDARY_Z_BOT_STR = intern("BOUNDARY_Z_BOT"); 
 	BOUNDARY_Z_TOP_STR = intern("BOUNDARY_Z_TOP"); 


 	BOUNDARY_X_STR = intern("BOUNDARY_X"); 
 	BOUNDARY_Y_STR = intern("BOUNDARY_Y"); 
 	BOUNDARY_Z_STR = intern("BOUNDARY_Z"); 

	BOUNDARY_XY_STR  = intern("BOUNDARY_XY");   
	BOUNDARY_XZ_STR  = intern("BOUNDARY_XZ");
	BOUNDARY_YZ_STR  = intern("BOUNDARY_YZ");
	BOUNDARY_XYZ_STR = intern("BOUNDARY_XYZ");
}
void gen_boundcond_kernels(const ASTNode* root_in, FILE* stream)
{
    ASTNode* root = astnode_dup(root_in,NULL);
          symboltable_reset();
        traverse(root, 0, NULL);
    s_info = read_user_structs(root);
    e_info = read_user_enums(root);
    duplicate_dfuncs = get_duplicate_dfuncs(root);
    gen_overloads(root);
    make_unique_bc_calls((ASTNode*) root);
    gen_dfunc_bc_kernels(root,root,stream);
    free_structs_info(&s_info);
    //free_str_vec(&duplicate_dfuncs);
}
void
canonalize_assignments(ASTNode* node)
{
	TRAVERSE_PREAMBLE(canonalize_assignments);
	if(!(node->type & NODE_ASSIGNMENT)) return;
	const ASTNode* function = get_parent_node(NODE_FUNCTION,node);
	if(!function) return;
	char* op = strdup(node->rhs->lhs->buffer);
	if(strcmps(op,MEQ_STR,MINUSEQ_STR,AEQ_STR,DEQ_STR))   return;
	if(count_num_of_nodes_in_list(node->rhs->rhs) != 1)   return;
	ASTNode* assign_expression = node->rhs->rhs->lhs;
	remove_substring(op,EQ_STR);
	ASTNode* binary_expression = create_binary_expression(node->lhs, assign_expression, op);
	ASTNode* assignment        = create_assignment(node->lhs, binary_expression, EQ_STR); 
	assignment->parent = node->parent;
	node->parent->lhs = assignment;
}
ASTNode*
create_struct_tspec(const char* datatype)
{
	ASTNode* struct_type = astnode_create(NODE_UNKNOWN,NULL,NULL); 
	astnode_set_buffer(datatype,struct_type);
	struct_type->token = STRUCT_TYPE;
	return astnode_create(NODE_TSPEC,struct_type,NULL);
}
ASTNode*
create_broadcast_initializer(const ASTNode* expr, const char* datatype)
{
	node_vec nodes = VEC_INITIALIZER;


	const size_t n_initializer= get_number_of_members(datatype);
	for(size_t i = 0; i < n_initializer; ++i)
		push_node(&nodes,expr);

	ASTNode* expression_list = build_list_node(nodes,",");
	ASTNode* initializer = astnode_create(NODE_STRUCT_INITIALIZER, expression_list,NULL); 
	astnode_set_prefix("{",initializer);
	astnode_set_postfix("}",initializer);
	free_node_vec(&nodes);


	ASTNode* tspec = create_struct_tspec(datatype);
	ASTNode* res = astnode_create(NODE_UNKNOWN,tspec,initializer);
	astnode_set_prefix("(",res);
	astnode_set_infix(")",res);
	res->token     = CAST;
	res->lhs->type ^= NODE_TSPEC;
	return res;
}
void
transform_broadcast_assignments(ASTNode* node)
{
	TRAVERSE_PREAMBLE(transform_broadcast_assignments);
	if(!(node->type & NODE_ASSIGNMENT)) return;
	const ASTNode* function = get_parent_node(NODE_FUNCTION,node);
	if(!function) return;
	const char* op = node->rhs->lhs->buffer;
	if(op != EQ_STR) return;
	if(count_num_of_nodes_in_list(node->rhs->rhs) != 1)   return;
	const char* lhs_type = get_expr_type(node->lhs);
	const char* rhs_type = get_expr_type(node->rhs);
	if(!lhs_type || !rhs_type) return;
	if(all_real_struct(lhs_type) && rhs_type == REAL_STR)
	{
		const ASTNode* expr = node->rhs->rhs->lhs;
		node->rhs->rhs->lhs = create_broadcast_initializer(expr,lhs_type);
	}
}
bool
remove_unnecessary_assignments(ASTNode* node)
{
	if(!(node->type & NODE_ASSIGNMENT)) return false;
	const ASTNode* function = get_parent_node(NODE_FUNCTION,node);
	if(!function) return false;
	const ASTNode* if_node = get_parent_node(NODE_IF,node);
	if(!if_node) return false;
	if(count_num_of_nodes_in_list(node->rhs->rhs) != 1)   return false;
	if(node->rhs->lhs->buffer == EQ_STR)   return false;
	if(!(if_node->rhs->lhs->type & NODE_BEGIN_SCOPE) && is_first_decl(node->lhs))
	{
		//remove the if node
		if(!if_node->rhs->rhs)
		{
			if_node->parent->parent->lhs = NULL;
			if_node->parent->parent->rhs = NULL;
		}
		else
		{
				if_node->parent->parent->rhs = if_node->rhs->rhs;
				if_node->rhs->rhs ->parent = if_node->parent->parent;
		}
		return true;
	}
	return false;
}

void
convert_to_ternary(ASTNode* node)
{
	if(!(node->type & NODE_ASSIGNMENT)) return;
	const char* var_name = get_node_by_token(IDENTIFIER,node->lhs)->buffer;
	const ASTNode* function = get_parent_node(NODE_FUNCTION,node);
	if(!function) return;
	const ASTNode* if_node     = get_parent_node(NODE_IF,node);
	if(!if_node) return;
	if(!if_node->rhs->lhs) return;
	if(if_node->rhs->lhs->type & NODE_BEGIN_SCOPE) return;
	if(!get_node_by_id(node->id,if_node->rhs->lhs)) return;
	const ASTNode* begin_scope = get_parent_node(NODE_BEGIN_SCOPE,node);
	if(!begin_scope) return;
	if(count_num_of_nodes_in_list(node->rhs->rhs) != 1)   return;
	if(node->rhs->lhs->buffer ==EQ_STR)   return;
	if(get_node_by_token(ELIF,if_node)) return;
	if(if_node->parent->lhs->token == ELIF) return;

	ASTNode* assign_expression = node->rhs->rhs->lhs;
	ASTNode* conditional       = if_node->lhs;
	if(get_node_by_token(ELSE,if_node))
	{
		if(if_node->rhs->rhs->lhs->token != ELSE) return;
		const ASTNode* else_node = if_node->rhs->rhs;
		if(else_node->rhs->type & NODE_BEGIN_SCOPE) return;
		const ASTNode* second_assign = get_node(NODE_ASSIGNMENT,else_node);
		if(!second_assign) return;
		const char* second_var_name = get_node_by_token(IDENTIFIER,second_assign->lhs)->buffer;
		if(second_var_name == var_name) return;
		if(count_num_of_nodes_in_list(second_assign->rhs->rhs) != 1)   return;
		if(second_assign->rhs->lhs->buffer == EQ_STR)   return;
		ASTNode* second_assign_expr = second_assign->rhs->rhs->lhs;
		//same as below except now : condition is the else condition
		//ASTNode* ternary_expr = create_ternary_expr(conditional, assign_expression ,second_assign_expr);
		ASTNode* ternary_expr = create_ternary_expr(conditional, assign_expression,second_assign_expr);
		ASTNode* assignment =   create_assignment(node->lhs,ternary_expr,EQ_STR);
		assignment->parent = if_node->parent->parent;
		if_node->parent->parent->lhs = assignment;

		return;
	}


	ASTNode* ternary_expr = create_ternary_expr(conditional, assign_expression ,create_primary_expression(var_name));
	ASTNode* assignment =   create_assignment(node->lhs,ternary_expr,EQ_STR);
	assignment->parent = if_node->parent->parent;
	if_node->parent->parent->lhs = assignment;
}
	

void
canonalize_if_assignments(ASTNode* node)
{
	//TP: we check for code like if [else] (cond){ y = x } where y is not declared in the surrounding scope
	//Then the assignment can not have an effect can the assignment can be removed
	//We also check for assignments like if (cond) {y = x} with no other cases. This can be translated to:
	//y = (cond) ? x : y;
	//This makes analyses like constexpr inference easier since it is clear which values y can be assigned to
	//And this is always safe to do for performance since x can be evaluated only if cond so the compiler has to generate IR that looks like the following:
	//if(cond)
	//  y = x
	//else
	//  y = y
	//And then of course it sees the second write as a no-op and we get back to the code we started with. 
	//Now we also convert if(cond) {y = x} else {y = z} ---> y = (cond) ? x : z;
	TRAVERSE_PREAMBLE(canonalize_if_assignments);
	const bool removed = remove_unnecessary_assignments(node);
	if(!removed)
		convert_to_ternary(node);

}
void
get_used_vars_base(const ASTNode* node, string_vec* dst, bool skip, const char* assigned_var)
{
        if(node->token == VARIABLE_DECLARATION) return;
        if(node->type & NODE_ASSIGNMENT)
        {
                const char* var = get_node_by_token(IDENTIFIER,node->lhs)->buffer;
                assigned_var = var;
        }
        if(node->lhs)
        {
                get_used_vars_base(node->lhs,dst,skip | (node->type & NODE_ASSIGNMENT),assigned_var);
        }
        if(node->rhs)
        {
                get_used_vars_base(node->rhs,dst,skip && !(node->type & NODE_ARRAY_ACCESS),assigned_var);
        }
        if(skip) return;
        if(node->token != IDENTIFIER) return;
        if(node->buffer == assigned_var) return;
        push(dst,node->buffer);
}
void
get_used_vars(const ASTNode* node, string_vec* dst)
{
        get_used_vars_base(node,dst,false,NULL);
}

void
remove_dead_assignments(ASTNode* node, const string_vec vars_used)
{
	TRAVERSE_PREAMBLE_PARAMS(remove_dead_assignments,vars_used);
	if(!(node->type & NODE_ASSIGNMENT)) return;
	const char* expr_type = get_expr_type(node);
	if(!expr_type) return;
	if(expr_type == FIELD_STR) return;
	const char* var = get_node_by_token(IDENTIFIER,node->lhs)->buffer;
	if(check_symbol(NODE_ANY,var,0,DYNAMIC_STR)) return;
	if(strstr(expr_type,"*")) return;
	if(!str_vec_contains(vars_used,var))
	{
		node->lhs = NULL;
		node->rhs = NULL;
		node->parent->postfix = NULL;
	}
}
void
remove_dead_declarations(ASTNode* node, const string_vec vars_used)
{
	TRAVERSE_PREAMBLE_PARAMS(remove_dead_declarations,vars_used);
	if(!(node->type & NODE_DECLARATION)) return;
	if(node->parent->token != VARIABLE_DECLARATION) return;
	const char* var = get_node_by_token(IDENTIFIER,node)->buffer;
	if(!str_vec_contains(vars_used,var))
	{
		node->lhs = NULL;
		node->rhs = NULL;
		node->parent->postfix = NULL;
	}
}
void
remove_dead_writes(ASTNode* node)
{
	TRAVERSE_PREAMBLE(remove_dead_writes);
	if(!(node->type & NODE_FUNCTION)) return;
	if((node->type & NODE_DFUNCTION)) return;
	const ASTNode* statements_node = node->rhs->rhs->lhs;
	if(!statements_node) return;
	node_vec statements = get_nodes_in_list(statements_node);
	string_vec vars_used = VEC_INITIALIZER;
	for(int i = (int)statements.size-1; i >= 0; --i)
	{
		get_used_vars(statements.data[i],&vars_used);
		remove_dead_assignments((ASTNode*)statements.data[i],vars_used);
	}
	remove_dead_declarations(node,vars_used);
	free_str_vec(&vars_used);
	free_node_vec(&statements);
}
void
gen_ssa_in_basic_blocks(ASTNode* node)
{
	TRAVERSE_PREAMBLE(gen_ssa_in_basic_blocks);
	if(!(node->type & NODE_ASSIGNMENT)) return;
	const ASTNode* function = get_parent_node(NODE_FUNCTION,node);
	if(!function) return;
	ASTNode* head = (ASTNode*) get_parent_node(NODE_STATEMENT_LIST_HEAD,node);
	if(!head) return;
	const ASTNode* decl = get_node(NODE_DECLARATION,node->lhs);
	const int n_variables_declared = count_num_of_nodes_in_list(decl->rhs);
	if(n_variables_declared != 1) return;
	if(get_node(NODE_MEMBER_ID,decl->rhs)) return;
	if(get_node(NODE_ARRAY_ACCESS,decl->rhs)) return;
	const char* var_name = get_node_by_token(IDENTIFIER,node->lhs)->buffer;

	//TP: checks is the var declared before this scope
	const ASTNode* first_decl = get_node_decl(function,var_name);
	const ASTNode* begin_scope = get_parent_node(NODE_BEGIN_SCOPE,node);
	if(!get_node_by_id(first_decl->id,begin_scope)) return;
	
	char* new_name = malloc((strlen(var_name)+1)*sizeof(char));
	sprintf(new_name,"%s_",var_name);
	const bool final_node = is_left_child(NODE_STATEMENT_LIST_HEAD,node);
	rename_while(
					NODE_STATEMENT_LIST_HEAD,
					final_node ? head : head->parent,
					new_name,node->expr_type, var_name
				      );
	astnode_set_buffer(new_name,get_node_by_token(IDENTIFIER,node->lhs));
	free(new_name);
}
void
canonalize(ASTNode* node)
{
	canonalize_assignments(node);
	//canonalize_if_assignments(node);
}
void
get_overrided_vars(ASTNode* node, string_vec* overrided_vars)
{
	TRAVERSE_PREAMBLE_PARAMS(get_overrided_vars,overrided_vars);
	if(!(node->type & NODE_DECLARATION)) return;
	if(!has_qualifier(node,"override") || !has_qualifier(node,"const")) return;
	node_vec assignments = get_nodes_in_list(node->rhs);
	for(size_t i = 0; i < assignments.size; ++i)
	{
		const char* name  = get_node_by_token(IDENTIFIER, assignments.data[i])->buffer;
		if(!str_vec_contains(*overrided_vars,name))
			push(overrided_vars,name);
	}
	free_node_vec(&assignments);

}
void
check_for_writes_to_const_variables_in_func(const ASTNode* node)
{
	TRAVERSE_PREAMBLE(check_for_writes_to_const_variables_in_func);
	if(!(node->type & NODE_ASSIGNMENT)) return;
	const ASTNode* id = get_node_by_token(IDENTIFIER,node);
	if(!id) return;
	if(check_symbol(NODE_ANY,id->buffer,0,DCONST_STR))
		fatal("Write to dconst variable: %s\n",combine_all_new(node));
	if(check_symbol(NODE_ANY,id->buffer,0,CONST_STR))
		fatal("Write to const variable: %s\n",combine_all_new(node));
	if(check_symbol(NODE_ANY,id->buffer,0,RUN_CONST_STR))
		fatal("Write to run_const variable: %s\n",combine_all_new(node));
}
void
check_for_writes_to_const_variables(const ASTNode* node)
{
	TRAVERSE_PREAMBLE(check_for_writes_to_const_variables);
	if(!(node->type & NODE_FUNCTION)) return;
	check_for_writes_to_const_variables_in_func(node);
}
void
process_overrides_recursive(ASTNode* node, const string_vec overrided_vars)
{
	TRAVERSE_PREAMBLE_PARAMS(process_overrides_recursive,overrided_vars);
	if(!((node->type & NODE_DECLARATION))) return;
	const ASTNode* id = get_node_by_token(IDENTIFIER,node);
	if(!id) return;
	if(str_vec_contains(overrided_vars,id->buffer) && !has_qualifier(node,"override"))
	{
		if(!(node->type & NODE_GLOBAL))
				fatal("WRONG: %s\n",combine_all_new(node));
		if(node->parent->lhs->id == node->id)
			node->parent->lhs = NULL;
		else
			node->parent->rhs = NULL;
	}
}
void
process_overrides(ASTNode* root)
{
	string_vec overrided_vars = VEC_INITIALIZER;
	get_overrided_vars(root,&overrided_vars);
	process_overrides_recursive(root,overrided_vars);
	free_str_vec(&overrided_vars);
}
static void
set_identifier_type(const NodeType type, ASTNode* curr)
{
    assert(curr);
    if (curr->token == IDENTIFIER) {
        curr->type |= type;
        return;
    }

    if (curr->rhs)
        set_identifier_type(type, curr->rhs);
    if (curr->lhs)
        set_identifier_type(type, curr->lhs);
}
bool
expand_allocating_types_base(ASTNode* node)
{
	bool res = false;
	if(node->lhs)
		res |= expand_allocating_types_base(node->lhs);
	if(node->rhs)
		res |= expand_allocating_types_base(node->rhs);
	if(node->type  != (NODE_DECLARATION | NODE_GLOBAL)) return res;
	const ASTNode* type_node = get_node(NODE_TSPEC,node);
	if(!type_node) return res;
	//const ASTNode* qualifier = get_node(NODE_TQUAL,node);
	////TP: do this only for no qualifier declarations
	//if(qualifier) return;
	const char* type = intern(combine_all_new(type_node));
	const ASTNode* tquals = node->lhs->rhs ? node->lhs->lhs : NULL;
	if(!is_allocating_type(type)) return res;
	const bool array_decl = get_node(NODE_ARRAY_ACCESS,node);
	ASTNode* declaration_list_head = node->rhs;
	if(array_decl)
	{
		const int num_elems = eval_int(declaration_list_head->lhs->rhs,true,NULL);
		ASTNode* field_name = declaration_list_head->lhs->lhs->lhs;
                const char* field_name_str = strdup(field_name->buffer);
		node_vec id_nodes = VEC_INITIALIZER;
		for(int i=0; i<num_elems;++i)
		{
			ASTNode* identifier = astnode_create(NODE_UNKNOWN,NULL,NULL);
			identifier->token = IDENTIFIER;
			astnode_sprintf(identifier,"%s_%d",field_name_str,i);
			ASTNode* primary_expression = astnode_create(NODE_PRIMARY_EXPRESSION,identifier,NULL);
			ASTNode* res_node = astnode_create(NODE_UNKNOWN,primary_expression,NULL);
			set_identifier_type(NODE_VARIABLE_ID,res_node);
			push_node(&id_nodes,res_node);
		}
		node_vec decl_nodes = VEC_INITIALIZER;
		for(int i=0; i<num_elems;++i)
		{
			ASTNode* decl = astnode_create((NODE_DECLARATION | NODE_GLOBAL),
					create_type_declaration_with_qualifiers(tquals,type),
					astnode_dup(id_nodes.data[i],NULL)
					);
			ASTNode* res_node = astnode_create(NODE_UNKNOWN,decl,NULL);
			push_node(&decl_nodes,res_node);
		}


		ASTNode* elems = build_list_node(id_nodes,",");
		ASTNode* decls = build_list_node(decl_nodes,"");
		free_node_vec(&id_nodes);
		free_node_vec(&decl_nodes);

		//TP: create the equivalent of const Field CHEMISTRY = [CHEMISTRY_0, CHEMISTRY_1,...,CHEMISTRY_N]
		ASTNode* arr_initializer = create_arr_initializer(elems);
		ASTNode* type_declaration = create_type_declaration("const",sprintf_intern("%s*",type));
		ASTNode* const_declaration = create_const_declaration(arr_initializer,field_name_str,type_declaration);

		//TP: replace the original field identifier e.g. CHEMISTRY with the generated list of handles
		//node->lhs = astnode_dup(elems,NULL);
		//node->rhs = var_definitions;
		//node->rhs = astnode_dup(elems,NULL);
		node->type = NODE_UNKNOWN;
		node->lhs  = decls;
		node->rhs  = const_declaration;
		//ASTNode* res_node = astnode_create(NODE_UNKNOWN,astnode_dup(node,NULL), const_declaration);
		//if(node->parent->rhs && node->parent->rhs->id)
		//	node->parent->rhs = res_node;
		//else
		//	node->parent->lhs = res_node;
		return true;
	}
	string_vec types = get_struct_field_types(type);
	string_vec names = get_struct_field_names(type);
	if(types.size > 0)
	{
		const char* var_name = get_node_by_token(IDENTIFIER,node->rhs)->buffer;
		node_vec id_nodes = VEC_INITIALIZER;
		for(size_t i = 0; i < types.size; ++i)
		{
			ASTNode* identifier = astnode_create(NODE_UNKNOWN,NULL,NULL);
			identifier->token = IDENTIFIER;
			astnode_sprintf(identifier,"%s_%s",var_name,to_upper_case(names.data[i]));
			ASTNode* primary_expression = astnode_create(NODE_PRIMARY_EXPRESSION,identifier,NULL);
			ASTNode* id_node = astnode_create(NODE_UNKNOWN,primary_expression,NULL);
			set_identifier_type(NODE_VARIABLE_ID,id_node);
			push_node(&id_nodes,id_node);
		}
		node_vec decl_nodes = VEC_INITIALIZER;
		for(size_t i = 0; i < types.size; ++i)
		{
			ASTNode* decl = astnode_create((NODE_DECLARATION | NODE_GLOBAL),
					create_type_declaration_with_qualifiers(tquals,types.data[i]),
					astnode_dup(id_nodes.data[i],NULL)
					);
			ASTNode* res_node = astnode_create(NODE_UNKNOWN,decl,NULL);
			push_node(&decl_nodes,res_node);
		}
		ASTNode* elems = build_list_node(id_nodes,",");
		ASTNode* decls = build_list_node(decl_nodes,"");
		ASTNode* struct_initializer = create_struct_initializer(elems);
		ASTNode* type_declaration = create_type_declaration("const",type);
		ASTNode* const_declaration = create_const_declaration(struct_initializer,var_name,type_declaration);
		//new lhs
		astnode_create(NODE_DECLARATION | NODE_GLOBAL, astnode_dup(node->lhs,NULL),astnode_dup(elems,NULL));
		node->type = NODE_UNKNOWN;
		node->lhs = decls;
		node->rhs = const_declaration;
		free_node_vec(&id_nodes);
		free_node_vec(&decl_nodes);
		free_str_vec(&types);
		free_str_vec(&names);
		return true;
	}
	return res;
}
void
expand_allocating_types(ASTNode* root)
{
	bool expand = true;
	while(expand)
	{
		expand = expand_allocating_types_base(root);
		//printf("Expanded: %d\n",expand);
	}

}

const char*
get_monomorphized_name(const char* base_name, const int index)
{
	return sprintf_intern("%s_MONOMORPHIZED_%d",base_name,index);
}
int
gen_monomorphized_kernel(const char* func_name, const string_vec input_params, ASTNode* tail_node)
{
	const int index = str_vec_get_index(kfunc_names,func_name);
	if(index == -1) fatal("No such kernel: %s\n",func_name);
	ASTNode* node = (ASTNode*)kfunc_nodes.data[index];

	func_params_info params_info = get_function_params_info(node, func_name);
	//TP: could but no need to monomorphize kernels with no input params, would simply slow things down
	if(params_info.expr_nodes.size == 0) return -1;

	ASTNode* new_node = astnode_dup(node,NULL);
	make_ids_unique(new_node);
	ASTNode* function_id = (ASTNode*) get_node(NODE_FUNCTION_ID,new_node->lhs);
	astnode_sprintf(function_id,get_monomorphized_name(function_id->buffer,monomorphization_index));

	if(input_params.size != params_info.types.size)
		fatal("Number of inputs for %s does not match the number of input params\n", func_name);
	for(size_t i = 0; i < params_info.expr.size; ++i)
		rename_variables(new_node,input_params.data[i],params_info.types.data[i],params_info.expr.data[i]);

	//TP: atm monomorphized kernels don't have input parameters
	new_node->rhs->lhs = NULL;

	ASTNode* head = astnode_create(NODE_UNKNOWN,NULL,new_node);
	append_to_tail_node(tail_node, head);
	//replace_node((ASTNode*)node,head);
	++monomorphization_index;
	//TP: returns the index that was used for the current monomorphization
	free_func_params_info(&params_info);
	return monomorphization_index-1;
}

void
monomorphize_kernel_calls(ASTNode* node, ASTNode* tail_node)
{
	TRAVERSE_PREAMBLE_PARAMS(monomorphize_kernel_calls,tail_node);
	if(node->type != NODE_TASKGRAPH_DEF)
		return;
	node_vec kernel_call_nodes = get_nodes_in_list(node->rhs);
	for(size_t i = 0; i < kernel_call_nodes.size; ++i)
	{
		ASTNode* func_call = (ASTNode*)kernel_call_nodes.data[i];
		const char* func_name = get_node_by_token(IDENTIFIER,func_call)->buffer;
		func_params_info params_info =  get_func_call_params_info(func_call);
		bool all_are_constexpr = true;
		for(size_t j = 0; j < params_info.expr.size; ++j)
			all_are_constexpr &= all_identifiers_are_constexpr(params_info.expr_nodes.data[j]);
		//if(all_are_constexpr) printf("Can monomorphize: %s\n",func_name);
		if(all_are_constexpr)
		{
			const int res_index = gen_monomorphized_kernel(func_name,params_info.expr,tail_node);
			if(res_index == -1) continue;
			ASTNode* fn_identifier = (ASTNode*)get_node_by_token(IDENTIFIER,func_call);
			astnode_sprintf(fn_identifier,get_monomorphized_name(fn_identifier->buffer, res_index));
			//TP: all input params are monomorphized, so don't pass anything
			func_call->rhs = NULL;
		}
		free_func_params_info(&params_info);
	}
	free_node_vec(&kernel_call_nodes);
}
const char*
get_fused_res_name(const node_vec kernels)
{
	const char* res = get_node_by_token(IDENTIFIER,kernels.data[0])->buffer;
	for(size_t i = 1; i < kernels.size; ++i)
	{
		const char* name = get_node_by_token(IDENTIFIER,kernels.data[i])->buffer;
		res = sprintf_intern("%s_FUSED_%s",res,name);
	}
	return res;
}
bool can_fuse_kernels(const node_vec kernels)
{
	bool updated_fields[num_fields];
	bool stencil_used[num_fields];
	bool updated_profiles[num_profiles];
	memset(updated_fields,false,num_fields*sizeof(bool));
	memset(updated_profiles,false,num_profiles*sizeof(bool));
	memset(stencil_used,false,num_profiles*sizeof(bool));

	for(size_t i = 0; i < kernels.size; ++i)
	{
		const char* func_name = get_node_by_token(IDENTIFIER,kernels.data[i])->buffer;
		const int kernel_index = get_symbol_index(NODE_FUNCTION_ID, func_name, KERNEL_STR);
		if(kernel_index == -1) fatal("Did not find kernel: %s\n",func_name);

		//TP: can't fuse if Field F is updated before and then used in a succeeding stencil call
		for(size_t field_index = 0; field_index < num_fields; ++field_index)
			if(field_has_stencil_op[field_index + num_fields*kernel_index] && updated_fields[field_index]) return false;

		//TP: For now skip fusing kernels with previous called, since this in general quite unsafe
		for(size_t field_index = 0; field_index < num_fields; ++field_index)
			if(field_has_previous_call[field_index + num_fields*kernel_index]) return false;

		//TP: can't fuse if Profile P is updated before and then used in succeeding call
		for(size_t profile_index = 0; profile_index < num_profiles; ++profile_index)
			if(read_profiles[profile_index + num_profiles*kernel_index] && updated_profiles[profile_index]) return false;

		for(size_t field_index = 0; field_index < num_fields; ++field_index)
			updated_fields[field_index] |= written_fields[field_index + num_fields*kernel_index];

		for(size_t field_index = 0; field_index < num_fields; ++field_index)
			stencil_used[field_index] |= field_has_stencil_op[field_index + num_fields*kernel_index];

		for(size_t profile_index = 0; profile_index < num_profiles; ++profile_index)
			updated_profiles[profile_index] |= reduced_profiles[profile_index + num_profiles*kernel_index];
	}
	return true;
}
bool should_fuse_kernels(const node_vec kernels)
{
	bool fields_in_working_memory[num_fields];
	bool fields_written[num_fields];
	bool stencil_computed[num_fields];

	memset(fields_in_working_memory,false,num_fields*sizeof(bool));
	memset(fields_written,false,num_fields*sizeof(bool));
	memset(stencil_computed,false,num_fields*sizeof(bool));

	for(size_t i = 0; i < kernels.size; ++i)
	{
		const char* func_name = get_node_by_token(IDENTIFIER,kernels.data[i])->buffer;
		const int kernel_index = get_symbol_index(NODE_FUNCTION_ID, func_name, KERNEL_STR);
		if(kernel_index == -1) fatal("Did not find kernel: %s\n",func_name);

		for(size_t field_index = 0; field_index < num_fields; ++field_index)
		{
			//TP: we save gmem accesses since can skip reading the field from gmem
			if(fields_in_working_memory[field_index] && read_fields[field_index + num_fields*kernel_index]) return true;
			//TP: we save gmem accesses since can combine some output writes together
			if(fields_written[field_index] && written_fields[field_index + num_fields*kernel_index]) return true;
		}

		for(size_t field_index = 0; field_index < num_fields; ++field_index)
		{
			fields_in_working_memory[field_index] |= written_fields[field_index + num_fields*kernel_index];
			fields_in_working_memory[field_index] |= read_fields[field_index + num_fields*kernel_index];
			//TP: it is not required to check the stencil offsets since even if for example is reading one to the left
			//and later reads at the current point there is reuse since the current point of the left vertex is the left of the current vertex thus is likely to be in the cache
			fields_in_working_memory[field_index] |= field_has_stencil_op[field_index + num_fields*kernel_index];

			fields_written[field_index] |= written_fields[field_index + num_fields*kernel_index];
		}
	}
	return true;
}

ASTNode*
fuse_kernels(const node_vec kernels)
{
	if(!has_optimization_info()) return NULL;
	node_vec bodies = VEC_INITIALIZER;
	//TP: have to be in reverse order that bodies before come before
	for(int i = kernels.size-1; i >= 0; --i)
		push_node(&bodies,kernels.data[i]->rhs->rhs->lhs);

	ASTNode* combined_body = build_list_node(bodies,"");

	ASTNode* compound_statement = astnode_create(NODE_BEGIN_SCOPE,combined_body,NULL);
	astnode_set_prefix("{",compound_statement);
	astnode_set_postfix("}",compound_statement);

	const char* res_name = get_fused_res_name(kernels);
	ASTNode* decl = create_declaration(res_name,KERNEL_STR,NULL);
        set_identifier_type(NODE_FUNCTION_ID, decl);

	ASTNode* function_body = astnode_create(NODE_BEGIN_SCOPE,NULL,compound_statement);
	astnode_set_prefix("(",function_body);
	astnode_set_infix(")",function_body);
	ASTNode* func_def = astnode_create(NODE_KFUNCTION,decl,function_body);
	func_def->type |= NODE_KFUNCTION;
        const char* default_param_list=  "(const int3 start, const int3 end, DeviceVertexBufferArray vba";
        astnode_set_prefix(default_param_list, func_def->rhs);
	astnode_set_prefix("__global__ void \n#if MAX_THREADS_PER_BLOCK\n__launch_bounds__(MAX_THREADS_PER_BLOCK)\n#endif\n",func_def);
	return func_def;
}
void
fuse_kernel_calls(const node_vec calls, ASTNode* tail_node, string_vec* generated_names)
{
	if(calls.size <= 1) return;
	node_vec kernels = VEC_INITIALIZER;
	for(size_t i = 0; i< calls.size; ++i)
	{
		const ASTNode* call = calls.data[i];
		const char* func_name = get_node_by_token(IDENTIFIER,call)->buffer;
		const int index = str_vec_get_index(kfunc_names,func_name);
		push_node(&kernels,kfunc_nodes.data[index]);
		
	}
	//TP: it can be possible that in different combination branches the same kernel is trying to be generated, simply skip if already generated
	const char* res_name = get_fused_res_name(kernels);
	if(str_vec_contains(*generated_names,res_name)) return;
	push(generated_names,res_name);

	const bool fuse = can_fuse_kernels(kernels) && should_fuse_kernels(kernels);
	if(!fuse)
	{
		free_node_vec(&kernels);
		return;
	}
	ASTNode* fused_kernel = fuse_kernels(kernels);

	ASTNode* new_node = astnode_create(NODE_UNKNOWN,NULL,fused_kernel);
	append_to_tail_node(tail_node,new_node);

	free_node_vec(&kernels);
}
void
gen_all_fused_combinations(const node_vec input, const int index, const node_vec prev, ASTNode* tail_node, string_vec* generated_names)
{
	if(index == (int)input.size)
	{
		fuse_kernel_calls(prev,tail_node,generated_names);
		return;
	}
	node_vec lhs = VEC_INITIALIZER;
	node_vec rhs = VEC_INITIALIZER;
	for(size_t i = 0; i < prev.size; ++i)
	{
		push_node(&lhs,prev.data[i]);
		push_node(&rhs,prev.data[i]);
	}	
	push_node(&rhs,input.data[index]);

	gen_all_fused_combinations(input,index+1,lhs,tail_node,generated_names);
	gen_all_fused_combinations(input,index+1,rhs,tail_node,generated_names);

	free_node_vec(&lhs);
	free_node_vec(&rhs);
}
void
fuse_computesteps_calls(ASTNode* node, ASTNode* tail_node)
{
	TRAVERSE_PREAMBLE_PARAMS(fuse_computesteps_calls,tail_node);
	if(node->type != NODE_TASKGRAPH_DEF) return;
	node_vec kernel_call_nodes = get_nodes_in_list(node->rhs);
	node_vec no_param_calls = VEC_INITIALIZER;
	for(size_t i= 0; i < kernel_call_nodes.size; ++i)
	{
		func_params_info params_info =  get_func_call_params_info(kernel_call_nodes.data[i]);
		free_func_params_info(&params_info);
		if(params_info.expr.size == 0) push_node(&no_param_calls,kernel_call_nodes.data[i]);
	}
	free_node_vec(&kernel_call_nodes);
	node_vec empty_node = VEC_INITIALIZER;
	string_vec generated_names = VEC_INITIALIZER;
	gen_all_fused_combinations(no_param_calls,0,empty_node,tail_node,&generated_names);
}
void
gen_fused_kernels(ASTNode* root)
{
	if(!has_optimization_info() && kfunc_nodes.size == 0) return;
	fuse_computesteps_calls(root, get_tail_node(root));
}

void
preprocess(ASTNode* root, const bool optimize_input_params)
{
  replace_const_ints(root,const_int_values,const_ints);
  memset(&kfunc_nodes,0,sizeof(kfunc_nodes));
  memset(&kfunc_names,0,sizeof(kfunc_names));
  get_nodes(root,&kfunc_nodes,&kfunc_names,NODE_KFUNCTION);

  remove_extra_braces_in_arr_initializers(root);
  symboltable_reset();
  rename_scoped_variables(root,NULL,NULL);
  symboltable_reset();
  free_node_vec(&dfunc_nodes);
  free_str_vec(&dfunc_names);
  s_info = read_user_structs(root);
  e_info = read_user_enums(root);
  expand_allocating_types(root);
  canonalize(root);



<<<<<<< HEAD
  mark_kernel_inputs(root);
=======
  fprintf(fp, "\n"); // Add newline at EOF
  fclose(fp);
>>>>>>> 2b0e1317

  traverse(root, 0, NULL);
  check_for_writes_to_const_variables(root);
  process_overrides(root);
  //We use duplicate dfuncs from gen_boundcond_kernels
  //duplicate_dfuncs = get_duplicate_dfuncs(root);
  mark_first_declarations(root);

  gen_overloads(root);
  //eval_conditionals(root,root);
  transform_broadcast_assignments(root);
  free_structs_info(&s_info);
  symboltable_reset();
  traverse_base_params params;
  memset(&params,0,sizeof(params));
  params.do_checks = true;
  traverse_base(root, 0, 0, NULL, params);

  gen_kernel_ifs(root,optimize_input_params);
  if(monomorphization_index == 0)
  {
  	traverse(root, 0, NULL);
  	gen_kernel_combinatorial_optimizations_and_input(root,optimize_input_params);
  	monomorphize_kernel_calls(root,get_tail_node(root));
	memset(&kfunc_nodes,0,sizeof(kfunc_nodes));
	memset(&kfunc_names,0,sizeof(kfunc_names));
  	get_nodes(root,&kfunc_nodes,&kfunc_names,NODE_KFUNCTION);
	symboltable_reset();
  }

  traverse(root, 0, NULL);
  gen_calling_info(root);
}
void
gen_kfunc_info(const ASTNode* root)
{
  memset(&kfunc_nodes,0,sizeof(kfunc_nodes));
  memset(&kfunc_names,0,sizeof(kfunc_names));
  get_nodes(root,&kfunc_nodes,&kfunc_names,NODE_KFUNCTION);
  gen_calling_info(root);
}


void
gen_extra_funcs(const ASTNode* root_in, FILE* stream)
{
  	for(int i = 0; i < MAX_NESTS; ++i)
  	{
  		const unsigned initial_size = 2000;
  		hashmap_create(initial_size, &symbol_table_hashmap[i]);
  	}

	gen_global_strings();


	push(&tspecifier_mappings,INT_STR);
	push(&tspecifier_mappings,REAL_STR);
	push(&tspecifier_mappings,BOOL_STR);
  	ASTNode* root = astnode_dup(root_in,NULL);
  	s_info = read_user_structs(root);
	e_info = read_user_enums(root);
	expand_allocating_types(root);

	symboltable_reset();
	rename_scoped_variables(root,NULL,NULL);
	symboltable_reset();

  	process_overrides(root);
	{
  		traverse_base_params params;
  		memset(&params,0,sizeof(params));
  		params.do_checks = true;
  		traverse_base(root, 0, 0, NULL, params);
	}
        duplicate_dfuncs = get_duplicate_dfuncs(root);

	mark_first_declarations(root);

  	assert(root);
	gen_type_info(root);
	gen_extra_func_definitions_recursive(root,root,stream);
	free_str_vec(&duplicate_dfuncs.names);
	free_int_vec(&duplicate_dfuncs.counts);
  	free_structs_info(&s_info);
}


void
stencilgen(ASTNode* root)
{
  const size_t num_stencils = count_symbols(STENCIL_STR);
  //const size_t num_profiles = count_symbols(PROFILE);

  // Device constants
  // gen_dconsts(root, stream);

  // Stencils

  // Stencil generator
  FILE* stencilgen = fopen(STENCILGEN_HEADER, "w");
  assert(stencilgen);

  // Stencil ops
  { // Unary (non-functional, default string 'val')
    fprintf(stencilgen,
            "static const char* stencil_unary_ops[NUM_STENCILS] = {");
    for (size_t i = 0; i < num_stencils; ++i)
      fprintf(stencilgen, "\"val\",");
    fprintf(stencilgen, "};");
  }

  { // Binary
    fprintf(stencilgen, "static const char* "
                        "stencil_binary_ops[NUM_STENCILS] = {");
    for (size_t i = 0; i < num_symbols[current_nest]; ++i) {
      const Symbol symbol = symbol_table[i];
       if(symbol.tspecifier == STENCIL_STR) {
	      if(symbol.tqualifiers.size)
	      {
		if(symbol.tqualifiers.size > 1)
		{
			fprintf(stderr,"Stencils are supported only with a single type qualifier\n");
			exit(EXIT_FAILURE);
		}
        	fprintf(stencilgen, "\"%s\",",symbol.tqualifiers.data[0]);
	      }
	      else
        	fprintf(stencilgen, "\"sum\",");
      }
    }
    fprintf(stencilgen, "};");
  }

  // Stencil coefficients
  char* stencil_coeffs;
  size_t file_size;
  FILE* stencil_coeffs_fp = open_memstream(&stencil_coeffs, &file_size);
  //Fill symbol table
  traverse(root,
           NODE_VARIABLE_ID | NODE_DCONST | NODE_VARIABLE | NODE_FUNCTION |
               NODE_HOSTDEFINE | NODE_NO_OUT | NODE_FUNCTION_ID,
           stencil_coeffs_fp);
  fflush(stencil_coeffs_fp);

  	fprintf(stencilgen, "static char* "
                      "dynamic_coeffs[NUM_STENCILS][STENCIL_DEPTH][STENCIL_HEIGHT]["
                      "STENCIL_WIDTH] = { %s };\n", stencil_coeffs);
  	fprintf(stencilgen, "static char* "
                      "stencils[NUM_STENCILS][STENCIL_DEPTH][STENCIL_HEIGHT]["
                      "STENCIL_WIDTH] = {");
  traverse(root,
           NODE_VARIABLE_ID | NODE_DCONST | NODE_VARIABLE | NODE_FUNCTION |
               NODE_HOSTDEFINE | NODE_NO_OUT | NODE_FUNCTION_ID,
           stencilgen);
  fprintf(stencilgen, "};");
  fclose(stencilgen);
}

//These are the same for mem_accesses pass and normal pass
void
gen_output_files(ASTNode* root)
{


  //TP: Get number of run_const variable by skipping overrides
  traverse_base(root, NODE_ASSIGN_LIST, NODE_ASSIGN_LIST, NULL, (traverse_base_params){});
  num_profiles = count_profiles();
  s_info = read_user_structs(root);
  e_info = read_user_enums(root);
  symboltable_reset();


  traverse(root, 0, NULL);
  process_overrides(root);

  {
  	FILE* fp = fopen("user_typedefs.h","w");
	fprintf(fp,"#include \"func_attributes.h\"\n");
	fclose(fp);
  }
  gen_user_enums();
  gen_user_structs();
  gen_user_defines(root, "user_defines.h");
  gen_kernel_structs(root);
  FILE* fp = fopen("user_kernel_declarations.h","w");
  fclose(fp);
  fp = fopen("user_kernel_declarations.h","a");
  fclose(fp);
  stencilgen(root);
  gen_user_kernels("user_declarations.h");
  fp = fopen("user_typedefs.h","a");
  fprintf(fp,"typedef enum{\n");
  string_vec datatypes = get_all_datatypes();
  for (size_t i = 0; i < datatypes.size; ++i)
  {
	const char* define_name = convert_to_define_name(datatypes.data[i]);
	const char* uppr_name =       strupr(define_name);
	fprintf(fp,"  AC_%s_TYPE,\n",uppr_name);
  }
  free_str_vec(&datatypes);
  fprintf(fp,"  AC_PROF_TYPE\n");
  fprintf(fp,"} AcType;\n\n");
  fclose(fp);


}
bool
eliminate_conditionals_base(ASTNode* node, const bool gen_mem_accesses)
{
	bool res = false;
	if(node->lhs)
		res |= eliminate_conditionals_base(node->lhs,gen_mem_accesses);
	if((node->type & NODE_IF && node->is_constexpr))
	{
		const bool is_executed = int_vec_contains(executed_nodes,node->id);
		const bool is_elif = get_node_by_token(ELIF,node->parent->lhs)  != NULL;
		if(is_executed)
		{
			//TP: now we know that this constexpr conditional is taken
			//TP: this means that its condition has to be always true given its constexpr nature, thus if the previous conditionals were not taken this is always taken
			//TP: since we iterate the conditionals in order we can remove the conditionals on the right that can not be taken
			node->rhs->rhs = NULL;
			//TP: if is not elif this is the base case and there is only a single redundant check left
			if(!is_elif)
			{
				node->rhs->lhs->parent = node->parent->parent;
				node->parent->parent->lhs = node->rhs->lhs;
			}
			node->type ^= NODE_IF;
			if(!gen_mem_accesses)
			{
				ASTNode* if_scope = (ASTNode*)get_node(NODE_BEGIN_SCOPE,node);
				if_scope->prefix = NULL;
				if_scope->postfix= NULL;
				if_scope->type = NODE_UNKNOWN;
			}
			return true;
		}
		else
		{
			const bool has_more_cases = node->rhs->rhs && node->rhs->rhs->lhs->token == ELIF;
			if(has_more_cases)
			{
				ASTNode* elif = node->rhs->rhs;
				ASTNode* elif_if_statement = elif->rhs;
				elif_if_statement->parent = node->parent;
				node->parent->rhs = elif_if_statement;
			}
			//Else is the only possibility take it
			else if(node->rhs->rhs && node->rhs->rhs->lhs->token == ELSE)
			{
				ASTNode* else_node = node->rhs->rhs;
				ASTNode* statement = node->parent->parent;
				//TP: take out potential else ifs
				statement->rhs = NULL;
				statement->lhs = else_node->rhs;
				else_node->rhs->parent = statement;
				if(!gen_mem_accesses)
				{
					ASTNode* else_scope = (ASTNode*)get_node(NODE_BEGIN_SCOPE,else_node->rhs);
					if(else_scope)
					{
						else_scope->prefix= NULL;
						else_scope->postfix = NULL;
						else_scope->type = NODE_UNKNOWN;
					}
				}
			}
			//Conditional with only a single case that is not taken, simple remove the whole conditional
			else
			{
				ASTNode* statement = node->parent->parent;
				statement->lhs = NULL;
			}
			//node->type ^= NODE_IF;
			return true;
		}
	}
	if(node->rhs)
		res |= eliminate_conditionals_base(node->rhs,gen_mem_accesses);
	return res;

}
bool
eliminate_conditionals(ASTNode* node, const bool gen_mem_accesses)
{
	bool process = true;
	bool eliminated_something = false;
	while(process)
	{
		const bool eliminated_something_this_round = eliminate_conditionals_base(node,gen_mem_accesses);
		process = eliminated_something_this_round;
		eliminated_something = eliminated_something || eliminated_something_this_round;
	}
	return eliminated_something;
}


void
clean_stream(FILE* stream)
{
	freopen(NULL,"w",stream);
}


void
gen_analysis_stencils(FILE* stream)
{
  string_vec stencil_names = get_names(STENCIL_STR);
  for (size_t i = 0; i < stencil_names.size; ++i)
  {
    fprintf(stream,"AcReal %s(const Field& field_in)"
           "{stencils_accessed[field_in][stencil_%s] |= (1 | AC_STENCIL_CALL);return AcReal(1.0);};\n",
           stencil_names.data[i], stencil_names.data[i]);
    fprintf(stream,"AcReal %s_profile(const Profile& profile_in)"
           "{stencils_accessed[NUM_ALL_FIELDS+profile_in][stencil_%s] |= (1 | AC_STENCIL_CALL);return AcReal(1.0);};\n",
           stencil_names.data[i], stencil_names.data[i]);
  }
  free_str_vec(&stencil_names);
}

void
check_array_dim_identifiers(const char* id, const ASTNode* node)
{
	if(node->lhs) check_array_dim_identifiers(id,node->lhs);
	if(node->rhs) check_array_dim_identifiers(id,node->rhs);

	if(node->type & NODE_BINARY_EXPRESSION && node->rhs && node->rhs->lhs && get_node_by_token(IDENTIFIER,node))
		fatal(
				"Only arithmetic expressions consisting of const integers allowed in global array dimensions\n"
				"Wrong expression (%s) in dimension of variable: %s\n\n"
				,combine_all_new(node),id
		);
	if(node->token != IDENTIFIER)     return;
	if(node->type  & NODE_MEMBER_ID) return;
	const bool is_int_var = check_symbol(NODE_VARIABLE_ID,node->buffer,INT_STR,0) || check_symbol(NODE_VARIABLE_ID,node->buffer,INT3_STR,0);
	if(!is_int_var)
		fatal(
			"Only dconst and const integer variables allowed in array dimensions\n"
			"Wrong dimension (%s) for variable: %s\n\n"
			,node->buffer,id
		);

}
void
check_array_dimensions(const char* id, const ASTNode* node)
{
	if(node->lhs) check_array_dimensions(id,node->lhs);
	if(node->rhs) check_array_dimensions(id,node->rhs);

	if(!(node->type & NODE_ARRAY_ACCESS)) return;
	check_array_dim_identifiers(id,node->rhs);
}
void
check_global_array_dimensions(const ASTNode* node)
{
	TRAVERSE_PREAMBLE(check_global_array_dimensions);
	if(!(node->type & NODE_DECLARATION)) return;
	if(!(node->type & NODE_GLOBAL)) return;
	node_vec vars = get_nodes_in_list(node->rhs);
	for(size_t i = 0; i < vars.size; ++i)
	{
		const ASTNode* first_access = get_node(NODE_ARRAY_ACCESS,vars.data[i]);
		if(!first_access) continue;
		check_array_dimensions(get_node_by_token(IDENTIFIER,first_access->lhs)->buffer, first_access);
	}
	free_node_vec(&vars);
}

void
debug_prints(const ASTNode* node)
{
	(void) node;
	/**
	TRAVERSE_PREAMBLE(debug_prints);
	if(node->type == NODE_ASSIGNMENT)
	{
		if(strstr(combine_all_new(node), "uu_addition"))
			printf("HMM: %s\n",combine_all_new(node));
	}
	**/
}
void
print_nested_ones(FILE* fp, size_t x, size_t y, size_t z, size_t dims)
{
    for (size_t i = 0; i < x; ++i)
    {
      if(dims >= 3) fprintf(fp,"{");
      for (size_t j = 0; j < y; ++j)
      {
        if(dims >= 2) fprintf(fp,"{");
        for (size_t k = 0; k < z; ++k)
          fprintf(fp, "1,");
      	if(dims >= 2) fprintf(fp,"},");
      }
      if(dims >= 3) fprintf(fp,"},");
    }
}
void
gen_stencils(const bool gen_mem_accesses, FILE* stream)
{
  const size_t num_stencils = count_symbols(STENCIL_STR);
  if (gen_mem_accesses || !OPTIMIZE_MEM_ACCESSES) {
    FILE* tmp = fopen("stencil_accesses.h", "w+");
    assert(tmp);
    fprintf(tmp,
            "static int "
            "stencils_accessed [NUM_KERNELS][NUM_ALL_FIELDS+NUM_PROFILES][NUM_STENCILS] __attribute__((unused)) = {");
    print_nested_ones(tmp,num_kernels,num_fields+num_profiles,num_stencils,3);
    fprintf(tmp, "};");

    fprintf(tmp,
            "static int "
            "previous_accessed [NUM_KERNELS][NUM_ALL_FIELDS+NUM_PROFILES] __attribute__((unused)) = {");
    print_nested_ones(tmp,1,num_kernels,num_fields+num_profiles,2);
    fprintf(tmp, "};");

    fprintf(tmp,
            "static int "
            "write_called [NUM_KERNELS][NUM_ALL_FIELDS] __attribute__((unused)) = {");
    print_nested_ones(tmp,1,num_kernels,num_fields,2);
    fprintf(tmp, "};");

    fprintf(tmp,
            "static int "
            "write_profile_called [NUM_KERNELS][NUM_PROFILES] __attribute__((unused)) = {");
    print_nested_ones(tmp,1,num_kernels,num_profiles,2);
    fprintf(tmp, "};");

    fprintf(tmp,
            "static int "
            "reduced_profiles [NUM_KERNELS][NUM_ALL_FIELDS+NUM_PROFILES] __attribute__((unused)) = {");
    print_nested_ones(tmp,1,num_kernels,num_profiles,2);
    fprintf(tmp, "};\n");

    fprintf(tmp,
            "static int "
            "read_profiles [NUM_KERNELS][NUM_ALL_FIELDS+NUM_PROFILES] __attribute__((unused)) = {");
    print_nested_ones(tmp,1,num_kernels,num_profiles,2);
    fprintf(tmp, "};\n");

    fprintf(tmp,
	    "static int "
	    "reduced_reals [NUM_KERNELS][NUM_REAL_OUTPUTS+1] __attribute__((unused)) = {");
    print_nested_ones(tmp,1,num_kernels,count_variables(REAL_STR,OUTPUT_STR)+1,2);
    fprintf(tmp, "};\n");

    fprintf(tmp,
	    "static int "
	    "reduced_ints [NUM_KERNELS][NUM_INT_OUTPUTS+1] __attribute__((unused)) = {");
    print_nested_ones(tmp,1,num_kernels,count_variables(INT_STR,OUTPUT_STR)+1,2);
    fprintf(tmp, "};\n");
    if(AC_DOUBLE_PRECISION)
    {
    	fprintf(tmp,
    	        "static int "
    	        "reduced_floats[NUM_KERNELS][NUM_FLOAT_OUTPUTS+1] __attribute__((unused)) = {");
    	print_nested_ones(tmp,1,num_kernels,count_variables(FLOAT_STR,OUTPUT_STR)+1,2);
    	fprintf(tmp, "};\n");
    }

    fprintf(tmp, "const bool has_mem_access_info __attribute__((unused)) = false;\n");
    fclose(tmp);
  }
  /*
  else {
    FILE* tmp = fopen("stencil_accesses.h", "r");
    if (!tmp) {
      tmp = fopen("stencil_accesses.h", "w+");
      assert(tmp);
      fprintf(tmp,
              "static int "
              "stencils_accessed[NUM_KERNELS][NUM_ALL_FIELDS][NUM_STENCILS] = {");
      for (size_t i = 0; i < num_kernels; ++i)
        for (size_t j = 0; j < num_fields; ++j)
          for (size_t k = 0; k < num_stencils; ++k)
            fprintf(tmp, "[%lu][%lu][%lu] = 1,", i, j, k);
      fprintf(tmp, "};");
    }
    fclose(tmp);
  }
  */

  char build_cmd[4096];
  snprintf(build_cmd, 4096,
           "gcc -Wfatal-errors -Wall -Wextra -Wdouble-promotion "
           "-DIMPLEMENTATION=%d "
           "-DMAX_THREADS_PER_BLOCK=%d "
           "-Wfloat-conversion -Wshadow -I. %s -lm "
	   "-DAC_USE_HIP=%d "
	   "-DAC_DOUBLE_PRECISION=%d "
           "-o %s",
           IMPLEMENTATION, MAX_THREADS_PER_BLOCK, STENCILGEN_SRC,HIP_ON,AC_DOUBLE_PRECISION,
           STENCILGEN_EXEC);

  const int retval = system(build_cmd);

  if (retval == -1) {
    while (1)
      fprintf(stderr,
              "Catastrophic error: could not compile the stencil generator.\n");
    assert(retval != -1);
    exit(EXIT_FAILURE);
  }

  // Generate stencil definitions
  FILE* proc = popen("./" STENCILGEN_EXEC " -definitions", "r");
  assert(proc);

  char buf[4096] = {0};
  while (fgets(buf, sizeof(buf), proc))
    fprintf(stream, "%s", buf);

  pclose(proc);
}

char**
get_dfunc_strs(const ASTNode* root)
{
  char** dfunc_strs = malloc(sizeof(char*)*num_dfuncs);
  FILE* dfunc_fps[num_dfuncs];
  const ASTNode* dfunc_heads[num_dfuncs];
  size_t sizeloc;
  for(size_t i = 0; i < num_dfuncs; ++i)
  {

	const Symbol* dfunc_symbol = get_symbol_by_index(NODE_DFUNCTION_ID,i,0);
	dfunc_heads[i] = (dfunc_symbol) ? find_dfunc_start(root,dfunc_symbol->identifier) : NULL;
  }
  symboltable_reset();
  traverse(root, NODE_DCONST | NODE_VARIABLE | NODE_FUNCTION | NODE_DFUNCTION_ID | NODE_STENCIL | NODE_NO_OUT, NULL);
  for(size_t i = 0; i < num_dfuncs; ++i)
  {
  	dfunc_fps[i] =  open_memstream(&dfunc_strs[i], &sizeloc);
	if(dfunc_heads[i])
  		traverse(dfunc_heads[i],
  	           NODE_DCONST | NODE_VARIABLE | NODE_STENCIL | NODE_KFUNCTION |
  	               NODE_HOSTDEFINE | NODE_NO_OUT,
  	           dfunc_fps[i]);
	else
		fprintf(dfunc_fps[i],"%s","");
  	fflush(dfunc_fps[i]);
	fclose(dfunc_fps[i]);
  }
  return dfunc_strs;
}

const char*
get_cached_var_name(const int cache_index)
{
	return sprintf_intern("cached_value_%d",cache_index);
}

void
cache_func_calls_in_function(ASTNode* node, string_vec* cached_calls_expr, node_vec* cached_calls)
{
	if(node->lhs)
		cache_func_calls_in_function(node->lhs,cached_calls_expr,cached_calls);

	if(node->type & NODE_FUNCTION_CALL && node->lhs && get_node_by_token(IDENTIFIER,node->lhs) && node->rhs)
	{
		const char* func_name = get_node_by_token(IDENTIFIER,node->lhs)->buffer;
		if(!strcmp(func_name,"value_AC_MANGLED_NAME__FieldARRAY") || !strcmp(func_name,"value_AC_MANGLED_NAME__Field3ARRAY"))
		{
			if(all_identifiers_are_const(node->rhs))
			{
				const char* call = intern(combine_all_new(node));
				int cache_index = str_vec_get_index(*cached_calls_expr,call);
				if(cache_index == -1)
				{
					push(cached_calls_expr,call);	
					push_node(cached_calls,node);	
					cache_index = cached_calls->size-1;
				}
				replace_node(node,create_primary_expression(get_cached_var_name(cache_index)));

			}
		}
	}
	if(node->rhs)
		cache_func_calls_in_function(node->rhs,cached_calls_expr,cached_calls);
}
//TP: for now only cache func calls of value(arr) where arr is an array of Field3 or Field.
//TP: the motivation is that since you can have arbitrary amount of (field_arr + arr_2 ...) where you always call value(field_arr) seems wasteful to create the array each time even though it is exactly the same
void
cache_func_calls(ASTNode* node)
{
	TRAVERSE_PREAMBLE(cache_func_calls);
	if(!node->rhs) return;
	if(!node->rhs->rhs) return;
	if(!node->rhs->rhs->lhs) return;
	if(node->type & NODE_FUNCTION && node->rhs->rhs->lhs)
	{
		string_vec cached_calls_expr = VEC_INITIALIZER;
		node_vec   cached_calls      = VEC_INITIALIZER;
		ASTNode* head = node->rhs->rhs->lhs;
		while(head->lhs && head->lhs->type & NODE_STATEMENT_LIST_HEAD) head = head->lhs;
		cache_func_calls_in_function(node, &cached_calls_expr, &cached_calls);
		for(size_t i = 0; i < cached_calls.size; ++i)
		{
			const char* type = get_expr_type((ASTNode*)cached_calls.data[i]) ? sprintf_intern("%s%s",
					get_expr_type((ASTNode*)cached_calls.data[i]), should_be_reference(cached_calls.data[i]) ? "&" : "")
				: NULL;
			ASTNode* res = create_assignment(
								create_declaration(get_cached_var_name(i),type,CONST_STR),
								cached_calls.data[i],
								"="
							);
			push_to_statement_list(head,res);
		}
		free_str_vec(&cached_calls_expr);
		free_node_vec(&cached_calls);
	}
}
void
rename_kernels(ASTNode* node)
{
	TRAVERSE_PREAMBLE(rename_kernels);
	if(node->type & NODE_KFUNCTION || node->type & NODE_FUNCTION_CALL)
	{
		ASTNode* id_node = get_node_by_token(IDENTIFIER,node->lhs);
		if(!id_node) return;
		if(!check_symbol(NODE_FUNCTION_ID,id_node->buffer,KERNEL_STR,0)) return;
		astnode_sprintf(id_node,"AC_ANALYSIS_%s",id_node->buffer);
		printf("RENAMED\n");
	}
}
void replace_write_calls(ASTNode* node, const ASTNode* decl_node)
{
	TRAVERSE_PREAMBLE_PARAMS(replace_return_nodes,decl_node);
	if(!is_return_node(node)) return;
	replace_node(node,create_assignment(decl_node,node->rhs,EQ_STR));
}


void
check_uniquenes(const ASTNode* root, const NodeType type, const char* message_name)
{
	node_vec nodes = VEC_INITIALIZER;
	string_vec names = VEC_INITIALIZER;
	get_nodes(root,&nodes,&names,type);
	for(size_t i = 0; i < names.size; ++i)
	{
		for(size_t j = 0; j < names.size; ++j)
		{
			if(i == j) continue;
			if(names.data[i] == names.data[j])
				fatal("multiple definitions of %s: %s\n",message_name,names.data[i]);

		}
	}


}
void
generate(const ASTNode* root_in, FILE* stream, const bool gen_mem_accesses)
{ 
  symboltable_reset();
  ASTNode* root = astnode_dup(root_in,NULL);
  check_uniquenes(root,NODE_DFUNCTION,"function");
  check_uniquenes(root,NODE_STENCIL,"stencil");
  gen_reduce_info(root);
  s_info = read_user_structs(root);
  e_info = read_user_enums(root);
  gen_type_info(root);
  gen_constexpr_info(root,gen_mem_accesses);
  if(gen_mem_accesses)
  {
  	//gen_ssa_in_basic_blocks(root);
	//remove_dead_writes(root);
  }

  {
  	traverse_base_params params;
  	memset(&params,0,sizeof(params));
  	params.do_checks = true;
  	traverse_base(root, 0, 0, NULL, params);
  }
  num_profiles = count_profiles();
  check_global_array_dimensions(root);

  gen_multidimensional_field_accesses_recursive(root,gen_mem_accesses);
  gen_profile_reads(root,gen_mem_accesses);



  // Fill the symbol table
  gen_user_taskgraphs(root);
  combinatorial_params_info info = get_combinatorial_params_info(root);
  gen_kernel_input_params(root,info.params.vals,info.kernels_with_input_params,info.kernel_combinatorial_params,gen_mem_accesses);
  //replace_boolean_dconsts_in_optimized(root,info.params.vals,info.kernels_with_input_params,info.kernel_combinatorial_params);
  free_combinatorial_params_info(&info);
  gen_kernel_postfixes(root,gen_mem_accesses);
  gen_kernel_reduce_outputs();
  generate_error_messages();


  // print_symbol_table();

  // Generate user_kernels.h
  fprintf(stream, "#pragma once\n");





  // Device constants
  // gen_dconsts(root, stream);
  traverse(root, NODE_NO_OUT, NULL);
  {
          FILE* fp = fopen("fields_info.h","w");
          gen_field_info(fp);
          fclose(fp);

	  symboltable_reset();
  	  traverse(root, NODE_NO_OUT, NULL);
	  string_vec datatypes = get_all_datatypes();

  	  FILE* fp_info = fopen("array_info.h","w");
  	  fprintf(fp_info,"\n #ifdef __cplusplus\n");
  	  fprintf(fp_info,"\n#include <array>\n");
  	  fprintf(fp_info,"typedef struct {int base; const char* member; bool from_config;} AcArrayLen;\n");
  	  fprintf(fp_info,"typedef struct { bool is_dconst; int num_dims; std::array<AcArrayLen,%d> dims; const char* name; bool is_alive;} array_info;\n",MAX_ARRAY_RANK);
  	  for (size_t i = 0; i < datatypes.size; ++i)
  	  	  gen_array_info(fp_info,datatypes.data[i],root);
  	  fprintf(fp_info,"\n #endif\n");
  	  fclose(fp_info);

	  //TP: !IMPORTANT! gen_array_info will temporarily update the nodes to push DEAD_STR type qualifiers to dead gmem arrays.
	  //This info is used in gen_gmem_array_declarations so they should be called after each other, maybe will simply combine them into a single function
  	  for (size_t i = 0; i < datatypes.size; ++i)
	  	gen_gmem_array_declarations(datatypes.data[i],root);
  }
  //TP: currently only support scalar arrays
  for(size_t i = 0; i  < primitive_datatypes.size; ++i)
  	gen_array_reads(root,root,primitive_datatypes.data[i]);

  // Stencils

  // Stencil generator

  // Compile
  gen_stencils(gen_mem_accesses,stream);


  traverse(root,NODE_NO_OUT,NULL);
  gen_type_info(root);
  cache_func_calls(root);
  inline_dfuncs(root);
  gen_type_info(root);
  gen_matrix_reads(root);
  gen_constexpr_info(root,gen_mem_accesses);

  if(!gen_mem_accesses && executed_nodes.size > 0 && OPTIMIZE_MEM_ACCESSES && ELIMINATE_CONDITIONALS)
  {
	  bool eliminated_something = true;
	  while(eliminated_something)
	  {
	  	eliminated_something = eliminate_conditionals(root,gen_mem_accesses);
		gen_constexpr_info(root,gen_mem_accesses);
	  }
	  remove_dead_writes(root);
  }
  // Device functions
  symboltable_reset();
  traverse(root, NODE_DCONST | NODE_VARIABLE | NODE_FUNCTION | NODE_STENCIL | NODE_NO_OUT, NULL);
  char** dfunc_strs = get_dfunc_strs(root);
  // Kernels
  symboltable_reset();
  gen_kernels(root, dfunc_strs, gen_mem_accesses);
  for(size_t i = 0; i < num_dfuncs; ++i)
  	free(dfunc_strs[i]);
  free(dfunc_strs);

  //gen_dfunc_internal_names(root);

  symboltable_reset();
  traverse(root,
           NODE_DCONST | NODE_VARIABLE | NODE_STENCIL | NODE_DFUNCTION |
               NODE_HOSTDEFINE | NODE_NO_OUT,
           stream);
  if(gen_mem_accesses && ELIMINATE_CONDITIONALS)
  {
	  fflush(stream);
	  //This is used to eliminate known constexpr conditionals
	  //TP: for now set code elimination off
	  //bool eliminated_something = false;
	  bool eliminated_something = true;

	  int round = 0;
  	  gen_constexpr_info(root,gen_mem_accesses);
	  while(eliminated_something)
	  {
	  	clean_stream(stream);

		symboltable_reset();
  	  	traverse(root,
           		NODE_DCONST | NODE_VARIABLE | NODE_STENCIL | NODE_DFUNCTION |
               		NODE_HOSTDEFINE | NODE_NO_OUT,
           	stream);
	  	fflush(stream);
	  	get_executed_nodes(round-1);
	  	eliminated_something = eliminate_conditionals(root,gen_mem_accesses);
		gen_constexpr_info(root,gen_mem_accesses);
	  }
	  remove_dead_writes(root);

	  clean_stream(stream);
	  symboltable_reset();
  	  traverse(root,
           NODE_DCONST | NODE_VARIABLE | NODE_STENCIL | NODE_DFUNCTION |
               NODE_HOSTDEFINE | NODE_NO_OUT,
           stream);
	  fflush(stream);
	  get_executed_nodes(0);
  }

  // print_symbol_table();
  //free(written_fields);
  //free(read_fields);
  //free(field_has_stencil_op);
  //written_fields       = NULL;
  //read_fields          = NULL;
  //field_has_stencil_op = NULL;

  free_structs_info(&s_info);
  //fuse_kernels(intern("reduce_aa_x"),intern("reduce_aa_y"),root);
  //fuse_kernels(intern("remove_aa_x"),intern("remove_aa_y"),root);
  memset(reduce_infos,0,sizeof(node_vec)*MAX_FUNCS);
}


void
compile_helper(const bool log)
{
  format_source("user_kernels.h.raw","user_kernels.h");
  system("cp user_kernels.h user_kernels_backup.h");
  system("cp user_kernels.h user_cpu_kernels.h");
  FILE* analysis_stencils = fopen("analysis_stencils.h", "w");
  gen_analysis_stencils(analysis_stencils);
  fclose(analysis_stencils);
  if(log)
  {
  	printf("Compiling %s...\n", STENCILACC_SRC);
#if AC_USE_HIP
  	printf("--- USE_HIP: `%d`\n", HIP_ON);
#else
  	printf("--- USE_HIP not defined\n");
#endif
  	printf("--- ACC_RUNTIME_API_DIR: `%s`\n", ACC_RUNTIME_API_DIR);
  	printf("--- GPU_API_INCLUDES: `%s`\n", GPU_API_INCLUDES);
  }
  char cmd[4096];
<<<<<<< HEAD
  const char* api_includes = strlen(GPU_API_INCLUDES) > 0 ? " -I " GPU_API_INCLUDES  " " : "";
  sprintf(cmd, "g++ -I. -I " ACC_RUNTIME_API_DIR " %s -DAC_STENCIL_ACCESSES_MAIN=1 -DAC_DOUBLE_PRECISION=%d -DAC_USE_HIP=%d " 
	       STENCILACC_SRC " -lm  -std=c++1z -o " STENCILACC_EXEC" "
  ,api_includes, AC_DOUBLE_PRECISION,HIP_ON 
  );
=======
  sprintf(cmd, "g++ -std=c++17 -Wshadow -I. ");
  strcat(cmd, "-I " ACC_RUNTIME_API_DIR " ");
  if (strlen(GPU_API_INCLUDES) > 0)
    strcat(cmd, " -I " GPU_API_INCLUDES " ");
#if AC_USE_HIP
  strcat(cmd, "-DAC_USE_HIP=1 ");
#endif
  strcat(cmd, STENCILACC_SRC " -lm -o " STENCILACC_EXEC " ");
>>>>>>> 2b0e1317

  /*
  const char* cmd = "gcc -Wshadow -I. "
#if AC_USE_HIP
                    "-DAC_USE_HIP=1 "
#endif
                    "-I " GPU_API_INCLUDES " "    //
                    "-I " ACC_RUNTIME_API_DIR " " //
      STENCILACC_SRC " -lm "
                    "-o " STENCILACC_EXEC;
  */
  if(log)
  	printf("Compile command: %s\n", cmd);
  {
	const int retval = system(cmd);
  	if (retval != 0) {
  	  fprintf(stderr, "Catastrophic error: could not compile the stencil access "
  	                  "generator.\n");
  	  fprintf(stderr, "Compiler error code: %d\n",retval);
  	  exit(EXIT_FAILURE);
  	}
  }
  if(log)
  	printf("%s compilation done\n", STENCILACC_SRC);
}

void
get_executed_nodes(const int round)
{
	compile_helper(false);
	char dst[4096];
	sprintf(dst,"user_kernels_round_%d.h",round);
  	format_source("user_kernels.h",dst);
  	FILE* proc = popen("./" STENCILACC_EXEC " -C", "r");
  	assert(proc);
  	if(pclose(proc) != 0) fatal("Could not get executed nodes\n");

  	free_int_vec(&executed_nodes);
  	FILE* fp = fopen("executed_nodes.bin","rb");
  	int size;
  	int tmp;
  	fread(&size, sizeof(int), 1, fp);
  	for(int i = 0; i < size; ++i)
  	{
  		fread(&tmp, sizeof(int), 1, fp);
  	      push_int(&executed_nodes,tmp);
  	}
  	fclose(fp);
}
void
generate_mem_accesses(void)
{
  compile_helper(true);
  // Generate memory accesses to a header
  // Generate stencil accesses
  FILE* proc = popen("./" STENCILACC_EXEC " stencil_accesses.h", "r");
  assert(proc);
  if(pclose(proc) != 0)
	fatal("Something went wrong during analysis\n");

  FILE* fp = fopen("user_written_fields.bin", "rb");
  written_fields = (int*)malloc(num_kernels*num_fields*sizeof(int));
  fread(written_fields, sizeof(int), num_kernels*num_fields, fp);
  fclose(fp);

  fp = fopen("user_read_fields.bin", "rb");
  read_fields = (int*)malloc(num_kernels*num_fields*sizeof(int));
  fread(read_fields, sizeof(int), num_kernels*num_fields, fp);
  fclose(fp);

  fp = fopen("user_field_has_stencil_op.bin", "rb");
  field_has_stencil_op = (int*)malloc(num_kernels*num_fields*sizeof(int));
  fread(field_has_stencil_op, sizeof(int), num_kernels*num_fields, fp);
  fclose(fp);

  fp = fopen("user_field_has_previous_call.bin", "rb");
  field_has_previous_call= (int*)malloc(num_kernels*num_fields*sizeof(int));
  fread(field_has_previous_call, sizeof(int), num_kernels*num_fields, fp);
  fclose(fp);

  fp = fopen("user_read_profiles.bin","rb");
  read_profiles     = (int*)malloc(num_kernels*num_profiles*sizeof(int));
  fread(read_profiles, sizeof(int), num_kernels*num_profiles, fp);
  fclose(fp);

  fp = fopen("user_reduced_profiles.bin","rb");
  reduced_profiles  = (int*)malloc(num_kernels*num_profiles*sizeof(int));
  fread(reduced_profiles, sizeof(int), num_kernels*num_profiles, fp);
  fclose(fp);

  fp = fopen("user_reduced_reals.bin","rb");
  reduced_reals = (int*)malloc(num_kernels*count_variables(REAL_STR, OUTPUT_STR)*sizeof(int));
  fread(reduced_reals, sizeof(int), num_kernels*count_variables(REAL_STR, OUTPUT_STR), fp);
  fclose(fp);

  fp = fopen("user_reduced_ints.bin","rb");
  reduced_ints = (int*)malloc(num_kernels*count_variables(INT_STR, OUTPUT_STR)*sizeof(int));
  fread(reduced_ints, sizeof(int), num_kernels*count_variables(INT_STR, OUTPUT_STR), fp);
  fclose(fp);

  fp = fopen("user_reduced_floats.bin","rb");
  reduced_floats = (int*)malloc(num_kernels*count_variables(FLOAT_STR, OUTPUT_STR)*sizeof(int));
  fread(reduced_floats , sizeof(int), num_kernels*count_variables(FLOAT_STR, OUTPUT_STR), fp);
  fclose(fp);


}


/**
int_vec
get_read_fields(const char* func_name)
{
	int_vec res = VEC_INITIALIZER;
  	const bool has_optimization_info = has_optimization_info();
	if(!has_optimization_info) return res;
	const int kernel_index = get_symbol_index(NODE_FUNCTION_ID,func_name,KERNEL_STR);
	if(kernel_index == -1) return res;
	for(size_t i = 0; i < num_fields; ++i)
		if (read_fields[i + num_fields*kernel_index]) push_int(&res,i);
	return res;
}
**/<|MERGE_RESOLUTION|>--- conflicted
+++ resolved
@@ -1923,17 +1923,6 @@
       fprintf(fp, "\"%s\",", symbol_table[i].identifier);
   fprintf(fp, "};");
 
-<<<<<<< HEAD
-=======
-  // ASTAROTH 2.0 BACKWARDS COMPATIBILITY BLOCK
-  fprintf(fp, "\n// Redefined for backwards compatibility START\n");
-  fprintf(fp, "#define NUM_VTXBUF_HANDLES (NUM_FIELDS)\n");
-  fprintf(fp, "typedef Field VertexBufferHandle;\n");
-  fprintf(fp, "static const char** vtxbuf_names __attribute__((unused)) = "
-              "field_names;\n");
-  // ASTAROTH 2.0 BACKWARDS COMPATIBILITY BLOCK
-  // END-----------------------------
->>>>>>> 2b0e1317
 
 }
 
@@ -5528,7 +5517,6 @@
   for(size_t i=0;i<num_of_fields;++i)
 	  fprintf(fp,"\"%s\",",field_names.data[i]);
   fprintf(fp,"};\n");
-  fprintf(fp, "static const char** vtxbuf_names __attribute__((unused)) = field_names;\n");
   fclose(fp);
 
   fp = fopen("get_vtxbufs_funcs.h","w");
@@ -5739,6 +5727,8 @@
   	"#define NUM_VTXBUF_HANDLES (NUM_FIELDS)\n"
   	"typedef Field VertexBufferHandle;\n"
 	 );
+  fprintf(fp, "static const char** vtxbuf_names __attribute__((unused)) = "
+              "field_names;\n");
   // ASTAROTH 2.0 BACKWARDS COMPATIBILITY BLOCK
   // END-----------------------------
 
@@ -5853,6 +5843,7 @@
 
   // Astaroth 2.0 backwards compatibility END
 
+  fprintf(fp, "\n"); // Add newline at EOF
   fclose(fp);
 }
 
@@ -8312,12 +8303,7 @@
 
 
 
-<<<<<<< HEAD
   mark_kernel_inputs(root);
-=======
-  fprintf(fp, "\n"); // Add newline at EOF
-  fclose(fp);
->>>>>>> 2b0e1317
 
   traverse(root, 0, NULL);
   check_for_writes_to_const_variables(root);
@@ -9171,22 +9157,11 @@
   	printf("--- GPU_API_INCLUDES: `%s`\n", GPU_API_INCLUDES);
   }
   char cmd[4096];
-<<<<<<< HEAD
   const char* api_includes = strlen(GPU_API_INCLUDES) > 0 ? " -I " GPU_API_INCLUDES  " " : "";
   sprintf(cmd, "g++ -I. -I " ACC_RUNTIME_API_DIR " %s -DAC_STENCIL_ACCESSES_MAIN=1 -DAC_DOUBLE_PRECISION=%d -DAC_USE_HIP=%d " 
 	       STENCILACC_SRC " -lm  -std=c++1z -o " STENCILACC_EXEC" "
   ,api_includes, AC_DOUBLE_PRECISION,HIP_ON 
   );
-=======
-  sprintf(cmd, "g++ -std=c++17 -Wshadow -I. ");
-  strcat(cmd, "-I " ACC_RUNTIME_API_DIR " ");
-  if (strlen(GPU_API_INCLUDES) > 0)
-    strcat(cmd, " -I " GPU_API_INCLUDES " ");
-#if AC_USE_HIP
-  strcat(cmd, "-DAC_USE_HIP=1 ");
-#endif
-  strcat(cmd, STENCILACC_SRC " -lm -o " STENCILACC_EXEC " ");
->>>>>>> 2b0e1317
 
   /*
   const char* cmd = "gcc -Wshadow -I. "
