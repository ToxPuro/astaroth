/*
    Copyright (C) 2021, Johannes Pekkila.

    This file is part of Astaroth.

    Astaroth is free software: you can redistribute it and/or modify
    it under the terms of the GNU General Public License as published by
    the Free Software Foundation, either version 3 of the License, or
    (at your option) any later version.

    Astaroth is distributed in the hope that it will be useful,
    but WITHOUT ANY WARRANTY; without even the implied warranty of
    MERCHANTABILITY or FITNESS FOR A PARTICULAR PURPOSE.  See the
    GNU General Public License for more details.

    You should have received a copy of the GNU General Public License
    along with Astaroth.  If not, see <http://www.gnu.org/licenses/>.
*/
#include "codegen.h"

#include <stdbool.h>
#include <stdio.h>
#include <stdlib.h>

#include "ast.h"
#include "tab.h"

#define STENCILGEN_HEADER "stencilgen.h"
#define PROFILE_HEADER "profilegen.h"
#define STENCILGEN_SRC ACC_DIR "/stencilgen.c"
#define STENCILGEN_EXEC "stencilgen.out"
#define STENCILACC_SRC ACC_DIR "/stencil_accesses.cpp"
#define STENCILACC_EXEC "stencil_accesses.out"
#define ACC_RUNTIME_API_DIR ACC_DIR "/../api"
#define STENCIL_LOADER_HEADER "device_stencil_loader.h"

// Symbols
#define MAX_ID_LEN (256)
typedef struct {
  NodeType type;
  char tqualifier[MAX_ID_LEN];
  char tspecifier[MAX_ID_LEN];
  char identifier[MAX_ID_LEN];
  } Symbol;


#define SYMBOL_TABLE_SIZE (65536)
static Symbol symbol_table[SYMBOL_TABLE_SIZE] = {};

char* symbol_var_length[SYMBOL_TABLE_SIZE];
#define MAX_NESTS (32)
static size_t num_symbols[MAX_NESTS] = {};
static size_t current_nest           = 0;

//profiles symbol table
#define MAX_NUM_PROFILES (256)
char* profile_names[MAX_NUM_PROFILES];
int profile_read_set_sizes[MAX_NUM_PROFILES];
int* profile_read_set[MAX_NUM_PROFILES];
int num_profiles = 0;

//arrays symbol table
#define MAX_NUM_ARRAYS (256)
int num_of_arrays;

static Symbol*
symboltable_lookup(const char* identifier)
{
  if (!identifier)
    return NULL;

  for (size_t i = 0; i < num_symbols[current_nest]; ++i)
    if (!strcmp(identifier, symbol_table[i].identifier))
      return &symbol_table[i];

  return NULL;
}


static int 
add_symbol(const NodeType type, const char* tqualifier, const char* tspecifier,
           const char* id)
{
  assert(num_symbols[current_nest] < SYMBOL_TABLE_SIZE);

  symbol_table[num_symbols[current_nest]].type          = type;
  symbol_table[num_symbols[current_nest]].tqualifier[0] = '\0';
  symbol_table[num_symbols[current_nest]].tspecifier[0] = '\0';

  if (tqualifier)
    strcpy(symbol_table[num_symbols[current_nest]].tqualifier, tqualifier);
  if (tspecifier)
    strcpy(symbol_table[num_symbols[current_nest]].tspecifier, tspecifier);

  strcpy(symbol_table[num_symbols[current_nest]].identifier, id);

  ++num_symbols[current_nest];
  //return the index of the lastly added symbol
  return num_symbols[current_nest]-1;
}

static void
symboltable_reset(void)
{
  current_nest              = 0;
  num_symbols[current_nest] = 0;

  // Add built-in variables (TODO consider NODE_BUILTIN)
  add_symbol(NODE_FUNCTION_ID, NULL, NULL, "print");           // TODO REMOVE
  add_symbol(NODE_FUNCTION_ID, NULL, NULL, "threadIdx");       // TODO REMOVE
  add_symbol(NODE_FUNCTION_ID, NULL, NULL, "blockIdx");        // TODO REMOVE
  add_symbol(NODE_FUNCTION_ID, NULL, NULL, "vertexIdx");       // TODO REMOVE
  add_symbol(NODE_FUNCTION_ID, NULL, NULL, "globalVertexIdx"); // TODO REMOVE
  add_symbol(NODE_FUNCTION_ID, NULL, NULL, "globalGridN");     // TODO REMOVE

  // add_symbol(NODE_UNKNOWN, NULL, NULL, "true");
  // add_symbol(NODE_UNKNOWN, NULL, NULL, "false");

  add_symbol(NODE_FUNCTION_ID, NULL, NULL, "previous");
  add_symbol(NODE_FUNCTION_ID, NULL, NULL, "vecprevious");
  add_symbol(NODE_FUNCTION_ID, NULL, NULL, "value");
  add_symbol(NODE_FUNCTION_ID, NULL, NULL, "vecvalue");
  add_symbol(NODE_FUNCTION_ID, NULL, NULL, "write");  // TODO RECHECK
<<<<<<< HEAD
  add_symbol(NODE_FUNCTION_ID, NULL, NULL, "isnan");  // TODO RECHECK
  //In develop
  //add_symbol(NODE_FUNCTION_ID, NULL, NULL, "read_w");
  //add_symbol(NODE_FUNCTION_ID, NULL, NULL, "write_w");
=======
  add_symbol(NODE_FUNCTION_ID, NULL, NULL, "vecwrite");  // TODO RECHECK
>>>>>>> deee0efb
  add_symbol(NODE_FUNCTION_ID, NULL, NULL, "Field3"); // TODO RECHECK
  add_symbol(NODE_FUNCTION_ID, NULL, NULL, "dot");    // TODO RECHECK
  add_symbol(NODE_FUNCTION_ID, NULL, NULL, "cross");  // TODO RECHECK
  add_symbol(NODE_FUNCTION_ID, NULL, NULL, "len");    // TODO RECHECK

  add_symbol(NODE_FUNCTION_ID, NULL, NULL, "uint64_t");   // TODO RECHECK
  add_symbol(NODE_FUNCTION_ID, NULL, NULL, "UINT64_MAX"); // TODO RECHECK

  add_symbol(NODE_FUNCTION_ID, NULL, NULL, "rand_uniform");

  add_symbol(NODE_FUNCTION_ID, NULL, NULL, "exp");   // TODO RECHECK
  add_symbol(NODE_FUNCTION_ID, NULL, NULL, "sin");   // TODO RECHECK
  add_symbol(NODE_FUNCTION_ID, NULL, NULL, "cos");   // TODO RECHECK
  add_symbol(NODE_FUNCTION_ID, NULL, NULL, "sqrt");  // TODO RECHECK
  add_symbol(NODE_FUNCTION_ID, NULL, NULL, "fabs");  // TODO RECHECK
  add_symbol(NODE_FUNCTION_ID, NULL, NULL, "pow");   // TODO RECHECK
  add_symbol(NODE_FUNCTION_ID, NULL, NULL, "multm2_sym");   // TODO RECHECK
  add_symbol(NODE_FUNCTION_ID, NULL, NULL, "diagonal");   // TODO RECHECK
  add_symbol(NODE_FUNCTION_ID, NULL, NULL, "sum");   // TODO RECHECK
  add_symbol(NODE_FUNCTION_ID, NULL, NULL, "log");   // TODO RECHECK
  add_symbol(NODE_FUNCTION_ID, NULL, NULL, "abs");   // TODO RECHECK
  add_symbol(NODE_FUNCTION_ID, NULL, NULL, "atan2"); // TODO RECHECK

  add_symbol(NODE_FUNCTION_ID, NULL, NULL, "AC_REAL_PI");
  add_symbol(NODE_FUNCTION_ID, NULL, NULL, "NUM_FIELDS");
  add_symbol(NODE_FUNCTION_ID, NULL, NULL, "NUM_VTXBUF_HANDLES");
  add_symbol(NODE_FUNCTION_ID, NULL, NULL, "NUM_ALL_FIELDS");

  add_symbol(NODE_FUNCTION_ID, NULL, NULL, "FIELD_IN");
  add_symbol(NODE_FUNCTION_ID, NULL, NULL, "FIELD_OUT");
  add_symbol(NODE_FUNCTION_ID, NULL, NULL, "IDX");

  add_symbol(NODE_FUNCTION_ID, NULL, NULL, "true");
  add_symbol(NODE_FUNCTION_ID, NULL, NULL, "false");

  // Astaroth 2.0 backwards compatibility START
  // (should be actually built-in externs in acc-runtime/api/acc-runtime.h)
  add_symbol(NODE_DCONST_ID, NULL, "int", "AC_mx");
  add_symbol(NODE_DCONST_ID, NULL, "int", "AC_my");
  add_symbol(NODE_DCONST_ID, NULL, "int", "AC_mz");
  add_symbol(NODE_DCONST_ID, NULL, "int", "AC_nx");
  add_symbol(NODE_DCONST_ID, NULL, "int", "AC_ny");
  add_symbol(NODE_DCONST_ID, NULL, "int", "AC_nz");

  add_symbol(NODE_DCONST_ID, NULL, "int", "AC_nxgrid");
  add_symbol(NODE_DCONST_ID, NULL, "int", "AC_nygrid");
  add_symbol(NODE_DCONST_ID, NULL, "int", "AC_nzgrid");

  add_symbol(NODE_DCONST_ID, NULL, "int", "AC_nx_min");
  add_symbol(NODE_DCONST_ID, NULL, "int", "AC_ny_min");
  add_symbol(NODE_DCONST_ID, NULL, "int", "AC_nz_min");

  add_symbol(NODE_DCONST_ID, NULL, "int", "AC_nx_max");
  add_symbol(NODE_DCONST_ID, NULL, "int", "AC_ny_max");
  add_symbol(NODE_DCONST_ID, NULL, "int", "AC_nz_max");

  add_symbol(NODE_DCONST_ID, NULL, "int", "AC_mxy");
  add_symbol(NODE_DCONST_ID, NULL, "int", "AC_nxy");
  add_symbol(NODE_DCONST_ID, NULL, "int", "AC_nxyz");

  add_symbol(NODE_DCONST_ID, NULL, "int3", "AC_domain_decomposition");
  add_symbol(NODE_DCONST_ID, NULL, "int", "AC_proc_mapping_strategy");
  add_symbol(NODE_DCONST_ID, NULL, "int", "AC_decompose_strategy");
  

  add_symbol(NODE_DCONST_ID, NULL, "int3", "AC_multigpu_offset");

  // add_symbol(NODE_DCONST_ID, NULL, "AcReal", "AC_dsx");
  // add_symbol(NODE_DCONST_ID, NULL, "AcReal", "AC_dsy");
  // add_symbol(NODE_DCONST_ID, NULL, "AcReal", "AC_dsz");

  // add_symbol(NODE_DCONST_ID, NULL, "AcReal", "AC_inv_dsx");
  // add_symbol(NODE_DCONST_ID, NULL, "AcReal", "AC_inv_dsy");
  // add_symbol(NODE_DCONST_ID, NULL, "AcReal", "AC_inv_dsz");

  //For special reductions
  add_symbol(NODE_DCONST_ID, NULL, "AcReal", "AC_center_x");
  add_symbol(NODE_DCONST_ID, NULL, "AcReal", "AC_center_y");
  add_symbol(NODE_DCONST_ID, NULL, "AcReal", "AC_center_z");
  add_symbol(NODE_DCONST_ID, NULL, "AcReal", "AC_sum_radius");
  add_symbol(NODE_DCONST_ID, NULL, "AcReal", "AC_window_radius");

  // (BC types do not belong here, BCs not handled with the DSL)
  add_symbol(NODE_DCONST_ID, NULL, "int", "AC_bc_type_bot_x");
  add_symbol(NODE_DCONST_ID, NULL, "int", "AC_bc_type_bot_y");
  add_symbol(NODE_DCONST_ID, NULL, "int", "AC_bc_type_bot_z");

  add_symbol(NODE_DCONST_ID, NULL, "int", "AC_bc_type_top_x");
  add_symbol(NODE_DCONST_ID, NULL, "int", "AC_bc_type_top_y");
  add_symbol(NODE_DCONST_ID, NULL, "int", "AC_bc_type_top_z");
  add_symbol(NODE_DCONST_ID, NULL, "int", "AC_init_type");
  // Astaroth 2.0 backwards compatibility END
}

void
print_symbol_table(void)
{
  printf("\n---\n");
  printf("Symbol table:\n");
  for (size_t i = 0; i < num_symbols[current_nest]; ++i) {
    printf("%lu: ", i);
    printf("%s ", symbol_table[i].identifier);

    if (strlen(symbol_table[i].tspecifier) > 0)
      printf("(tspec: %s) ", symbol_table[i].tspecifier);

    if (strlen(symbol_table[i].tqualifier) > 0)
      printf("(tqual: %s) ", symbol_table[i].tqualifier);

    if (symbol_table[i].type & NODE_FUNCTION_ID)
      printf("(%s function)",
             symbol_table[i].type & NODE_KFUNCTION_ID ? "kernel" : "device");

    if (symbol_table[i].type & NODE_DCONST_ID)
      printf("(dconst)");

    if (symbol_table[i].type & NODE_STENCIL_ID)
      printf("(stencil)");

    printf("\n");
  }
  printf("---\n");
}

static const ASTNode*
get_parent_node(const NodeType type, const ASTNode* node)
{
  if (node->type & type)
    return node;
  else if (node->parent)
    return get_parent_node(type, node->parent);
  else
    return NULL;
}

static const ASTNode*
get_node(const NodeType type, const ASTNode* node)
{
  assert(node);

  if (node->type & type)
    return node;
  else if (node->lhs && get_node(type, node->lhs))
    return get_node(type, node->lhs);
  else if (node->rhs && get_node(type, node->rhs))
    return get_node(type, node->rhs);
  else
    return NULL;
}
void combine(const ASTNode* node, char* res){
  if(node->buffer)
    strcat(res,node->buffer);
  if(node->lhs)
    combine(node->lhs, res);
  if(node->rhs)
    combine(node->rhs, res);
}
bool is_profile_read_root(const ASTNode* node){
  ASTNode* lhs = node;
  for(int i = 0; i<3; i++){
    if(!lhs->lhs)
      return false;
    lhs = lhs->lhs;
  }
  if(lhs->buffer && node->infix && node->postfix && (strcmp(node->infix, "[") == 0) && (strcmp(node->postfix, "]") == 0))
    for(int i=0;i<num_profiles;i++){
      if((strcmp(lhs->buffer, profile_names[i]) == 0))
        return true;
    }
  return false;
}
bool
is_profile_specifier(const char* tspecifier)
{
  return 
    !strcmp(tspecifier,"Profile_x") |
    !strcmp(tspecifier,"Profile_y") |
    !strcmp(tspecifier,"Profile_z");
}
void add_profile(const char* profile_name){
  profile_names[num_profiles] = strdup(profile_name);
  profile_read_set_sizes[num_profiles] = 0;
  profile_read_set[num_profiles] = (int*)malloc(MAX_NUM_PROFILES * sizeof(int));
  num_profiles++;
}
int get_profile_index(char* profile_name){
  for(int i=0;i<num_profiles;i++){
    if(strcmp(profile_name, profile_names[i]) == 0)
      return i;
  }
  return -1;
}
int add_profile_read_index(int profile_index, int array_index){
  for(int  i=0; i<profile_read_set_sizes[profile_index]; i++){
    if(array_index == profile_read_set[profile_index][i]){
      return i;
    }
  }
  profile_read_set[profile_index][profile_read_set_sizes[profile_index]] = array_index;
  profile_read_set_sizes[profile_index]++;
  return profile_read_set_sizes[profile_index]-1;
}

static void
traverse(const ASTNode* node, const NodeType exclude, FILE* stream)
{
  if (node->type & exclude)
    stream = NULL;

  // Do not translate tqualifiers or tspecifiers immediately
  if (node->parent &&
      (node->parent->type & NODE_TQUAL || node->parent->type & NODE_TSPEC))
    return;

  // Prefix translation
  if (stream)
    if (node->prefix)
      fprintf(stream, "%s", node->prefix);

  // Prefix logic
  if (node->type & NODE_BEGIN_SCOPE) {
    assert(current_nest < MAX_NESTS);

    ++current_nest;
    num_symbols[current_nest] = num_symbols[current_nest - 1];
  }

  // Traverse LHS
  if (node->lhs)
    traverse(node->lhs, exclude, stream);

  // Add symbols to symbol table
  if (node->buffer && node->token == IDENTIFIER) {
    const Symbol* symbol = symboltable_lookup(node->buffer);
    if (symbol && node->type & NODE_FUNCTION_PARAM) {
      // Do not allow shadowing.
      //
      // Note that if we want to allow shadowing, then the symbol table must
      // be searched in reverse order
      fprintf(stderr,
              "Error! Symbol '%s' already present in symbol table. Shadowing "
              "is not allowed.\n",
              node->buffer);
      assert(0);
    }
    else if (!symbol) {
      char* tspec = NULL;
      char* tqual = NULL;

      const ASTNode* decl = get_parent_node(NODE_DECLARATION, node);
      if (decl) {
        const ASTNode* tspec_node = get_node(NODE_TSPEC, decl);
        const ASTNode* tqual_node = get_node(NODE_TQUAL, decl);

        if (tspec_node && tspec_node->lhs){
          tspec = tspec_node->lhs->buffer;
        }
        if (tqual_node && tqual_node->lhs)
          tqual = tqual_node->lhs->buffer;
      }

      if (stream) {
        const ASTNode* is_dconst = get_parent_node(NODE_DCONST, node);
        if (is_dconst)
          fprintf(stream, "__device__ ");

        if (tqual)
          fprintf(stream, "%s ", tqual);

        if (tspec){
          fprintf(stream, "%s ", tspec);
        }
        else if (!(node->type & NODE_KFUNCTION_ID) &&
                 !get_parent_node(NODE_STENCIL, node) &&
                 !(node->type & NODE_MEMBER_ID))
          fprintf(stream, "auto ");
      }
      if (!(node->type & NODE_MEMBER_ID))
        // if (tspec && !strcmp(tspec,""))
        if (tspec != NULL && (is_profile_specifier(tspec) |!strcmp(tspec,"AcReal*")))
        {
          const ASTNode* nd = decl->rhs->lhs->rhs->lhs->lhs->lhs->lhs;
          if(nd)
          {
            if(nd->lhs)
            {
              printf("no left child!\n");
              exit(0);
            }
            if(nd->rhs)
            {
              printf("no right child\n");
              exit(0);
            }
            const int symbol_index = add_symbol(node->type, tqual, tspec, node->buffer);
            symbol_var_length[symbol_index] = nd->buffer;
          }
        }
        else{
          add_symbol(node->type, tqual, tspec, node->buffer);
        }
    }
  }

  // Infix translation
  if (stream)
    if (node->infix)
      fprintf(stream, "%s", node->infix);

  // Translate buffer body
  if (stream && node->buffer) {
    const Symbol* symbol = symboltable_lookup(node->buffer);
    if (symbol && symbol->type & NODE_DCONST_ID)
      fprintf(stream, "DCONST(%s)", node->buffer);
    else
      fprintf(stream, "%s", node->buffer);
  }

  // Traverse RHS
  if (node->rhs)
    traverse(node->rhs, exclude, stream);

  // Postfix logic
  if (node->type & NODE_BEGIN_SCOPE) {
    assert(current_nest > 0);
    --current_nest;
  }

  // Postfix translation
  if (stream) {
    if (node->postfix)
      fprintf(stream, "%s", node->postfix);
  }
}

void
gen_dconsts(const ASTNode* root, FILE* stream)
{
  symboltable_reset();
  traverse(root, NODE_FUNCTION | NODE_VARIABLE | NODE_STENCIL | NODE_HOSTDEFINE,
           stream);

  /*
  symboltable_reset();
  traverse(root, 0, NULL);

  // Device constants
  for (size_t i = 0; i < num_symbols[current_nest]; ++i)
    if (!(symbol_table[i].type & NODE_FUNCTION_ID) &&
        !(symbol_table[i].type & NODE_FIELD_ID) &&
        !(symbol_table[i].type & NODE_STENCIL_ID)) {
      fprintf(stream, "__device__ %s %s;", symbol_table[i].tspecifier,
              symbol_table[i].identifier);
    }
    */
}

static int curr_kernel = 0;

static void
gen_kernels(const ASTNode* node, const char* dfunctions,
            const bool gen_mem_accesses)
{
  assert(node);

  if (node->type & NODE_KFUNCTION) {

    const size_t len = 64 * 1024 * 1024;
    char* prefix     = malloc(len);
    assert(prefix);
    prefix[0] = '\0';

    assert(node->rhs);
    assert(node->rhs->rhs);
    ASTNode* compound_statement = node->rhs->rhs;

    strcat(prefix, compound_statement->prefix);

    // Generate stencil FMADs
    char cmdoptions[4096] = "\0";
    if (gen_mem_accesses) {
      sprintf(cmdoptions, "./" STENCILGEN_EXEC " -mem-accesses");
    }
    else {
      sprintf(cmdoptions, "./" STENCILGEN_EXEC " -kernel %d", curr_kernel);
      ++curr_kernel; // HACK TODO better
    }
    FILE* proc = popen(cmdoptions, "r");
    assert(proc);

    char* sdefinitions = malloc(10 * 1024 * 1024);
    assert(sdefinitions);
    sdefinitions[0] = '\0';
    char buf[4096]  = {0};
    while (fgets(buf, sizeof(buf), proc))
      strcat(sdefinitions, buf);

    pclose(proc);

    strcat(prefix, sdefinitions);
    free(sdefinitions);

    strcat(prefix, dfunctions);

    astnode_set_prefix(prefix, compound_statement);
    free(prefix);
  }

  if (node->lhs)
    gen_kernels(node->lhs, dfunctions, gen_mem_accesses);

  if (node->rhs)
    gen_kernels(node->rhs, dfunctions, gen_mem_accesses);
}

// Generate User Defines
static void
gen_user_defines(const ASTNode* root, const char* out)
{
  FILE* fp = fopen(out, "w");
  assert(fp);

  fprintf(fp, "#pragma once\n");

  symboltable_reset();
  traverse(root, NODE_DCONST | NODE_VARIABLE | NODE_FUNCTION | NODE_STENCIL, fp);

  symboltable_reset();
  traverse(root, 0, NULL);

  // Stencils
  fprintf(fp, "typedef enum{");
  for (size_t i = 0; i < num_symbols[current_nest]; ++i)
    if (symbol_table[i].type & NODE_STENCIL_ID)
      fprintf(fp, "stencil_%s,", symbol_table[i].identifier);
  fprintf(fp, "NUM_STENCILS} Stencil;");

  // Enums
  int num_of_fields=0;
  fprintf(fp, "typedef enum {");
  for (size_t i = 0; i < num_symbols[current_nest]; ++i)
    if(!strcmp(symbol_table[i].tspecifier,"Field")){
      fprintf(fp, "%s,", symbol_table[i].identifier);
      num_of_fields++;
    }
//Add Auxiliary fields into Fields after Full fields
//Communicated Auxiliaries come first
  int num_of_auxiliary_fields=0;
  int num_of_communicated_auxiliary_fields = 0;
  for (size_t i = 0; i < num_symbols[current_nest]; ++i)
  {
    if (!strcmp(symbol_table[i].tspecifier,"AuxiliaryField") && (!strcmp(symbol_table[i].tqualifier, "communicated")))
    {
      printf("Auxilaries are in development\n");
      exit(0);
      fprintf(fp, "%s,", symbol_table[i].identifier);
      num_of_communicated_auxiliary_fields++;
      num_of_auxiliary_fields++;
    }
  }
  for (size_t i = 0; i < num_symbols[current_nest]; ++i)
  {
    if (!strcmp(symbol_table[i].tspecifier,"AuxiliaryField") && (strcmp(symbol_table[i].tqualifier, "communicated")))
    {
      printf("Auxilaries are in development\n");
      exit(0);
      fprintf(fp, "%s,", symbol_table[i].identifier);
      num_of_auxiliary_fields++;
    }
  }
  fprintf(fp, "NUM_FIELDS=%d,", num_of_fields+num_of_auxiliary_fields);
  fprintf(fp, "NUM_COMMUNICATED_FIELDS=%d,", num_of_fields+num_of_communicated_auxiliary_fields);
  // fprintf(fp, "NUM_AUXILIARY_FIELDS=%d,", num_of_auxiliary_fields);
  // fprintf(fp, "NUM_ALL_FIELDS=%d,", num_of_auxiliary_fields+num_of_fields);
  fprintf(fp, "} Field;");


  // Enums for profiles
  fprintf(fp, "typedef enum {");
  for (size_t i = 0; i < num_symbols[current_nest]; ++i)
    if (is_profile_specifier(symbol_table[i].tspecifier)){
      fprintf(fp, "%s,", symbol_table[i].identifier);
    }
  fprintf(fp, "NUM_PROFILES} Profile;");

  // Enums for work_buffers 
  fprintf(fp, "typedef enum {");
  for (size_t i = 0; i < num_symbols[current_nest]; ++i)
    if(!strcmp(symbol_table[i].tspecifier,"WorkBuffer"))
    {
      printf("Workbuffers are under development\n");
      exit(0);
      fprintf(fp, "%s,", symbol_table[i].identifier);
    }
  fprintf(fp, "NUM_WORK_BUFFERS} WorkBuffer;");





  // Kernels
  fprintf(fp, "typedef enum {");
  for (size_t i = 0; i < num_symbols[current_nest]; ++i)
    if (symbol_table[i].type & NODE_KFUNCTION_ID)
      fprintf(fp, "KERNEL_%s,", symbol_table[i].identifier);
  fprintf(fp, "NUM_KERNELS} AcKernel;");

  // ASTAROTH 2.0 BACKWARDS COMPATIBILITY BLOCK
  // START---------------------------
  fprintf(fp, "typedef enum {");
  for (size_t i = 0; i < num_symbols[current_nest]; ++i)
    if (symbol_table[i].type & NODE_DCONST_ID &&
        !strcmp(symbol_table[i].tspecifier, "int"))
      fprintf(fp, "%s,", symbol_table[i].identifier);
  fprintf(fp, "NUM_INT_PARAMS} AcIntParam;");

  fprintf(fp, "typedef enum {");
  for (size_t i = 0; i < num_symbols[current_nest]; ++i)
    if (symbol_table[i].type & NODE_DCONST_ID &&
        !strcmp(symbol_table[i].tspecifier, "int3"))
      fprintf(fp, "%s,", symbol_table[i].identifier);
  fprintf(fp, "NUM_INT3_PARAMS} AcInt3Param;");

  fprintf(fp, "typedef enum {");
  for (size_t i = 0; i < num_symbols[current_nest]; ++i)
    if (symbol_table[i].type & NODE_DCONST_ID &&
        !strcmp(symbol_table[i].tspecifier, "AcReal"))
      fprintf(fp, "%s,", symbol_table[i].identifier);
  fprintf(fp, "NUM_REAL_PARAMS} AcRealParam;");

  // Enums for arrays
  fprintf(fp, "typedef enum {");
  for (size_t i = 0; i < num_symbols[current_nest]; ++i)
    if (symbol_table[i].type & NODE_VARIABLE_ID &&
       !strcmp(symbol_table[i].tspecifier, "AcReal*"))
       {
        printf("\n\nArrays are under development\n\n");
        exit(0);
        fprintf(fp, "%s,", symbol_table[i].identifier);
       }
  fprintf(fp, "NUM_REAL_ARRAYS} AcRealArrayParam;");

  fprintf(fp, "typedef enum {");
  for (size_t i = 0; i < num_symbols[current_nest]; ++i)
    if (symbol_table[i].type & NODE_DCONST_ID &&
        !strcmp(symbol_table[i].tspecifier, "AcReal3"))
      fprintf(fp, "%s,", symbol_table[i].identifier);
  fprintf(fp, "NUM_REAL3_PARAMS} AcReal3Param;");

  // Enum strings (convenience)
  fprintf(fp, "static const char* stencil_names[] __attribute__((unused)) = {");
  for (size_t i = 0; i < num_symbols[current_nest]; ++i)
    if (symbol_table[i].type & NODE_STENCIL_ID)
      fprintf(fp, "\"%s\",", symbol_table[i].identifier);
  fprintf(fp, "};");

  fprintf(fp, "static const char* field_names[] __attribute__((unused)) = {");
  for (size_t i = 0; i < num_symbols[current_nest]; ++i)
    if(!strcmp(symbol_table[i].tspecifier,"Field"))
      fprintf(fp, "\"%s\",", symbol_table[i].identifier);
  fprintf(fp, "};");

  fprintf(fp, "static const bool vtxbuf_is_auxiliary[] __attribute__((unused)) = {");
  for(int i=0;i<num_of_fields;++i)
    fprintf(fp, "%s,", "false");
  for(int i=num_of_fields;i<num_of_fields+num_of_auxiliary_fields;++i)
    fprintf(fp, "%s,", "true");
  fprintf(fp, "};");

  fprintf(fp, "static const char* profile_names[] __attribute__((unused)) = {");
  for (size_t i = 0; i < num_symbols[current_nest]; ++i)
    if (is_profile_specifier(symbol_table[i].tspecifier))
      fprintf(fp, "\"%s\",", symbol_table[i].identifier);
  fprintf(fp, "};");

  fprintf(fp, "static const AcIntParam profile_lengths[] __attribute__((unused)) = {");
  for (size_t i = 0; i < num_symbols[current_nest]; ++i)
    if (is_profile_specifier(symbol_table[i].tspecifier))
    {
      fprintf(fp, "%s,", symbol_var_length[i]);
    }
  fprintf(fp, "};");

  fprintf(fp, "static const char* work_buffer_names[] __attribute__((unused)) = {");
  for (size_t i = 0; i < num_symbols[current_nest]; ++i)
    if(!strcmp(symbol_table[i].tspecifier,"WorkBuffer"))
      fprintf(fp, "\"%s\",", symbol_table[i].identifier);
  fprintf(fp, "};");



  fprintf(fp, "static const int profile_dims[] __attribute__((unused)) = {");
  for (size_t i = 0; i < num_symbols[current_nest]; ++i){
    if(!strcmp(symbol_table[i].tspecifier,"Profile_x"))
      fprintf(fp, "1,");
    if(!strcmp(symbol_table[i].tspecifier,"Profile_y"))
      fprintf(fp, "2,");
    if(!strcmp(symbol_table[i].tspecifier,"Profile_z"))
      fprintf(fp, "3,");
  }
  fprintf(fp, "};");


  fprintf(fp, "static const char* kernel_names[] __attribute__((unused)) = {");
  for (size_t i = 0; i < num_symbols[current_nest]; ++i)
    if (symbol_table[i].type & NODE_KFUNCTION_ID)
      fprintf(fp, "\"%s\",", symbol_table[i].identifier);
  fprintf(fp, "};");

  fprintf(fp,
          "static const char* intparam_names[] __attribute__((unused)) = {");
  for (size_t i = 0; i < num_symbols[current_nest]; ++i)
    if (symbol_table[i].type & NODE_DCONST_ID &&
        !strcmp(symbol_table[i].tspecifier, "int"))
      fprintf(fp, "\"%s\",", symbol_table[i].identifier);
  fprintf(fp, "};");

  fprintf(fp,
          "static const char* int3param_names[] __attribute__((unused)) = {");
  for (size_t i = 0; i < num_symbols[current_nest]; ++i)
    if (symbol_table[i].type & NODE_DCONST_ID &&
        !strcmp(symbol_table[i].tspecifier, "int3"))
      fprintf(fp, "\"%s\",", symbol_table[i].identifier);
  fprintf(fp, "};");

  fprintf(fp,
          "static const char* realparam_names[] __attribute__((unused)) = {");
  for (size_t i = 0; i < num_symbols[current_nest]; ++i)
    if (symbol_table[i].type & NODE_DCONST_ID &&
        !strcmp(symbol_table[i].tspecifier, "AcReal"))
      fprintf(fp, "\"%s\",", symbol_table[i].identifier);
  fprintf(fp, "};");

  fprintf(fp,
          "static const char* real3param_names[] __attribute__((unused)) = {");
  for (size_t i = 0; i < num_symbols[current_nest]; ++i)
    if (symbol_table[i].type & NODE_DCONST_ID &&
        !strcmp(symbol_table[i].tspecifier, "AcReal3"))
      fprintf(fp, "\"%s\",", symbol_table[i].identifier);
  fprintf(fp, "};");

  fprintf(fp,
          "static const char* real_array_param_names[] __attribute__((unused)) = {");
  for (size_t i = 0; i < num_symbols[current_nest]; ++i)
    if (symbol_table[i].type & NODE_VARIABLE_ID &&
        !strcmp(symbol_table[i].tspecifier, "AcReal*"))
      fprintf(fp, "\"%s\",", symbol_table[i].identifier);
  fprintf(fp, "};");

  fprintf(fp, "static const AcIntParam real_array_lengths[] __attribute__((unused)) = {");
  for (size_t i = 0; i < num_symbols[current_nest]; ++i)
    if (symbol_table[i].type & NODE_VARIABLE_ID &&
        !strcmp(symbol_table[i].tspecifier, "AcReal*"))
      fprintf(fp, "%s,", symbol_var_length[i]);
  fprintf(fp, "};");

  // ASTAROTH 2.0 BACKWARDS COMPATIBILITY BLOCK
  fprintf(fp, "\n// Redefined for backwards compatibility START\n");
  fprintf(fp, "#define NUM_VTXBUF_HANDLES (NUM_FIELDS)\n");
  fprintf(fp, "typedef Field VertexBufferHandle;\n");
  fprintf(fp, "static const char** vtxbuf_names = field_names;\n");
  // ASTAROTH 2.0 BACKWARDS COMPATIBILITY BLOCK
  // END-----------------------------

  // Device constants
  // Would be cleaner to declare dconsts as extern and refer to the symbols
  // directly instead of using handles like above, but for backwards
  // compatibility and user convenience commented out for now
  for (size_t i = 0; i < num_symbols[current_nest]; ++i) {
    if (!(symbol_table[i].type & NODE_FUNCTION_ID) &&
        !(symbol_table[i].type & NODE_VARIABLE_ID) &&
        !(symbol_table[i].type & NODE_STENCIL_ID)) {
      fprintf(fp, "// extern __device__ %s %s;\n", symbol_table[i].tspecifier,
              symbol_table[i].identifier);
    }
  }

  // Stencil order
  fprintf(fp, "#ifndef STENCIL_ORDER\n");
  fprintf(fp, "#define STENCIL_ORDER (6)\n");
  fprintf(fp, "#endif\n");
  fprintf(fp, "#define STENCIL_DEPTH (STENCIL_ORDER+1)\n");
  fprintf(fp, "#define STENCIL_HEIGHT (STENCIL_ORDER+1)\n");
  fprintf(fp, "#define STENCIL_WIDTH (STENCIL_ORDER+1)\n");

  fclose(fp);

  symboltable_reset();
}

static void
gen_user_kernels(const ASTNode* root, const char* out)
{
  symboltable_reset();
  traverse(root, 0, NULL);

  FILE* fp = fopen(out, "w");
  assert(fp);

  // fprintf(fp, "#pragma once\n");

  // Kernels
  for (size_t i = 0; i < num_symbols[current_nest]; ++i)
    if (symbol_table[i].type & NODE_KFUNCTION_ID)
      fprintf(fp,
              "__global__ void %s(const int3 start, const int3 end, "
              "VertexBufferArray vba);",
              symbol_table[i].identifier);

  // Astaroth 2.0 backwards compatibility START
  // This is not really needed any more, the kernel function pointer is now
  // exposed in the API, so one could use that directly instead of handles.
  fprintf(fp, "static const Kernel kernels[] = {");
  for (size_t i = 0; i < num_symbols[current_nest]; ++i)
    if (symbol_table[i].type & NODE_KFUNCTION_ID)
      fprintf(fp, "%s,", symbol_table[i].identifier); // Host layer handle
  fprintf(fp, "};");
  // Astaroth 2.0 backwards compatibility END

  fclose(fp);

  symboltable_reset();
}
<<<<<<< HEAD
void gen_profile_reads(ASTNode* node, const char* out){

  if(is_profile_read_root(node)){
    char* profile_name= node->lhs->lhs->lhs->buffer;
    int profile_index = get_profile_index(profile_name);
    char array_index_str[4096];
    strcpy(array_index_str, "");
    combine(node->rhs, array_index_str);
    int array_index = atoi(array_index_str);
    int num_profile_read = add_profile_read_index(profile_index, array_index);
    char builder[4096];
    sprintf(builder, "p_%d_%d", profile_index, num_profile_read);
    node->buffer = strdup(builder);
    node->postfix = node->infix = node->lhs=node->rhs = NULL;
  }
  if(node->lhs)
    gen_profile_reads(node->lhs, out);
  if(node->rhs)
    gen_profile_reads(node->rhs, out);
=======


bool is_real_constant(const char* name)
{
  {
  const int l_current_nest = 0;
  for (size_t i = 0; i < num_symbols[l_current_nest]; ++i)
    if (symbol_table[i].type & NODE_DCONST_ID &&
        !strcmp(symbol_table[i].tspecifier, "AcReal") && !strcmp(name,symbol_table[i].identifier))
        return true;
  }
  return false;
}
bool is_int_constant(const char* name)
{
  {
  const int l_current_nest = 0;
  for (size_t i = 0; i < num_symbols[l_current_nest]; ++i)
    if (symbol_table[i].type & NODE_DCONST_ID &&
        !strcmp(symbol_table[i].tspecifier, "int") && !strcmp(name,symbol_table[i].identifier))
        return true;
  }
  return false;
}
void
replace_dynamic_coeffs_stencilpoint(ASTNode* node)
{
  if(node->lhs)
    replace_dynamic_coeffs_stencilpoint(node->lhs);
  if(node->buffer)
  {
    if(is_real_constant(node->buffer) || is_int_constant(node->buffer))
    {
      //replace with zero to compile the stencil
      node->buffer = strdup("0.0");
      node->prefix=strdup("AcReal(");
      node->postfix = strdup(")");
    }
  }
  if(node->rhs)
    replace_dynamic_coeffs_stencilpoint(node->rhs);
}
void replace_dynamic_coeffs(ASTNode* node)
{
  if(node->type & NODE_STENCIL)
  {
    ASTNode* list = node->rhs->lhs;
    while(list->rhs)
    {
      ASTNode* stencil_point = list->rhs;
      replace_dynamic_coeffs_stencilpoint(stencil_point->rhs->rhs);
      list = list -> lhs;
    }
    ASTNode* stencil_point = list->lhs;
    replace_dynamic_coeffs_stencilpoint(stencil_point->rhs->rhs);
  }
  if(node->lhs)
    replace_dynamic_coeffs(node->lhs);
  if(node->rhs)
    replace_dynamic_coeffs(node->rhs);
>>>>>>> deee0efb
}
void
generate(const ASTNode* root, FILE* stream, const bool gen_mem_accesses)
{
  num_profiles = 0;
  assert(root);

  gen_user_defines(root, "user_defines.h");
  gen_user_kernels(root, "user_declarations.h");

  // Fill the symbol table
  traverse(root, 0, NULL);
  // print_symbol_table();
  num_profiles = 0;

  // Generate user_kernels.h
  fprintf(stream, "#pragma once\n");

  size_t num_stencils = 0;
  for (size_t i = 0; i < num_symbols[current_nest]; ++i)
    if (symbol_table[i].type & NODE_STENCIL_ID)
      ++num_stencils;

  size_t num_fields = 0;
  for (size_t i = 0; i < num_symbols[current_nest]; ++i)
    if(!strcmp(symbol_table[i].tspecifier,"Field"))
      ++num_fields;

  size_t num_kernels = 0;
  for (size_t i = 0; i < num_symbols[current_nest]; ++i)
    if (symbol_table[i].type & NODE_KFUNCTION_ID)
      ++num_kernels;


  for (size_t i = 0; i < num_symbols[current_nest]; ++i)

    if (is_profile_specifier(symbol_table[i].tspecifier))
      add_profile(symbol_table[i].identifier);
  gen_profile_reads(root, "profile_reads.h");

  //generate profile_read_set_sizes and profile_read_set accessible to stencilgen.c
  FILE* profile_file = fopen(PROFILE_HEADER, "w");
  fprintf(profile_file,"int profile_read_set_sizes[%d] = {", num_profiles);
  for(int profile=0;profile<num_profiles;profile++){
    fprintf(profile_file,"%d",profile_read_set_sizes[profile]);
    if(profile<num_profiles-1)
      fprintf(profile_file,",");
  }
  fprintf(profile_file,"};\n");
  fprintf(profile_file,"int profile_read_set[%d][%d] = {", num_profiles, MAX_NUM_PROFILES);
  for(int profile=0;profile<num_profiles;profile++){
    fprintf(profile_file,"{");
    for(int read=0;read<profile_read_set_sizes[profile];read++){
      fprintf(profile_file,"%d",profile_read_set[profile][read]);
      if(read < MAX_NUM_PROFILES)
        fprintf(profile_file,",");
    }
    for(int read=profile_read_set_sizes[profile];read<MAX_NUM_PROFILES;read++){
      fprintf(profile_file,"%d",0);
      if(read < MAX_NUM_PROFILES)
        fprintf(profile_file,",");
    }
    fprintf(profile_file,"}");
    if(profile<num_profiles-1)
      fprintf(profile_file,",");
    fprintf(profile_file,"\n");
  }
  fprintf(profile_file,"};\n");
  fclose(profile_file);

  // Device constants
  // gen_dconsts(root, stream);

  // Stencils

  // Stencil generator
  FILE* stencilgen = fopen(STENCILGEN_HEADER, "w");
  assert(stencilgen);

  // Stencil ops
  symboltable_reset();
  traverse(root, 0, NULL);
  { // Unary (non-functional, default string 'val')
    fprintf(stencilgen,
            "static const char* stencil_unary_ops[NUM_STENCILS] = {");
    for (size_t i = 0; i < num_stencils; ++i)
      fprintf(stencilgen, "\"val\",");
    fprintf(stencilgen, "};");
  }

  { // Binary
    fprintf(stencilgen, "static const char* "
                        "stencil_binary_ops[NUM_STENCILS] = {");
    for (size_t i = 0; i < num_symbols[current_nest]; ++i) {
      const Symbol symbol = symbol_table[i];
      if (symbol.type & NODE_STENCIL_ID) {
        fprintf(stencilgen, "\"%s\",",
                strlen(symbol.tqualifier) ? symbol.tqualifier : "sum");
      }
    }
    fprintf(stencilgen, "};");
  }

  // Stencil coefficients
  symboltable_reset();
  FILE* stencil_loader_file = fopen(STENCIL_LOADER_HEADER, "w");
  char* stencil_coeffs;
  size_t file_size;
  FILE* stencil_coeffs_fp = open_memstream(&stencil_coeffs, &file_size);
  traverse(root,
           NODE_STENCIL_ID | NODE_DCONST | NODE_FIELD | NODE_FUNCTION |
               NODE_HOSTDEFINE,
           stencil_coeffs_fp);
  fflush(stencil_coeffs_fp);

  fprintf(stencil_loader_file,"int\nGetParamFromInfo(AcIntParam param, AcMeshInfo info){return info.int_params[param];}\n");
  fprintf(stencil_loader_file,"AcReal\nGetParamFromInfo(AcRealParam param, AcMeshInfo info){return info.real_params[param];}\n");
  fprintf(stencil_loader_file,"#define DCONST(PARAM)                                        \\\n  GetParamFromInfo(PARAM,device->local_config)\n");
  fprintf(stencil_loader_file,"AcResult\nacDeviceLoadStencilsFromConfig(const Device device, const Stream stream)\n{\n");
  fprintf(stencil_loader_file, "#include \"coeffs.h\"\n");
  fprintf(stencil_loader_file,"return acDeviceLoadStencils(device, stream, stencils);\n}");
  replace_dynamic_coeffs(root);
  symboltable_reset();
  fprintf(stencilgen, "static char* "
                      "dynamic_coeffs[NUM_STENCILS][STENCIL_DEPTH][STENCIL_HEIGHT]["
                      "STENCIL_WIDTH] = { %s };\n", stencil_coeffs);
  fprintf(stencilgen, "static char* "
                      "stencils[NUM_STENCILS][STENCIL_DEPTH][STENCIL_HEIGHT]["
                      "STENCIL_WIDTH] = {");
  traverse(root,
           NODE_STENCIL_ID | NODE_DCONST | NODE_VARIABLE | NODE_FUNCTION |
               NODE_HOSTDEFINE,
           stencilgen);
  fprintf(stencilgen, "};");
  fclose(stencilgen);

  // Compile
  if (gen_mem_accesses || !OPTIMIZE_MEM_ACCESSES) {
    FILE* tmp = fopen("stencil_accesses.h", "w+");
    assert(tmp);
    fprintf(tmp,
            "static int "
            "stencils_accessed[NUM_KERNELS][NUM_FIELDS][NUM_STENCILS] = {");
    for (size_t i = 0; i < num_kernels; ++i)
      for (size_t j = 0; j < num_fields; ++j)
        for (size_t k = 0; k < num_stencils; ++k)
          fprintf(tmp, "[%lu][%lu][%lu] = 1,", i, j, k);
    fprintf(tmp, "};");

    fclose(tmp);
  }
  /*
  else {
    FILE* tmp = fopen("stencil_accesses.h", "r");
    if (!tmp) {
      tmp = fopen("stencil_accesses.h", "w+");
      assert(tmp);
      fprintf(tmp,
              "static int "
              "stencils_accessed[NUM_KERNELS][NUM_FIELDS][NUM_STENCILS] = {");
      for (size_t i = 0; i < num_kernels; ++i)
        for (size_t j = 0; j < num_fields; ++j)
          for (size_t k = 0; k < num_stencils; ++k)
            fprintf(tmp, "[%lu][%lu][%lu] = 1,", i, j, k);
      fprintf(tmp, "};");
    }
    fclose(tmp);
  }
  */

  char build_cmd[4096];
  snprintf(build_cmd, 4096,
           "gcc -std=c11 -Wfatal-errors -Wall -Wextra -Wdouble-promotion "
           "-DIMPLEMENTATION=%d "
           "-DMAX_THREADS_PER_BLOCK=%d "
           "-Wfloat-conversion -Wshadow -I. %s -lm "
           "-o %s",
           IMPLEMENTATION, MAX_THREADS_PER_BLOCK, STENCILGEN_SRC,
           STENCILGEN_EXEC);

  const int retval = system(build_cmd);

  if (retval == -1) {
    while (1)
      fprintf(stderr,
              "Catastrophic error: could not compile the stencil generator.\n");
    assert(retval != -1);
    exit(EXIT_FAILURE);
  }

  // Generate stencil definitions
  FILE* proc = popen("./" STENCILGEN_EXEC " -definitions", "r");
  assert(proc);

  char buf[4096] = {0};
  while (fgets(buf, sizeof(buf), proc))
    fprintf(stream, "%s", buf);

  pclose(proc);

  // Device functions
  symboltable_reset();
  char* dfunctions;
  size_t sizeloc;
  FILE* dfunc_fp = open_memstream(&dfunctions, &sizeloc);
  traverse(root,
           NODE_DCONST | NODE_VARIABLE | NODE_STENCIL | NODE_KFUNCTION |
               NODE_HOSTDEFINE,
           dfunc_fp);
  fflush(dfunc_fp);

  // Kernels
  symboltable_reset();
  gen_kernels(root, dfunctions, gen_mem_accesses);
  fclose(dfunc_fp); // Frees dfunctions also

  symboltable_reset();
  traverse(root,
           NODE_DCONST | NODE_VARIABLE | NODE_STENCIL | NODE_DFUNCTION |
               NODE_HOSTDEFINE,
           stream);

  // print_symbol_table();
}

void
generate_mem_accesses(void)
{
  // Generate memory accesses to a header
  printf("Compiling %s...\n", STENCILACC_SRC);
#if AC_USE_HIP
  printf("--- USE_HIP: `%d`\n", AC_USE_HIP);
#else
  printf("--- USE_HIP not defined\n");
#endif
  printf("--- ACC_RUNTIME_API_DIR: `%s`\n", ACC_RUNTIME_API_DIR);
  printf("--- GPU_API_INCLUDES: `%s`\n", GPU_API_INCLUDES);

  char cmd[4096];
  sprintf(cmd, "gcc -Wshadow -I. ");
  strcat(cmd, "-I " ACC_RUNTIME_API_DIR " ");
  if (strlen(GPU_API_INCLUDES) > 0)
    strcat(cmd, " -I " GPU_API_INCLUDES " ");
#if AC_USE_HIP
  strcat(cmd, "-DAC_USE_HIP=1 ");
#endif
  strcat(cmd, STENCILACC_SRC " -lm -o " STENCILACC_EXEC " ");

  /*
  const char* cmd = "gcc -Wshadow -I. "
#if AC_USE_HIP
                    "-DAC_USE_HIP=1 "
#endif
                    "-I " GPU_API_INCLUDES " "    //
                    "-I " ACC_RUNTIME_API_DIR " " //
      STENCILACC_SRC " -lm "
                    "-o " STENCILACC_EXEC;
  */
  printf("Compile command: %s\n", cmd);
  const int retval = system(cmd);
  printf("%s compilation done\n", STENCILACC_SRC);
  if (retval == -1) {
    fprintf(stderr, "Catastrophic error: could not compile the stencil access "
                    "generator.\n");
    assert(retval != -1);
    exit(EXIT_FAILURE);
  }

  // Generate stencil accesses
  FILE* proc = popen("./" STENCILACC_EXEC " stencil_accesses.h", "r");
  assert(proc);
  pclose(proc);
}
<|MERGE_RESOLUTION|>--- conflicted
+++ resolved
@@ -121,14 +121,11 @@
   add_symbol(NODE_FUNCTION_ID, NULL, NULL, "value");
   add_symbol(NODE_FUNCTION_ID, NULL, NULL, "vecvalue");
   add_symbol(NODE_FUNCTION_ID, NULL, NULL, "write");  // TODO RECHECK
-<<<<<<< HEAD
   add_symbol(NODE_FUNCTION_ID, NULL, NULL, "isnan");  // TODO RECHECK
   //In develop
   //add_symbol(NODE_FUNCTION_ID, NULL, NULL, "read_w");
   //add_symbol(NODE_FUNCTION_ID, NULL, NULL, "write_w");
-=======
   add_symbol(NODE_FUNCTION_ID, NULL, NULL, "vecwrite");  // TODO RECHECK
->>>>>>> deee0efb
   add_symbol(NODE_FUNCTION_ID, NULL, NULL, "Field3"); // TODO RECHECK
   add_symbol(NODE_FUNCTION_ID, NULL, NULL, "dot");    // TODO RECHECK
   add_symbol(NODE_FUNCTION_ID, NULL, NULL, "cross");  // TODO RECHECK
@@ -852,7 +849,6 @@
 
   symboltable_reset();
 }
-<<<<<<< HEAD
 void gen_profile_reads(ASTNode* node, const char* out){
 
   if(is_profile_read_root(node)){
@@ -872,7 +868,7 @@
     gen_profile_reads(node->lhs, out);
   if(node->rhs)
     gen_profile_reads(node->rhs, out);
-=======
+}
 
 
 bool is_real_constant(const char* name)
@@ -933,7 +929,6 @@
     replace_dynamic_coeffs(node->lhs);
   if(node->rhs)
     replace_dynamic_coeffs(node->rhs);
->>>>>>> deee0efb
 }
 void
 generate(const ASTNode* root, FILE* stream, const bool gen_mem_accesses)
