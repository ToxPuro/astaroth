/*
    Copyright (C) 2021, Johannes Pekkila.

    This file is part of Astaroth.

    Astaroth is free software: you can redistribute it and/or modify
    it under the terms of the GNU General Public License as published by
    the Free Software Foundation, either version 3 of the License, or
    (at your option) any later version.

    Astaroth is distributed in the hope that it will be useful,
    but WITHOUT ANY WARRANTY; without even the implied warranty of
    MERCHANTABILITY or FITNESS FOR A PARTICULAR PURPOSE.  See the
    GNU General Public License for more details.

    You should have received a copy of the GNU General Public License
    along with Astaroth.  If not, see <http://www.gnu.org/licenses/>.
*/
#include "codegen.h"

#include <stdbool.h>
#include <stdio.h>
#include <stdlib.h>

#include "ast.h"
#include "tab.h"

#define STENCILGEN_HEADER "stencilgen.h"
#define STENCILGEN_SRC ACC_DIR "/stencilgen.c"
#define STENCILGEN_EXEC "stencilgen.out"
#define STENCILACC_SRC ACC_DIR "/stencil_accesses.cpp"
#define STENCILACC_EXEC "stencil_accesses.out"
#define ACC_RUNTIME_API_DIR ACC_DIR "/../api"

// Symbols
#define MAX_ID_LEN (256)
typedef struct {
  NodeType type;
  char* tqualifiers[MAX_ID_LEN];
  size_t n_tqualifiers;
  char tspecifier[MAX_ID_LEN];
  char identifier[MAX_ID_LEN];
  } Symbol;


#define SYMBOL_TABLE_SIZE (65536)
static Symbol symbol_table[SYMBOL_TABLE_SIZE] = {};

char* symbol_var_length[SYMBOL_TABLE_SIZE];
#define MAX_NESTS (32)
static size_t num_symbols[MAX_NESTS] = {};
static size_t current_nest           = 0;


//arrays symbol table
#define MAX_NUM_ARRAYS (256)
int num_of_arrays;

static Symbol*
symboltable_lookup(const char* identifier)
{
  if (!identifier)
    return NULL;

  for (size_t i = 0; i < num_symbols[current_nest]; ++i)
    if (!strcmp(identifier, symbol_table[i].identifier))
      return &symbol_table[i];

  return NULL;
}

bool
str_array_contains(char* const* str_array, const size_t n, const char* str)
{
	for(size_t i = 0; i <  n; ++i)
		if(!strcmp(str_array[i],str)) return true;
	return false;
}


static int 
add_symbol(const NodeType type, char* const* tqualifiers, const size_t n_tqualifiers, const char* tspecifier,
           const char* id)
{
  assert(num_symbols[current_nest] < SYMBOL_TABLE_SIZE);

  symbol_table[num_symbols[current_nest]].type          = type;
  symbol_table[num_symbols[current_nest]].tspecifier[0] = '\0';

  symbol_table[num_symbols[current_nest]].n_tqualifiers = n_tqualifiers;
  for(size_t i = 0; i < n_tqualifiers; ++i)
	symbol_table[num_symbols[current_nest]].tqualifiers[i] = strdup(tqualifiers[i]);

  if (tspecifier)
    strcpy(symbol_table[num_symbols[current_nest]].tspecifier, tspecifier);

  strcpy(symbol_table[num_symbols[current_nest]].identifier, id);

  ++num_symbols[current_nest];
  //return the index of the lastly added symbol
  return num_symbols[current_nest]-1;
}

static void
symboltable_reset(void)
{
  current_nest              = 0;
  num_symbols[current_nest] = 0;

  // Add built-in variables (TODO consider NODE_BUILTIN)
  add_symbol(NODE_FUNCTION_ID, NULL, 0, NULL, "print");           // TODO REMOVE
  add_symbol(NODE_FUNCTION_ID, NULL, 0, NULL, "threadIdx");       // TODO REMOVE
  add_symbol(NODE_FUNCTION_ID, NULL, 0, NULL, "blockIdx");        // TODO REMOVE
  add_symbol(NODE_FUNCTION_ID, NULL, 0, NULL, "vertexIdx");       // TODO REMOVE
  add_symbol(NODE_FUNCTION_ID, NULL, 0, NULL, "globalVertexIdx"); // TODO REMOVE
  add_symbol(NODE_FUNCTION_ID, NULL, 0, NULL, "globalGridN");     // TODO REMOVE

  // add_symbol(NODE_UNKNOWN, NULL, NULL, "true");
  // add_symbol(NODE_UNKNOWN, NULL, NULL, "false");

  add_symbol(NODE_FUNCTION_ID, NULL, 0, NULL, "previous");  // TODO RECHECK
  add_symbol(NODE_FUNCTION_ID, NULL, 0, NULL, "write");  // TODO RECHECK
  add_symbol(NODE_FUNCTION_ID, NULL, 0, NULL, "isnan");  // TODO RECHECK
  //In develop
  //add_symbol(NODE_FUNCTION_ID, NULL, NULL, "read_w");
  //add_symbol(NODE_FUNCTION_ID, NULL, NULL, "write_w");
  add_symbol(NODE_FUNCTION_ID, NULL, 0, NULL, "Field3"); // TODO RECHECK
  add_symbol(NODE_FUNCTION_ID, NULL, 0, NULL, "dot");    // TODO RECHECK
  add_symbol(NODE_FUNCTION_ID, NULL, 0, NULL, "cross");  // TODO RECHECK
  add_symbol(NODE_FUNCTION_ID, NULL, 0, NULL, "len");    // TODO RECHECK

  add_symbol(NODE_FUNCTION_ID, NULL, 0, NULL, "uint64_t");   // TODO RECHECK
  add_symbol(NODE_FUNCTION_ID, NULL, 0, NULL, "UINT64_MAX"); // TODO RECHECK

  add_symbol(NODE_FUNCTION_ID, NULL, 0, NULL, "rand_uniform");

  add_symbol(NODE_FUNCTION_ID, NULL, 0, NULL, "exp");   // TODO RECHECK
  add_symbol(NODE_FUNCTION_ID, NULL, 0, NULL, "sin");   // TODO RECHECK
  add_symbol(NODE_FUNCTION_ID, NULL, 0, NULL, "cos");   // TODO RECHECK
  add_symbol(NODE_FUNCTION_ID, NULL, 0, NULL, "sqrt");  // TODO RECHECK
  add_symbol(NODE_FUNCTION_ID, NULL, 0, NULL, "fabs");  // TODO RECHECK
  add_symbol(NODE_FUNCTION_ID, NULL, 0, NULL, "pow");   // TODO RECHECK
  add_symbol(NODE_FUNCTION_ID, NULL, 0, NULL, "multm2_sym");   // TODO RECHECK
  add_symbol(NODE_FUNCTION_ID, NULL, 0, NULL, "diagonal");   // TODO RECHECK
  add_symbol(NODE_FUNCTION_ID, NULL, 0, NULL, "sum");   // TODO RECHECK
  add_symbol(NODE_FUNCTION_ID, NULL, 0, NULL, "log");   // TODO RECHECK
  add_symbol(NODE_FUNCTION_ID, NULL, 0, NULL, "abs");   // TODO RECHECK
  add_symbol(NODE_FUNCTION_ID, NULL, 0, NULL, "atan2"); // TODO RECHECK

  add_symbol(NODE_FUNCTION_ID, NULL, 0, NULL, "AC_REAL_PI");
  add_symbol(NODE_FUNCTION_ID, NULL, 0, NULL, "NUM_FIELDS");
  add_symbol(NODE_FUNCTION_ID, NULL, 0, NULL, "NUM_VTXBUF_HANDLES");
  add_symbol(NODE_FUNCTION_ID, NULL, 0, NULL, "NUM_ALL_FIELDS");

  add_symbol(NODE_FUNCTION_ID, NULL, 0, NULL, "FIELD_IN");
  add_symbol(NODE_FUNCTION_ID, NULL, 0, NULL, "FIELD_OUT");
  add_symbol(NODE_FUNCTION_ID, NULL, 0, NULL, "IDX");

  add_symbol(NODE_FUNCTION_ID, NULL, 0, NULL, "true");
  add_symbol(NODE_FUNCTION_ID, NULL, 0, NULL, "false");

  // Astaroth 2.0 backwards compatibility START
  // (should be actually built-in externs in acc-runtime/api/acc-runtime.h)
  add_symbol(NODE_DCONST_ID, NULL, 0, "int", "AC_mx");
  add_symbol(NODE_DCONST_ID, NULL, 0, "int", "AC_my");
  add_symbol(NODE_DCONST_ID, NULL, 0, "int", "AC_mz");
  add_symbol(NODE_DCONST_ID, NULL, 0, "int", "AC_nx");
  add_symbol(NODE_DCONST_ID, NULL, 0, "int", "AC_ny");
  add_symbol(NODE_DCONST_ID, NULL, 0, "int", "AC_nz");

  add_symbol(NODE_DCONST_ID, NULL, 0, "int", "AC_nxgrid");
  add_symbol(NODE_DCONST_ID, NULL, 0, "int", "AC_nygrid");
  add_symbol(NODE_DCONST_ID, NULL, 0, "int", "AC_nzgrid");

  add_symbol(NODE_DCONST_ID, NULL, 0, "int", "AC_nx_min");
  add_symbol(NODE_DCONST_ID, NULL, 0, "int", "AC_ny_min");
  add_symbol(NODE_DCONST_ID, NULL, 0, "int", "AC_nz_min");

  add_symbol(NODE_DCONST_ID, NULL, 0, "int", "AC_nx_max");
  add_symbol(NODE_DCONST_ID, NULL, 0, "int", "AC_ny_max");
  add_symbol(NODE_DCONST_ID, NULL, 0, "int", "AC_nz_max");

  add_symbol(NODE_DCONST_ID, NULL, 0, "int", "AC_mxy");
  add_symbol(NODE_DCONST_ID, NULL, 0, "int", "AC_nxy");
  add_symbol(NODE_DCONST_ID, NULL, 0, "int", "AC_nxyz");

  add_symbol(NODE_DCONST_ID, NULL, 0,"int", "AC_xy_plate_bufsize");
  add_symbol(NODE_DCONST_ID, NULL, 0,"int", "AC_xz_plate_bufsize");
  add_symbol(NODE_DCONST_ID, NULL, 0,"int", "AC_yz_plate_bufsize");
  add_symbol(NODE_DCONST_ID, NULL, 0,"int3", "AC_domain_decomposition");
  add_symbol(NODE_DCONST_ID, NULL, 0,"int", "AC_proc_mapping_strategy");
  add_symbol(NODE_DCONST_ID, NULL, 0,"int", "AC_decompose_strategy");
  

  add_symbol(NODE_DCONST_ID, NULL, 0, "int3", "AC_multigpu_offset");

  // add_symbol(NODE_DCONST_ID, NULL, "AcReal", "AC_dsx");
  // add_symbol(NODE_DCONST_ID, NULL, "AcReal", "AC_dsy");
  // add_symbol(NODE_DCONST_ID, NULL, "AcReal", "AC_dsz");

  // add_symbol(NODE_DCONST_ID, NULL, "AcReal", "AC_inv_dsx");
  // add_symbol(NODE_DCONST_ID, NULL, "AcReal", "AC_inv_dsy");
  // add_symbol(NODE_DCONST_ID, NULL, "AcReal", "AC_inv_dsz");

  //For special reductions
  add_symbol(NODE_DCONST_ID, NULL, 0, "AcReal", "AC_center_x");
  add_symbol(NODE_DCONST_ID, NULL, 0, "AcReal", "AC_center_y");
  add_symbol(NODE_DCONST_ID, NULL, 0, "AcReal", "AC_center_z");
  add_symbol(NODE_DCONST_ID, NULL, 0, "AcReal", "AC_sum_radius");
  add_symbol(NODE_DCONST_ID, NULL, 0, "AcReal", "AC_window_radius");

  // (BC types do not belong here, BCs not handled with the DSL)
  add_symbol(NODE_DCONST_ID, NULL, 0, "int", "AC_bc_type_bot_x");
  add_symbol(NODE_DCONST_ID, NULL, 0, "int", "AC_bc_type_bot_y");
  add_symbol(NODE_DCONST_ID, NULL, 0, "int", "AC_bc_type_bot_z");

  add_symbol(NODE_DCONST_ID, NULL, 0, "int", "AC_bc_type_top_x");
  add_symbol(NODE_DCONST_ID, NULL, 0, "int", "AC_bc_type_top_y");
  add_symbol(NODE_DCONST_ID, NULL, 0, "int", "AC_bc_type_top_z");
  add_symbol(NODE_DCONST_ID, NULL, 0, "int", "AC_init_type");
  // Astaroth 2.0 backwards compatibility END
}

void
print_symbol_table(void)
{
  printf("\n---\n");
  printf("Symbol table:\n");
  for (size_t i = 0; i < num_symbols[current_nest]; ++i) {
    printf("%lu: ", i);
    printf("%s ", symbol_table[i].identifier);

    if (strlen(symbol_table[i].tspecifier) > 0)
      printf("(tspec: %s) ", symbol_table[i].tspecifier);

    if (symbol_table[i].n_tqualifiers)
    {
	    char tqual[4096];
	    tqual[0] = '\0';
	    for(size_t tqi = 0; tqi < symbol_table[i].n_tqualifiers; ++tqi)
		    strcat(tqual,symbol_table[i].tqualifiers[tqi]);
      	    printf("(tquals: %s) ", tqual);
    }
	 

    if (symbol_table[i].type & NODE_FUNCTION_ID)
      printf("(%s function)",
             symbol_table[i].type & NODE_KFUNCTION_ID ? "kernel" : "device");

    if (symbol_table[i].type & NODE_DCONST_ID)
      printf("(dconst)");

    if (symbol_table[i].type & NODE_STENCIL_ID)
      printf("(stencil)");

    printf("\n");
  }
  printf("---\n");
}

static const ASTNode*
get_parent_node(const NodeType type, const ASTNode* node)
{
  if (node->type & type)
    return node;
  else if (node->parent)
    return get_parent_node(type, node->parent);
  else
    return NULL;
}

static const ASTNode*
get_node(const NodeType type, const ASTNode* node)
{
  assert(node);

  if (node->type & type)
    return node;
  else if (node->lhs && get_node(type, node->lhs))
    return get_node(type, node->lhs);
  else if (node->rhs && get_node(type, node->rhs))
    return get_node(type, node->rhs);
  else
    return NULL;
}
void combine(const ASTNode* node, char* res){
  if(node->buffer)
    strcat(res,node->buffer);
  if(node->lhs)
    combine(node->lhs, res);
  if(node->rhs)
    combine(node->rhs, res);
}
void combine_all(const ASTNode* node, char* res){
  if(node->prefix)
    strcat(res,node->prefix);
  if(node->lhs)
    combine_all(node->lhs, res);
  if(node->buffer)
    strcat(res,node->buffer);
  if(node->infix)
    strcat(res,node->infix);
  if(node->rhs)
    combine_all(node->rhs, res);
  if(node->postfix)
    strcat(res,node->postfix);
}
void
gen_d_offsets(FILE* fp, const char* datatype, const bool declarations)
{
  char running_offset[4096];
  sprintf(running_offset,"0");
  for (size_t i = 0; i < num_symbols[current_nest]; ++i)
    if (symbol_table[i].type & NODE_VARIABLE_ID &&
        !strcmp(symbol_table[i].tspecifier,datatype))
    {
<<<<<<< HEAD
	    if(declarations && str_array_contains(symbol_table[i].tqualifiers, symbol_table[i].n_tqualifiers,"dconst"))
=======
	    if(declarations)
>>>>>>> fcbc191f
            	fprintf(fp,"\n#ifndef %s_offset\n#define %s_offset (%s)\n#endif\n",symbol_table[i].identifier,symbol_table[i].identifier,running_offset);
	    else
            	fprintf(fp," %s,\n",running_offset);
	    if(str_array_contains(symbol_table[i].tqualifiers, symbol_table[i].n_tqualifiers,"dconst"))
            	sprintf(running_offset,"%s+%s",running_offset,symbol_var_length[i]);
    }
   if(declarations && !strcmp(datatype,"AcReal*"))
   	fprintf(fp,"\n#ifndef D_REAL_ARRAYS_LEN\n#define D_REAL_ARRAYS_LEN (%s)\n#endif\n", running_offset);
   else if(declarations && !strcmp(datatype,"int*"))
   	fprintf(fp,"\n#ifndef D_INT_ARRAYS_LEN\n#define D_INT_ARRAYS_LEN (%s)\n#endif\n", running_offset);

}
void
gen_array_reads(ASTNode* node, bool gen_mem_accesses)
{
  if(node->buffer){
  	const int l_current_nest = 0;
  	for (size_t i = 0; i < num_symbols[l_current_nest]; ++i)
	{
    	  if (symbol_table[i].type & NODE_VARIABLE_ID &&
          (!strcmp(symbol_table[i].tspecifier,"AcReal*") || !strcmp(symbol_table[i].tspecifier,"int*"))&& !strcmp(node->buffer,symbol_table[i].identifier))
	  {
		if(gen_mem_accesses)
		{
			if(!strcmp(symbol_table[i].tspecifier,"AcReal*"))
				node->buffer = strdup("big_array");
			else if(!strcmp(symbol_table[i].tspecifier,"int*"))
				node->buffer = strdup("big_int_array");
		}
		else
		{
			if(node->parent->parent->parent->rhs)
			{
				char new_name[4096];
				new_name[0] = '\0';
				char arrays_name[4096];
				if(!strcmp(symbol_table[i].tspecifier,"AcReal*"))
					sprintf(arrays_name,"real_arrays");
				else if(!strcmp(symbol_table[i].tspecifier,"int*"))
					sprintf(arrays_name,"int_arrays");
      				if(str_array_contains(symbol_table[i].tqualifiers, symbol_table[i].n_tqualifiers,"dconst"))
				{
					//node->prefix = strdup("DCONST(");
					//node->parent->parent->parent->postfix = strdup("])");
					char index_str[4096];
					index_str[0] = '\0';
					combine_all(node->parent->parent->parent->rhs,index_str);
					char res[4096];
					sprintf(res,"d_%s[%s_offset+(%s)]\n",arrays_name,node->buffer,index_str);
<<<<<<< HEAD
					printf("dconst test: %s\n",res);
=======
>>>>>>> fcbc191f
					node->parent->parent->parent->parent->buffer = strdup(res);
					node->parent->parent->parent->parent->lhs=NULL;
					node->parent->parent->parent->parent->rhs=NULL;
					node->parent->parent->parent->parent->prefix=NULL;
					node->parent->parent->parent->parent->postfix=NULL;
				}
				else
				{
					sprintf(new_name,"__ldg(&vba.%s[(int)%s]",arrays_name,node->buffer);
					node->parent->parent->parent->postfix = strdup("])");
					node->buffer = strdup(new_name);
				}
			}
		}
	  }
	}
  }
  if(node->lhs)
    gen_array_reads(node->lhs,gen_mem_accesses);
  if(node->rhs)
    gen_array_reads(node->rhs,gen_mem_accesses);
}
void
gen_kernel_input_params(ASTNode* node, bool gen_mem_accesses)
{
	if(!gen_mem_accesses && node->buffer && strstr(node->buffer,"ac_input"))
	{
		const ASTNode* fn_declaration= get_parent_node(NODE_BEGIN_SCOPE,node)->parent->parent->lhs;
		const ASTNode* fn_identifier = get_node(NODE_KFUNCTION_ID,fn_declaration);
		while(!fn_identifier)
		{
			fn_declaration= get_parent_node(NODE_BEGIN_SCOPE,fn_declaration)->parent->parent->lhs;
			fn_identifier = get_node(NODE_KFUNCTION_ID,fn_declaration);
		}
		if(fn_identifier)
		{
			char res[4096];
			sprintf(res,"vba.kernel_input_params.%s.%s",fn_identifier->buffer,node->buffer);
			node->buffer = strdup(res);
		}
	}
	if(node->lhs)
		gen_kernel_input_params(node->lhs,gen_mem_accesses);
	if(node->rhs)
		gen_kernel_input_params(node->rhs,gen_mem_accesses);

}

static void
traverse(const ASTNode* node, const NodeType exclude, FILE* stream)
{
  if (node->type & exclude)
    stream = NULL;

  // Do not translate tqualifiers or tspecifiers immediately
  if (node->parent &&
      (node->parent->type & NODE_TQUAL || node->parent->type & NODE_TSPEC))
    return;

  // Prefix translation
  if (stream)
    if (node->prefix)
      fprintf(stream, "%s", node->prefix);

  // Prefix logic
  if (node->type & NODE_BEGIN_SCOPE) {
    assert(current_nest < MAX_NESTS);

    ++current_nest;
    num_symbols[current_nest] = num_symbols[current_nest - 1];
  }

  // Traverse LHS
  if (node->lhs)
    traverse(node->lhs, exclude, stream);

  // Add symbols to symbol table
  if (node->buffer && node->token == IDENTIFIER) {
    const Symbol* symbol = symboltable_lookup(node->buffer);
    if (symbol && node->type & NODE_FUNCTION_PARAM) {
      // Do not allow shadowing.
      //
      // Note that if we want to allow shadowing, then the symbol table must
      // be searched in reverse order
      fprintf(stderr,
              "Error! Symbol '%s' already present in symbol table. Shadowing "
              "is not allowed.\n",
              node->buffer);
      assert(0);
    }
    else if (!symbol) {
      char* tspec = NULL;
      char* tqualifiers[MAX_ID_LEN];
      size_t n_tqualifiers = 0;

      const ASTNode* decl = get_parent_node(NODE_DECLARATION, node);
      if (decl) {
        const ASTNode* tspec_node = get_node(NODE_TSPEC, decl);
        const ASTNode* tqual_node = get_node(NODE_TQUAL, decl);

        if (tspec_node && tspec_node->lhs){
          tspec = tspec_node->lhs->buffer;
        }
        if (tqual_node && tqual_node->lhs)
	{
	  const ASTNode* tqual_list_node = tqual_node->parent;
	  //backtrack to the start of the list
	  while(tqual_list_node->parent && tqual_list_node->parent->rhs && tqual_list_node->parent->rhs->type & NODE_TQUAL)
		  tqual_list_node = tqual_list_node->parent;
	  while(tqual_list_node->rhs)
	  {
		  tqualifiers[n_tqualifiers] = strdup(tqual_list_node->rhs->lhs->buffer);
		  ++n_tqualifiers;
		  tqual_list_node = tqual_list_node->lhs;
	  }
	  tqualifiers[n_tqualifiers] = strdup(tqual_list_node->lhs->lhs->buffer);
	  ++n_tqualifiers;
	}
      }

      if (stream) {
        const ASTNode* is_dconst = get_parent_node(NODE_DCONST, node);
        if (is_dconst)
          fprintf(stream, "__device__ ");

        if (n_tqualifiers)
	  for(size_t i=0; i<n_tqualifiers;++i)
          	fprintf(stream, "%s ", tqualifiers[i]);

        if (tspec){
          fprintf(stream, "%s ", tspec);
        }
        else if (!(node->type & NODE_KFUNCTION_ID) &&
                 !get_parent_node(NODE_STENCIL, node) &&
                 !(node->type & NODE_MEMBER_ID) &&
                 !strstr(node->buffer, "ac_input") &&
                 !strstr(node->buffer, "__ldg"))
          fprintf(stream, "auto ");
      }
      if (!(node->type & NODE_MEMBER_ID))
      {
        const int symbol_index = add_symbol(node->type, tqualifiers, n_tqualifiers, tspec, node->buffer);
	//get array length
        if (tspec != NULL && (!strcmp(tspec,"AcReal*") || !strcmp(tspec,"int*")))
	{
		char array_length[4096];
		array_length[0] = '\0';
		combine(node->parent->parent->rhs,array_length);
		symbol_var_length[symbol_index] =  strdup(array_length);
	}
      }
    }
  }

  // Infix translation
  if (stream)
    if (node->infix)
      fprintf(stream, "%s", node->infix);

  // Translate buffer body
  if (stream && node->buffer) {
    const Symbol* symbol = symboltable_lookup(node->buffer);
    if (symbol && symbol->type & NODE_DCONST_ID)
      fprintf(stream, "DCONST(%s)", node->buffer);
    else
      fprintf(stream, "%s", node->buffer);
  }

  // Traverse RHS
  if (node->rhs)
    traverse(node->rhs, exclude, stream);

  // Postfix logic
  if (node->type & NODE_BEGIN_SCOPE) {
    assert(current_nest > 0);
    --current_nest;
  }

  // Postfix translation
  if (stream) {
    if (node->postfix)
      fprintf(stream, "%s", node->postfix);
  }
}

void
gen_dconsts(const ASTNode* root, FILE* stream)
{
  symboltable_reset();
  traverse(root, NODE_FUNCTION | NODE_VARIABLE | NODE_STENCIL | NODE_HOSTDEFINE,
           stream);

  /*
  symboltable_reset();
  traverse(root, 0, NULL);

  // Device constants
  for (size_t i = 0; i < num_symbols[current_nest]; ++i)
    if (!(symbol_table[i].type & NODE_FUNCTION_ID) &&
        !(symbol_table[i].type & NODE_FIELD_ID) &&
        !(symbol_table[i].type & NODE_STENCIL_ID)) {
      fprintf(stream, "__device__ %s %s;", symbol_table[i].tspecifier,
              symbol_table[i].identifier);
    }
    */
}

static int curr_kernel = 0;

static void
gen_kernels(const ASTNode* node, const char* dfunctions,
            const bool gen_mem_accesses)
{
  assert(node);

  if (node->type & NODE_KFUNCTION) {

    const size_t len = 64 * 1024 * 1024;
    char* prefix     = malloc(len);
    assert(prefix);
    prefix[0] = '\0';

    assert(node->rhs);
    assert(node->rhs->rhs);
    ASTNode* compound_statement = node->rhs->rhs;

    strcat(prefix, compound_statement->prefix);

    // Generate stencil FMADs
    char cmdoptions[4096] = "\0";
    if (gen_mem_accesses) {
      sprintf(cmdoptions, "./" STENCILGEN_EXEC " -mem-accesses");
    }
    else {
      sprintf(cmdoptions, "./" STENCILGEN_EXEC " -kernel %d", curr_kernel);
      ++curr_kernel; // HACK TODO better
    }
    FILE* proc = popen(cmdoptions, "r");
    assert(proc);

    char* sdefinitions = malloc(10 * 1024 * 1024);
    assert(sdefinitions);
    sdefinitions[0] = '\0';
    char buf[4096]  = {0};
    while (fgets(buf, sizeof(buf), proc))
      strcat(sdefinitions, buf);

    pclose(proc);

    strcat(prefix, sdefinitions);
    free(sdefinitions);

    strcat(prefix, dfunctions);

    astnode_set_prefix(prefix, compound_statement);
    free(prefix);
  }

  if (node->lhs)
    gen_kernels(node->lhs, dfunctions, gen_mem_accesses);

  if (node->rhs)
    gen_kernels(node->rhs, dfunctions, gen_mem_accesses);
}

// Generate User Defines
static void
gen_user_defines(const ASTNode* root, const char* out)
{
  FILE* fp = fopen(out, "w");
  assert(fp);

  fprintf(fp, "#pragma once\n");

  symboltable_reset();
  traverse(root, NODE_DCONST | NODE_VARIABLE | NODE_FUNCTION | NODE_STENCIL, fp);

  symboltable_reset();
  traverse(root, 0, NULL);

  // Stencils
  fprintf(fp, "typedef enum{");
  for (size_t i = 0; i < num_symbols[current_nest]; ++i)
    if (symbol_table[i].type & NODE_STENCIL_ID)
      fprintf(fp, "stencil_%s,", symbol_table[i].identifier);
  fprintf(fp, "NUM_STENCILS} Stencil;");

  // Enums
  int num_of_normal_fields=0;
  int num_of_auxiliary_fields=0;
  int num_of_communicated_auxiliary_fields = 0;
  int num_of_fields=0;
  bool field_is_auxiliary[256];
  bool field_is_communicated[256];
  const char* field_names[256];
  for (size_t i = 0; i < num_symbols[current_nest]; ++i)
  {
    if(!strcmp(symbol_table[i].tspecifier,"Field")){
      field_names[num_of_fields] = strdup(symbol_table[i].identifier);
      if(str_array_contains(symbol_table[i].tqualifiers, symbol_table[i].n_tqualifiers,"auxiliary"))
      {
	      ++num_of_auxiliary_fields;
	      field_is_auxiliary[num_of_fields] = true;
	      if(str_array_contains(symbol_table[i].tqualifiers, symbol_table[i].n_tqualifiers,"communicated"))
	      {
		      ++num_of_communicated_auxiliary_fields;
      	      		field_is_communicated[num_of_fields] = true;
	      }
	      else
      	      		field_is_communicated[num_of_fields] = false;

      }
      else
      {
	      ++num_of_normal_fields;
      	      field_is_communicated[num_of_fields] = true;
	      field_is_auxiliary[num_of_fields] = false;
      }
      ++num_of_fields;
    }
  }
  const int num_of_communicated_fields = num_of_normal_fields + num_of_communicated_auxiliary_fields;

  fprintf(fp, "typedef enum {");
  //first communicated fields
  for(int i=0;i<num_of_fields;++i)
	  if(field_is_communicated[i]) fprintf(fp, "%s,",field_names[i]);
  for(int i=0;i<num_of_fields;++i)
	  if(!field_is_communicated[i]) fprintf(fp, "%s,",field_names[i]);

  fprintf(fp, "NUM_FIELDS=%d,", num_of_fields);
  fprintf(fp, "NUM_COMMUNICATED_FIELDS=%d,", num_of_communicated_fields);
  fprintf(fp, "} Field;\n");

  fprintf(fp, "static const bool vtxbuf_is_auxiliary[] = {");
  for(int i=0;i<num_of_fields;++i)
    if(field_is_auxiliary[i])
    	fprintf(fp, "%s,", "true");
    else
    	fprintf(fp, "%s,", "false");
  fprintf(fp, "};");






  // Enums for work_buffers 
  fprintf(fp, "typedef enum {");
  for (size_t i = 0; i < num_symbols[current_nest]; ++i)
    if(!strcmp(symbol_table[i].tspecifier,"WorkBuffer"))
    {
      printf("Workbuffers are under development\n");
      exit(0);
      fprintf(fp, "%s,", symbol_table[i].identifier);
    }
  fprintf(fp, "NUM_WORK_BUFFERS} WorkBuffer;");





  // Kernels
  fprintf(fp, "typedef enum {");
  for (size_t i = 0; i < num_symbols[current_nest]; ++i)
    if (symbol_table[i].type & NODE_KFUNCTION_ID)
      fprintf(fp, "KERNEL_%s,", symbol_table[i].identifier);
  fprintf(fp, "NUM_KERNELS} AcKernel;");

  // ASTAROTH 2.0 BACKWARDS COMPATIBILITY BLOCK
  // START---------------------------
  fprintf(fp, "typedef enum {");
  for (size_t i = 0; i < num_symbols[current_nest]; ++i)
    if (symbol_table[i].type & NODE_DCONST_ID &&
        !strcmp(symbol_table[i].tspecifier, "int"))
      fprintf(fp, "%s,", symbol_table[i].identifier);
  fprintf(fp, "NUM_INT_PARAMS} AcIntParam;");

  fprintf(fp, "typedef enum {");
  for (size_t i = 0; i < num_symbols[current_nest]; ++i)
    if (symbol_table[i].type & NODE_DCONST_ID &&
        !strcmp(symbol_table[i].tspecifier, "int3"))
      fprintf(fp, "%s,", symbol_table[i].identifier);
  fprintf(fp, "NUM_INT3_PARAMS} AcInt3Param;");

  fprintf(fp, "typedef enum {");
  for (size_t i = 0; i < num_symbols[current_nest]; ++i)
    if (symbol_table[i].type & NODE_DCONST_ID &&
        !strcmp(symbol_table[i].tspecifier, "AcReal"))
      fprintf(fp, "%s,", symbol_table[i].identifier);
  fprintf(fp, "NUM_REAL_PARAMS} AcRealParam;");


  // Enums for arrays
  fprintf(fp, "typedef enum {");
  for (size_t i = 0; i < num_symbols[current_nest]; ++i)
    if (symbol_table[i].type & NODE_VARIABLE_ID &&
       !strcmp(symbol_table[i].tspecifier, "AcReal*"))
	    fprintf(fp, "%s,", symbol_table[i].identifier);
  fprintf(fp, "NUM_REAL_ARRAYS} AcRealArrayParam;");

  fprintf(fp, "typedef enum {");
  for (size_t i = 0; i < num_symbols[current_nest]; ++i)
    if (symbol_table[i].type & NODE_VARIABLE_ID &&
       !strcmp(symbol_table[i].tspecifier, "int*"))
	    fprintf(fp, "%s,", symbol_table[i].identifier);
  fprintf(fp, "NUM_INT_ARRAYS} AcIntArrayParam;");


  fprintf(fp, "typedef enum {");
  for (size_t i = 0; i < num_symbols[current_nest]; ++i)
    if (symbol_table[i].type & NODE_DCONST_ID &&
        !strcmp(symbol_table[i].tspecifier, "AcReal3"))
      fprintf(fp, "%s,", symbol_table[i].identifier);
  fprintf(fp, "NUM_REAL3_PARAMS} AcReal3Param;");

  // Enum strings (convenience)
  fprintf(fp, "static const char* stencil_names[] __attribute__((unused)) = {");
  for (size_t i = 0; i < num_symbols[current_nest]; ++i)
    if (symbol_table[i].type & NODE_STENCIL_ID)
      fprintf(fp, "\"%s\",", symbol_table[i].identifier);
  fprintf(fp, "};");

  fprintf(fp, "static const char* field_names[] __attribute__((unused)) = {");
  for (size_t i = 0; i < num_symbols[current_nest]; ++i)
    if(!strcmp(symbol_table[i].tspecifier,"Field"))
      fprintf(fp, "\"%s\",", symbol_table[i].identifier);
  fprintf(fp, "};");





  fprintf(fp, "static const char* work_buffer_names[] __attribute__((unused)) = {");
  for (size_t i = 0; i < num_symbols[current_nest]; ++i)
    if(!strcmp(symbol_table[i].tspecifier,"WorkBuffer"))
      fprintf(fp, "\"%s\",", symbol_table[i].identifier);
  fprintf(fp, "};");




  fprintf(fp, "static const char* kernel_names[] __attribute__((unused)) = {");
  for (size_t i = 0; i < num_symbols[current_nest]; ++i)
    if (symbol_table[i].type & NODE_KFUNCTION_ID)
      fprintf(fp, "\"%s\",", symbol_table[i].identifier);
  fprintf(fp, "};");

  fprintf(fp,
          "static const char* intparam_names[] __attribute__((unused)) = {");
  for (size_t i = 0; i < num_symbols[current_nest]; ++i)
    if (symbol_table[i].type & NODE_DCONST_ID &&
        !strcmp(symbol_table[i].tspecifier, "int"))
      fprintf(fp, "\"%s\",", symbol_table[i].identifier);
  fprintf(fp, "};");

  fprintf(fp,
          "static const char* int3param_names[] __attribute__((unused)) = {");
  for (size_t i = 0; i < num_symbols[current_nest]; ++i)
    if (symbol_table[i].type & NODE_DCONST_ID &&
        !strcmp(symbol_table[i].tspecifier, "int3"))
      fprintf(fp, "\"%s\",", symbol_table[i].identifier);
  fprintf(fp, "};");

  fprintf(fp,
          "static const char* realparam_names[] __attribute__((unused)) = {");
  for (size_t i = 0; i < num_symbols[current_nest]; ++i)
    if (symbol_table[i].type & NODE_DCONST_ID &&
        !strcmp(symbol_table[i].tspecifier, "AcReal"))
      fprintf(fp, "\"%s\",", symbol_table[i].identifier);
  fprintf(fp, "};");

  fprintf(fp,
          "static const char* real3param_names[] __attribute__((unused)) = {");
  for (size_t i = 0; i < num_symbols[current_nest]; ++i)
    if (symbol_table[i].type & NODE_DCONST_ID &&
        !strcmp(symbol_table[i].tspecifier, "AcReal3"))
      fprintf(fp, "\"%s\",", symbol_table[i].identifier);
  fprintf(fp, "};");

  fprintf(fp,
          "static const char* real_array_param_names[] __attribute__((unused)) = {");
  for (size_t i = 0; i < num_symbols[current_nest]; ++i)
    if (symbol_table[i].type & NODE_VARIABLE_ID &&
        !strcmp(symbol_table[i].tspecifier, "AcReal*"))
      fprintf(fp, "\"%s\",", symbol_table[i].identifier);
  fprintf(fp, "};");

  fprintf(fp,
          "static const char* int_array_param_names[] __attribute__((unused)) = {");
  for (size_t i = 0; i < num_symbols[current_nest]; ++i)
    if (symbol_table[i].type & NODE_VARIABLE_ID &&
        !strcmp(symbol_table[i].tspecifier, "int*"))
      fprintf(fp, "\"%s\",", symbol_table[i].identifier);
  fprintf(fp, "};");

  fprintf(fp, "static const AcIntParam real_array_lengths[] __attribute__((unused)) = {");
  for (size_t i = 0; i < num_symbols[current_nest]; ++i)
    if (symbol_table[i].type & NODE_VARIABLE_ID &&
        !strcmp(symbol_table[i].tspecifier, "AcReal*"))
    {
  	if(str_array_contains(symbol_table[i].tqualifiers, symbol_table[i].n_tqualifiers,"dconst"))
      		fprintf(fp, "(AcIntParam)%s,", symbol_var_length[i]);
	else
      		fprintf(fp, "%s,", symbol_var_length[i]);
    }
<<<<<<< HEAD
  fprintf(fp, "};");

  fprintf(fp, "static const bool real_array_is_dconst[] __attribute__((unused)) = {");
  for (size_t i = 0; i < num_symbols[current_nest]; ++i)
    if (symbol_table[i].type & NODE_VARIABLE_ID &&
        !strcmp(symbol_table[i].tspecifier, "AcReal*"))
    {
        if(str_array_contains(symbol_table[i].tqualifiers, symbol_table[i].n_tqualifiers,"dconst"))
                fprintf(fp,"true");
        else
                fprintf(fp, "false");
    }
  fprintf(fp, "};");

=======
  fprintf(fp, "};");

  fprintf(fp, "static const bool real_array_is_dconst[] __attribute__((unused)) = {");
  for (size_t i = 0; i < num_symbols[current_nest]; ++i)
    if (symbol_table[i].type & NODE_VARIABLE_ID &&
        !strcmp(symbol_table[i].tspecifier, "AcReal*"))
    {
        if(str_array_contains(symbol_table[i].tqualifiers, symbol_table[i].n_tqualifiers,"dconst"))
                fprintf(fp,"true,");
        else
                fprintf(fp, "false,");
    }
  fprintf(fp, "};");

>>>>>>> fcbc191f
  fprintf(fp, "static int d_real_array_offsets[] __attribute__((unused)) = {");
  gen_d_offsets(fp,"AcReal*",false);
  fprintf(fp, "};");

  fprintf(fp, "static int d_int_array_offsets[] __attribute__((unused)) = {");
  gen_d_offsets(fp,"int*",false);
  fprintf(fp, "};");





  fprintf(fp, "static const AcIntParam int_array_lengths[] __attribute__((unused)) = {");
  for (size_t i = 0; i < num_symbols[current_nest]; ++i)
    if (symbol_table[i].type & NODE_VARIABLE_ID &&
        !strcmp(symbol_table[i].tspecifier, "AcReal*"))
    {
  	if(str_array_contains(symbol_table[i].tqualifiers, symbol_table[i].n_tqualifiers,"dconst"))
      		fprintf(fp, "(AcIntParam)%s,", symbol_var_length[i]);
	else
      		fprintf(fp, "%s,", symbol_var_length[i]);
    }
  fprintf(fp, "};");
      				


  fprintf(fp, "static const bool int_array_is_dconst[] __attribute__((unused)) = {");
  for (size_t i = 0; i < num_symbols[current_nest]; ++i)
    if (symbol_table[i].type & NODE_VARIABLE_ID &&
        !strcmp(symbol_table[i].tspecifier, "int*"))
    {
        if(str_array_contains(symbol_table[i].tqualifiers, symbol_table[i].n_tqualifiers,"dconst"))
<<<<<<< HEAD
                fprintf(fp,"true");
        else
                fprintf(fp, "false");
=======
                fprintf(fp,"true,");
        else
                fprintf(fp, "false,");
>>>>>>> fcbc191f
    }
  fprintf(fp, "};");


   gen_d_offsets(fp,"int*",true);
   gen_d_offsets(fp,"AcReal*",true);


  // ASTAROTH 2.0 BACKWARDS COMPATIBILITY BLOCK
  fprintf(fp, "\n// Redefined for backwards compatibility START\n");
  fprintf(fp, "#define NUM_VTXBUF_HANDLES (NUM_FIELDS)\n");
  fprintf(fp, "typedef Field VertexBufferHandle;\n");
  fprintf(fp, "static const char** vtxbuf_names = field_names;\n");
  // ASTAROTH 2.0 BACKWARDS COMPATIBILITY BLOCK
  // END-----------------------------

  // Device constants
  // Would be cleaner to declare dconsts as extern and refer to the symbols
  // directly instead of using handles like above, but for backwards
  // compatibility and user convenience commented out for now
  for (size_t i = 0; i < num_symbols[current_nest]; ++i) {
    if (!(symbol_table[i].type & NODE_FUNCTION_ID) &&
        !(symbol_table[i].type & NODE_VARIABLE_ID) &&
        !(symbol_table[i].type & NODE_STENCIL_ID)) {
      fprintf(fp, "// extern __device__ %s %s;\n", symbol_table[i].tspecifier,
              symbol_table[i].identifier);
    }
  }

  // Stencil order
  fprintf(fp, "#ifndef STENCIL_ORDER\n");
  fprintf(fp, "#define STENCIL_ORDER (6)\n");
  fprintf(fp, "#endif\n");
  fprintf(fp, "#define STENCIL_DEPTH (STENCIL_ORDER+1)\n");
  fprintf(fp, "#define STENCIL_HEIGHT (STENCIL_ORDER+1)\n");
  fprintf(fp, "#define STENCIL_WIDTH (STENCIL_ORDER+1)\n");

  fclose(fp);

  symboltable_reset();
}

static void
gen_user_kernels(const ASTNode* root, const char* out, const bool gen_mem_accesses)
{
  symboltable_reset();
  traverse(root, 0, NULL);

  FILE* fp = fopen(out, "w");
  assert(fp);
  // fprintf(fp, "#pragma once\n");

  // Kernels
  // for (size_t i = 0; i < num_symbols[current_nest]; ++i)
  //   if (symbol_table[i].type & NODE_KFUNCTION_ID)
  //     fprintf(fp,
  //             "__global__ void %s(const int3 start, const int3 end, "
  //             "VertexBufferArray vba);",
  //             symbol_table[i].identifier);

  // Astaroth 2.0 backwards compatibility START
  // This is not really needed any more, the kernel function pointer is now
  // exposed in the API, so one could use that directly instead of handles.
  fprintf(fp,"#include \"user_kernel_declarations.h\"\n");
  fprintf(fp, "static const Kernel kernels[] = {");
  for (size_t i = 0; i < num_symbols[current_nest]; ++i)
    if (symbol_table[i].type & NODE_KFUNCTION_ID)
      fprintf(fp, "%s,", symbol_table[i].identifier); // Host layer handle
  fprintf(fp, "};");

  if(gen_mem_accesses)
  { 
    FILE* fp_cpu = fopen("user_cpu_kernels.h","a");
    fprintf(fp_cpu, "static const Kernel cpu_kernels[] = {");
    for (size_t i = 0; i < num_symbols[current_nest]; ++i)
      if (symbol_table[i].type & NODE_KFUNCTION_ID)
        fprintf(fp_cpu, "%s_cpu,", symbol_table[i].identifier); // Host layer handle
    fprintf(fp_cpu, "};");
    fclose(fp_cpu);
  }
  // Astaroth 2.0 backwards compatibility END

  fclose(fp);

  symboltable_reset();
}

bool is_real_constant(const char* name)
{
  {
  const int l_current_nest = 0;
  for (size_t i = 0; i < num_symbols[l_current_nest]; ++i)
    if (symbol_table[i].type & NODE_DCONST_ID &&
        !strcmp(symbol_table[i].tspecifier, "AcReal") && !strcmp(name,symbol_table[i].identifier))
        return true;
  }
  return false;
}
bool is_int_constant(const char* name)
{
  {
  const int l_current_nest = 0;
  for (size_t i = 0; i < num_symbols[l_current_nest]; ++i)
    if (symbol_table[i].type & NODE_DCONST_ID &&
        !strcmp(symbol_table[i].tspecifier, "int") && !strcmp(name,symbol_table[i].identifier))
        return true;
  }
  return false;
}
void
replace_dynamic_coeffs_stencilpoint(ASTNode* node)
{
  if(node->lhs)
    replace_dynamic_coeffs_stencilpoint(node->lhs);
  if(node->buffer)
  {
    if(is_real_constant(node->buffer) || is_int_constant(node->buffer))
    {
      //replace with zero to compile the stencil
      node->buffer = strdup("0.0");
      node->prefix=strdup("AcReal(");
      node->postfix = strdup(")");
    }
  }
  if(node->rhs)
    replace_dynamic_coeffs_stencilpoint(node->rhs);
}
void replace_dynamic_coeffs(ASTNode* node)
{
  if(node->type & NODE_STENCIL)
  {
    ASTNode* list = node->rhs->lhs;
    while(list->rhs)
    {
      ASTNode* stencil_point = list->rhs;
      replace_dynamic_coeffs_stencilpoint(stencil_point->rhs->rhs);
      list = list -> lhs;
    }
    ASTNode* stencil_point = list->lhs;
    replace_dynamic_coeffs_stencilpoint(stencil_point->rhs->rhs);
  }
  if(node->lhs)
    replace_dynamic_coeffs(node->lhs);
  if(node->rhs)
    replace_dynamic_coeffs(node->rhs);
}
void
generate(ASTNode* root, FILE* stream, const bool gen_mem_accesses)
{
  assert(root);

  gen_user_defines(root, "user_defines.h");
  gen_user_kernels(root, "user_declarations.h", gen_mem_accesses);

  // Fill the symbol table
  traverse(root, 0, NULL);
  // print_symbol_table();

  // Generate user_kernels.h
  fprintf(stream, "#pragma once\n");

  size_t num_stencils = 0;
  for (size_t i = 0; i < num_symbols[current_nest]; ++i)
    if (symbol_table[i].type & NODE_STENCIL_ID)
      ++num_stencils;

  size_t num_fields = 0;
  for (size_t i = 0; i < num_symbols[current_nest]; ++i)
    if(!strcmp(symbol_table[i].tspecifier,"Field"))
      ++num_fields;

  size_t num_kernels = 0;
  for (size_t i = 0; i < num_symbols[current_nest]; ++i)
    if (symbol_table[i].type & NODE_KFUNCTION_ID)
      ++num_kernels;




  // Device constants
  // gen_dconsts(root, stream);
  gen_array_reads(root,gen_mem_accesses);
  gen_kernel_input_params(root,gen_mem_accesses);

  // Stencils

  // Stencil generator
  FILE* stencilgen = fopen(STENCILGEN_HEADER, "w");
  assert(stencilgen);

  // Stencil ops
  symboltable_reset();
  traverse(root, 0, NULL);
  { // Unary (non-functional, default string 'val')
    fprintf(stencilgen,
            "static const char* stencil_unary_ops[NUM_STENCILS] = {");
    for (size_t i = 0; i < num_stencils; ++i)
      fprintf(stencilgen, "\"val\",");
    fprintf(stencilgen, "};");
  }

  { // Binary
    fprintf(stencilgen, "static const char* "
                        "stencil_binary_ops[NUM_STENCILS] = {");
    for (size_t i = 0; i < num_symbols[current_nest]; ++i) {
      const Symbol symbol = symbol_table[i];
      if (symbol.type & NODE_STENCIL_ID) {
	      if(symbol.n_tqualifiers)
	      {
		if(symbol.n_tqualifiers > 1)
		{
			fprintf(stderr,"Stencils are supported only with a single type specifier\n");
			exit(EXIT_FAILURE);
		}
        	fprintf(stencilgen, "\"%s\",",symbol.tqualifiers[0]);
	      }
	      else
        	fprintf(stencilgen, "\"sum\",");
      }
    }
    fprintf(stencilgen, "};");
  }

  // Stencil coefficients
  symboltable_reset();
  char* stencil_coeffs;
  size_t file_size;
  FILE* stencil_coeffs_fp = open_memstream(&stencil_coeffs, &file_size);
  traverse(root,
           NODE_STENCIL_ID | NODE_DCONST | NODE_VARIABLE | NODE_FUNCTION |
               NODE_HOSTDEFINE,
           stencil_coeffs_fp);
  fflush(stencil_coeffs_fp);

  replace_dynamic_coeffs(root);
  symboltable_reset();
  fprintf(stencilgen, "static char* "
                      "dynamic_coeffs[NUM_STENCILS][STENCIL_DEPTH][STENCIL_HEIGHT]["
                      "STENCIL_WIDTH] = { %s };\n", stencil_coeffs);
  fprintf(stencilgen, "static char* "
                      "stencils[NUM_STENCILS][STENCIL_DEPTH][STENCIL_HEIGHT]["
                      "STENCIL_WIDTH] = {");
  traverse(root,
           NODE_STENCIL_ID | NODE_DCONST | NODE_VARIABLE | NODE_FUNCTION |
               NODE_HOSTDEFINE,
           stencilgen);
  fprintf(stencilgen, "};");
  fclose(stencilgen);

  // Compile
  if (gen_mem_accesses || !OPTIMIZE_MEM_ACCESSES) {
    FILE* tmp = fopen("stencil_accesses.h", "w+");
    assert(tmp);
    fprintf(tmp,
            "static int "
            "stencils_accessed[NUM_KERNELS][NUM_FIELDS][NUM_STENCILS] = {");
    for (size_t i = 0; i < num_kernels; ++i)
      for (size_t j = 0; j < num_fields; ++j)
        for (size_t k = 0; k < num_stencils; ++k)
          fprintf(tmp, "[%lu][%lu][%lu] = 1,", i, j, k);
    fprintf(tmp, "};");
    fprintf(tmp,
            "static int "
            "previous_accessed[NUM_KERNELS][NUM_FIELDS] = {");
    for (size_t i = 0; i < num_kernels; ++i)
      for (size_t j = 0; j < num_fields; ++j)
          fprintf(tmp, "[%lu][%lu] = 1,", i, j);
    fprintf(tmp, "};");
    fclose(tmp);
  }
  /*
  else {
    FILE* tmp = fopen("stencil_accesses.h", "r");
    if (!tmp) {
      tmp = fopen("stencil_accesses.h", "w+");
      assert(tmp);
      fprintf(tmp,
              "static int "
              "stencils_accessed[NUM_KERNELS][NUM_FIELDS][NUM_STENCILS] = {");
      for (size_t i = 0; i < num_kernels; ++i)
        for (size_t j = 0; j < num_fields; ++j)
          for (size_t k = 0; k < num_stencils; ++k)
            fprintf(tmp, "[%lu][%lu][%lu] = 1,", i, j, k);
      fprintf(tmp, "};");
    }
    fclose(tmp);
  }
  */

  char build_cmd[4096];
  snprintf(build_cmd, 4096,
           "gcc -std=c11 -Wfatal-errors -Wall -Wextra -Wdouble-promotion "
           "-DIMPLEMENTATION=%d "
           "-DMAX_THREADS_PER_BLOCK=%d "
           "-Wfloat-conversion -Wshadow -I. %s -lm "
           "-o %s",
           IMPLEMENTATION, MAX_THREADS_PER_BLOCK, STENCILGEN_SRC,
           STENCILGEN_EXEC);

  const int retval = system(build_cmd);

  if (retval == -1) {
    while (1)
      fprintf(stderr,
              "Catastrophic error: could not compile the stencil generator.\n");
    assert(retval != -1);
    exit(EXIT_FAILURE);
  }

  // Generate stencil definitions
  FILE* proc = popen("./" STENCILGEN_EXEC " -definitions", "r");
  assert(proc);

  char buf[4096] = {0};
  while (fgets(buf, sizeof(buf), proc))
    fprintf(stream, "%s", buf);

  pclose(proc);

  // Device functions
  symboltable_reset();
  char* dfunctions;
  size_t sizeloc;
  FILE* dfunc_fp = open_memstream(&dfunctions, &sizeloc);
  traverse(root,
           NODE_DCONST | NODE_VARIABLE | NODE_STENCIL | NODE_KFUNCTION |
               NODE_HOSTDEFINE,
           dfunc_fp);
  fflush(dfunc_fp);

  // Kernels
  symboltable_reset();
  gen_kernels(root, dfunctions, gen_mem_accesses);
  fclose(dfunc_fp); // Frees dfunctions also

  symboltable_reset();
  traverse(root,
           NODE_DCONST | NODE_VARIABLE | NODE_STENCIL | NODE_DFUNCTION |
               NODE_HOSTDEFINE,
           stream);

  // print_symbol_table();
}

void
generate_mem_accesses(void)
{
  // Generate memory accesses to a header
  printf("Compiling %s...\n", STENCILACC_SRC);
#if AC_USE_HIP
  printf("--- USE_HIP: `%d`\n", AC_USE_HIP);
#else
  printf("--- USE_HIP not defined\n");
#endif
  printf("--- ACC_RUNTIME_API_DIR: `%s`\n", ACC_RUNTIME_API_DIR);
  printf("--- GPU_API_INCLUDES: `%s`\n", GPU_API_INCLUDES);

  char cmd[4096];
  sprintf(cmd, "gcc -Wshadow -I. ");
  strcat(cmd, "-I " ACC_RUNTIME_API_DIR " ");
  if (strlen(GPU_API_INCLUDES) > 0)
    strcat(cmd, " -I " GPU_API_INCLUDES " ");
#if AC_USE_HIP
  strcat(cmd, "-DAC_USE_HIP=1 ");
#endif
  strcat(cmd, STENCILACC_SRC " -lm -o " STENCILACC_EXEC " ");

  /*
  const char* cmd = "gcc -Wshadow -I. "
#if AC_USE_HIP
                    "-DAC_USE_HIP=1 "
#endif
                    "-I " GPU_API_INCLUDES " "    //
                    "-I " ACC_RUNTIME_API_DIR " " //
      STENCILACC_SRC " -lm "
                    "-o " STENCILACC_EXEC;
  */
  printf("Compile command: %s\n", cmd);
  const int retval = system(cmd);
  printf("%s compilation done\n", STENCILACC_SRC);
  if (retval == -1) {
    fprintf(stderr, "Catastrophic error: could not compile the stencil access "
                    "generator.\n");
    assert(retval != -1);
    exit(EXIT_FAILURE);
  }

  // Generate stencil accesses
  FILE* proc = popen("./" STENCILACC_EXEC " stencil_accesses.h", "r");
  assert(proc);
  pclose(proc);
}
<|MERGE_RESOLUTION|>--- conflicted
+++ resolved
@@ -314,11 +314,7 @@
     if (symbol_table[i].type & NODE_VARIABLE_ID &&
         !strcmp(symbol_table[i].tspecifier,datatype))
     {
-<<<<<<< HEAD
-	    if(declarations && str_array_contains(symbol_table[i].tqualifiers, symbol_table[i].n_tqualifiers,"dconst"))
-=======
 	    if(declarations)
->>>>>>> fcbc191f
             	fprintf(fp,"\n#ifndef %s_offset\n#define %s_offset (%s)\n#endif\n",symbol_table[i].identifier,symbol_table[i].identifier,running_offset);
 	    else
             	fprintf(fp," %s,\n",running_offset);
@@ -368,10 +364,6 @@
 					combine_all(node->parent->parent->parent->rhs,index_str);
 					char res[4096];
 					sprintf(res,"d_%s[%s_offset+(%s)]\n",arrays_name,node->buffer,index_str);
-<<<<<<< HEAD
-					printf("dconst test: %s\n",res);
-=======
->>>>>>> fcbc191f
 					node->parent->parent->parent->parent->buffer = strdup(res);
 					node->parent->parent->parent->parent->lhs=NULL;
 					node->parent->parent->parent->parent->rhs=NULL;
@@ -878,22 +870,6 @@
 	else
       		fprintf(fp, "%s,", symbol_var_length[i]);
     }
-<<<<<<< HEAD
-  fprintf(fp, "};");
-
-  fprintf(fp, "static const bool real_array_is_dconst[] __attribute__((unused)) = {");
-  for (size_t i = 0; i < num_symbols[current_nest]; ++i)
-    if (symbol_table[i].type & NODE_VARIABLE_ID &&
-        !strcmp(symbol_table[i].tspecifier, "AcReal*"))
-    {
-        if(str_array_contains(symbol_table[i].tqualifiers, symbol_table[i].n_tqualifiers,"dconst"))
-                fprintf(fp,"true");
-        else
-                fprintf(fp, "false");
-    }
-  fprintf(fp, "};");
-
-=======
   fprintf(fp, "};");
 
   fprintf(fp, "static const bool real_array_is_dconst[] __attribute__((unused)) = {");
@@ -908,7 +884,6 @@
     }
   fprintf(fp, "};");
 
->>>>>>> fcbc191f
   fprintf(fp, "static int d_real_array_offsets[] __attribute__((unused)) = {");
   gen_d_offsets(fp,"AcReal*",false);
   fprintf(fp, "};");
@@ -941,15 +916,9 @@
         !strcmp(symbol_table[i].tspecifier, "int*"))
     {
         if(str_array_contains(symbol_table[i].tqualifiers, symbol_table[i].n_tqualifiers,"dconst"))
-<<<<<<< HEAD
-                fprintf(fp,"true");
-        else
-                fprintf(fp, "false");
-=======
                 fprintf(fp,"true,");
         else
                 fprintf(fp, "false,");
->>>>>>> fcbc191f
     }
   fprintf(fp, "};");
 
