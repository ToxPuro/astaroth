--- conflicted
+++ resolved
@@ -177,14 +177,11 @@
   add_symbol(NODE_DCONST_ID, NULL, "int", "AC_nxy");
   add_symbol(NODE_DCONST_ID, NULL, "int", "AC_nxyz");
 
-<<<<<<< HEAD
   add_symbol(NODE_DCONST_ID, NULL, "int", "AC_xy_plate_bufsize");
   add_symbol(NODE_DCONST_ID, NULL, "int", "AC_xz_plate_bufsize");
   add_symbol(NODE_DCONST_ID, NULL, "int", "AC_yz_plate_bufsize");
-=======
   add_symbol(NODE_DCONST_ID, NULL, "int3", "AC_domain_decomposition");
   
->>>>>>> e4e99a8a
 
   add_symbol(NODE_DCONST_ID, NULL, "int3", "AC_multigpu_offset");
   add_symbol(NODE_DCONST_ID, NULL, "int3", "AC_global_grid_n");
