--- conflicted
+++ resolved
@@ -301,11 +301,6 @@
 {
   return symboltable_lookup_range(identifier,current_nest,0);
 }
-static const Symbol*
-symboltable_lookup_current_nest(const char* identifier)
-{
-  return symboltable_lookup_range(identifier,current_nest,current_nest);
-}
 
 static const Symbol*
 symboltable_lookup_surrounding_scope(const char* identifier)
@@ -511,9 +506,9 @@
    {
 	   const int written        = written_fields[field_index + num_fields*k];
 	   const int input_accessed = (read_fields[field_index + num_fields*k] || field_has_stencil_op[field_index + num_fields*k]);
-	   is_auxiliary    &=  OPTIMIZE_FIELDS && (!written_fields[field_index + num_fields*k] || !field_has_stencil_op[field_index + num_fields*k]);
+	   is_auxiliary    &=  OPTIMIZE_FIELDS && (!written  || !field_has_stencil_op[field_index + num_fields*k]);
 	   is_communicated |=  !OPTIMIZE_FIELDS || field_has_stencil_op[field_index + num_fields*k];
-	   const bool should_be_alive = (!OPTIMIZE_FIELDS) || written_fields[field_index + num_fields*k] || field_has_stencil_op[field_index + num_fields*k] || read_fields[field_index + num_fields*k];
+	   const bool should_be_alive = (!OPTIMIZE_FIELDS) || written  || input_accessed;
 	   is_dead      &= !should_be_alive;
 
    }
@@ -715,8 +710,6 @@
 
   // Astaroth 2.0 backwards compatibility START
   // (should be actually built-in externs in acc-runtime/api/acc-runtime.h)
-  const char* tqualifiers[1] = {intern("dconst")};
-
 
   add_symbol(NODE_VARIABLE_ID, const_tq, 1, INT_STR, intern("STENCIL_ORDER"));
   // Astaroth 2.0 backwards compatibility END
@@ -792,7 +785,6 @@
 	    node_vec dst = VEC_INITIALIZER;
 	    if(!base) return dst;
 
-	    node_vec nodes = VEC_INITIALIZER;
 	    get_array_access_nodes(base,&dst);
 	    return dst;
 }
@@ -1099,8 +1091,6 @@
 gen_gmem_array_declarations(const char* datatype_scalar, const ASTNode* root)
 {
 	const char* define_name = convert_to_define_name(datatype_scalar);
-	const char* uppr_name =       strupr(define_name);
-	const char* upper_case_name = to_upper_case(define_name);
 	const char* enum_name = convert_to_enum_name(datatype_scalar);
 
 	char tmp[4098];
@@ -1170,7 +1160,6 @@
 	  {
 		  if (str_vec_contains(symbol_table[i].tqualifiers,CONST_DIMS_STR))
 		  {
-			node_vec dims = get_array_var_dims(symbol_table[i].identifier,root);
                   	char array_length_str[100000];
                   	get_array_var_length(symbol_table[i].identifier,root,array_length_str);
 			fprintf(fp,"DECLARE_CONST_DIMS_GMEM_ARRAY(%s,%s,%s,%s);\n",datatype_scalar, define_name, symbol_table[i].identifier,array_length_str);
@@ -1576,52 +1565,25 @@
   fprintf(fp,"\n");
   int counter = 0;
   for (size_t i = 0; i < num_symbols[current_nest]; ++i)
-<<<<<<< HEAD
      counter  += (symbol_table[i].tspecifier == datatype_scalar && str_vec_contains(symbol_table[i].tqualifiers,CONST_STR));
   fprintf(fp, "#define NUM_%s_CONSTS (%d)\n",strupr(convert_to_define_name(datatype_scalar)),counter);
 
-=======
-    if (symbol_table[i].type & NODE_STENCIL_ID)
-      fprintf(fp, "\"%s\",", symbol_table[i].identifier);
-  fprintf(fp, "\"out-of-bounds\"};");
-
-  fprintf(fp, "static const char* field_names[] __attribute__((unused)) = {");
-  for (size_t i = 0; i < num_symbols[current_nest]; ++i)
-    if (symbol_table[i].type & NODE_FIELD_ID)
-      fprintf(fp, "\"%s\",", symbol_table[i].identifier);
-  fprintf(fp, "\"out-of-bounds\"};");
->>>>>>> 660a4877
 
   counter = 0;
   for (size_t i = 0; i < num_symbols[current_nest]; ++i)
-<<<<<<< HEAD
      counter  += (symbol_table[i].tspecifier == datatype_arr&& str_vec_contains(symbol_table[i].tqualifiers,CONST_STR));
   fprintf(fp, "#define NUM_%s_ARR_CONSTS (%d)\n",strupr(convert_to_define_name(datatype_scalar)),counter);
-=======
-    if (symbol_table[i].type & NODE_PROFILE_ID)
-      fprintf(fp, "\"%s\",", symbol_table[i].identifier);
-  fprintf(fp, "\"out-of-bounds\"};");
->>>>>>> 660a4877
 
   const char* uppr = strupr(convert_to_define_name(datatype_scalar));
   counter = 0;
   for (size_t i = 0; i < num_symbols[current_nest]; ++i)
-<<<<<<< HEAD
      counter  += (symbol_table[i].tspecifier == datatype_scalar);
   fprintf(fp,"#define MAX_NUM_%s_COMP_PARAMS (%d)\n",uppr,counter);
   counter = 0;
   for (size_t i = 0; i < num_symbols[current_nest]; ++i)
      counter  += (symbol_table[i].tspecifier == datatype_arr);
-=======
-    if (symbol_table[i].type & NODE_KFUNCTION_ID)
-      fprintf(fp, "\"%s\",", symbol_table[i].identifier);
-  fprintf(fp, "\"out-of-bounds\"};");
->>>>>>> 660a4877
 
   fprintf(fp,"#define MAX_NUM_%s_COMP_ARRAYS (%d)\n",uppr,counter);
-
-  const char* upr_name = strupr(convert_to_define_name(datatype_scalar));
-
 }
 void
 gen_param_names(FILE* fp, const char* datatype_scalar)
@@ -1634,25 +1596,25 @@
   for (size_t i = 0; i < num_symbols[current_nest]; ++i)
     if (symbol_table[i].tspecifier == datatype_scalar && str_vec_contains(symbol_table[i].tqualifiers,DCONST_STR))
       fprintf(fp, "\"%s\",", symbol_table[i].identifier);
-  fprintf(fp, "\"out-of-bounds\"};");
+  fprintf(fp, "};");
 
   fprintf(fp, "static const char* %s_output_names[] __attribute__((unused)) = {",convert_to_define_name(datatype_scalar));
   for (size_t i = 0; i < num_symbols[current_nest]; ++i)
     if (symbol_table[i].tspecifier == datatype_scalar && str_vec_contains(symbol_table[i].tqualifiers,OUTPUT_STR))
       fprintf(fp, "\"%s\",", symbol_table[i].identifier);
-  fprintf(fp, "\"out-of-bounds\"};");
+  fprintf(fp, "};");
 
   fprintf(fp, "static const char* %s_array_output_names[] __attribute__((unused)) = {",convert_to_define_name(datatype_scalar));
   for (size_t i = 0; i < num_symbols[current_nest]; ++i)
     if (symbol_table[i].tspecifier == datatype_arr && str_vec_contains(symbol_table[i].tqualifiers,OUTPUT_STR))
       fprintf(fp, "\"%s\",", symbol_table[i].identifier);
-  fprintf(fp, "\"out-of-bounds\"};");
+  fprintf(fp, "};");
 
   fprintf(fp, "static const char* %s_comp_param_names[] __attribute__((unused)) = {",convert_to_define_name(datatype_scalar));
   for (size_t i = 0; i < num_symbols[current_nest]; ++i)
     if (symbol_table[i].tspecifier == datatype_scalar && str_vec_contains(symbol_table[i].tqualifiers,RUN_CONST_STR))
       fprintf(fp, "\"%s\",", symbol_table[i].identifier);
-  fprintf(fp, "\"out-of-bounds\"};");
+  fprintf(fp, "};");
 
 
 }
@@ -1665,13 +1627,6 @@
 
 
 
-static int int_log2(int x)
-{
-
-	int res = 0;
-	while (x >>= 1) ++res;
-	return res;
-}
 static ASTNode*
 create_primary_expression(const char* identifier)
 {
@@ -1763,7 +1718,6 @@
 		const char* def_name  = get_node_by_token(IDENTIFIER, def)->buffer;
 		if(def_name != name) continue;
 		const ASTNode* array_initializer  = get_node(NODE_ARRAY_INITIALIZER, assignment);
-		const int array_dim = array_initializer ? count_nest(array_initializer,NODE_ARRAY_INITIALIZER) : 0;
 		if(array_initializer)
 		{
 			const int num_of_elems = array_initializer ? count_num_of_nodes_in_list(array_initializer->lhs) : 0;
@@ -1795,7 +1749,6 @@
   if(get_parent_node(NODE_VARIABLE,node)) return;
   const char* array_name = get_node_by_token(IDENTIFIER,node->lhs)->buffer;
   const char* datatype = sprintf_intern("%s*",datatype_scalar);
-  const int l_current_nest = 0;
   const Symbol* sym = get_symbol(NODE_VARIABLE_ID,intern(array_name),intern(datatype));
   if(!sym)
        return;
@@ -1892,7 +1845,6 @@
 	if(node->type == NODE_ENUM_DEF)
 	{
 		const int enum_index = push(user_enums,node->lhs->buffer);
-		ASTNode* enums_head = node->rhs;
 		node_vec nodes = get_nodes_in_list(node->rhs);
 		for(size_t i = 0; i < nodes.size; ++i)
 			push(&user_enum_options[enum_index],get_node_by_token(IDENTIFIER,nodes.data[i])->buffer);
@@ -2429,7 +2381,6 @@
 const char*
 get_field_name(const int field)
 {
-	const int correct_field_index = int_vec_get_index(field_remappings,field);
 	return get_symbol_by_index(NODE_VARIABLE_ID,field,FIELD_STR)->identifier;
 }
 	 
@@ -2644,10 +2595,6 @@
 		
 	if(!func_call->rhs)
 		fatal("need to declare boundary in bc func call: %s\n",combine_all_new(func_call));
-	const char* boundary = get_node_by_token(IDENTIFIER,func_call->rhs)->buffer;
-	const int boundary_int = get_boundary_int(boundary);
-
-
 	func_params_info call_info = get_func_call_params_info(func_call);
 
 	if(func_name == PERIODIC)
@@ -2744,7 +2691,6 @@
 		for(size_t i = 0; i < calls.size; ++i)
 		{
 			func_params_info info = get_func_call_params_info(calls.data[i]);
-			const char* call_name = get_node_by_token(IDENTIFIER,calls.data[i]->lhs)->buffer;
 			fprintf(stream,"%s,",info.expr.data[0]);
 			free_func_params_info(&info);
 		}
@@ -2974,7 +2920,6 @@
 	{
 	   const char* kernel_name = get_node(NODE_FUNCTION_ID, node)->buffer;
 	   const int kernel_index = push(user_kernels_with_input_params,kernel_name);
-	   ASTNode* param_list_head = node->rhs->lhs;
 	   func_params_info info = get_function_params_info(node,kernel_name);
 	   for(size_t i = 0; i < info.expr.size; ++i)
 	   {
@@ -3561,7 +3506,6 @@
 {
       if(!decl) return (tspecifier){NULL, 0};
       const ASTNode* tspec_node = get_node(NODE_TSPEC, decl);
-      const ASTNode* tqual_node = get_node(NODE_TQUAL, decl);
       if(!tspec_node || !tspec_node->lhs) return (tspecifier){NULL,0};
       return 
 	     (tspecifier)
@@ -3909,11 +3853,11 @@
 	if(b == NULL) return -1;
 	return strcmp(a,b);
 }
-static bool
-node_is_function_param(const ASTNode* node)
-{
-	return (node->type & NODE_DECLARATION) && is_left_child(NODE_FUNCTION,node);
-}
+//static bool
+//node_is_function_param(const ASTNode* node)
+//{
+//	return (node->type & NODE_DECLARATION) && is_left_child(NODE_FUNCTION,node);
+//}
 static bool
 node_is_binary_expr(const ASTNode* node)
 {
@@ -3926,11 +3870,11 @@
 	return node->type == NODE_EXPRESSION && node->lhs && node->lhs->token == UNARY_OP;
 }
 
-static bool
-node_is_struct_access_expr(const ASTNode* node)
-{
-	return node->type == NODE_STRUCT_EXPRESSION && node->rhs && get_node(NODE_MEMBER_ID, node->rhs);
-}
+//static bool
+//node_is_struct_access_expr(const ASTNode* node)
+//{
+//	return node->type == NODE_STRUCT_EXPRESSION && node->rhs && get_node(NODE_MEMBER_ID, node->rhs);
+//}
 
 bool
 test_type(ASTNode* node, const char* type);
@@ -3975,7 +3919,6 @@
 get_struct_expr_type(const ASTNode* node)
 {
 	const char* base_type = get_expr_type(node->lhs);
-	const ASTNode* left = get_node(NODE_MEMBER_ID,node);
 	return
 		!base_type ? NULL :
 		get_user_struct_member_expr(node);
@@ -4044,7 +3987,6 @@
 	ASTNode* func_base = (ASTNode*) get_parent_node(NODE_FUNCTION,node);
 	ASTNode* decl = (ASTNode*)get_node(NODE_DECLARATION,node->lhs);
 	const ASTNode* tspec = get_node(NODE_TSPEC,decl);
-	const char* var_name = get_node_by_token(IDENTIFIER,decl)->buffer;
 	if(tspec)
 	{
 		
@@ -4084,7 +4026,6 @@
 get_type_declaration_type(ASTNode* node)
 {
 	node->expr_type = get_node(NODE_TSPEC,node)->lhs->buffer;
-	const char* var_name = get_node_by_token(IDENTIFIER,node)->buffer;
 	return node->expr_type;
 }
 void
@@ -4753,7 +4694,6 @@
       const bool is_dead = str_vec_contains(symbol_table[i].tqualifiers,DEAD_STR);
       if(is_dead) continue;
       push(&field_names, symbol_table[i].identifier);
-      const char* name = symbol_table[i].identifier;
       const bool is_aux  = str_vec_contains(symbol_table[i].tqualifiers,AUXILIARY_STR);
       const bool is_comm = str_vec_contains(symbol_table[i].tqualifiers,COMMUNICATED_STR);
       field_is_auxiliary[num_of_fields]    = is_aux;
@@ -4770,7 +4710,6 @@
       const bool is_dead = str_vec_contains(symbol_table[i].tqualifiers,DEAD_STR);
       if(!is_dead) continue;
       push(&field_names, symbol_table[i].identifier);
-      const char* name = symbol_table[i].identifier;
       const bool is_aux  = str_vec_contains(symbol_table[i].tqualifiers,AUXILIARY_STR);
       const bool is_comm = str_vec_contains(symbol_table[i].tqualifiers,COMMUNICATED_STR);
       field_is_auxiliary[num_of_fields]    = is_aux;
@@ -4781,7 +4720,6 @@
       ++num_of_fields;
     }
   }
-  const size_t num_of_dead_fields = num_of_fields - num_of_alive_fields;
   free_int_vec(&field_remappings);
   for(size_t field = 0; field < num_fields; ++field)
   {
@@ -5096,8 +5034,8 @@
 
   char cwd[9000];
   cwd[0] = '\0';
-  char* err = getcwd(cwd, sizeof(cwd));
-  assert(err != NULL);
+  const char* err = getcwd(cwd, sizeof(cwd));
+  if(err == NULL) fatal("Was not able to get current working directory\n");
   char autotune_path[10004];
   sprintf(autotune_path,"%s/autotune.csv",cwd);
   fprintf(fp,
@@ -5378,7 +5316,6 @@
 	ASTNode* dfunc_statements = new_dfunc->rhs->rhs->lhs;
 	
 	replace_return_nodes(dfunc_statements,decl_node);	
-	const char* full = combine_all_new(decl_node);
 
 	node_vec params = VEC_INITIALIZER;
 	if(func_node->rhs) params = get_nodes_in_list(func_node->rhs);
@@ -5411,7 +5348,6 @@
 inline_non_returning_function(const ASTNode* node, int counter)
 {
 	ASTNode* func_node = (ASTNode*) get_node(NODE_FUNCTION_CALL,node);
-	ASTNode* decl_node = (ASTNode*) get_node(NODE_DECLARATION,node);
 	if(!func_node || !func_node->lhs) return NULL;
 	const char* func_name = get_node_by_token(IDENTIFIER,func_node->lhs)->buffer;
 	const ASTNode* dfunc = get_dfunc(func_name);
@@ -5474,7 +5410,6 @@
 	if(!(head->type & NODE_STATEMENT_LIST_HEAD)) fatal("WRONG\n");
 	if(!head->rhs)
 	{
-		const char* debug =combine_all_new(res);
 		head->rhs = head->lhs;
 		head->type = NODE_STATEMENT_LIST_HEAD;
 		ASTNode* statement = astnode_create(NODE_UNKNOWN, res, NULL);
@@ -5483,7 +5418,6 @@
 	}
 	else
 	{
-		const char* debug =combine_all_new(res);
 		ASTNode* new_lhs = astnode_create(NODE_STATEMENT_LIST_HEAD,head->lhs, res);
 		head->lhs = new_lhs;
 		new_lhs->parent = head;
@@ -6110,7 +6044,6 @@
   	if(dfunc_nodes.size == 0)
   		get_nodes(root,&dfunc_nodes,&dfunc_names,NODE_DFUNCTION);
 	bool has_changed = true;
-	int iter = 0;
 	//TP: this is done first so that e.g. real3 = real broadcast assignment won't be understood incorrectly
 	gen_declared_type_info(root);
 	flow_type_info(root);
@@ -6261,7 +6194,6 @@
 		return res;
 	const char* dfunc_name = duplicate_dfuncs.names.data[dfunc_index];
 	func_params_info call_info = get_func_call_params_info(node);
-	int correct_types = -1;
 	int_vec possible_indexes_strict_no_auto          = get_possible_dfuncs(call_info,possibilities,dfunc_index,true,false ,false,dfunc_name);
 	int_vec possible_indexes_conversion_no_auto      = get_possible_dfuncs(call_info,possibilities,dfunc_index,false,false,false,dfunc_name);
 
@@ -6692,7 +6624,6 @@
 	if(!(node->type & NODE_ASSIGNMENT)) return;
 	const ASTNode* function = get_parent_node(NODE_FUNCTION,node);
 	if(!function) return;
-	const char* function_name = get_node_by_token(IDENTIFIER,function->lhs)->buffer;
 	char* op = strdup(node->rhs->lhs->buffer);
 	if(strcmps(op,MEQ_STR,MINUSEQ_STR,AEQ_STR,DEQ_STR))   return;
 	if(count_num_of_nodes_in_list(node->rhs->rhs) != 1)   return;
@@ -6761,7 +6692,6 @@
 	if(!(node->type & NODE_ASSIGNMENT)) return false;
 	const ASTNode* function = get_parent_node(NODE_FUNCTION,node);
 	if(!function) return false;
-	const char* function_name = get_node_by_token(IDENTIFIER,function->lhs)->buffer;
 	const ASTNode* if_node = get_parent_node(NODE_IF,node);
 	if(!if_node) return false;
 	if(count_num_of_nodes_in_list(node->rhs->rhs) != 1)   return false;
@@ -6791,7 +6721,6 @@
 	const char* var_name = get_node_by_token(IDENTIFIER,node->lhs)->buffer;
 	const ASTNode* function = get_parent_node(NODE_FUNCTION,node);
 	if(!function) return;
-	const char* function_name  = get_node_by_token(IDENTIFIER,function->lhs)->buffer;
 	const ASTNode* if_node     = get_parent_node(NODE_IF,node);
 	if(!if_node) return;
 	if(!if_node->rhs->lhs) return;
@@ -6908,7 +6837,6 @@
 	if(n_variables_declared != 1) return;
 	if(get_node(NODE_MEMBER_ID,decl->rhs)) return;
 	if(get_node(NODE_ARRAY_ACCESS,decl->rhs)) return;
-	const char* function_name = get_node_by_token(IDENTIFIER,function->lhs)->buffer;
 	const char* var_name = get_node_by_token(IDENTIFIER,node->lhs)->buffer;
 
 	//TP: checks is the var declared before this scope
@@ -7111,8 +7039,8 @@
 		ASTNode* struct_initializer = create_struct_initializer(elems);
 		ASTNode* type_declaration = create_type_declaration("const",type);
 		ASTNode* const_declaration = create_const_declaration(struct_initializer,var_name,type_declaration);
-		const ASTNode* res_name = get_node_by_token(IDENTIFIER,const_declaration->rhs);
-		ASTNode* new_lhs = astnode_create(NODE_DECLARATION | NODE_GLOBAL, astnode_dup(node->lhs,NULL),astnode_dup(elems,NULL));
+		//new lhs
+		astnode_create(NODE_DECLARATION | NODE_GLOBAL, astnode_dup(node->lhs,NULL),astnode_dup(elems,NULL));
 		node->type = NODE_UNKNOWN;
 		node->lhs = decls;
 		node->rhs = const_declaration;
@@ -8206,7 +8134,7 @@
   }
   char cmd[4096];
   const char* api_includes = strlen(GPU_API_INCLUDES) > 0 ? " -I " GPU_API_INCLUDES  " " : "";
-  sprintf(cmd, "g++ -I. -I " ACC_RUNTIME_API_DIR " %s -DAC_DOUBLE_PRECISION=%d -DAC_USE_HIP=%d " 
+  sprintf(cmd, "g++ -I. -I " ACC_RUNTIME_API_DIR " %s -DAC_STENCIL_ACCESSES_MAIN=1 -DAC_DOUBLE_PRECISION=%d -DAC_USE_HIP=%d " 
 	       STENCILACC_SRC " -lm  -std=c++1z -o " STENCILACC_EXEC" "
   ,api_includes, AC_DOUBLE_PRECISION,HIP_ON 
   );
