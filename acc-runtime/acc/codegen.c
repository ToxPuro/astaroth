/*
    Copyright (C) 2021, Johannes Pekkila.

    This file is part of Astaroth.

    Astaroth is free software: you can redistribute it and/or modify
    it under the terms of the GNU General Public License as published by
    the Free Software Foundation, either version 3 of the License, or
    (at your option) any later version.

    Astaroth is distributed in the hope that it will be useful,
    but WITHOUT ANY WARRANTY; without even the implied warranty of
    MERCHANTABILITY or FITNESS FOR A PARTICULAR PURPOSE.  See the
    GNU General Public License for more details.

    You should have received a copy of the GNU General Public License
    along with Astaroth.  If not, see <http://www.gnu.org/licenses/>.
*/
#include "codegen.h"

#include <stdbool.h>
#include <stdio.h>
#include <stdlib.h>

#include "ast.h"
#include "tab.h"

#define STENCILGEN_HEADER "stencilgen.h"
#define STENCILGEN_SRC ACC_DIR "/stencilgen.c"
#define STENCILGEN_EXEC "stencilgen.out"
#define STENCILACC_SRC ACC_DIR "/stencil_accesses.cpp"
#define STENCILACC_EXEC "stencil_accesses.out"
#define ACC_RUNTIME_API_DIR ACC_DIR "/../api"

// Symbols
#define MAX_ID_LEN (256)
typedef struct {
  NodeType type;
  char tqualifier[MAX_ID_LEN];
  char tspecifier[MAX_ID_LEN];
  char identifier[MAX_ID_LEN];
} Symbol;

#define SYMBOL_TABLE_SIZE (65536)
static Symbol symbol_table[SYMBOL_TABLE_SIZE] = {};

#define MAX_NESTS (32)
static size_t num_symbols[MAX_NESTS] = {};
static size_t current_nest           = 0;

static Symbol*
symboltable_lookup(const char* identifier)
{
  if (!identifier)
    return NULL;

  for (size_t i = 0; i < num_symbols[current_nest]; ++i)
    if (!strcmp(identifier, symbol_table[i].identifier))
      return &symbol_table[i];

  return NULL;
}

static void
add_symbol(const NodeType type, const char* tqualifier, const char* tspecifier,
           const char* id)
{
  assert(num_symbols[current_nest] < SYMBOL_TABLE_SIZE);

  symbol_table[num_symbols[current_nest]].type          = type;
  symbol_table[num_symbols[current_nest]].tqualifier[0] = '\0';
  symbol_table[num_symbols[current_nest]].tspecifier[0] = '\0';

  if (tqualifier)
    strcpy(symbol_table[num_symbols[current_nest]].tqualifier, tqualifier);
  if (tspecifier)
    strcpy(symbol_table[num_symbols[current_nest]].tspecifier, tspecifier);

  strcpy(symbol_table[num_symbols[current_nest]].identifier, id);

  ++num_symbols[current_nest];
}

static void
symboltable_reset(void)
{
  current_nest              = 0;
  num_symbols[current_nest] = 0;

  // Add built-in variables (TODO consider NODE_BUILTIN)
  add_symbol(NODE_FUNCTION_ID, NULL, NULL, "print");           // TODO REMOVE
  add_symbol(NODE_FUNCTION_ID, NULL, NULL, "threadIdx");       // TODO REMOVE
  add_symbol(NODE_FUNCTION_ID, NULL, NULL, "blockIdx");        // TODO REMOVE
  add_symbol(NODE_FUNCTION_ID, NULL, NULL, "vertexIdx");       // TODO REMOVE
  add_symbol(NODE_FUNCTION_ID, NULL, NULL, "globalVertexIdx"); // TODO REMOVE
  add_symbol(NODE_FUNCTION_ID, NULL, NULL, "globalGridN");     // TODO REMOVE

  // add_symbol(NODE_UNKNOWN, NULL, NULL, "true");
  // add_symbol(NODE_UNKNOWN, NULL, NULL, "false");

  add_symbol(NODE_FUNCTION_ID, NULL, NULL, "previous");
  add_symbol(NODE_FUNCTION_ID, NULL, NULL, "write");  // TODO RECHECK
  add_symbol(NODE_FUNCTION_ID, NULL, NULL, "Field3"); // TODO RECHECK
  add_symbol(NODE_FUNCTION_ID, NULL, NULL, "dot");    // TODO RECHECK
  add_symbol(NODE_FUNCTION_ID, NULL, NULL, "cross");  // TODO RECHECK
  add_symbol(NODE_FUNCTION_ID, NULL, NULL, "len");    // TODO RECHECK

  add_symbol(NODE_FUNCTION_ID, NULL, NULL, "uint64_t"); // TODO RECHECK

  add_symbol(NODE_FUNCTION_ID, NULL, NULL, "exp");  // TODO RECHECK
  add_symbol(NODE_FUNCTION_ID, NULL, NULL, "sin");  // TODO RECHECK
  add_symbol(NODE_FUNCTION_ID, NULL, NULL, "cos");  // TODO RECHECK
  add_symbol(NODE_FUNCTION_ID, NULL, NULL, "sqrt"); // TODO RECHECK
  add_symbol(NODE_FUNCTION_ID, NULL, NULL, "fabs"); // TODO RECHECK
  add_symbol(NODE_FUNCTION_ID, NULL, NULL, "pow");  // TODO RECHECK
  add_symbol(NODE_FUNCTION_ID, NULL, NULL, "log");  // TODO RECHECK
  add_symbol(NODE_FUNCTION_ID, NULL, NULL, "abs");  // TODO RECHECK

  add_symbol(NODE_FUNCTION_ID, NULL, NULL, "AC_REAL_PI");
  add_symbol(NODE_FUNCTION_ID, NULL, NULL, "NUM_FIELDS");

  add_symbol(NODE_FUNCTION_ID, NULL, NULL, "FIELD_IN");
  add_symbol(NODE_FUNCTION_ID, NULL, NULL, "FIELD_OUT");
  add_symbol(NODE_FUNCTION_ID, NULL, NULL, "IDX");

  add_symbol(NODE_FUNCTION_ID, NULL, NULL, "true");
  add_symbol(NODE_FUNCTION_ID, NULL, NULL, "false");

  // Astaroth 2.0 backwards compatibility START
  // (should be actually built-in externs in acc-runtime/api/acc-runtime.h)
  add_symbol(NODE_DCONST_ID, NULL, "int", "AC_mx");
  add_symbol(NODE_DCONST_ID, NULL, "int", "AC_my");
  add_symbol(NODE_DCONST_ID, NULL, "int", "AC_mz");
  add_symbol(NODE_DCONST_ID, NULL, "int", "AC_nx");
  add_symbol(NODE_DCONST_ID, NULL, "int", "AC_ny");
  add_symbol(NODE_DCONST_ID, NULL, "int", "AC_nz");

  add_symbol(NODE_DCONST_ID, NULL, "int", "AC_nx_min");
  add_symbol(NODE_DCONST_ID, NULL, "int", "AC_ny_min");
  add_symbol(NODE_DCONST_ID, NULL, "int", "AC_nz_min");

  add_symbol(NODE_DCONST_ID, NULL, "int", "AC_nx_max");
  add_symbol(NODE_DCONST_ID, NULL, "int", "AC_ny_max");
  add_symbol(NODE_DCONST_ID, NULL, "int", "AC_nz_max");

  add_symbol(NODE_DCONST_ID, NULL, "int", "AC_mxy");
  add_symbol(NODE_DCONST_ID, NULL, "int", "AC_nxy");
  add_symbol(NODE_DCONST_ID, NULL, "int", "AC_nxyz");

  add_symbol(NODE_DCONST_ID, NULL, "int3", "AC_multigpu_offset");
  add_symbol(NODE_DCONST_ID, NULL, "int3", "AC_global_grid_n");

  // add_symbol(NODE_DCONST_ID, NULL, "AcReal", "AC_dsx");
  // add_symbol(NODE_DCONST_ID, NULL, "AcReal", "AC_dsy");
  // add_symbol(NODE_DCONST_ID, NULL, "AcReal", "AC_dsz");

  // add_symbol(NODE_DCONST_ID, NULL, "AcReal", "AC_inv_dsx");
  // add_symbol(NODE_DCONST_ID, NULL, "AcReal", "AC_inv_dsy");
  // add_symbol(NODE_DCONST_ID, NULL, "AcReal", "AC_inv_dsz");

  // (BC types do not belong here, BCs not handled with the DSL)
  add_symbol(NODE_DCONST_ID, NULL, "int", "AC_bc_type_bot_x");
  add_symbol(NODE_DCONST_ID, NULL, "int", "AC_bc_type_bot_y");
  add_symbol(NODE_DCONST_ID, NULL, "int", "AC_bc_type_bot_z");

  add_symbol(NODE_DCONST_ID, NULL, "int", "AC_bc_type_top_x");
  add_symbol(NODE_DCONST_ID, NULL, "int", "AC_bc_type_top_y");
  add_symbol(NODE_DCONST_ID, NULL, "int", "AC_bc_type_top_z");
  add_symbol(NODE_DCONST_ID, NULL, "int", "AC_init_type");
  // Astaroth 2.0 backwards compatibility END
}

void
print_symbol_table(void)
{
  printf("\n---\n");
  printf("Symbol table:\n");
  for (size_t i = 0; i < num_symbols[current_nest]; ++i) {
    printf("%lu: ", i);
    printf("%s ", symbol_table[i].identifier);

    if (strlen(symbol_table[i].tspecifier) > 0)
      printf("(tspec: %s) ", symbol_table[i].tspecifier);

    if (strlen(symbol_table[i].tqualifier) > 0)
      printf("(tqual: %s) ", symbol_table[i].tqualifier);

    if (symbol_table[i].type & NODE_FUNCTION_ID)
      printf("(%s function)",
             symbol_table[i].type & NODE_KFUNCTION_ID ? "kernel" : "device");

    if (symbol_table[i].type & NODE_DCONST_ID)
      printf("(dconst)");

    if (symbol_table[i].type & NODE_STENCIL_ID)
      printf("(stencil)");

    printf("\n");
  }
  printf("---\n");
}

static const ASTNode*
get_parent_node(const NodeType type, const ASTNode* node)
{
  if (node->type & type)
    return node;
  else if (node->parent)
    return get_parent_node(type, node->parent);
  else
    return NULL;
}

static const ASTNode*
get_node(const NodeType type, const ASTNode* node)
{
  assert(node);

  if (node->type & type)
    return node;
  else if (node->lhs && get_node(type, node->lhs))
    return get_node(type, node->lhs);
  else if (node->rhs && get_node(type, node->rhs))
    return get_node(type, node->rhs);
  else
    return NULL;
}

static void
traverse(const ASTNode* node, const NodeType exclude, FILE* stream)
{
  if (node->type & exclude)
    stream = NULL;

  // Do not translate tqualifiers or tspecifiers immediately
  if (node->parent &&
      (node->parent->type & NODE_TQUAL || node->parent->type & NODE_TSPEC))
    return;

  // Prefix translation
  if (stream)
    if (node->prefix)
      fprintf(stream, "%s", node->prefix);

  // Prefix logic
  if (node->type & NODE_BEGIN_SCOPE) {
    assert(current_nest < MAX_NESTS);

    ++current_nest;
    num_symbols[current_nest] = num_symbols[current_nest - 1];
  }

  // Traverse LHS
  if (node->lhs)
    traverse(node->lhs, exclude, stream);

  // Add symbols to symbol table
  if (node->buffer && node->token == IDENTIFIER) {
    const Symbol* symbol = symboltable_lookup(node->buffer);
    if (symbol && node->type & NODE_FUNCTION_PARAM) {
      // Do not allow shadowing.
      //
      // Note that if we want to allow shadowing, then the symbol table must
      // be searched in reverse order
      fprintf(stderr,
              "Error! Symbol '%s' already present in symbol table. Shadowing "
              "is not allowed.\n",
              node->buffer);
      assert(0);
    }
    else if (!symbol) {
      char* tspec = NULL;
      char* tqual = NULL;

      const ASTNode* decl = get_parent_node(NODE_DECLARATION, node);
      if (decl) {
        const ASTNode* tspec_node = get_node(NODE_TSPEC, decl);
        const ASTNode* tqual_node = get_node(NODE_TQUAL, decl);

        if (tspec_node && tspec_node->lhs)
          tspec = tspec_node->lhs->buffer;

        if (tqual_node && tqual_node->lhs)
          tqual = tqual_node->lhs->buffer;
      }

      if (stream) {
        const ASTNode* is_dconst = get_parent_node(NODE_DCONST, node);
        if (is_dconst)
          fprintf(stream, "__device__ ");

        if (tqual)
          fprintf(stream, "%s ", tqual);

        if (tspec)
          fprintf(stream, "%s ", tspec);
        else if (!(node->type & NODE_KFUNCTION_ID) &&
                 !get_parent_node(NODE_STENCIL, node) &&
                 !(node->type & NODE_MEMBER_ID))
          fprintf(stream, "auto ");
      }
      if (!(node->type & NODE_MEMBER_ID))
        add_symbol(node->type, tqual, tspec, node->buffer);
    }
  }

  // Infix translation
  if (stream)
    if (node->infix)
      fprintf(stream, "%s", node->infix);

  // Translate buffer body
  if (stream && node->buffer) {
    const Symbol* symbol = symboltable_lookup(node->buffer);
    if (symbol && symbol->type & NODE_DCONST_ID)
      fprintf(stream, "DCONST(%s)", node->buffer);
    else
      fprintf(stream, "%s", node->buffer);
  }

  // Traverse RHS
  if (node->rhs)
    traverse(node->rhs, exclude, stream);

  // Postfix logic
  if (node->type & NODE_BEGIN_SCOPE) {
    assert(current_nest > 0);
    --current_nest;
  }

  // Postfix translation
  if (stream) {
    if (node->postfix)
      fprintf(stream, "%s", node->postfix);
  }
}

void
gen_dconsts(const ASTNode* root, FILE* stream)
{
  symboltable_reset();
  traverse(root, NODE_FUNCTION | NODE_FIELD | NODE_STENCIL | NODE_HOSTDEFINE,
           stream);

  /*
  symboltable_reset();
  traverse(root, 0, NULL);

  // Device constants
  for (size_t i = 0; i < num_symbols[current_nest]; ++i)
    if (!(symbol_table[i].type & NODE_FUNCTION_ID) &&
        !(symbol_table[i].type & NODE_FIELD_ID) &&
        !(symbol_table[i].type & NODE_STENCIL_ID)) {
      fprintf(stream, "__device__ %s %s;", symbol_table[i].tspecifier,
              symbol_table[i].identifier);
    }
    */
}

static int curr_kernel = 0;

static void
gen_kernels(const ASTNode* node, const char* dfunctions,
            const bool gen_mem_accesses)
{
  assert(node);

  if (node->type & NODE_KFUNCTION) {

    const size_t len = 64 * 1024 * 1024;
    char* prefix     = malloc(len);
    assert(prefix);
    prefix[0] = '\0';

    assert(node->rhs);
    assert(node->rhs->rhs);
    ASTNode* compound_statement = node->rhs->rhs;

    strcat(prefix, compound_statement->prefix);

    // Generate stencil FMADs
    char cmdoptions[4096] = "\0";
    if (gen_mem_accesses) {
      sprintf(cmdoptions, "./" STENCILGEN_EXEC " -mem-accesses");
    }
    else {
      sprintf(cmdoptions, "./" STENCILGEN_EXEC " -kernel %d", curr_kernel);
      ++curr_kernel; // HACK TODO better
    }
    FILE* proc = popen(cmdoptions, "r");
    assert(proc);

    char* sdefinitions = malloc(10 * 1024 * 1024);
    assert(sdefinitions);
    sdefinitions[0] = '\0';
    char buf[4096]  = {0};
    while (fgets(buf, sizeof(buf), proc))
      strcat(sdefinitions, buf);

    pclose(proc);

    strcat(prefix, sdefinitions);
    free(sdefinitions);

    strcat(prefix, dfunctions);

    astnode_set_prefix(prefix, compound_statement);
    free(prefix);
  }

  if (node->lhs)
    gen_kernels(node->lhs, dfunctions, gen_mem_accesses);

  if (node->rhs)
    gen_kernels(node->rhs, dfunctions, gen_mem_accesses);
}

// Generate User Defines
static void
gen_user_defines(const ASTNode* root, const char* out)
{
  FILE* fp = fopen(out, "w");
  assert(fp);

  fprintf(fp, "#pragma once\n");

  symboltable_reset();
  traverse(root, NODE_DCONST | NODE_FIELD | NODE_FUNCTION | NODE_STENCIL, fp);

  symboltable_reset();
  traverse(root, 0, NULL);

  // Stencils
  fprintf(fp, "typedef enum{");
  for (size_t i = 0; i < num_symbols[current_nest]; ++i)
    if (symbol_table[i].type & NODE_STENCIL_ID)
      fprintf(fp, "stencil_%s,", symbol_table[i].identifier);
  fprintf(fp, "NUM_STENCILS} Stencil;");

  // Enums
  fprintf(fp, "typedef enum {");
  for (size_t i = 0; i < num_symbols[current_nest]; ++i)
    if (symbol_table[i].type & NODE_FIELD_ID)
      fprintf(fp, "%s,", symbol_table[i].identifier);
  fprintf(fp, "NUM_FIELDS} Field;");

  // Kernels
  fprintf(fp, "typedef enum {");
  for (size_t i = 0; i < num_symbols[current_nest]; ++i)
    if (symbol_table[i].type & NODE_KFUNCTION_ID)
      fprintf(fp, "KERNEL_%s,", symbol_table[i].identifier);
  fprintf(fp, "NUM_KERNELS} AcKernel;");

  // ASTAROTH 2.0 BACKWARDS COMPATIBILITY BLOCK
  // START---------------------------
  fprintf(fp, "typedef enum {");
  for (size_t i = 0; i < num_symbols[current_nest]; ++i)
    if (symbol_table[i].type & NODE_DCONST_ID &&
        !strcmp(symbol_table[i].tspecifier, "int"))
      fprintf(fp, "%s,", symbol_table[i].identifier);
  fprintf(fp, "NUM_INT_PARAMS} AcIntParam;");

  fprintf(fp, "typedef enum {");
  for (size_t i = 0; i < num_symbols[current_nest]; ++i)
    if (symbol_table[i].type & NODE_DCONST_ID &&
        !strcmp(symbol_table[i].tspecifier, "int3"))
      fprintf(fp, "%s,", symbol_table[i].identifier);
  fprintf(fp, "NUM_INT3_PARAMS} AcInt3Param;");

  fprintf(fp, "typedef enum {");
  for (size_t i = 0; i < num_symbols[current_nest]; ++i)
    if (symbol_table[i].type & NODE_DCONST_ID &&
        !strcmp(symbol_table[i].tspecifier, "AcReal"))
      fprintf(fp, "%s,", symbol_table[i].identifier);
  fprintf(fp, "NUM_REAL_PARAMS} AcRealParam;");

  fprintf(fp, "typedef enum {");
  for (size_t i = 0; i < num_symbols[current_nest]; ++i)
    if (symbol_table[i].type & NODE_DCONST_ID &&
        !strcmp(symbol_table[i].tspecifier, "AcReal3"))
      fprintf(fp, "%s,", symbol_table[i].identifier);
  fprintf(fp, "NUM_REAL3_PARAMS} AcReal3Param;");

  // Enum strings (convenience)
  fprintf(fp, "static const char* stencil_names[] __attribute__((unused)) = {");
  for (size_t i = 0; i < num_symbols[current_nest]; ++i)
    if (symbol_table[i].type & NODE_STENCIL_ID)
      fprintf(fp, "\"%s\",", symbol_table[i].identifier);
  fprintf(fp, "};");

  fprintf(fp, "static const char* field_names[] __attribute__((unused)) = {");
  for (size_t i = 0; i < num_symbols[current_nest]; ++i)
    if (symbol_table[i].type & NODE_FIELD_ID)
      fprintf(fp, "\"%s\",", symbol_table[i].identifier);
  fprintf(fp, "};");

  fprintf(fp, "static const char* kernel_names[] __attribute__((unused)) = {");
  for (size_t i = 0; i < num_symbols[current_nest]; ++i)
    if (symbol_table[i].type & NODE_KFUNCTION_ID)
      fprintf(fp, "\"%s\",", symbol_table[i].identifier);
  fprintf(fp, "};");

  fprintf(fp,
          "static const char* intparam_names[] __attribute__((unused)) = {");
  for (size_t i = 0; i < num_symbols[current_nest]; ++i)
    if (symbol_table[i].type & NODE_DCONST_ID &&
        !strcmp(symbol_table[i].tspecifier, "int"))
      fprintf(fp, "\"%s\",", symbol_table[i].identifier);
  fprintf(fp, "};");

  fprintf(fp,
          "static const char* int3param_names[] __attribute__((unused)) = {");
  for (size_t i = 0; i < num_symbols[current_nest]; ++i)
    if (symbol_table[i].type & NODE_DCONST_ID &&
        !strcmp(symbol_table[i].tspecifier, "int3"))
      fprintf(fp, "\"%s\",", symbol_table[i].identifier);
  fprintf(fp, "};");

  fprintf(fp,
          "static const char* realparam_names[] __attribute__((unused)) = {");
  for (size_t i = 0; i < num_symbols[current_nest]; ++i)
    if (symbol_table[i].type & NODE_DCONST_ID &&
        !strcmp(symbol_table[i].tspecifier, "AcReal"))
      fprintf(fp, "\"%s\",", symbol_table[i].identifier);
  fprintf(fp, "};");

  fprintf(fp,
          "static const char* real3param_names[] __attribute__((unused)) = {");
  for (size_t i = 0; i < num_symbols[current_nest]; ++i)
    if (symbol_table[i].type & NODE_DCONST_ID &&
        !strcmp(symbol_table[i].tspecifier, "AcReal3"))
      fprintf(fp, "\"%s\",", symbol_table[i].identifier);
  fprintf(fp, "};");

  // ASTAROTH 2.0 BACKWARDS COMPATIBILITY BLOCK
  fprintf(fp, "\n// Redefined for backwards compatibility START\n");
  fprintf(fp, "#define NUM_VTXBUF_HANDLES (NUM_FIELDS)\n");
  fprintf(fp, "typedef Field VertexBufferHandle;\n");
  fprintf(fp, "static const char** vtxbuf_names = field_names;\n");
  // ASTAROTH 2.0 BACKWARDS COMPATIBILITY BLOCK
  // END-----------------------------

  // Device constants
  // Would be cleaner to declare dconsts as extern and refer to the symbols
  // directly instead of using handles like above, but for backwards
  // compatibility and user convenience commented out for now
  for (size_t i = 0; i < num_symbols[current_nest]; ++i) {
    if (!(symbol_table[i].type & NODE_FUNCTION_ID) &&
        !(symbol_table[i].type & NODE_FIELD_ID) &&
        !(symbol_table[i].type & NODE_STENCIL_ID)) {
      fprintf(fp, "// extern __device__ %s %s;\n", symbol_table[i].tspecifier,
              symbol_table[i].identifier);
    }
  }

  // Stencil order
  fprintf(fp, "#ifndef STENCIL_ORDER\n");
  fprintf(fp, "#define STENCIL_ORDER (6)\n");
  fprintf(fp, "#endif\n");
  fprintf(fp, "#define STENCIL_DEPTH (STENCIL_ORDER+1)\n");
  fprintf(fp, "#define STENCIL_HEIGHT (STENCIL_ORDER+1)\n");
  fprintf(fp, "#define STENCIL_WIDTH (STENCIL_ORDER+1)\n");

  fclose(fp);

  symboltable_reset();
}

static void
gen_user_kernels(const ASTNode* root, const char* out)
{
  symboltable_reset();
  traverse(root, 0, NULL);

  FILE* fp = fopen(out, "w");
  assert(fp);

  // fprintf(fp, "#pragma once\n");

  // Kernels
  for (size_t i = 0; i < num_symbols[current_nest]; ++i)
    if (symbol_table[i].type & NODE_KFUNCTION_ID)
      fprintf(fp,
              "__global__ void %s(const int3 start, const int3 end, "
              "VertexBufferArray vba);",
              symbol_table[i].identifier);

  // Astaroth 2.0 backwards compatibility START
  // This is not really needed any more, the kernel function pointer is now
  // exposed in the API, so one could use that directly instead of handles.
  fprintf(fp, "static const Kernel kernels[] = {");
  for (size_t i = 0; i < num_symbols[current_nest]; ++i)
    if (symbol_table[i].type & NODE_KFUNCTION_ID)
      fprintf(fp, "%s,", symbol_table[i].identifier); // Host layer handle
  fprintf(fp, "};");
  // Astaroth 2.0 backwards compatibility END

  fclose(fp);

  symboltable_reset();
}

void
generate(const ASTNode* root, FILE* stream, const bool gen_mem_accesses)
{
  assert(root);

  gen_user_defines(root, "user_defines.h");
  gen_user_kernels(root, "user_declarations.h");

  // Fill the symbol table
  traverse(root, 0, NULL);
  // print_symbol_table();

  // Generate user_kernels.h
  fprintf(stream, "#pragma once\n");

  size_t num_stencils = 0;
  for (size_t i = 0; i < num_symbols[current_nest]; ++i)
    if (symbol_table[i].type & NODE_STENCIL_ID)
      ++num_stencils;

  size_t num_fields = 0;
  for (size_t i = 0; i < num_symbols[current_nest]; ++i)
    if (symbol_table[i].type & NODE_FIELD_ID)
      ++num_fields;

  size_t num_kernels = 0;
  for (size_t i = 0; i < num_symbols[current_nest]; ++i)
    if (symbol_table[i].type & NODE_KFUNCTION_ID)
      ++num_kernels;

  // Device constants
  // gen_dconsts(root, stream);

  // Stencils

  // Stencil generator
  FILE* stencilgen = fopen(STENCILGEN_HEADER, "w");
  assert(stencilgen);

  // Stencil ops
  symboltable_reset();
  traverse(root, 0, NULL);
  { // Unary (non-functional, default string 'val')
    fprintf(stencilgen,
            "static const char* stencil_unary_ops[NUM_STENCILS] = {");
    for (size_t i = 0; i < num_stencils; ++i)
      fprintf(stencilgen, "\"val\",");
    fprintf(stencilgen, "};");
  }

  { // Binary
    fprintf(stencilgen, "static const char* "
                        "stencil_binary_ops[NUM_STENCILS] = {");
    for (size_t i = 0; i < num_symbols[current_nest]; ++i) {
      const Symbol symbol = symbol_table[i];
      if (symbol.type & NODE_STENCIL_ID) {
        fprintf(stencilgen, "\"%s\",",
                strlen(symbol.tqualifier) ? symbol.tqualifier : "sum");
      }
    }
    fprintf(stencilgen, "};");
  }

  // Stencil coefficients
  symboltable_reset();
  fprintf(stencilgen, "static char* "
                      "stencils[NUM_STENCILS][STENCIL_DEPTH][STENCIL_HEIGHT]["
                      "STENCIL_WIDTH] = {");
  traverse(root,
           NODE_STENCIL_ID | NODE_DCONST | NODE_FIELD | NODE_FUNCTION |
               NODE_HOSTDEFINE,
           stencilgen);
  fprintf(stencilgen, "};");
  fclose(stencilgen);

  // Compile
  if (gen_mem_accesses || !OPTIMIZE_MEM_ACCESSES) {
    FILE* tmp = fopen("stencil_accesses.h", "w+");
    assert(tmp);
    fprintf(tmp,
            "static int "
            "stencils_accessed[NUM_KERNELS][NUM_FIELDS][NUM_STENCILS] = {");
    for (size_t i = 0; i < num_kernels; ++i)
      for (size_t j = 0; j < num_fields; ++j)
        for (size_t k = 0; k < num_stencils; ++k)
          fprintf(tmp, "[%lu][%lu][%lu] = 1,", i, j, k);
    fprintf(tmp, "};");

    fclose(tmp);
  }
  /*
  else {
    FILE* tmp = fopen("stencil_accesses.h", "r");
    if (!tmp) {
      tmp = fopen("stencil_accesses.h", "w+");
      assert(tmp);
      fprintf(tmp,
              "static int "
              "stencils_accessed[NUM_KERNELS][NUM_FIELDS][NUM_STENCILS] = {");
      for (size_t i = 0; i < num_kernels; ++i)
        for (size_t j = 0; j < num_fields; ++j)
          for (size_t k = 0; k < num_stencils; ++k)
            fprintf(tmp, "[%lu][%lu][%lu] = 1,", i, j, k);
      fprintf(tmp, "};");
    }
    fclose(tmp);
  }
  */

  char build_cmd[4096];
  snprintf(build_cmd, 4096,
           "gcc -std=c11 -Wfatal-errors -Wall -Wextra -Wdouble-promotion "
           "-DIMPLEMENTATION=%d "
           "-DMAX_THREADS_PER_BLOCK=%d "
           "-Wfloat-conversion -Wshadow -I. %s -lm "
           "-o %s",
           IMPLEMENTATION, MAX_THREADS_PER_BLOCK, STENCILGEN_SRC,
           STENCILGEN_EXEC);

  const int retval = system(build_cmd);

  if (retval == -1) {
    while (1)
      fprintf(stderr,
              "Catastrophic error: could not compile the stencil generator.\n");
    assert(retval != -1);
    exit(EXIT_FAILURE);
  }

  // Generate stencil definitions
  FILE* proc = popen("./" STENCILGEN_EXEC " -definitions", "r");
  assert(proc);

  char buf[4096] = {0};
  while (fgets(buf, sizeof(buf), proc))
    fprintf(stream, "%s", buf);

  pclose(proc);

  // Device functions
  symboltable_reset();
  char* dfunctions;
  size_t sizeloc;
  FILE* dfunc_fp = open_memstream(&dfunctions, &sizeloc);
  traverse(root,
           NODE_DCONST | NODE_FIELD | NODE_STENCIL | NODE_KFUNCTION |
               NODE_HOSTDEFINE,
           dfunc_fp);
  fflush(dfunc_fp);

  // Kernels
  symboltable_reset();
  gen_kernels(root, dfunctions, gen_mem_accesses);
  fclose(dfunc_fp); // Frees dfunctions also

  symboltable_reset();
  traverse(root,
           NODE_DCONST | NODE_FIELD | NODE_STENCIL | NODE_DFUNCTION |
               NODE_HOSTDEFINE,
           stream);

  // print_symbol_table();
}

void
generate_mem_accesses(void)
{
  // Generate memory accesses to a header
  printf("Compiling %s...\n", STENCILACC_SRC);
#if AC_USE_HIP
  printf("--- USE_HIP: `%d`\n", AC_USE_HIP);
#else
  printf("--- USE_HIP not defined\n");
#endif
  printf("--- ACC_RUNTIME_API_DIR: `%s`\n", ACC_RUNTIME_API_DIR);
  printf("--- GPU_API_INCLUDES: `%s`\n", GPU_API_INCLUDES);

  char cmd[4096];
  sprintf(cmd, "gcc -Wshadow -I. ");
  strcat(cmd, "-I " ACC_RUNTIME_API_DIR " ");
  if (strlen(GPU_API_INCLUDES) > 0)
    strcat(cmd, "-I " GPU_API_INCLUDES " ");
<<<<<<< HEAD
=======
  #if AC_USE_HIP
  strcat(cmd, "-DAC_USE_HIP=1 ");
  #endif
>>>>>>> 9bd40bca
  strcat(cmd, STENCILACC_SRC " -lm -o " STENCILACC_EXEC " ");

  /*
  const char* cmd = "gcc -Wshadow -I. "
#if AC_USE_HIP
                    "-DAC_USE_HIP=1 "
#endif
                    "-I " GPU_API_INCLUDES " "    //
                    "-I " ACC_RUNTIME_API_DIR " " //
      STENCILACC_SRC " -lm "
                    "-o " STENCILACC_EXEC;
  */
  printf("Compile command: %s\n", cmd);
  const int retval = system(cmd);
  printf("%s compilation done\n", STENCILACC_SRC);
  if (retval == -1) {
    fprintf(stderr, "Catastrophic error: could not compile the stencil access "
                    "generator.\n");
    assert(retval != -1);
    exit(EXIT_FAILURE);
  }

  // Generate stencil accesses
  FILE* proc = popen("./" STENCILACC_EXEC " stencil_accesses.h", "r");
  assert(proc);
  pclose(proc);
}<|MERGE_RESOLUTION|>--- conflicted
+++ resolved
@@ -782,12 +782,9 @@
   strcat(cmd, "-I " ACC_RUNTIME_API_DIR " ");
   if (strlen(GPU_API_INCLUDES) > 0)
     strcat(cmd, "-I " GPU_API_INCLUDES " ");
-<<<<<<< HEAD
-=======
   #if AC_USE_HIP
   strcat(cmd, "-DAC_USE_HIP=1 ");
   #endif
->>>>>>> 9bd40bca
   strcat(cmd, STENCILACC_SRC " -lm -o " STENCILACC_EXEC " ");
 
   /*
