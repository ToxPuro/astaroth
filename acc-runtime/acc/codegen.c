--- conflicted
+++ resolved
@@ -44,42 +44,6 @@
 	if(node->rhs) \
 		FUNC_NAME(node->rhs); 
 
-typedef struct node_vec
-{
-	const ASTNode** data;
-	size_t size;
-	int capacity;
-
-} node_vec;
-static inline void
-free_node_vec(node_vec* vec)
-{
-	free(vec->data);
-	vec -> size = 0;
-	vec -> capacity = 0;
-	vec -> data = NULL;
-}
-static inline int
-push_node(node_vec* dst, const ASTNode* src)
-{
-	if(dst->capacity == 0)
-	{
-		dst->capacity++;
-		dst->data = malloc(sizeof(ASTNode*)*dst->capacity);
-	}
-	dst->data[dst->size] = src;
-	++(dst->size);
-	if(dst->size == (size_t)dst->capacity)
-	{
-		dst->capacity = dst->capacity*2;
-		const ASTNode** tmp = malloc(sizeof(ASTNode*)*dst->capacity);
-		for(size_t i = 0; i < dst->size; ++i)
-			tmp[i] = dst->data[i];
-		free(dst->data);
-		dst->data = tmp;
-	}
-	return dst->size-1;
-}
 static node_vec    dfunc_nodes      = VEC_INITIALIZER;
 static string_vec  dfunc_names      = VEC_INITIALIZER;
 static string_vec  duplicate_dfuncs = VEC_INITIALIZER;
@@ -725,13 +689,8 @@
 	fprintf(fp,"%s","},{");
 
 	for(size_t dim = 0; dim < 3; ++dim)
-<<<<<<< HEAD
 		fprintf(fp,"%s,",(dim >= dims.size || is_number(dims.data[dim])) ? "false" : "true");
 	fprintf(fp,"%s","}},");
-=======
-		fprintf(fp,"%s,",(dim >= dims.size || is_number_expression(dims.data[dim])) ? "false" : "true");
-	fprintf(fp,"%s","},");
->>>>>>> 3a8a7411
 	free_str_vec(&dims);
         fprintf(fp, "\"%s\",", symbol_table[i].identifier);
         fprintf(fp, "true,");
@@ -832,60 +791,46 @@
 	sprintf(datatype,"%s*",datatype_scalar);
 
 	FILE* fp = fopen("memcpy_to_gmem_arrays.h","a");
+	
+
 	fprintf(fp,"void memcpy_to_gmem_array(const %sArrayParam param,%s* &ptr)\n"
-		    "{\n", enum_name,datatype_scalar);
-	
-
+        "{\n", enum_name,datatype_scalar);
   	for (size_t i = 0; i < num_symbols[current_nest]; ++i)
   	  if (symbol_table[i].type & NODE_VARIABLE_ID &&
   	      !strcmp(symbol_table[i].tspecifier,datatype) && int_vec_contains(symbol_table[i].tqualifiers,GLOBAL_MEMORY_QL))
 	  {
 		  if (!int_vec_contains(symbol_table[i].tqualifiers,CONST_DIMS))
+		  {
 		  	fprintf(fp,"if (param == %s)\n ERRCHK_CUDA_ALWAYS(cudaMemcpyToSymbol(AC_INTERNAL_gmem_%s_arrays_%s,&ptr,sizeof(ptr),0,cudaMemcpyHostToDevice));\n",symbol_table[i].identifier,define_name,symbol_table[i].identifier);
+	  	  }
 	  }
-	fprintf(fp,"}\n");
+	fprintf(fp,"\n(void)param;(void)ptr;}\n");
+
 
 
 	fprintf(fp,"void memcpy_to_gmem_array(const %sArrayParam param,const %s* ptr)\n"
-		    "{\n", enum_name,datatype_scalar);
-	
-
+	"{\n", enum_name,datatype_scalar);
   	for (size_t i = 0; i < num_symbols[current_nest]; ++i)
   	  if (symbol_table[i].type & NODE_VARIABLE_ID &&
   	      !strcmp(symbol_table[i].tspecifier,datatype) && int_vec_contains(symbol_table[i].tqualifiers,GLOBAL_MEMORY_QL))
 	  {
 		  if (int_vec_contains(symbol_table[i].tqualifiers,CONST_DIMS))
+		  {
 		  	fprintf(fp,"if (param == %s)\n ERRCHK_CUDA_ALWAYS(cudaMemcpyToSymbol(AC_INTERNAL_gmem_%s_arrays_%s,ptr,sizeof(ptr[0])*get_const_dims_array_length(param),0,cudaMemcpyHostToDevice));\n",symbol_table[i].identifier,define_name,symbol_table[i].identifier);
+		  }
 	  }
-	fprintf(fp,"}\n");
+	fprintf(fp,"\n(void)param;(void)ptr;}\n");
 
 
 	fclose(fp);
 
 
 	fp = fopen("memcpy_from_gmem_arrays.h","a");
-<<<<<<< HEAD
-=======
+	
 	fprintf(fp,"void memcpy_from_gmem_array(const %sArrayParam param, %s* &ptr)\n"
-		    "{\n", enum_name,datatype_scalar);
->>>>>>> 3a8a7411
-	
-	bool outputted = false;
+		  "{\n", enum_name,datatype_scalar);
   	for (size_t i = 0; i < num_symbols[current_nest]; ++i)
   	  if (symbol_table[i].type & NODE_VARIABLE_ID &&
-<<<<<<< HEAD
-  	      !strcmp(symbol_table[i].tspecifier,datatype) && int_vec_contains(symbol_table[i].tqualifiers,GLOBAL_MEMORY_QL))
-		  if (!int_vec_contains(symbol_table[i].tqualifiers,DEAD))
-		  {
-			if(!outputted)
-				fprintf(fp,"void memcpy_from_gmem_array(const %sArrayParam param, void* &ptr)\n"
-		    		"{\n", enum_name);
-			outputted = true;
-		  	fprintf(fp,"if (param == %s)\n ERRCHK_CUDA_ALWAYS(cudaMemcpyFromSymbol(&ptr,AC_INTERNAL_gmem_%s_arrays_%s,sizeof(ptr),0,cudaMemcpyDeviceToHost));\n",symbol_table[i].identifier,define_name,symbol_table[i].identifier);
-		  }
-	if(outputted)
-		fprintf(fp,"}\n");
-=======
   	      !strcmp(symbol_table[i].tspecifier,datatype) && int_vec_contains(symbol_table[i].tqualifiers,GLOBAL_MEMORY_QL) && !int_vec_contains(symbol_table[i].tqualifiers,DEAD))
 	  {
 		  if (int_vec_contains(symbol_table[i].tqualifiers,CONST_DIMS))
@@ -893,8 +838,7 @@
 		  else
 		  	fprintf(fp,"if (param == %s)\n ERRCHK_CUDA_ALWAYS(cudaMemcpyFromSymbol(&ptr,AC_INTERNAL_gmem_%s_arrays_%s,sizeof(ptr),0,cudaMemcpyDeviceToHost));\n",symbol_table[i].identifier,define_name,symbol_table[i].identifier);
 	  }
-	fprintf(fp,"}\n");
->>>>>>> 3a8a7411
+	fprintf(fp,"\n(void)param;(void)ptr;}\n");
 	fclose(fp);
 
 	fp = fopen("gmem_arrays_decl.h","a");
@@ -908,8 +852,8 @@
 			string_vec dims = get_array_var_dims(symbol_table[i].identifier,root);
 			char len[10000];
 			sprintf(len,"%s","1");
-			for(size_t i = 0; i < dims.size; ++i)
-				strcatprintf(len,"*%s",dims.data[i]);
+			for(size_t dim = 0; dim < dims.size; ++dim)
+				strcatprintf(len,"*%s",dims.data[dim]);
 			fprintf(fp,"DECLARE_CONST_DIMS_GMEM_ARRAY(%s,%s,%s,%s);\n",datatype_scalar, define_name, symbol_table[i].identifier,len);
 		  }
 		  else
@@ -1077,25 +1021,26 @@
   	      !strcmp(symbol_table[i].tspecifier,datatype) && int_vec_contains(symbol_table[i].tqualifiers,DCONST_QL))
 		  fprintf(fp,"if (arr == %s)\n return cudaMemcpyToSymbol(AC_INTERNAL_d_%s_arrays_%s,values,bytes,0,cudaMemcpyHostToDevice);\n",symbol_table[i].identifier,define_name, symbol_table[i].identifier);
   	}
-	fprintf(fp,"return cudaSuccess;\n}\n");
+	fprintf(fp,"(void)values;(void)bytes;(void)arr;\nreturn cudaSuccess;\n}\n");
 
 	fclose(fp);
 	fp = fopen("store_dconst_arrays.h","a");
-		  //fprintf(fp,"case %s: cudaMemcpyFromSymbol(values,AC_INTERNAL_d_%s_arrays_%s,bytes,0,cudaMemcpyHostToDevice); break;\n ",symbol_table[i].identifier,define_name, symbol_table[i].identifier);
+
+		     
+
 	fprintf(fp,"cudaError_t\n"
-		   "store_array(%s* values, const size_t bytes, const %sArrayParam arr)\n"
+		  "store_array(%s* values, const size_t bytes, const %sArrayParam arr)\n"
 		    "{\n",
-		     datatype_scalar, enum_name);
-
-		     
-
+	datatype_scalar, enum_name);
   	for (size_t i = 0; i < num_symbols[current_nest]; ++i)
   	{
   	  if (symbol_table[i].type & NODE_VARIABLE_ID &&
   	      !strcmp(symbol_table[i].tspecifier,datatype) && int_vec_contains(symbol_table[i].tqualifiers,DCONST_QL))
+	  {
 		  fprintf(fp,"if (arr == %s)\n return cudaMemcpyFromSymbol(values,AC_INTERNAL_d_%s_arrays_%s,bytes,0,cudaMemcpyDeviceToHost);\n",symbol_table[i].identifier,define_name, symbol_table[i].identifier);
+	  }
   	}
-	fprintf(fp,"return cudaSuccess;\n}\n");
+	fprintf(fp,"(void)values;(void)bytes;(void)arr;\nreturn cudaSuccess;\n}\n");
 
 	fclose(fp);
 
@@ -1372,18 +1317,6 @@
 	int res = 0;
 	while (x >>= 1) ++res;
 	return res;
-}
-ASTNode*
-build_list_node(const node_vec nodes, const char* separator)
-{
-	if(nodes.size == 0) return NULL;
-	ASTNode* list_head = astnode_create(NODE_UNKNOWN, astnode_dup(nodes.data[0],NULL),NULL);
-	for(size_t i = 1; i < nodes.size; ++i)
-	{
-		list_head = astnode_create(NODE_UNKNOWN,list_head, astnode_dup(nodes.data[i],NULL));
-		list_head->buffer = strdup(separator);
-	}
-	return list_head;
 }
 static ASTNode*
 create_identifier_node(const char* identifier)
@@ -4284,7 +4217,7 @@
 	return max(lhs_res,rhs_res) + (node->type == type);
 }
 void
-gen_const_def(const ASTNode* def, const ASTNode* tspec, FILE* fp)
+gen_const_def(const ASTNode* def, const ASTNode* tspec, FILE* fp, FILE* fp_non_scalar_constants)
 {
 		char* assignment_val = malloc(sizeof(char)*10000);
 		const char* name  = get_node_by_token(IDENTIFIER, def)->buffer;
@@ -4303,12 +4236,17 @@
 			const ASTNode* second_array_initializer = get_node(NODE_ARRAY_INITIALIZER, array_initializer->lhs);
 			if(array_dim == 1)
 			{
-				fprintf(fp, "\n#ifdef __cplusplus\nconstexpr AcArray<%s,%d> %s = %s;\n#endif\n",datatype_scalar, num_of_elems, name, assignment_val);
+				fprintf(fp_non_scalar_constants, "\n#ifdef __cplusplus\n[[maybe_unused]] constexpr AcArray<%s,%d> %s = %s;\n#endif\n",datatype_scalar, num_of_elems, name, assignment_val);
+			}
+			else if(array_dim == 2)
+			{
+				const int num_of_elems_in_list = count_num_of_nodes_in_list(second_array_initializer->lhs);
+				fprintf(fp_non_scalar_constants, "\n#ifdef __cplusplus\n[[maybe_unused]] constexpr AcArray<AcArray<%s,%d>,%d> %s = %s;\n#endif\n",datatype_scalar, num_of_elems_in_list, num_of_elems, name, assignment_val);
 			}
 			else
 			{
-				const int num_of_elems_in_list = count_num_of_nodes_in_list(second_array_initializer->lhs);
-				fprintf(fp, "\n#ifdef __cplusplus\nconstexpr AcArray<AcArray<%s,%d>,%d> %s = %s;\n#endif\n",datatype_scalar, num_of_elems_in_list, num_of_elems, name, assignment_val);
+				fprintf(stderr,FATAL_ERROR_MESSAGE"todo add 3d const arrays\n");
+				exit(EXIT_FAILURE);
 			}
 		}
 		else
@@ -4317,18 +4255,18 @@
                         if(!strcmps(datatype_scalar,"AcReal","int","bool"))
                                 fprintf(fp, "\n#define %s (%s)\n", name, assignment_val);
                         else
-                               fprintf(fp, "\n#ifdef __cplusplus\nconstexpr %s %s = %s;\n#endif\n",datatype_scalar, name, assignment_val);
+                               fprintf(fp_non_scalar_constants, "\n#ifdef __cplusplus\n[[maybe_unused]] constexpr %s %s = %s;\n#endif\n",datatype_scalar, name, assignment_val);
 		}
 		free(datatype_scalar);
 		free(assignment_val);
 }
 void
-gen_const_variables(const ASTNode* node, FILE* fp)
+gen_const_variables(const ASTNode* node, FILE* fp,FILE* fp_non_scalars)
 {
 	if(node->lhs)
-		gen_const_variables(node->lhs,fp);
+		gen_const_variables(node->lhs,fp,fp_non_scalars);
 	if(node->rhs)
-		gen_const_variables(node->rhs,fp);
+		gen_const_variables(node->rhs,fp,fp_non_scalars);
 	if(!(node->type & NODE_ASSIGN_LIST)) return;
 	if(!has_qualifier(node,"const")) return;
 	const ASTNode* tspec = get_node(NODE_TSPEC,node);
@@ -4336,10 +4274,10 @@
 	const ASTNode* def_list_head = node->rhs;
 	while(def_list_head -> rhs)
 	{
-		gen_const_def(def_list_head->rhs,tspec,fp);
+		gen_const_def(def_list_head->rhs,tspec,fp,fp_non_scalars);
 		def_list_head = def_list_head -> lhs;
 	}
-	gen_const_def(def_list_head->lhs,tspec,fp);
+	gen_const_def(def_list_head->lhs,tspec,fp,fp_non_scalars);
 }
 
 static int curr_kernel = 0;
@@ -4797,8 +4735,10 @@
   fclose(fp);
 
   fp = fopen("user_constants.h","w");
-  gen_const_variables(root,fp);
+  FILE* fp_non_scalar_constants = fopen("user_non_scalar_constants.h","w");
+  gen_const_variables(root,fp,fp_non_scalar_constants);
   fclose(fp);
+  fclose(fp_non_scalar_constants);
 }
 
 
