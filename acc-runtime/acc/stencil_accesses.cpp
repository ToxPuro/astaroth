#include <assert.h>
/*
#if AC_USE_HIP || __HIP_PLATFORM_HCC__ // Hack to ensure hip is used even if
                                       // USE_HIP is not propagated properly
                                       // TODO figure out better way
#include <hip/hip_runtime.h>           // Needed in files that include kernels
#else
#include <cuda_runtime_api.h>
#endif
*/
<<<<<<< HEAD
=======
#define AC_USE_CPU (1) // TODO better solution
>>>>>>> 933d9774
#include <string.h>

#include "errchk.h"

#undef __device__
#define __device__
#undef __global__
#define __global__
#undef __launch_bounds__
#define __launch_bounds__(x, y)

#define threadIdx ((int3){0, 0, 0})
#define blockIdx ((int3){0, 0, 0})
#define blockDim ((int3){0, 0, 0})
#define make_int3(x, y, z) ((int3){x, y, z})
#define Field3(x, y, z) make_int3((x), (y), (z))
#define make_float3(x, y, z) ((float3){x, y, z})
#define make_double3(x, y, z) ((double3){x, y, z})
#define print printf
#define len(arr) sizeof(arr) / sizeof(arr[0])

// Just nasty: Must evaluate all code branches given arbitrary input
// if we want automated stencil generation to work in every case
#define DCONST(x) (2)
#define d_multigpu_offset ((int3){0, 0, 0})

constexpr int
IDX(const int i)
{
  (void)i; // Unused
  return 0;
}

int
IDX(const int i, const int j, const int k)
{
  (void)i; // Unused
  (void)j; // Unused
  (void)k; // Unused
  return 0;
}

int
IDX(const int3 idx)
{
  (void)idx; // Unused
  return 0;
}

#include "math_utils.h"

#include "acc_runtime.h"

static int stencils_accessed[NUM_FIELDS][NUM_STENCILS] = {{0}};
static AcMeshInfo d_mesh_info;
#include "user_kernels.h"

VertexBufferArray
vbaCreate(const size_t count)
{
  VertexBufferArray vba;

  const size_t bytes = sizeof(vba.in[0][0]) * count;
  for (size_t i = 0; i < NUM_VTXBUF_HANDLES; ++i) {
    vba.in[i]  = (AcReal*)malloc(bytes);
    vba.out[i] = (AcReal*)malloc(bytes);
  }

  return vba;
}

void
vbaDestroy(VertexBufferArray* vba)
{
  for (size_t i = 0; i < NUM_VTXBUF_HANDLES; ++i) {
    free(vba->in[i]);
    free(vba->out[i]);
    vba->in[i]  = NULL;
    vba->out[i] = NULL;
  }
}

int
main(int argc, char* argv[])
{
  if (argc != 2) {
    fprintf(stderr, "Usage: ./main <output_file>\n");
    return EXIT_FAILURE;
  }
  const char* output = argv[1];
  FILE* fp           = fopen(output, "w+");
  assert(fp);

  fprintf(fp,
          "static int stencils_accessed[NUM_KERNELS][NUM_FIELDS][NUM_STENCILS] "
          "= {");
  for (size_t k = 0; k < NUM_KERNELS; ++k) {
    memset(stencils_accessed, 0,
           sizeof(stencils_accessed[0][0]) * NUM_FIELDS * NUM_STENCILS);
    VertexBufferArray vba = vbaCreate(1);
    kernels[k]((int3){0, 0, 0}, (int3){1, 1, 1}, vba);
    vbaDestroy(&vba);

    for (size_t j = 0; j < NUM_FIELDS; ++j)
      for (size_t i = 0; i < NUM_STENCILS; ++i)
        if (stencils_accessed[j][i])
          fprintf(fp, "[%lu][%lu][%lu] = 1,", k, j, i);
  }
  fprintf(fp, "};");

  fclose(fp);
  return EXIT_SUCCESS;
}<|MERGE_RESOLUTION|>--- conflicted
+++ resolved
@@ -8,10 +8,6 @@
 #include <cuda_runtime_api.h>
 #endif
 */
-<<<<<<< HEAD
-=======
-#define AC_USE_CPU (1) // TODO better solution
->>>>>>> 933d9774
 #include <string.h>
 
 #include "errchk.h"
