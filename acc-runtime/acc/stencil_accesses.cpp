--- conflicted
+++ resolved
@@ -187,7 +187,6 @@
 static AcReal3 AC_INTERNAL_global_real_vec = {0.0,0.0,0.0};
 static int3 AC_INTERNAL_global_int_vec = {0,0,0};
 
-<<<<<<< HEAD
 static int stencils_accessed[NUM_ALL_FIELDS][NUM_STENCILS] = {{0}};
 static int previous_accessed[NUM_ALL_FIELDS] = {0};
 static int written_fields[NUM_ALL_FIELDS] = {0};
@@ -219,10 +218,6 @@
 
 static std::vector<int> executed_conditionals{};
 #define constexpr
-=======
-static int stencils_accessed[NUM_FIELDS + NUM_PROFILES][NUM_STENCILS] = {{0}};
-static AcMeshInfo d_mesh_info;
->>>>>>> 692bac76
 #include "user_kernels.h"
 #undef  constexpr
 
@@ -299,7 +294,6 @@
   FILE* fp           = fopen(output, "w+");
   assert(fp);
 
-<<<<<<< HEAD
   FILE* fp_fields_read = fopen("user_read_fields.bin","wb");
   FILE* fp_written_fields = fopen("user_written_fields.bin", "wb");
   FILE* fp_field_has_stencil_op = fopen("user_field_has_stencil_op.bin","wb");
@@ -307,7 +301,7 @@
   static int field_has_stencil_op[NUM_ALL_FIELDS];
 
   fprintf(fp,
-          "static int stencils_accessed[NUM_KERNELS][NUM_ALL_FIELDS][NUM_STENCILS] "
+          "static int stencils_accessed[NUM_KERNELS][NUM_ALL_FIELDS+NUM_PROFILES][NUM_STENCILS] "
           "= {");
   for (size_t k = 0; k < NUM_KERNELS; ++k) {
     memset(stencils_accessed, 0,
@@ -345,7 +339,7 @@
   fclose(fp_field_has_stencil_op);
 
   fprintf(fp,
-          "static int previous_accessed[NUM_KERNELS][NUM_ALL_FIELDS] "
+          "static int previous_accessed[NUM_KERNELS][NUM_ALL_FIELDS+NUM_PROFILES] "
           "= {");
   for (size_t k = 0; k < NUM_KERNELS; ++k) {
     memset(previous_accessed, 0,
@@ -357,25 +351,6 @@
     for (size_t j = 0; j < NUM_ALL_FIELDS; ++j)
         if (previous_accessed[j])
           fprintf(fp, "[%lu][%lu] = 1,", k, j);
-=======
-  fprintf(
-      fp,
-      "static int "
-      "stencils_accessed[NUM_KERNELS][NUM_FIELDS+NUM_PROFILES][NUM_STENCILS] "
-      "= {");
-  for (size_t k = 0; k < NUM_KERNELS; ++k) {
-    memset(stencils_accessed, 0,
-           sizeof(stencils_accessed[0][0]) * (NUM_FIELDS + NUM_PROFILES) *
-               NUM_STENCILS);
-    VertexBufferArray vba = vbaCreate(1);
-    kernels[k]((int3){0, 0, 0}, (int3){1, 1, 1}, vba);
-    vbaDestroy(&vba);
-
-    for (size_t j = 0; j < NUM_FIELDS + NUM_PROFILES; ++j)
-      for (size_t i = 0; i < NUM_STENCILS; ++i)
-        if (stencils_accessed[j][i])
-          fprintf(fp, "[%lu][%lu][%lu] = 1,", k, j, i);
->>>>>>> 692bac76
   }
   fprintf(fp, "};");
 
