--- conflicted
+++ resolved
@@ -53,7 +53,6 @@
 "Tensor"                { return TENSOR; }
 "Matrix"                { return MATRIX; }
 "Field"                 { return FIELD; }
-<<<<<<< HEAD
 "Field3"                { return FIELD3; }
 "VtxBuffer"                 { return VTXBUFFER; }
 "WorkBuffer"            {return WORK_BUFFER; }
@@ -61,10 +60,7 @@
 "BoundConds"          {return BOUNDCONDS; }
 "intrinsic"          {return INTRINSIC; }
 "__shared__"          {return SHARED; }
-
-=======
 "Profile"               { return PROFILE; }
->>>>>>> 692bac76
 "Stencil"               { return STENCIL; }
 
 "Kernel"                { return KERNEL; } /* Type qualifiers */
