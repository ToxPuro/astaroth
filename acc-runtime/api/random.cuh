--- conflicted
+++ resolved
@@ -4,11 +4,7 @@
 #if AC_USE_HIP
 #include <hip/hip_runtime.h> // Needed in files that include kernels
 
-<<<<<<< HEAD
-#include <hip/hip_fp16.h>   // Workaround: required by hiprand
-=======
 #include <hip/hip_fp16.h>           // Workaround: required by hiprand
->>>>>>> b3eb5e54
 #include <hiprand/hiprand.h>        // Random numbers
 #include <hiprand/hiprand_kernel.h> // Random numbers (device)
 #else
