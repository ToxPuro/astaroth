/*
    Copyright (C) 2014-2021, Johannes Pekkila, Miikka Vaisala.

    This file is part of Astaroth.

    Astaroth is free software: you can redistribute it and/or modify
    it under the terms of the GNU General Public License as published by
    the Free Software Foundation, either version 3 of the License, or
    (at your option) any later version.

    Astaroth is distributed in the hope that it will be useful,
    but WITHOUT ANY WARRANTY; without even the implied warranty of
    MERCHANTABILITY or FITNESS FOR A PARTICULAR PURPOSE.  See the
    GNU General Public License for more details.

    You should have received a copy of the GNU General Public License
    along with Astaroth.  If not, see <http://www.gnu.org/licenses/>.
*/
#pragma once

#include <float.h> // DBL/FLT_EPSILON

#include <math.h>
#if AC_USE_HIP
  #include "hip.h"
#else
  #include <vector_types.h> // CUDA vector types
#endif


#if AC_DOUBLE_PRECISION
typedef double AcReal;
#define AC_REAL_MAX (DBL_MAX)
#define AC_REAL_MIN (DBL_MIN)
#define AC_REAL_EPSILON (DBL_EPSILON)
#define AC_REAL_MPI_TYPE (MPI_DOUBLE)
#define AC_REAL_INVALID_VALUE (DBL_MAX)
#else
typedef float AcReal;
#define AC_REAL_MAX (FLT_MAX)
#define AC_REAL_MIN (FLT_MIN)
#define AC_REAL_EPSILON (FLT_EPSILON)
#define AC_REAL_MPI_TYPE (MPI_FLOAT)
#define AC_REAL_INVALID_VALUE (FLT_MAX)
#endif


#define AC_REAL_PI ((AcReal)M_PI)

// convert 3-array into vector
#define TOVEC3(type,arr) ((type){arr[0],arr[1],arr[2]})
#define TOACREAL3(arr) TOVEC3(AcReal3,arr)
#define AcVector AcReal3


typedef enum { AC_SUCCESS = 0, AC_FAILURE = 1, AC_NOT_ALLOCATED = 2} AcResult;

typedef struct {
  size_t x, y, z;
} Volume;

<<<<<<< HEAD
#include "user_typedefs.h"

#ifdef __cplusplus
#include <initializer_list>
template <typename T, std::size_t N>
class AcArray{
public:
    HOST_DEVICE constexpr T& operator[](const std::size_t index) {
        return arr_[index];
    }

    HOST_DEVICE const constexpr T& operator[](const std::size_t index) const {
        return arr_[index];
    }


    // Additional functions to interact with the internal array
    HOST_DEVICE constexpr std::size_t size() const noexcept {
        return N;
    }

    HOST_DEVICE constexpr T* data() noexcept {
        return arr_;
    }

    HOST_DEVICE constexpr const T* data() const noexcept {
        return arr_;
    }
    HOST_DEVICE constexpr AcArray(std::initializer_list<T> init) : arr_{}{
        std::size_t i = 0;
        for (auto it = init.begin(); it != init.end() && i < N; ++it, ++i) {
            arr_[i] = *it;
        }
    }

    HOST_DEVICE constexpr AcArray(void) : arr_{}{}

private:
    T arr_[N];
};
#endif
=======
#define ARRAY_SIZE(x) (sizeof(x) / sizeof(x[0]))
>>>>>>> 692bac76
<|MERGE_RESOLUTION|>--- conflicted
+++ resolved
@@ -59,7 +59,6 @@
   size_t x, y, z;
 } Volume;
 
-<<<<<<< HEAD
 #include "user_typedefs.h"
 
 #ifdef __cplusplus
@@ -101,6 +100,4 @@
     T arr_[N];
 };
 #endif
-=======
-#define ARRAY_SIZE(x) (sizeof(x) / sizeof(x[0]))
->>>>>>> 692bac76
+#define ARRAY_SIZE(x) (sizeof(x) / sizeof(x[0]))