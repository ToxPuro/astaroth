--- conflicted
+++ resolved
@@ -219,7 +219,6 @@
   {
   	AcReduceOp reals[NUM_REAL_SCRATCHPADS+1];	
   	AcReduceOp ints[NUM_INT_OUTPUTS+1];	
-<<<<<<< HEAD
   	AcReduceOp floats[NUM_FLOAT_OUTPUTS+1];	
   } AcScratchpadStates;
 
@@ -252,43 +251,14 @@
     //Auxiliary metadata
     size_t bytes;
     AcMeshDims dims;
-=======
-  } AcScratchpadStates;
-
-  typedef struct {
-    //Auxiliary metadata
-    size_t bytes;
-    size3_t mm;
-    size3_t nn;
-    size_t scratchpad_size;
->>>>>>> abea6799
     //All kernel parameters and memory allocated on the device
     DeviceVertexBufferArray on_device;
     size_t profile_count;
 
-<<<<<<< HEAD
 #include "scalar_reduce_buffers_in_vba.h"
 
     AcScratchpadStates* scratchpad_states;
     AcReduceBuffer profile_reduce_buffers[NUM_PROFILES];
-=======
-    AcReal** reduce_cub_tmp_real[NUM_REAL_SCRATCHPADS];
-    int**    reduce_cub_tmp_int[NUM_INT_OUTPUTS+1];
-
-
-    AcReal* reduce_res_real[NUM_REAL_SCRATCHPADS];
-    int*    reduce_res_int[NUM_INT_OUTPUTS+1];
-
-    size_t* reduce_cub_tmp_size_real[NUM_REAL_SCRATCHPADS];
-    size_t* reduce_cub_tmp_size_int[NUM_INT_OUTPUTS+1];
-
-    AcReal** reduce_scratchpads_real[NUM_REAL_SCRATCHPADS];
-    int** reduce_scratchpads_int[NUM_INT_OUTPUTS+1];
-
-    size_t* reduce_scratchpads_size_real[NUM_REAL_SCRATCHPADS];
-    size_t* reduce_scratchpads_size_int[NUM_INT_OUTPUTS+1];
-    AcScratchpadStates* scratchpad_states;
->>>>>>> abea6799
 
   } VertexBufferArray;
 
@@ -375,11 +345,6 @@
 
   FUNC_DEFINE(AcResult,acPreprocessScratchPad,(VertexBufferArray, const int variable, const AcType type,const AcReduceOp op));
 
-  FUNC_DEFINE(AcMeshOrder, acGetMeshOrderForProfile,(const AcProfileType type));
-  FUNC_DEFINE(size3_t, acGetProfileReduceScratchPadDims,(const int profile, const size3_t mm, const size3_t nn));
-
-  FUNC_DEFINE(AcResult,acPreprocessScratchPad,(VertexBufferArray, const int variable, const AcType type,const AcReduceOp op));
-
   FUNC_DEFINE(VertexBufferArray, acVBACreate,(const AcMeshInfoParams config));
 
   FUNC_DEFINE(void, acUpdateArrays ,(const AcMeshInfoParams config));
@@ -406,7 +371,7 @@
   // Diagnostics
   FUNC_DEFINE(Volume, acKernelLaunchGetLastTPB,(void));
 
-  FUNC_DEFINE(AcKernel, GetOptimizedKernel,(const AcKernel, const VertexBufferArray vba));
+  FUNC_DEFINE(AcKernel, acGetOptimizedKernel,(const AcKernel, const VertexBufferArray vba));
 
   FUNC_DEFINE(int, acGetKernelReduceScratchPadSize,(const AcKernel kernel));
 
