/*
    Copyright (C) 2014-2021, Johannes Pekkila, Miikka Vaisala.

    This file is part of Astaroth.

    Astaroth is free software: you can redistribute it and/or modify
    it under the terms of the GNU General Public License as published by
    the Free Software Foundation, either version 3 of the License, or
    (at your option) any later version.

    Astaroth is distributed in the hope that it will be useful,
    but WITHOUT ANY WARRANTY; without even the implied warranty of
    MERCHANTABILITY or FITNESS FOR A PARTICULAR PURPOSE.  See the
    GNU General Public License for more details.

    You should have received a copy of the GNU General Public License
    along with Astaroth.  If not, see <http://www.gnu.org/licenses/>.
*/
#pragma once
#include <stdio.h>

#if AC_USE_HIP
#include "hip.h"

#include <hip/hip_runtime_api.h> // Streams
#include <roctracer_ext.h>       // Profiling
#else
#include <cuda_profiler_api.h> // Profiling
#include <cuda_runtime_api.h>  // Streams
#endif

#include "datatypes.h"
#include "errchk.h"

#include "user_defines.h"

#define NUM_REDUCE_SCRATCHPADS (2)

typedef struct {
  int int_params[NUM_INT_PARAMS];
  int3 int3_params[NUM_INT3_PARAMS];
  AcReal real_params[NUM_REAL_PARAMS];
  AcReal3 real3_params[NUM_REAL3_PARAMS];
  AcReal* real_array_params[NUM_REAL_ARRAYS];
  AcReal* profiles[NUM_PROFILES];
<<<<<<< HEAD
=======
  AcReal* arrays[NUM_REAL_ARRAYS];
>>>>>>> 74cfc301
} AcMeshInfo;

typedef struct {
  AcReal* in[NUM_VTXBUF_HANDLES];
  AcReal* out[NUM_VTXBUF_HANDLES];
  AcReal* profiles[NUM_PROFILES];
  AcReal* w[NUM_WORK_BUFFERS];
<<<<<<< HEAD
  AcReal* real_arrays[NUM_REAL_ARRAYS];
=======
  AcReal* arrays[NUM_REAL_ARRAYS];
>>>>>>> 74cfc301
  size_t bytes;
} VertexBufferArray;

typedef void (*Kernel)(const int3, const int3, VertexBufferArray vba);

#ifdef __cplusplus
extern "C" {
#endif

#include "user_declarations.h"

AcResult acKernelFlush(const cudaStream_t stream, AcReal* arr, const size_t n,
                       const AcReal value);

AcResult acVBAReset(const cudaStream_t stream, VertexBufferArray* vba);

VertexBufferArray acVBACreate(const AcMeshInfo config);

void acVBADestroy(VertexBufferArray* vba, const AcMeshInfo config);

AcResult acRandInit(const uint64_t seed, const Volume m_local,
                    const Volume m_global, const Volume global_offset);

AcResult acRandInitAlt(const uint64_t seed, const size_t count,
                       const size_t rank);

void acRandQuit(void);

AcResult acLaunchKernel(Kernel func, const cudaStream_t stream,
                        const int3 start, const int3 end,
                        VertexBufferArray vba);

AcResult acBenchmarkKernel(Kernel kernel, const int3 start, const int3 end,
                           VertexBufferArray vba);

/** NOTE: stream unused. acUniform functions are completely synchronous. */
AcResult
acLoadStencil(const Stencil stencil, const cudaStream_t stream,
              const AcReal data[STENCIL_DEPTH][STENCIL_HEIGHT][STENCIL_WIDTH]);

/** NOTE: stream unused. acUniform functions are completely synchronous. */
AcResult
acStoreStencil(const Stencil stencil, const cudaStream_t stream,
               AcReal data[STENCIL_DEPTH][STENCIL_HEIGHT][STENCIL_WIDTH]);

/** NOTE: stream unused. acUniform functions are completely synchronous. */
AcResult acLoadRealUniform(const cudaStream_t stream, const AcRealParam param,
                           const AcReal value);

/** NOTE: stream unused. acUniform functions are completely synchronous. */
AcResult acLoadReal3Uniform(const cudaStream_t stream, const AcReal3Param param,
                            const AcReal3 value);

/** NOTE: stream unused. acUniform functions are completely synchronous. */
AcResult acLoadIntUniform(const cudaStream_t stream, const AcIntParam param,
                          const int value);

/** NOTE: stream unused. acUniform functions are completely synchronous. */
AcResult acLoadInt3Uniform(const cudaStream_t stream, const AcInt3Param param,
                           const int3 value);

/** NOTE: stream unused. acUniform functions are completely synchronous. */
AcResult acStoreRealUniform(const cudaStream_t stream, const AcRealParam param,
                            AcReal* value);

/** NOTE: stream unused. acUniform functions are completely synchronous. */
AcResult acStoreReal3Uniform(const cudaStream_t stream,
                             const AcReal3Param param, AcReal3* value);

/** NOTE: stream unused. acUniform functions are completely synchronous. */
AcResult acStoreIntUniform(const cudaStream_t stream, const AcIntParam param,
                           int* value);

/** NOTE: stream unused. acUniform functions are completely synchronous. */
AcResult acStoreInt3Uniform(const cudaStream_t stream, const AcInt3Param param,
                            int3* value);

// Diagnostics
Volume acKernelLaunchGetLastTPB(void);

#ifdef __cplusplus
} // extern "C"
#endif<|MERGE_RESOLUTION|>--- conflicted
+++ resolved
@@ -43,10 +43,7 @@
   AcReal3 real3_params[NUM_REAL3_PARAMS];
   AcReal* real_array_params[NUM_REAL_ARRAYS];
   AcReal* profiles[NUM_PROFILES];
-<<<<<<< HEAD
-=======
   AcReal* arrays[NUM_REAL_ARRAYS];
->>>>>>> 74cfc301
 } AcMeshInfo;
 
 typedef struct {
@@ -54,11 +51,7 @@
   AcReal* out[NUM_VTXBUF_HANDLES];
   AcReal* profiles[NUM_PROFILES];
   AcReal* w[NUM_WORK_BUFFERS];
-<<<<<<< HEAD
-  AcReal* real_arrays[NUM_REAL_ARRAYS];
-=======
   AcReal* arrays[NUM_REAL_ARRAYS];
->>>>>>> 74cfc301
   size_t bytes;
 } VertexBufferArray;
 
