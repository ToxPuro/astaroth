  /*
      Copyright (C) 2014-2021, Johannes Pekkila, Miikka Vaisala.

      This file is part of Astaroth.

      Astaroth is free software: you can redistribute it and/or modify
      it under the terms of the GNU General Public License as published by
      the Free Software Foundation, either version 3 of the License, or
      (at your option) any later version.

      Astaroth is distributed in the hope that it will be useful,
      but WITHOUT ANY WARRANTY; without even the implied warranty of
      MERCHANTABILITY or FITNESS FOR A PARTICULAR PURPOSE.  See the
      GNU General Public License for more details.

      You should have received a copy of the GNU General Public License
      along with Astaroth.  If not, see <http://www.gnu.org/licenses/>.
  */
  #pragma once
  #include <stdio.h>

  #if AC_USE_HIP
  #include "hip.h"

  #include <hip/hip_runtime_api.h> // Streams
  #include <roctracer_ext.h>       // Profiling
  #else
  #include <cuda_profiler_api.h> // Profiling
  #include <cuda_runtime_api.h>  // Streams
  #endif

  #include "datatypes.h"
  #include "errchk.h"

  #include "user_defines.h"

  #define NUM_REDUCE_SCRATCHPADS (2)

  typedef struct {
    int int_params[NUM_INT_PARAMS];
    int3 int3_params[NUM_INT3_PARAMS];
    AcReal real_params[NUM_REAL_PARAMS];
    AcReal3 real3_params[NUM_REAL3_PARAMS];
    AcReal* profiles[NUM_PROFILES];
    AcReal* arrays[NUM_REAL_ARRAYS];
  } AcMeshInfo;

  typedef struct {
    AcReal* in[NUM_VTXBUF_HANDLES];
    AcReal* out[NUM_VTXBUF_HANDLES];
    AcReal* profiles[NUM_PROFILES];
    AcReal* w[NUM_WORK_BUFFERS];
    AcReal* arrays[NUM_REAL_ARRAYS];
    size_t bytes;
  } VertexBufferArray;

  typedef void (*Kernel)(const int3, const int3, VertexBufferArray vba);
  #ifdef __cplusplus
  #include <functional>
  typedef std::function<void(const dim3 bpg, const dim3 tpb, const size_t smem, const cudaStream_t stream, const int3 start, const int3 end, VertexBufferArray vba)> kernel_lambda; 
  typedef struct KernelLambda {
    kernel_lambda lambda;
    //used in lookup into tbconfig, otherwise not needed
    void* kernel;
  } KernelLambda;

  KernelLambda
  kernel_to_kernel_lambda(const Kernel kernel);


#define GEN_BIND_SINGLE_HEADER(TYPE)                                                  \
  KernelLambda bind_single_param(void (*kernel)(const int3 start, const int3 end, VertexBufferArray vba, TYPE input_param), TYPE input_param);
  GEN_BIND_SINGLE_HEADER(int)
  GEN_BIND_SINGLE_HEADER(AcReal)
  GEN_BIND_SINGLE_HEADER(AcReal*)
  GEN_BIND_SINGLE_HEADER(int*)
  GEN_BIND_SINGLE_HEADER(bool)
  GEN_BIND_SINGLE_HEADER(bool*)

  template <typename T, typename F>
  KernelLambda
  bind_two_params(void (*kernel)(const int3 start, const int3 end, VertexBufferArray vba, T input_param, F second_input_param), T input_param, F second_input_param);
  template <typename T, typename F, typename H>
  KernelLambda
  bind_three_params(void (*kernel)(const int3 start, const int3 end, VertexBufferArray vba, T input_param, F second_input_param, H third_input_param), T input_param, F second_input_param, H third_input_param);
  #else
  //if not C++ then opaque struct
  typedef struct KernelLambda KernelLambda;
  #endif

  #ifdef __cplusplus
  extern "C" {
  #endif

  #include "user_declarations.h"

  AcResult acKernelFlush(const cudaStream_t stream, AcReal* arr, const size_t n,
                        const AcReal value);

  AcResult acVBAReset(const cudaStream_t stream, VertexBufferArray* vba);

  VertexBufferArray acVBACreate(const AcMeshInfo config);

  void acVBADestroy(VertexBufferArray* vba, const AcMeshInfo config);

  AcResult acRandInit(const uint64_t seed, const Volume m_local,
                      const Volume m_global, const Volume global_offset);

  AcResult acRandInitAlt(const uint64_t seed, const size_t count,
                        const size_t rank);

  void acRandQuit(void);

  AcResult acLaunchKernel(Kernel func, const cudaStream_t stream,
                          const int3 start, const int3 end, VertexBufferArray);

  #ifdef __cplusplus
  //start and end C linkage
  }
  AcResult acLaunchKernel(KernelLambda lambda, const cudaStream_t stream,
                          const int3 start, const int3 end,
                          VertexBufferArray vba);
  extern "C" {
  #endif 

  AcResult acBenchmarkKernel(Kernel kernel, const int3 start, const int3 end,
                            VertexBufferArray vba);

  #ifdef __cplusplus
  //start and end C linkage
  }
  AcResult acBenchmarkKernel(KernelLambda kernel, const int3 start, const int3 end,
                            VertexBufferArray vba);
  extern "C" {
  #endif

  /** NOTE: stream unused. acUniform functions are completely synchronous. */
  AcResult
  acLoadStencil(const Stencil stencil, const cudaStream_t stream,
                const AcReal data[STENCIL_DEPTH][STENCIL_HEIGHT][STENCIL_WIDTH]);

  /** NOTE: stream unused. acUniform functions are completely synchronous. */
  AcResult
  acStoreStencil(const Stencil stencil, const cudaStream_t stream,
                AcReal data[STENCIL_DEPTH][STENCIL_HEIGHT][STENCIL_WIDTH]);

  /** NOTE: stream unused. acUniform functions are completely synchronous. */
  AcResult acLoadRealUniform(const cudaStream_t stream, const AcRealParam param,
                            const AcReal value);

  /** NOTE: stream unused. acUniform functions are completely synchronous. */
  AcResult acLoadReal3Uniform(const cudaStream_t stream, const AcReal3Param param,
                              const AcReal3 value);

  /** NOTE: stream unused. acUniform functions are completely synchronous. */
  AcResult acLoadIntUniform(const cudaStream_t stream, const AcIntParam param,
                            const int value);

  /** NOTE: stream unused. acUniform functions are completely synchronous. */
  AcResult acLoadInt3Uniform(const cudaStream_t stream, const AcInt3Param param,
                            const int3 value);

  /** NOTE: stream unused. acUniform functions are completely synchronous. */
  AcResult acStoreRealUniform(const cudaStream_t stream, const AcRealParam param,
                              AcReal* value);

  /** NOTE: stream unused. acUniform functions are completely synchronous. */
  AcResult acStoreReal3Uniform(const cudaStream_t stream,
                              const AcReal3Param param, AcReal3* value);

  /** NOTE: stream unused. acUniform functions are completely synchronous. */
  AcResult acStoreIntUniform(const cudaStream_t stream, const AcIntParam param,
                            int* value);

  /** NOTE: stream unused. acUniform functions are completely synchronous. */
  AcResult acStoreInt3Uniform(const cudaStream_t stream, const AcInt3Param param,
                              int3* value);

<<<<<<< HEAD
    Astaroth is free software: you can redistribute it and/or modify
    it under the terms of the GNU General Public License as published by
    the Free Software Foundation, either version 3 of the License, or
    (at your option) any later version.

    Astaroth is distributed in the hope that it will be useful,
    but WITHOUT ANY WARRANTY; without even the implied warranty of
    MERCHANTABILITY or FITNESS FOR A PARTICULAR PURPOSE.  See the
    GNU General Public License for more details.

    You should have received a copy of the GNU General Public License
    along with Astaroth.  If not, see <http://www.gnu.org/licenses/>.
*/
#pragma once
#include <stdio.h>

#if AC_USE_HIP
#include "hip.h"

#include <hip/hip_runtime_api.h> // Streams
#include <roctracer_ext.h>       // Profiling
#else
#include <cuda_profiler_api.h> // Profiling
#include <cuda_runtime_api.h>  // Streams
#endif

#include "datatypes.h"
#include "errchk.h"

#include "user_defines.h"

#define NUM_REDUCE_SCRATCHPADS (2)

typedef struct {
  int int_params[NUM_INT_PARAMS];
  int3 int3_params[NUM_INT3_PARAMS];
  AcReal real_params[NUM_REAL_PARAMS];
  AcReal3 real3_params[NUM_REAL3_PARAMS];
  AcReal* real_array_params[NUM_REAL_ARRAYS];
  AcReal* profiles[NUM_PROFILES];
  AcReal* arrays[NUM_REAL_ARRAYS];
} AcMeshInfo;

typedef struct {
  AcReal* in[NUM_VTXBUF_HANDLES];
  AcReal* out[NUM_VTXBUF_HANDLES];
  AcReal* profiles[NUM_PROFILES];
  AcReal* w[NUM_WORK_BUFFERS];
  AcReal* arrays[NUM_REAL_ARRAYS];
  size_t bytes;
} VertexBufferArray;

typedef void (*Kernel)(const int3, const int3, VertexBufferArray vba);

#ifdef __cplusplus
extern "C" {
#endif

#include "user_declarations.h"

AcResult acKernelFlush(const cudaStream_t stream, AcReal* arr, const size_t n,
                       const AcReal value);

AcResult acVBAReset(const cudaStream_t stream, VertexBufferArray* vba);

VertexBufferArray acVBACreate(const AcMeshInfo config);

void acVBADestroy(VertexBufferArray* vba, const AcMeshInfo config);

AcResult acRandInit(const uint64_t seed, const Volume m_local,
                    const Volume m_global, const Volume global_offset);

AcResult acRandInitAlt(const uint64_t seed, const size_t count,
                       const size_t rank);

void acRandQuit(void);

AcResult acLaunchKernel(Kernel func, const cudaStream_t stream,
                        const int3 start, const int3 end,
                        VertexBufferArray vba);

AcResult acBenchmarkKernel(Kernel kernel, const int3 start, const int3 end,
                           VertexBufferArray vba);

/** NOTE: stream unused. acUniform functions are completely synchronous. */
AcResult
acLoadStencil(const Stencil stencil, const cudaStream_t stream,
              const AcReal data[STENCIL_DEPTH][STENCIL_HEIGHT][STENCIL_WIDTH]);

/** NOTE: stream unused. acUniform functions are completely synchronous. */
AcResult
acStoreStencil(const Stencil stencil, const cudaStream_t stream,
               AcReal data[STENCIL_DEPTH][STENCIL_HEIGHT][STENCIL_WIDTH]);

/** NOTE: stream unused. acUniform functions are completely synchronous. */
AcResult acLoadRealUniform(const cudaStream_t stream, const AcRealParam param,
                           const AcReal value);

/** NOTE: stream unused. acUniform functions are completely synchronous. */
AcResult acLoadReal3Uniform(const cudaStream_t stream, const AcReal3Param param,
                            const AcReal3 value);

/** NOTE: stream unused. acUniform functions are completely synchronous. */
AcResult acLoadIntUniform(const cudaStream_t stream, const AcIntParam param,
                          const int value);

/** NOTE: stream unused. acUniform functions are completely synchronous. */
AcResult acLoadInt3Uniform(const cudaStream_t stream, const AcInt3Param param,
                           const int3 value);

/** NOTE: stream unused. acUniform functions are completely synchronous. */
AcResult acStoreRealUniform(const cudaStream_t stream, const AcRealParam param,
                            AcReal* value);

/** NOTE: stream unused. acUniform functions are completely synchronous. */
AcResult acStoreReal3Uniform(const cudaStream_t stream,
                             const AcReal3Param param, AcReal3* value);

/** NOTE: stream unused. acUniform functions are completely synchronous. */
AcResult acStoreIntUniform(const cudaStream_t stream, const AcIntParam param,
                           int* value);

/** NOTE: stream unused. acUniform functions are completely synchronous. */
AcResult acStoreInt3Uniform(const cudaStream_t stream, const AcInt3Param param,
                            int3* value);

// Diagnostics
Volume acKernelLaunchGetLastTPB(void);

#ifdef __cplusplus
} // extern "C"
#endif
=======
  // Diagnostics
  Volume acKernelLaunchGetLastTPB(void);

  #ifdef __cplusplus
  } // extern "C"
  #endif
>>>>>>> 42204be9
<|MERGE_RESOLUTION|>--- conflicted
+++ resolved
@@ -176,144 +176,9 @@
   AcResult acStoreInt3Uniform(const cudaStream_t stream, const AcInt3Param param,
                               int3* value);
 
-<<<<<<< HEAD
-    Astaroth is free software: you can redistribute it and/or modify
-    it under the terms of the GNU General Public License as published by
-    the Free Software Foundation, either version 3 of the License, or
-    (at your option) any later version.
-
-    Astaroth is distributed in the hope that it will be useful,
-    but WITHOUT ANY WARRANTY; without even the implied warranty of
-    MERCHANTABILITY or FITNESS FOR A PARTICULAR PURPOSE.  See the
-    GNU General Public License for more details.
-
-    You should have received a copy of the GNU General Public License
-    along with Astaroth.  If not, see <http://www.gnu.org/licenses/>.
-*/
-#pragma once
-#include <stdio.h>
-
-#if AC_USE_HIP
-#include "hip.h"
-
-#include <hip/hip_runtime_api.h> // Streams
-#include <roctracer_ext.h>       // Profiling
-#else
-#include <cuda_profiler_api.h> // Profiling
-#include <cuda_runtime_api.h>  // Streams
-#endif
-
-#include "datatypes.h"
-#include "errchk.h"
-
-#include "user_defines.h"
-
-#define NUM_REDUCE_SCRATCHPADS (2)
-
-typedef struct {
-  int int_params[NUM_INT_PARAMS];
-  int3 int3_params[NUM_INT3_PARAMS];
-  AcReal real_params[NUM_REAL_PARAMS];
-  AcReal3 real3_params[NUM_REAL3_PARAMS];
-  AcReal* real_array_params[NUM_REAL_ARRAYS];
-  AcReal* profiles[NUM_PROFILES];
-  AcReal* arrays[NUM_REAL_ARRAYS];
-} AcMeshInfo;
-
-typedef struct {
-  AcReal* in[NUM_VTXBUF_HANDLES];
-  AcReal* out[NUM_VTXBUF_HANDLES];
-  AcReal* profiles[NUM_PROFILES];
-  AcReal* w[NUM_WORK_BUFFERS];
-  AcReal* arrays[NUM_REAL_ARRAYS];
-  size_t bytes;
-} VertexBufferArray;
-
-typedef void (*Kernel)(const int3, const int3, VertexBufferArray vba);
-
-#ifdef __cplusplus
-extern "C" {
-#endif
-
-#include "user_declarations.h"
-
-AcResult acKernelFlush(const cudaStream_t stream, AcReal* arr, const size_t n,
-                       const AcReal value);
-
-AcResult acVBAReset(const cudaStream_t stream, VertexBufferArray* vba);
-
-VertexBufferArray acVBACreate(const AcMeshInfo config);
-
-void acVBADestroy(VertexBufferArray* vba, const AcMeshInfo config);
-
-AcResult acRandInit(const uint64_t seed, const Volume m_local,
-                    const Volume m_global, const Volume global_offset);
-
-AcResult acRandInitAlt(const uint64_t seed, const size_t count,
-                       const size_t rank);
-
-void acRandQuit(void);
-
-AcResult acLaunchKernel(Kernel func, const cudaStream_t stream,
-                        const int3 start, const int3 end,
-                        VertexBufferArray vba);
-
-AcResult acBenchmarkKernel(Kernel kernel, const int3 start, const int3 end,
-                           VertexBufferArray vba);
-
-/** NOTE: stream unused. acUniform functions are completely synchronous. */
-AcResult
-acLoadStencil(const Stencil stencil, const cudaStream_t stream,
-              const AcReal data[STENCIL_DEPTH][STENCIL_HEIGHT][STENCIL_WIDTH]);
-
-/** NOTE: stream unused. acUniform functions are completely synchronous. */
-AcResult
-acStoreStencil(const Stencil stencil, const cudaStream_t stream,
-               AcReal data[STENCIL_DEPTH][STENCIL_HEIGHT][STENCIL_WIDTH]);
-
-/** NOTE: stream unused. acUniform functions are completely synchronous. */
-AcResult acLoadRealUniform(const cudaStream_t stream, const AcRealParam param,
-                           const AcReal value);
-
-/** NOTE: stream unused. acUniform functions are completely synchronous. */
-AcResult acLoadReal3Uniform(const cudaStream_t stream, const AcReal3Param param,
-                            const AcReal3 value);
-
-/** NOTE: stream unused. acUniform functions are completely synchronous. */
-AcResult acLoadIntUniform(const cudaStream_t stream, const AcIntParam param,
-                          const int value);
-
-/** NOTE: stream unused. acUniform functions are completely synchronous. */
-AcResult acLoadInt3Uniform(const cudaStream_t stream, const AcInt3Param param,
-                           const int3 value);
-
-/** NOTE: stream unused. acUniform functions are completely synchronous. */
-AcResult acStoreRealUniform(const cudaStream_t stream, const AcRealParam param,
-                            AcReal* value);
-
-/** NOTE: stream unused. acUniform functions are completely synchronous. */
-AcResult acStoreReal3Uniform(const cudaStream_t stream,
-                             const AcReal3Param param, AcReal3* value);
-
-/** NOTE: stream unused. acUniform functions are completely synchronous. */
-AcResult acStoreIntUniform(const cudaStream_t stream, const AcIntParam param,
-                           int* value);
-
-/** NOTE: stream unused. acUniform functions are completely synchronous. */
-AcResult acStoreInt3Uniform(const cudaStream_t stream, const AcInt3Param param,
-                            int3* value);
-
-// Diagnostics
-Volume acKernelLaunchGetLastTPB(void);
-
-#ifdef __cplusplus
-} // extern "C"
-#endif
-=======
   // Diagnostics
   Volume acKernelLaunchGetLastTPB(void);
 
   #ifdef __cplusplus
   } // extern "C"
-  #endif
->>>>>>> 42204be9
+  #endif