--- conflicted
+++ resolved
@@ -80,7 +80,6 @@
 #include "device_mesh_info_decl.h"
   } AcDeviceMeshInfo;
 
-<<<<<<< HEAD
   typedef struct {
     int3 nn;
     AcReal3 lengths;
@@ -98,13 +97,6 @@
 #include "device_mesh_info_decl.h"
 #if AC_MPI_ENABLED
     MPI_Comm comm;
-=======
-#include <hip/hip_runtime_api.h>     // Streams
-#include <roctracer/roctracer_ext.h> // Profiling
-#else
-#include <cuda_profiler_api.h> // Profiling
-#include <cuda_runtime_api.h>  // Streams
->>>>>>> b3eb5e54
 #endif
   } AcMeshInfo;
 
@@ -138,8 +130,8 @@
     AcReal* in[NUM_VTXBUF_HANDLES];
     AcReal* out[NUM_VTXBUF_HANDLES];
     AcReal* w[NUM_WORK_BUFFERS];
-
     size_t bytes;
+    size_t mx, my, mz;
     acKernelInputParams kernel_input_params;
     AcReal* reduce_scratchpads[NUM_REAL_OUTPUTS+1][NUM_REDUCE_SCRATCHPADS];
     int reduce_offset;
@@ -147,28 +139,6 @@
     ProfileBufferArray profiles;
   } VertexBufferArray;
 
-<<<<<<< HEAD
-=======
-typedef struct {
-  AcReal* in[NUM_PROFILES];
-  AcReal* out[NUM_PROFILES];
-  size_t count;
-} ProfileBufferArray;
-
-typedef struct {
-  // Fields
-  AcReal* in[NUM_FIELDS];
-  AcReal* out[NUM_FIELDS];
-  size_t bytes; // Suggest deprecation: replace with mx,my,mz
-  size_t mx, my, mz;
-
-  // Profiles
-  ProfileBufferArray profiles;
-
-  // Other kernel parameters
-  // (Placeholder, add new parameters here)
-} VertexBufferArray;
->>>>>>> b3eb5e54
 
 
 
@@ -188,24 +158,11 @@
 #define FUNC_DEFINE(return_type, func_name, ...) static return_type (*func_name) __VA_ARGS__
 #endif
 
-<<<<<<< HEAD
 #else
 
 #ifndef FUNC_DEFINE
 #define FUNC_DEFINE(return_type, func_name, ...) return_type func_name __VA_ARGS__
 #endif
-=======
-AcResult acPBAReset(const cudaStream_t stream, ProfileBufferArray* pba);
-
-ProfileBufferArray acPBACreate(const size_t count);
-
-void acPBADestroy(ProfileBufferArray* pba);
-
-AcResult acVBAReset(const cudaStream_t stream, VertexBufferArray* vba);
-
-VertexBufferArray acVBACreate(const size_t mx, const size_t my,
-                              const size_t mz);
->>>>>>> b3eb5e54
 
 #ifndef BASE_FUNC_NAME 
 #define BASE_FUNC_NAME(func_name) func_name
