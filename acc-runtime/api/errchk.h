--- conflicted
+++ resolved
@@ -32,8 +32,6 @@
 #include <stdlib.h>
 #include <time.h>
 
-<<<<<<< HEAD
-=======
 #if defined(AC_USE_HIP) && AC_USE_HIP
 #pragma GCC system_header // NOTE: Silences errors originating from HIP and CUDA
                           // headers
@@ -43,7 +41,6 @@
 #include <cuda_runtime_api.h> // cuda_assert
 #endif
 
->>>>>>> 2b0e1317
 /*
  * =============================================================================
  * General error checking
@@ -165,20 +162,6 @@
 // #endif // __CUDA_RUNTIME_API_H__
 
 #ifdef __cplusplus
-<<<<<<< HEAD
-=======
-#include <type_traits>
-template <typename T>
-static inline size_t
-as_size_t(const T i)
-{
-  if constexpr (std::is_signed_v<T>)
-    ERRCHK_ALWAYS(i >= 0);
-  ERRCHK_ALWAYS(static_cast<long double>(i) <
-                static_cast<long double>(SIZE_MAX));
-  return static_cast<size_t>(i);
-}
->>>>>>> 2b0e1317
 
 template <typename T>
 static inline int64_t
