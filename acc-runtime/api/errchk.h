/*
    Copyright (C) 2014-2021, Johannes Pekkila, Miikka Vaisala.

    This file is part of Astaroth.

    Astaroth is free software: you can redistribute it and/or modify
    it under the terms of the GNU General Public License as published by
    the Free Software Foundation, either version 3 of the License, or
    (at your option) any later version.

    Astaroth is distributed in the hope that it will be useful,
    but WITHOUT ANY WARRANTY; without even the implied warranty of
    MERCHANTABILITY or FITNESS FOR A PARTICULAR PURPOSE.  See the
    GNU General Public License for more details.

    You should have received a copy of the GNU General Public License
    along with Astaroth.  If not, see <http://www.gnu.org/licenses/>.
*/

/**
 * @file
 * \brief Brief info.
 *
 * Detailed info.
 *
 */
#pragma once
#include <stdbool.h>
#include <stdint.h> // SIZE_MAX
#include <stdio.h>
#include <stdlib.h>
#include <time.h>

#if AC_USE_HIP
#include "hip.h"
#include <hip/hip_runtime_api.h>
#else
#include <cuda_runtime_api.h> // cuda_assert
#endif

/*
 * =============================================================================
 * General error checking
 * =============================================================================
 */
// clang-format off
#define ERROR(str)                                                             \
  {                                                                            \
    time_t terr;                                                               \
    time(&terr);                                                               \
    fprintf(stderr, "\n\n\n\n┌──────────────────────── ERROR ───────────────────────────┐\n\n"); \
    fprintf(stderr, "%s", ctime(&terr));                                       \
    fprintf(stderr, "Error in file %s line %d: %s\n", __FILE__, __LINE__, str); \
    fprintf(stderr, "\n└──────────────────────── ERROR ───────────────────────────┘\n\n\n\n"); \
    fflush(stderr);                                                            \
    exit(EXIT_FAILURE);                                                        \
    abort();                                                                   \
  }
// clang-format on

#define WARNING(str)                                                           \
  {                                                                            \
    time_t terr;                                                               \
    time(&terr);                                                               \
    fprintf(stderr, "%s", ctime(&terr));                                       \
    fprintf(stderr, "\tWarning in file %s line %d: %s\n", __FILE__, __LINE__,  \
            str);                                                              \
    fflush(stderr);                                                            \
  }

// DO NOT REMOVE BRACKETS AROUND RETVAL. F.ex. if (!a < b) vs if (!(a < b)).
#define ERRCHK(retval)                                                         \
  {                                                                            \
    if (!(retval))                                                             \
      ERROR(#retval " was false");                                             \
  }
#define WARNCHK(retval)                                                        \
  {                                                                            \
    if (!(retval))                                                             \
      WARNING(#retval " was false");                                           \
  }
#define WARNCHK_ALWAYS(retval)                                                 \
  {                                                                            \
    if (!(retval))                                                             \
      WARNING(#retval " was false");                                           \
  }
#define ERRCHK_ALWAYS(retval)                                                  \
  {                                                                            \
    if (!(retval))                                                             \
      ERROR(#retval " was false");                                             \
  }

#define as_size_t(i) AS_SIZE_T(i, __FILE__, __LINE__)

/*
 * =============================================================================
 * CUDA-specific error checking
 * =============================================================================
 */
// #if defined(__CUDA_RUNTIME_API_H__)
static inline void
cuda_assert(cudaError_t code, const char* file, int line, bool abort)
{
  if (code != cudaSuccess) {
    time_t terr;
    time(&terr);
    fprintf(stderr, "%s", ctime(&terr));
    fprintf(stderr, "\tCUDA error in file %s line %d: %s\n", file, line,
            cudaGetErrorString(code));
    fflush(stderr);

    if (abort)
      exit(code);
  }
}

#ifdef NDEBUG
#undef ERRCHK
#undef WARNCHK
#define ERRCHK(params)
#define WARNCHK(params)
#define ERRCHK_CUDA(params) params
#define WARNCHK_CUDA(params) params
#define ERRCHK_CUDA_KERNEL()                                                   \
  {                                                                            \
  }
#else
#define ERRCHK_CUDA(params)                                                    \
  {                                                                            \
    cuda_assert((params), __FILE__, __LINE__, true);                           \
  }
#define WARNCHK_CUDA(params)                                                   \
  {                                                                            \
    cuda_assert((params), __FILE__, __LINE__, false);                          \
  }

#define ERRCHK_CUDA_KERNEL()                                                   \
  {                                                                            \
    ERRCHK_CUDA(cudaPeekAtLastError());                                        \
    ERRCHK_CUDA(cudaDeviceSynchronize());                                      \
  }
#endif

#define ERRCHK_CUDA_ALWAYS(params)                                             \
  {                                                                            \
    cuda_assert((params), __FILE__, __LINE__, true);                           \
  }

#define ERRCHK_CUDA_KERNEL_ALWAYS()                                            \
  {                                                                            \
    ERRCHK_CUDA_ALWAYS(cudaPeekAtLastError());                                 \
    ERRCHK_CUDA_ALWAYS(cudaDeviceSynchronize());                               \
  }

#define WARNCHK_CUDA_ALWAYS(params)                                            \
  {                                                                            \
    cuda_assert((params), __FILE__, __LINE__, false);                          \
  }
// #endif // __CUDA_RUNTIME_API_H__

#ifdef __cplusplus
template <typename T>
static inline size_t
<<<<<<< HEAD
=======
as_size_t(const T i)
{
  ERRCHK_ALWAYS(i >= 0);
  ERRCHK_ALWAYS(static_cast<long double>(i) <
                static_cast<long double>(SIZE_MAX));
  return static_cast<size_t>(i);
}

template <typename T>
static inline int64_t
>>>>>>> fb6313aa
as_int64_t(const T i)
{
  ERRCHK_ALWAYS(static_cast<long double>(i) >
                static_cast<long double>(INT64_MIN));
  ERRCHK_ALWAYS(static_cast<long double>(i) <
                static_cast<long double>(INT64_MAX));
  return static_cast<int64_t>(i);
}

template <typename T>
static inline int
as_int(const T i)
{
  ERRCHK_ALWAYS(static_cast<long double>(i) >
                static_cast<long double>(INT_MIN));
  ERRCHK_ALWAYS(static_cast<long double>(i) <
                static_cast<long double>(INT_MAX));
  return static_cast<int>(i);
}
#endif
// TODO: cleanup and integrate with the errors above someday
#define INDIRECT_ERROR(str, file, line)                                                                          \
  {                                                                                                              \
    time_t terr;                                                                                                 \
    time(&terr);                                                                                                 \
    fprintf(stderr, "\n\n\n\n┌──────────────────────── ERROR " \
                    "───────────────────────────┐\n\n");                                                         \
    fprintf(stderr, "%s", ctime(&terr));                                                                         \
    fprintf(stderr, "Error in file %s line %d: %s\n", file, line, str);                                          \
    fprintf(stderr, "\n└──────────────────────── ERROR "       \
                    "───────────────────────────┘\n\n\n\n");                                                     \
    fflush(stderr);                                                                                              \
    exit(EXIT_FAILURE);                                                                                          \
    abort();                                                                                                     \
  }
#define INDIRECT_ERRCHK_ALWAYS(retval, file, line)                             \
  {                                                                            \
    if (!(retval))                                                             \
      INDIRECT_ERROR(#retval " was false", file, line);                        \
  }


static inline size_t
AS_SIZE_T(const int i, const char* file, const int line)
{
  INDIRECT_ERRCHK_ALWAYS(i >= 0, file, line);
  INDIRECT_ERRCHK_ALWAYS((long double)(i) < (long double)(SIZE_MAX), file,
                         line);

  return (size_t)(i);
}
#ifdef __cplusplus
template <typename T>
static inline size_t
AS_SIZE_T(const T i, const char* file, const int line)
{
  INDIRECT_ERRCHK_ALWAYS(i >= 0,file,line);
  INDIRECT_ERRCHK_ALWAYS(static_cast<long double>(i) <
                static_cast<long double>(SIZE_MAX),file,line);
  return static_cast<size_t>(i);
}
//overloaded with unsigned int to remove compiler warnings about unneeded checks
static inline size_t
AS_SIZE_T(unsigned int i, const char* file, const int line)
{
  INDIRECT_ERRCHK_ALWAYS(static_cast<long double>(i) <
                static_cast<long double>(SIZE_MAX),file,line);
  return static_cast<size_t>(i);
}
#endif<|MERGE_RESOLUTION|>--- conflicted
+++ resolved
@@ -159,21 +159,9 @@
 // #endif // __CUDA_RUNTIME_API_H__
 
 #ifdef __cplusplus
-template <typename T>
-static inline size_t
-<<<<<<< HEAD
-=======
-as_size_t(const T i)
-{
-  ERRCHK_ALWAYS(i >= 0);
-  ERRCHK_ALWAYS(static_cast<long double>(i) <
-                static_cast<long double>(SIZE_MAX));
-  return static_cast<size_t>(i);
-}
 
 template <typename T>
 static inline int64_t
->>>>>>> fb6313aa
 as_int64_t(const T i)
 {
   ERRCHK_ALWAYS(static_cast<long double>(i) >
