--- conflicted
+++ resolved
@@ -90,6 +90,8 @@
       ERROR(#retval " was false");                                             \
   }
 
+#define as_size_t(i) AS_SIZE_T(i, __FILE__, __LINE__)
+
 /*
  * =============================================================================
  * CUDA-specific error checking
@@ -156,20 +158,7 @@
   }
 // #endif // __CUDA_RUNTIME_API_H__
 
-<<<<<<< HEAD
-#define as_size_t(i) AS_SIZE_T(i, __FILE__, __LINE__)
-=======
 #ifdef __cplusplus
-template <typename T>
-static inline size_t
-as_size_t(const T i)
-{
-  ERRCHK_ALWAYS(i >= 0);
-  ERRCHK_ALWAYS(static_cast<long double>(i) <
-                static_cast<long double>(SIZE_MAX));
-  return static_cast<size_t>(i);
-}
-
 template <typename T>
 static inline size_t
 as_int64_t(const T i)
@@ -191,8 +180,7 @@
                 static_cast<long double>(INT_MAX));
   return static_cast<int>(i);
 }
-#else
->>>>>>> 692bac76
+#endif
 // TODO: cleanup and integrate with the errors above someday
 #define INDIRECT_ERROR(str, file, line)                                                                          \
   {                                                                                                              \
@@ -214,6 +202,7 @@
       INDIRECT_ERROR(#retval " was false", file, line);                        \
   }
 
+
 static inline size_t
 AS_SIZE_T(const int i, const char* file, const int line)
 {
