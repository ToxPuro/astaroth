--- conflicted
+++ resolved
@@ -184,9 +184,6 @@
 }
 
 static HOST_DEVICE_INLINE int3
-<<<<<<< HEAD
-operator+(const int3& a, const int3& b)
-=======
 operator-(const int3& a, const int3& b)
 {
   return (int3){a.x - b.x, a.y - b.y, a.z - b.z};
@@ -194,7 +191,6 @@
 
 static HOST_DEVICE_INLINE int3
 operator-(const int3& a)
->>>>>>> 5dd41f70
 {
   return (int3){-a.x, -a.y, -a.z};
 }
