/*
    Copyright (C) 2014-2021, Johannes Pekkila, Miikka Vaisala.

    This file is part of Astaroth.

    Astaroth is free software: you can redistribute it and/or modify
    it under the terms of the GNU General Public License as published by
    the Free Software Foundation, either version 3 of the License, or
    (at your option) any later version.

    Astaroth is distributed in the hope that it will be useful,
    but WITHOUT ANY WARRANTY; without even the implied warranty of
    MERCHANTABILITY or FITNESS FOR A PARTICULAR PURPOSE.  See the
    GNU General Public License for more details.

    You should have received a copy of the GNU General Public License
    along with Astaroth.  If not, see <http://www.gnu.org/licenses/>.
*/

/**
 * @file
 * \brief Brief info.
 *
 * Detailed info.
 *
 */
#pragma once
#include <stdint.h> // uint64_t
#include <stdlib.h> // rand
#include <math.h>   // isnan, isinf

#include "datatypes.h"

#if AC_DOUBLE_PRECISION != 1
#ifndef __cplusplus
#define exp(x) expf(x)
#define sin(x) sinf(x)
#define cos(x) cosf(x)
#define sqrt(x) sqrtf(x)
#define fabs(x) fabsf(x)
#endif
#endif

#define UNUSED __attribute__((unused))

#if defined(__CUDACC__) || defined(__HIPCC__)
#define HOST_DEVICE __host__ __device__ UNUSED
#define HOST_DEVICE_INLINE __host__ __device__ __forceinline__ UNUSED
#define HOST_INLINE __host__  __forceinline__ UNUSED
#else
#define HOST_DEVICE UNUSED
#define HOST_DEVICE_INLINE inline UNUSED
#define HOST_INLINE  __forceinline__ UNUSED
#endif // __CUDACC__ || __HIPCC__

#define ENABLE_COMPLEX_DATATYPE (1)
#if ENABLE_COMPLEX_DATATYPE

static HOST_DEVICE_INLINE AcComplex
exp(const AcComplex& val)
{
  return AcComplex(exp(val.x) * cos(val.y), exp(val.x) * sin(val.y));
}

static HOST_DEVICE_INLINE AcComplex
operator+(const AcComplex& a)
{
	return (AcComplex){a.x, a.y};
}

static HOST_DEVICE_INLINE AcComplex
operator-(const AcComplex& a)
{
	return AcComplex{-a.x,-a.y};
}

static HOST_DEVICE_INLINE AcComplex
operator*(const AcComplex& a, const AcComplex& b)
{
  return (AcComplex){a.x*b.x - a.y*b.y,a.x*b.y + b.x*a.y};
}

static HOST_DEVICE_INLINE AcComplex
operator*(const AcReal& a, const AcComplex& b)
{
  return (AcComplex){a * b.x, a * b.y};
}
static HOST_DEVICE_INLINE AcComplex
operator*(const AcComplex& a, const AcReal& b)
{
  return (AcComplex){a.x* b,a.y * b};
}

#endif // ENABLE_COMPLEX_DATATYPE

typedef struct uint3_64 {
  uint64_t x, y, z;
  uint3_64(const int3& a):
    x(static_cast<uint64_t>(a.x)), y(static_cast<uint64_t>(a.y)), z(static_cast<uint64_t>(a.z)) {}
  uint3_64(const uint64_t _x, const uint64_t _y, const uint64_t _z):
    x(_x), y(_y), z(_z) {}
  uint3_64(): 
    x(), y(), z() {}
  explicit inline constexpr operator int3() const
  {
    return (int3){(int)x, (int)y, (int)z};
  }
} uint3_64;

template <class T>
static HOST_DEVICE_INLINE constexpr const T
val(const T& a)
{
  return a;
}

template <class T>
static HOST_DEVICE_INLINE constexpr const T
sum(const T& a, const T& b)
{
  return a + b;
}

template <class T>
static HOST_DEVICE_INLINE constexpr const T
max(const T& a, const T& b)
{
  return a > b ? a : b;
}

template <class T>
static HOST_DEVICE_INLINE constexpr const T
min(const T& a, const T& b)
{
  return a < b ? a : b;
}

static inline const int3
max(const int3& a, const int3& b)
{
  return (int3){max(a.x, b.x), max(a.y, b.y), max(a.z, b.z)};
}

static inline const int3
min(const int3& a, const int3& b)
{
  return (int3){min(a.x, b.x), min(a.y, b.y), min(a.z, b.z)};
}

template <class T>
static inline const T
clamp(const T& val, const T& min, const T& max)
{
  return val < min ? min : val > max ? max : val;
}

static inline uint64_t
mod(const int a, const int b)
{
  const int r = a % b;
  return r < 0 ? as_size_t(r + b) : as_size_t(r);
}

static inline AcReal
randr()
{
  return AcReal(rand()) / AcReal(RAND_MAX);
}

static inline bool
is_power_of_two(const unsigned val)
{
  return val && !(val & (val - 1));
}

/*
 * INT3
 */
static HOST_DEVICE_INLINE int3
operator+(const int3& a, const int3& b)
{
  return (int3){a.x + b.x, a.y + b.y, a.z + b.z};
}


static HOST_DEVICE_INLINE int3
operator-(const int3& a)
{
  return (int3){-a.x, -a.y, -a.z};
}

static HOST_DEVICE_INLINE int3
operator+(const int3& a)
{
  return (int3){a.x, a.y, a.z};
}


static HOST_DEVICE_INLINE int3
operator*(const int3& a, const int3& b)
{
  return (int3){a.x * b.x, a.y * b.y, a.z * b.z};
}


static HOST_DEVICE_INLINE AcReal3
operator*(const AcReal3& a, const AcReal3& b)
{
  return (AcReal3){a.x * b.x, a.y * b.y, a.z * b.z};
}

static HOST_DEVICE_INLINE int3
operator*(const int& a, const int3& b)
{
  return (int3){a * b.x, a * b.y, a * b.z};
}

static HOST_DEVICE_INLINE int3
operator+(const int3& a, const int b)
{
    return (int3){a.x + b, a.y + b, a.z + b};
}

static HOST_DEVICE_INLINE int3
operator+(const int3& a)
{
    return (int3){a.x,a.y,a.z};
}

static HOST_DEVICE_INLINE int3
operator+(const int a, const int3& b)
{
    return (int3){a + b.x, a + b.y, a + b.z};
}

static HOST_DEVICE_INLINE int3
operator-(const int3& a, const int3& b)
{
    return (int3){a.x - b.x, a.y - b.y, a.z - b.z};
}

static HOST_DEVICE_INLINE int3
operator-(const int3& a, const int b)
{
    return (int3){a.x - b, a.y - b, a.z - b};
}

static HOST_DEVICE_INLINE int3
operator-(const int a, const int3& b)
{
    return (int3){a - b.x, a - b.y, a - b.z};
}

static HOST_DEVICE_INLINE bool
operator==(const int3& a, const int3& b)
{
  return a.x == b.x && a.y == b.y && a.z == b.z;
}

static HOST_DEVICE_INLINE bool
operator!=(const int3& a, const int3& b)
{
  return !(a == b);
}

static HOST_DEVICE_INLINE bool
operator>=(const int3& a, const int3& b)
{
  return a.x >= b.x && a.y >= b.y && a.z >= b.z;
}

static HOST_DEVICE_INLINE bool
operator<=(const int3& a, const int3& b)
{
  return a.x <= b.x && a.y <= b.y && a.z <= b.z;
}

/*
 * UINT3_64
 */
static HOST_INLINE uint3_64
operator+(const uint3_64& a, const uint3_64& b)
{
  return (uint3_64){a.x + b.x, a.y + b.y, a.z + b.z};
}

static HOST_INLINE uint3_64
operator-(const uint3_64& a, const uint3_64& b)
{
  return (uint3_64){a.x - b.x, a.y - b.y, a.z - b.z};
}

static HOST_INLINE uint3_64
operator*(const uint3_64& a, const uint3_64& b)
{
  return (uint3_64){a.x * b.x, a.y * b.y, a.z * b.z};
}

static inline uint3_64
operator*(const int& a, const uint3_64& b)
{
  return (uint3_64){as_size_t(a) * b.x, as_size_t(a) * b.y, as_size_t(a) * b.z};
}

static HOST_DEVICE_INLINE bool
operator==(const uint3_64& a, const uint3_64& b)
{
  return a.x == b.x && a.y == b.y && a.z == b.z;
}

/*
 * lume
 */
template <class T>
static Volume
to_volume(const T a)
{
  return (Volume){as_size_t(a.x), as_size_t(a.y), as_size_t(a.z)};
}

static inline dim3
to_dim3(const Volume v)
{
  return dim3(v.x, v.y, v.z);
}
template <class T>
static int
volume_size(const T a)
{
  return a.x*a.y*a.z; 
}

/*
 * AcBool3
 */
typedef struct AcBool3 {
    bool x;
    bool y;
    bool z;

    HOST_DEVICE AcBool3(const bool _x, const bool _y, const bool _z)
    
    {
        x = _x;
        y = _y;
        z = _z;
    }
} AcBool3;
static HOST_DEVICE bool
any(const AcBool3& a){
    return a.x || a.y || a.z;
}
static HOST_DEVICE bool
all(const AcBool3& a){
    return a.x && a.y && a.z;
}

/*
 * AcReal
 */
static HOST_DEVICE_INLINE bool
is_valid(const AcReal a)
{
  return !isnan(a) && !isinf(a);
}

/*
 * AcReal2
 */
#if defined(__CUDACC__)
static HOST_DEVICE_INLINE AcReal2
operator+(const AcReal2& a, const AcReal2& b)
{
  return (AcReal2){a.x + b.x, a.y + b.y};
}

static HOST_DEVICE_INLINE void
operator+=(AcReal2& lhs, const AcReal2& rhs)
{
  lhs.x += rhs.x;
  lhs.y += rhs.y;
}

static HOST_DEVICE_INLINE AcReal2
operator-(const AcReal2& a, const AcReal2& b)
{
  return (AcReal2){a.x - b.x, a.y - b.y};
}

static HOST_DEVICE_INLINE AcReal2
operator+(const AcReal2& a)
{
  return (AcReal2){a.x,a.y};
}

static HOST_DEVICE_INLINE AcReal2
operator-(const AcReal2& a)
{
  return (AcReal2){-a.x, -a.y};
}

static HOST_DEVICE_INLINE AcReal2
operator+(const AcReal2& a)
{
  return (AcReal2){a.x, a.y};
}

static HOST_DEVICE_INLINE void
operator-=(AcReal2& lhs, const AcReal2& rhs)
{
  lhs.x -= rhs.x;
  lhs.y -= rhs.y;
}


static HOST_DEVICE_INLINE AcReal2
operator*(const AcReal& a, const AcReal2& b)
{
  return (AcReal2){a * b.x, a * b.y};
}

static HOST_DEVICE_INLINE AcReal2
operator*(const AcReal2& b, const AcReal& a)
{
  return (AcReal2){a * b.x, a * b.y};
}

static HOST_DEVICE_INLINE AcReal2
operator/(const AcReal2& a, const AcReal& b)
{
  return (AcReal2){a.x / b, a.y / b};
}

#endif

static HOST_DEVICE_INLINE AcReal
dot(const AcReal2& a, const AcReal2& b)
{
  return a.x * b.x + a.y * b.y;
}

static HOST_DEVICE_INLINE bool
is_valid(const AcReal2& a)
{
  return is_valid(a.x) && is_valid(a.y);
}

/*
 * AcReal3
 */
static HOST_DEVICE_INLINE AcReal3
operator+(const AcReal3& a, const AcReal3& b)
{
  return (AcReal3){a.x + b.x, a.y + b.y, a.z + b.z};
}

static HOST_DEVICE_INLINE void
operator+=(AcReal3& lhs, const AcReal3& rhs)
{
  lhs.x += rhs.x;
  lhs.y += rhs.y;
  lhs.z += rhs.z;
}

static HOST_DEVICE_INLINE AcBool3 
operator!=(const AcReal3& a, const AcReal b)
{
  return (AcBool3){
      a.x != b,
      a.y != b,
      a.z != b
  };
}


static HOST_DEVICE_INLINE AcBool3 
operator==(const AcReal3& a, const AcReal b)
{
  return (AcBool3){
      a.x == b,
      a.y == b,
      a.z == b
  };
}

static HOST_DEVICE_INLINE AcReal3
operator-(const AcReal3& a, const AcReal3& b)
{
  return (AcReal3){a.x - b.x, a.y - b.y, a.z - b.z};
}

static HOST_DEVICE_INLINE AcReal3
operator-(const AcReal3& a)
{
  return (AcReal3){-a.x, -a.y, -a.z};
}

static HOST_DEVICE_INLINE AcReal3
operator+(const AcReal3& a)
{
<<<<<<< HEAD
	return (AcReal3){a.x,a.y,a.z};
=======
  return (AcReal3){a.x, a.y, a.z};
>>>>>>> 8f6dfd83
}

static HOST_DEVICE_INLINE void
operator-=(AcReal3& lhs, const AcReal3& rhs)
{
  lhs.x -= rhs.x;
  lhs.y -= rhs.y;
  lhs.z -= rhs.z;
}

static HOST_DEVICE_INLINE AcReal3
operator*(const AcReal& a, const AcReal3& b)
{
  return (AcReal3){a * b.x, a * b.y, a * b.z};
}

static HOST_DEVICE_INLINE AcReal3
operator*(const AcReal3& b, const AcReal& a)
{
  return (AcReal3){a * b.x, a * b.y, a * b.z};
}

static HOST_DEVICE_INLINE AcReal3
operator/(const AcReal3& a, const AcReal& b)
{
  return (AcReal3){a.x / b, a.y / b, a.z / b};
}
static HOST_DEVICE_INLINE AcReal
sum(const AcReal3& a)
{
    return a.x+a.y+a.z;
}

static HOST_DEVICE_INLINE AcReal
dot(const AcReal3& a, const AcReal3& b)
{
  return a.x * b.x + a.y * b.y + a.z * b.z;
}

static HOST_DEVICE_INLINE AcReal3
cross(const AcReal3& a, const AcReal3& b)
{
  AcReal3 c;

  c.x = a.y * b.z - a.z * b.y;
  c.y = a.z * b.x - a.x * b.z;
  c.z = a.x * b.y - a.y * b.x;

  return c;
}

static HOST_DEVICE_INLINE bool
is_valid(const AcReal3& a)
{
  return is_valid(a.x) && is_valid(a.y) && is_valid(a.z);
}

/*
 * AcMatrix
 */
typedef struct AcMatrix {
  AcReal data[3][3] = {{0}};

  HOST_DEVICE AcMatrix() {}

  HOST_DEVICE AcMatrix(const AcReal3 row0, const AcReal3 row1,
                       const AcReal3 row2)
  {
    data[0][0] = row0.x;
    data[0][1] = row0.y;
    data[0][2] = row0.z;

    data[1][0] = row1.x;
    data[1][1] = row1.y;
    data[1][2] = row1.z;

    data[2][0] = row2.x;
    data[2][1] = row2.y;
    data[2][2] = row2.z;
  }

  HOST_DEVICE AcReal3 row(const int row) const
  {
    return (AcReal3){data[row][0], data[row][1], data[row][2]};
  }
  HOST_DEVICE AcReal3 col(const int col) const
  {
    return (AcReal3){data[0][col], data[1][col], data[2][col]};
  }

  HOST_DEVICE AcReal3 operator*(const AcReal3& v) const
  {
    return (AcReal3){
        dot(row(0), v),
        dot(row(1), v),
        dot(row(2), v),
    };
  }

  HOST_DEVICE AcMatrix operator-() const
  {
    return AcMatrix(-row(0), -row(1), -row(2));
  }
} AcMatrix;

static HOST_DEVICE AcMatrix
operator*(const AcReal v, const AcMatrix& m)
{
  AcMatrix out;

  out.data[0][0] = v * m.data[0][0];
  out.data[0][1] = v * m.data[0][1];
  out.data[0][2] = v * m.data[0][2];

  out.data[1][0] = v * m.data[1][0];
  out.data[1][1] = v * m.data[1][1];
  out.data[1][2] = v * m.data[1][2];

  out.data[2][0] = v * m.data[2][0];
  out.data[2][1] = v * m.data[2][1];
  out.data[2][2] = v * m.data[2][2];

  return out;
}

static HOST_DEVICE AcMatrix
operator-(const AcMatrix& A, const AcMatrix& B)
{
  return AcMatrix(A.row(0) - B.row(0), //
                  A.row(1) - B.row(1), //
                  A.row(2) - B.row(2));
}
static HOST_DEVICE_INLINE AcReal
multm2_sym(const AcMatrix m)
{
//Squared sum of symmetric matix
  AcReal res = m.data[0][0]*m.data[0][0];
  for(int i=1;i<=2;i++){
    res += m.data[i][i]*m.data[i][i];
    for(int j=0;j<=i-1;j++){
      res += 2*m.data[i][j]*m.data[i][j];
    }
  }
  return res;
}
static HOST_DEVICE_INLINE AcReal3
diagonal(const AcMatrix m)
{
  return (AcReal3){m.data[0][0], m.data[1][1], m.data[2][2]};
}

/*
 * AcTensor
 */<|MERGE_RESOLUTION|>--- conflicted
+++ resolved
@@ -222,12 +222,6 @@
 }
 
 static HOST_DEVICE_INLINE int3
-operator+(const int3& a)
-{
-    return (int3){a.x,a.y,a.z};
-}
-
-static HOST_DEVICE_INLINE int3
 operator+(const int a, const int3& b)
 {
     return (int3){a + b.x, a + b.y, a + b.z};
@@ -498,11 +492,7 @@
 static HOST_DEVICE_INLINE AcReal3
 operator+(const AcReal3& a)
 {
-<<<<<<< HEAD
-	return (AcReal3){a.x,a.y,a.z};
-=======
   return (AcReal3){a.x, a.y, a.z};
->>>>>>> 8f6dfd83
 }
 
 static HOST_DEVICE_INLINE void
