--- conflicted
+++ resolved
@@ -194,15 +194,8 @@
   return (AcReal3){a.x * b.x, a.y * b.y, a.z * b.z};
 }
 
-<<<<<<< HEAD
 static HOST_DEVICE_INLINE AcReal3
 operator*(const AcReal3& a, const int3& b)
-=======
-#if !AC_USE_HIP
-// Defined in the HIP API
-static HOST_DEVICE_INLINE int3
-operator*(const int3& a, const int3& b)
->>>>>>> 660a4877
 {
   return (AcReal3){a.x * b.x, a.y * b.y, a.z * b.z};
 }
