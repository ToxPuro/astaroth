/*/
    Copyright (C) 2014-2021, Johannes Pekkila, Miikka Vaisala.

    This file is part of Astaroth.

    Astaroth is free software: you can redistribute it and/or modify
    it under the terms of the GNU General Public License as published by
    the Free Software Foundation, either version 3 of the License, or
    (at your option) any later version.

    Astaroth is distributed in the hope that it will be useful,
    but WITHOUT ANY WARRANTY; without even the implied warranty of
    MERCHANTABILITY or FITNESS FOR A PARTICULAR PURPOSE.  See the
    GNU General Public License for more details.

    You should have received a copy of the GNU General Public License
    along with Astaroth.  If not, see <http://www.gnu.org/licenses/>.
*/

/**
 * @file
 * \brief Brief info.
 *
 * Detailed info.
 *
 */
#pragma once
#include <stdint.h> // uint64_t
#include <stdlib.h> // rand
#include <math.h>   // isnan, isinf

#include "datatypes.h"
#include "errchk.h"

#if AC_DOUBLE_PRECISION != 1
#ifndef __cplusplus
#define exp(x) expf(x)
#define sin(x) sinf(x)
#define cos(x) cosf(x)
#define sqrt(x) sqrtf(x)
#define fabs(x) fabsf(x)
#endif
#endif

#include "func_attributes.h"

#define ENABLE_COMPLEX_DATATYPE (1)
#if ENABLE_COMPLEX_DATATYPE

#if AC_USE_HIP
#else
static HOST_DEVICE_INLINE void
operator -=(int3& lhs, const int3& rhs)
{
	lhs.x -= rhs.x;
	lhs.y -= rhs.y;
	lhs.z -= rhs.z;
}

static HOST_DEVICE_INLINE int3
operator*(const int3& a, const int3& b)
{
  return (int3){a.x * b.x, a.y * b.y, a.z * b.z};
}

static HOST_DEVICE_INLINE dim3
operator*(const dim3& a, const dim3& b)
{
  return (dim3){a.x * b.x, a.y * b.y, a.z * b.z};
}

static HOST_DEVICE_INLINE int3
operator*(const dim3& a, const int3& b)
{
  return (int3){(int)(a.x * b.x),(int)(a.y * b.y),(int)(a.z * b.z)};
}

static HOST_DEVICE_INLINE int3
operator-(const int3& a, const uint3& b)
{
  return (int3){(int)(a.x - b.x), (int)(a.y - b.y), (int)(a.z - b.z)};
}
#endif
static HOST_DEVICE_INLINE AcComplex
exp(const AcComplex& val)
{
  return (AcComplex){exp(val.x) * cos(val.y), exp(val.x) * sin(val.y)};
}

static HOST_DEVICE_INLINE AcComplex
operator*(const AcComplex& a, const AcComplex& b)
{
  return (AcComplex){a.x*b.x - a.y*b.y,a.x*b.y + b.x*a.y};
}

#endif // ENABLE_COMPLEX_DATATYPE

typedef struct uint3_64 {
  uint64_t x, y, z;
  uint3_64(const int3& a):
    x(static_cast<uint64_t>(a.x)), y(static_cast<uint64_t>(a.y)), z(static_cast<uint64_t>(a.z)) {}
  uint3_64(const uint64_t _x, const uint64_t _y, const uint64_t _z):
    x(_x), y(_y), z(_z) {}
  uint3_64(): 
    x(), y(), z() {}
  explicit inline constexpr operator int3() const
  {
    return (int3){(int)x, (int)y, (int)z};
  }
} uint3_64;

template <class T>
static HOST_DEVICE_INLINE const T
val(const T& a)
{
  return a;
}

template <class T>
static HOST_DEVICE_INLINE const T
sum(const T& a, const T& b)
{
  return a + b;
}

template <class T>
static HOST_DEVICE_INLINE const T
max(const T& a, const T& b)
{
  return a > b ? a : b;
}

template <class T>
static HOST_DEVICE_INLINE const T
max(const T& a, const T& b, const T& c)
{
	const auto tmp = a > b ? a : b;
	return (tmp > c) ? tmp : c;
}

template <class T>
static HOST_DEVICE_INLINE const T
min(const T& a, const T& b)
{
  return a < b ? a : b;
}

template <class T>
static HOST_DEVICE_INLINE const T
min(const T& a, const T& b, const T& c)
{
	const auto tmp = a < b ? a : b;
	return (tmp < c) ? tmp : c;
}

static inline const int3
max(const int3& a, const int3& b)
{
  return (int3){max(a.x, b.x), max(a.y, b.y), max(a.z, b.z)};
}

static inline const int3
min(const int3& a, const int3& b)
{
  return (int3){min(a.x, b.x), min(a.y, b.y), min(a.z, b.z)};
}

template <class T>
static inline const T
clamp(const T& val, const T& min, const T& max)
{
  return val < min ? min : val > max ? max : val;
}

static HOST_DEVICE_INLINE uint64_t
mod(const int a, const int b)
{
  return (a+b) % b;
}

static inline AcReal
randr()
{
  return AcReal(rand()) / AcReal(RAND_MAX);
}

static inline bool
is_power_of_two(const unsigned val)
{
  return val && !(val & (val - 1));
}

/*
 * INT3
 */
static HOST_DEVICE_INLINE int3
operator+(const int3& a, const int3& b)
{
  return (int3){a.x + b.x, a.y + b.y, a.z + b.z};
}

static HOST_DEVICE_INLINE int3
operator-(const int3& a)
{
  return (int3){-a.x, -a.y, -a.z};
}

static HOST_DEVICE_INLINE AcReal3
operator*(const int3& a, const AcReal3& b)
{
  return (AcReal3){a.x * b.x, a.y * b.y, a.z * b.z};
}

static HOST_DEVICE_INLINE AcReal3
operator*(const AcReal3& a, const int3& b)
{
  return (AcReal3){a.x * b.x, a.y * b.y, a.z * b.z};
}

static HOST_DEVICE_INLINE int3
operator*(const int& a, const int3& b)
{
  return (int3){a * b.x, a * b.y, a * b.z};
}

static HOST_DEVICE_INLINE int3
operator+(const int3& a, const int& b)
{
    return (int3){a.x + b, a.y + b, a.z + b};
}

static HOST_DEVICE_INLINE int3
operator+(const int& a, const int3& b)
{
    return (int3){a + b.x, a + b.y, a + b.z};
}

static HOST_DEVICE_INLINE int3
operator-(const int3& a, const int3& b)
{
    return (int3){a.x - b.x, a.y - b.y, a.z - b.z};
}


static HOST_DEVICE_INLINE int3
operator-(const int& a, const int3& b)
{
    return (int3){a - b.x, a - b.y, a - b.z};
}

static HOST_DEVICE_INLINE int3
operator-(const int3& a, const int& b)
{
    return (int3){a.x - b, a.y - b, a.z - b};
}

static HOST_DEVICE_INLINE bool
operator==(const int3& a, const int3& b)
{
  return a.x == b.x && a.y == b.y && a.z == b.z;
}

static HOST_DEVICE_INLINE bool
operator!=(const int3& a, const int3& b)
{
  return !(a == b);
}

static HOST_DEVICE_INLINE bool
operator>=(const int3& a, const int3& b)
{
  return a.x >= b.x && a.y >= b.y && a.z >= b.z;
}

static HOST_DEVICE_INLINE bool
operator<=(const int3& a, const int3& b)
{
  return a.x <= b.x && a.y <= b.y && a.z <= b.z;
}

static HOST_DEVICE_INLINE bool
operator>=(const int3& a, const int& b)
{
  return a.x >= b && a.y >= b && a.z >= b;
}

static HOST_DEVICE_INLINE bool
operator<=(const int3& a, const int& b)
{
  return a.x <= b && a.y <= b && a.z <= b;
}



/*
 * UINT3_64
 */
static HOST_INLINE uint3_64
operator+(const uint3_64& a, const uint3_64& b)
{
  return (uint3_64){a.x + b.x, a.y + b.y, a.z + b.z};
}

static HOST_INLINE uint3_64
operator-(const uint3_64& a, const uint3_64& b)
{
  return (uint3_64){a.x - b.x, a.y - b.y, a.z - b.z};
}

static HOST_INLINE uint3_64
operator*(const uint3_64& a, const uint3_64& b)
{
  return (uint3_64){a.x * b.x, a.y * b.y, a.z * b.z};
}

static inline uint3_64
operator*(const int& a, const uint3_64& b)
{
  return (uint3_64){as_size_t(a) * b.x, as_size_t(a) * b.y, as_size_t(a) * b.z};
}

static inline uint3_64
operator/(const int3& a, const uint3_64& b)
{
  return (uint3_64){as_size_t(a.x) / b.x, as_size_t(a.y) / b.y, as_size_t(a.z) / b.z};
}

static inline uint3_64
operator/(const uint3_64& a, const int3& b)
{
  return (uint3_64){a.x / as_size_t(b.x), a.y / as_size_t(b.y), a.z / as_size_t(b.z)};
}

static inline uint3_64
operator/(const Volume& a, const uint3_64& b)
{
  return (uint3_64){a.x / b.x, a.y / b.y, a.z / b.z};
}

static inline uint3_64
operator/(const uint3_64& a, const Volume& b)
{
  return (uint3_64){a.x / b.x, a.y / b.y, a.z / b.z};
}

static HOST_DEVICE_INLINE bool
operator==(const uint3_64& a, const uint3_64& b)
{
  return a.x == b.x && a.y == b.y && a.z == b.z;
}


/*
 * lume
 */
template <class T>
static Volume
TO_VOLUME(const T a, const char* file, const int line)
{
  INDIRECT_ERRCHK_ALWAYS(a.x >= 0,file,line);
  INDIRECT_ERRCHK_ALWAYS(a.y >= 0,file,line);
  INDIRECT_ERRCHK_ALWAYS(a.z >= 0,file,line);
  return (Volume){as_size_t(a.x), as_size_t(a.y), as_size_t(a.z)};
}
static Volume UNUSED
TO_VOLUME(const dim3 a, const char* , const int)
{
  return (Volume){a.x, a.y, a.z};
}

static Volume UNUSED
TO_VOLUME(const size3_t a, const char* , const int)
{
  return (Volume){a.x, a.y, a.z};
}
template <typename T>
static HOST_DEVICE_INLINE Volume 
operator*(const Volume& a, const T& b)
{
  return (Volume){a.x / b, a.y / b, a.z / b};
}

#define to_volume(a) TO_VOLUME(a, __FILE__, __LINE__)

static inline dim3
to_dim3(const Volume v)
{
  return dim3(v.x, v.y, v.z);
}

static HOST_DEVICE_INLINE bool 
operator==(const dim3& a, const dim3& b)
{
  return
    a.x == b.x &&
    a.y == b.y &&
    a.z == b.z;
  
}
template <class T>
static int
volume_size(const T a)
{
  return a.x*a.y*a.z; 
}

/*
 * AcReal
 */
static HOST_DEVICE_INLINE bool
is_valid(const AcReal a)
{
  return !isnan(a) && !isinf(a);
}


static HOST_DEVICE_INLINE AcReal
AC_dot(const AcReal2& a, const AcReal2& b)
{
  return a.x * b.x + a.y * b.y;
}

static HOST_DEVICE_INLINE bool
is_valid(const AcReal2& a)
{
  return is_valid(a.x) && is_valid(a.y);
}

/*
 * AcReal3
 */


//static HOST_DEVICE_INLINE AcBool3 
//operator!=(const AcReal3& a, const AcReal b)
//{
//  return (AcBool3){
//      a.x != b,
//      a.y != b,
//      a.z != b
//  };
//}
//
//
//static HOST_DEVICE_INLINE AcBool3 
//operator==(const AcReal3& a, const AcReal b)
//{
//  return (AcBool3){
//      a.x == b,
//      a.y == b,
//      a.z == b
//  };
//}



static HOST_DEVICE_INLINE AcReal
sum(const AcReal3& a)
{
    return a.x+a.y+a.z;
}

static HOST_DEVICE_INLINE AcReal
AC_dot(const AcReal3& a, const AcReal3& b)
{
  return a.x * b.x + a.y * b.y + a.z * b.z;
}

static HOST_DEVICE_INLINE AcReal
AC_dot(const int3& a, const AcReal3& b)
{
  return a.x * b.x + a.y * b.y + a.z * b.z;
}

static HOST_DEVICE_INLINE AcReal
AC_dot(const AcReal3& a, const int3& b)
{
  return a.x * b.x + a.y * b.y + a.z * b.z;
}

static HOST_DEVICE_INLINE AcReal3
AC_cross(const AcReal3& a, const AcReal3& b)
{
  return
  {
	a.y * b.z - a.z * b.y,
	a.z * b.x - a.x * b.z,
	a.x * b.y - a.y * b.x,  
  };
}

static HOST_DEVICE_INLINE bool
is_valid(const AcReal3& a)
{
  return is_valid(a.x) && is_valid(a.y) && is_valid(a.z);
}

/*
 * AcMatrix
 */


typedef struct AcMatrix {
  AcReal data[3][3]{};
  HOST_DEVICE_INLINE AcMatrix() {}

  HOST_DEVICE_INLINE AcMatrix(const AcReal3& row0, const AcReal3& row1,
                       const AcReal3& row2)
  {
    data[0][0] = row0.x;
    data[0][1] = row0.y;
    data[0][2] = row0.z;

    data[1][0] = row1.x;
    data[1][1] = row1.y;
    data[1][2] = row1.z;

    data[2][0] = row2.x;
    data[2][1] = row2.y;
    data[2][2] = row2.z;
  }

  HOST_DEVICE_INLINE AcReal3 row(const int row) const
  {
    return (AcReal3){data[row][0], data[row][1], data[row][2]};
  }
  HOST_DEVICE_INLINE AcReal3 col(const int col) const
  {
    return (AcReal3){data[0][col], data[1][col], data[2][col]};
  }

  HOST_DEVICE_INLINE AcReal3 operator*(const AcReal3& v) const
  {
    return (AcReal3){
        AC_dot(row(0), v),
        AC_dot(row(1), v),
        AC_dot(row(2), v),
    };
  }

  HOST_DEVICE_INLINE AcMatrix operator-() const
  {
    return AcMatrix(-row(0), -row(1), -row(2));
  }
  HOST_DEVICE_INLINE AcMatrix& operator=(const AcReal& s)
  {
	data[0][0] = s;
	data[1][0] = s;
	data[2][0] = s;

	data[0][1] = s;
	data[1][1] = s;
	data[2][1] = s;

	data[0][2] = s;
	data[1][2] = s;
	data[2][2] = s;

	return *this;
  }
} AcMatrix;

static HOST_DEVICE_INLINE AcReal
multm2_sym(const AcMatrix m)
{
	AcReal res = m.data[0][0]*m.data[0][0];
	for(int i = 1; i < 3; ++i)
	{
		res += m.data[i][i]*m.data[i][i];
		for(int j = 0; j < i; ++j)
		{
			res += 2*m.data[i][j]*m.data[i][j];
		}
	}
	return res;
}

static HOST_DEVICE_INLINE AcMatrix
operator*(const AcReal& v, const AcMatrix& m)
{
  AcMatrix out;

  out.data[0][0] = v * m.data[0][0];
  out.data[0][1] = v * m.data[0][1];
  out.data[0][2] = v * m.data[0][2];

  out.data[1][0] = v * m.data[1][0];
  out.data[1][1] = v * m.data[1][1];
  out.data[1][2] = v * m.data[1][2];

  out.data[2][0] = v * m.data[2][0];
  out.data[2][1] = v * m.data[2][1];
  out.data[2][2] = v * m.data[2][2];

  return out;
}

<<<<<<< HEAD
static HOST_DEVICE_INLINE AcMatrix
operator+(const AcMatrix& a, const AcMatrix& b)
{
  AcMatrix out;

  out.data[0][0] = a.data[0][0] + b.data[0][0];
  out.data[0][1] = a.data[0][1] + b.data[0][1];
  out.data[0][2] = a.data[0][2] + b.data[0][2];

  out.data[1][0] = a.data[1][0] + b.data[1][0];
  out.data[1][1] = a.data[1][1] + b.data[1][1];
  out.data[1][2] = a.data[1][2] + b.data[1][2];

  out.data[2][0] = a.data[2][0] + b.data[2][0];
  out.data[2][1] = a.data[2][1] + b.data[2][1];
  out.data[2][2] = a.data[2][2] + b.data[2][2];

  return out;
}

static HOST_DEVICE_INLINE AcMatrix
operator-(const AcMatrix& a, const AcMatrix& b)
{
  AcMatrix out;

  out.data[0][0] = a.data[0][0] - b.data[0][0];
  out.data[0][1] = a.data[0][1] - b.data[0][1];
  out.data[0][2] = a.data[0][2] - b.data[0][2];

  out.data[1][0] = a.data[1][0] - b.data[1][0];
  out.data[1][1] = a.data[1][1] - b.data[1][1];
  out.data[1][2] = a.data[1][2] - b.data[1][2];

  out.data[2][0] = a.data[2][0] - b.data[2][0];
  out.data[2][1] = a.data[2][1] - b.data[2][1];
  out.data[2][2] = a.data[2][2] - b.data[2][2];

  return out;
}

=======
static HOST_DEVICE_INLINE AcReal3
operator*(AcReal3 v, const AcMatrix& m)
{
    return (AcReal3){
        AC_dot(m.col(0), v),
        AC_dot(m.col(1), v),
        AC_dot(m.col(2), v),
    };
}
>>>>>>> abea6799

/**
#define GEN_STD_ARRAY_OPERATOR(OPERATOR)  \
template <typename T, const size_t N, typename F> \
static constexpr  void \
operator OPERATOR##=(AcArray<T, N>& lhs, const F& rhs) {\
    for (std::size_t i = 0; i < N; ++i) \
        lhs[i] OPERATOR##= rhs;\
}\
template <typename T, const size_t N, typename F> \
static constexpr  AcArray<T, N>  \
operator OPERATOR (const AcArray<T, N>& lhs, const F& rhs) {\
    AcArray<T, N> result = {}; \
    for (std::size_t i = 0; i < N; ++i) {\
        result[i] = lhs[i] OPERATOR rhs;\
    }\
    return result; \
}\
template <typename T, const size_t N, typename F> \
static constexpr  AcArray<T, N>  \
operator OPERATOR (const F& rhs,const AcArray<T, N>& lhs) {\
    AcArray<T, N> result = {}; \
    for (std::size_t i = 0; i < N; ++i) {\
        result[i] = lhs[i] OPERATOR rhs;\
    }\
    return result; \
}\
template <typename T, const size_t N> \
static constexpr  AcArray<T, N>  \
operator OPERATOR (const AcArray<T, N>& lhs, const AcArray<T, N>& rhs) {\
    AcArray<T, N> result = {}; \
    for (std::size_t i = 0; i < N; ++i) {\
        result[i] = lhs[i] OPERATOR rhs[i];\
    }\
    return result; \
}\
template <typename T, const size_t N> \
static constexpr  void \
operator OPERATOR##=(AcArray<T, N>& lhs, const AcArray<T, N>& rhs) {\
    for (std::size_t i = 0; i < N; ++i) \
        lhs[i] OPERATOR##= rhs[i];\
}\



GEN_STD_ARRAY_OPERATOR(*)
GEN_STD_ARRAY_OPERATOR(/)
GEN_STD_ARRAY_OPERATOR(+)
GEN_STD_ARRAY_OPERATOR(-)

template <typename T, std::size_t N>
static HOST_DEVICE AcArray<T, N>  
operator -(const AcArray<T, N>& lhs) {
    AcArray<T, N> result; 
    for (std::size_t i = 0; i < N; ++i) {
        result[i] = -lhs[i];
    }
    return result;
}

template <typename T, std::size_t N>
static HOST_DEVICE AcArray<T, N>  
operator +(const AcArray<T, N>& lhs) {
    AcArray<T, N> result = lhs; 
    return result;
}

template <typename T, std::size_t N>
static HOST_DEVICE_INLINE T
AC_dot(const AcArray<T,N>& a, const AcArray<T,N>& b)
{
        T res = 0;
        for(size_t i = 0; i < N; ++i)
                res += a[i]*b[i];
        return res;
}
**/
static HOST_INLINE Volume
operator-(const Volume& a, const Volume& b)
{
	int3 res = 
	{
		(int)a.x - (int)b.x,
		(int)a.y - (int)b.y,
		(int)a.z - (int)b.z
	};

	return to_volume(res);
}
static HOST_INLINE Volume
operator*(const Volume& a, const int& b)
{
	ERRCHK_ALWAYS(b >= 0);
	return
	{
		a.x*(size_t)b,
		a.y*(size_t)b,
		a.z*(size_t)b
	};

}

static HOST_INLINE Volume
operator*(const int& a, const Volume& b)
{
	ERRCHK_ALWAYS(a >= 0);
	return
	{
		b.x*(size_t)a,
		b.y*(size_t)a,
		b.z*(size_t)a
	};

}
static HOST_INLINE Volume
operator*(const int3& a, const Volume& b)
{
	ERRCHK_ALWAYS(a.x >= 0);
	ERRCHK_ALWAYS(a.y >= 0);
	ERRCHK_ALWAYS(a.z >= 0);
	return
	{
		b.x*(size_t)a.x,
		b.y*(size_t)a.y,
		b.z*(size_t)a.z
	};

}
static HOST_INLINE Volume
operator+(const int3& a, const Volume& b)
{
	ERRCHK_ALWAYS((int)b.x >= -a.x);
	ERRCHK_ALWAYS((int)b.y >= -a.y);
	ERRCHK_ALWAYS((int)b.z >= -a.z); 
	return
	{
		(size_t)(b.x+a.x),
		(size_t)(b.y+a.y),
		(size_t)(b.z+a.z)
	};

}
static HOST_INLINE AcReal3
operator*(const Volume& a, const AcReal3& b)
{
	return
	{
		a.x*b.x,
		a.y*b.y,
		a.z*b.z
	};

}
static HOST_INLINE AcReal3
operator*(const AcReal3& a, const Volume& b)
{
	return
	{
		a.x*b.x,
		a.y*b.y,
		a.z*b.z
	};

}

static HOST_INLINE Volume&
operator-=(Volume& a, const int3& b)
{
	ERRCHK_ALWAYS((int)a.x >= b.x);
	ERRCHK_ALWAYS((int)a.y >= b.y);
	ERRCHK_ALWAYS((int)a.z >= b.z);
	a.x -= b.x;
	a.y -= b.y;
	a.z -= b.z;
	return a;
}
static HOST_INLINE Volume&
operator-=(Volume& a, const Volume& b)
{
	ERRCHK_ALWAYS(a.x >= b.x);
	ERRCHK_ALWAYS(a.y >= b.y);
	ERRCHK_ALWAYS(a.z >= b.z);
	a.x -= b.x;
	a.y -= b.y;
	a.z -= b.z;
	return a;
}

static HOST_INLINE bool
operator==(const Volume& a, const Volume& b)
{
	return 
		a.x == b.x &&
		a.y == b.y &&
		a.z == b.z;

}
static HOST_INLINE bool
operator!=(const Volume& a, const Volume& b)
{
	return 
		a.x != b.x ||
		a.y != b.y ||
		a.z != b.z;

}
typedef struct AcTensor {
  AcReal data[3][3][3]{};

  HOST_DEVICE_INLINE AcTensor() {}

  HOST_DEVICE_INLINE AcTensor(const AcMatrix& m0, const AcMatrix& m1,
                       const AcMatrix& m2)
  {
    data[0][0][0] = m0.data[0][0];
    data[0][0][1] = m0.data[0][1];
    data[0][0][2] = m0.data[0][2];

    data[0][1][0] = m0.data[1][0];
    data[0][1][1] = m0.data[1][1];
    data[0][1][2] = m0.data[1][2];

    data[0][2][0] = m0.data[2][0];
    data[0][2][1] = m0.data[2][1];
    data[0][2][2] = m0.data[2][2];

    data[1][0][0] = m1.data[0][0];
    data[1][0][1] = m1.data[0][1];
    data[1][0][2] = m1.data[0][2];

    data[1][1][0] = m1.data[1][0];
    data[1][1][1] = m1.data[1][1];
    data[1][1][2] = m1.data[1][2];

    data[1][2][0] = m1.data[2][0];
    data[1][2][1] = m1.data[2][1];
    data[1][2][2] = m1.data[2][2];

    data[2][0][0] = m2.data[0][0];
    data[2][0][1] = m2.data[0][1];
    data[2][0][2] = m2.data[0][2];

    data[2][1][0] = m2.data[1][0];
    data[2][1][1] = m2.data[1][1];
    data[2][1][2] = m2.data[1][2];

    data[2][2][0] = m2.data[2][0];
    data[2][2][1] = m2.data[2][1];
    data[2][2][2] = m2.data[2][2];


  }
} AcTensor;

HOST_DEVICE_INLINE AcReal3
matmul_arr(const AcReal* m, const AcReal3& v)
{
	AcReal x = m[0 + 3*0]*v.x;
	x += m[0 + 3*1]*v.y;
	x += m[0 + 3*2]*v.z;

	AcReal y = m[1 + 3*0]*v.x;
	y += m[1 + 3*1]*v.y;
	y += m[1 + 3*2]*v.z;

	AcReal z = m[2 + 3*0]*v.x;
	z += m[2 + 3*1]*v.y;
	z += m[2 + 3*2]*v.z;
	return (AcReal3){x,y,z};
}
HOST_DEVICE_INLINE AcReal3
matmul_arr(AcReal* m, const AcReal3& v)
{
	AcReal x = m[0 + 3*0]*v.x;
	x += m[0 + 3*1]*v.y;
	x += m[0 + 3*2]*v.z;

	AcReal y = m[1 + 3*0]*v.x;
	y += m[1 + 3*1]*v.y;
	y += m[1 + 3*2]*v.z;

	AcReal z = m[2 + 3*0]*v.x;
	z += m[2 + 3*1]*v.y;
	z += m[2 + 3*2]*v.z;
	return (AcReal3){x,y,z};
}
template <typename T>
HOST_DEVICE_INLINE void
broadcast_scalar(T& arr, const AcReal& val)
{
	const size_t arr_len = sizeof(arr)/sizeof(arr[0]);
	for(size_t i = 0; i < arr_len; ++i)
		arr[i] = val;
}
template <typename T>
HOST_DEVICE_INLINE void
copy_arr(T& a, const T& b)
{
	const size_t arr_len = sizeof(a)/sizeof(a[0]);
	for(size_t i = 0; i < arr_len; ++i)
		a[i] = b[i];
}
HOST_DEVICE_INLINE uint64_t
max(const uint64_t& a, const int& b)
{
	return a > (uint64_t)b ? a : (uint64_t)b;
}
HOST_DEVICE_INLINE int
max(const int3& v)
{
	int res = v.y > v.x ? v.y : v.x;
	return    v.z > res ? v.z : res;
}
<|MERGE_RESOLUTION|>--- conflicted
+++ resolved
@@ -595,7 +595,6 @@
   return out;
 }
 
-<<<<<<< HEAD
 static HOST_DEVICE_INLINE AcMatrix
 operator+(const AcMatrix& a, const AcMatrix& b)
 {
@@ -636,7 +635,6 @@
   return out;
 }
 
-=======
 static HOST_DEVICE_INLINE AcReal3
 operator*(AcReal3 v, const AcMatrix& m)
 {
@@ -646,7 +644,6 @@
         AC_dot(m.col(2), v),
     };
 }
->>>>>>> abea6799
 
 /**
 #define GEN_STD_ARRAY_OPERATOR(OPERATOR)  \
