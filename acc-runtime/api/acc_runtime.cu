--- conflicted
+++ resolved
@@ -170,7 +170,7 @@
 is_large_launch(const T dims)
 {
   const int3 ghosts = get_ghosts();
-  return (dims.x > ghosts.x && dims.y > ghosts.y && dims.z > ghosts.z);
+  return ((int)dims.x > ghosts.x && (int)dims.y > ghosts.y && (int)dims.z > ghosts.z);
 }
 
 
@@ -188,8 +188,8 @@
   //if(dims.x >= warp_size && tpb.x % warp_size != 0) return false;
   if(kernel_reduces_profile(kernel))
   {
-	  if(tpb.y > max_tpb_for_reduce_kernels.y) return false;
-	  if(tpb.z > max_tpb_for_reduce_kernels.z) return false;
+	  if(tpb.y > (size_t)max_tpb_for_reduce_kernels.y) return false;
+	  if(tpb.z > (size_t)max_tpb_for_reduce_kernels.z) return false;
 	  //TP: if we enforce that tpb.x is a multiple of the warp size then 
 	  //can easily do warp reduce while doing a reduction whose result is not x-dependent --> major saving in memory and performance increase
 	  if(dims.x >= warp_size && tpb.x % warp_size != 0) return false;
@@ -618,13 +618,8 @@
 {
   // Set pba.in data to all-nan and pba.out to 0
   for (int i = 0; i < NUM_PROFILES; ++i) {
-<<<<<<< HEAD
     acKernelFlush(stream, pba->in[i],  prof_count(Profile(i),counts), (AcReal)0);
     acKernelFlush(stream, pba->out[i], prof_count(Profile(i),counts), (AcReal)0);
-=======
-    acKernelFlush(stream, pba->in[i], pba->count, (AcReal)NAN);
-    acKernelFlush(stream, pba->out[i], pba->count, (AcReal)0.0);
->>>>>>> 2b0e1317
   }
   return AC_SUCCESS;
 }
@@ -667,7 +662,6 @@
   //used to silence unused warning
   (void)bytes;
 #endif
-<<<<<<< HEAD
   *dst = NULL;
 }
 
@@ -690,11 +684,6 @@
     device_malloc(&pba.in[i],  bytes);
     device_malloc(&pba.out[i], bytes);
     //pba.out[i] = pba.in[i];
-=======
-  for (int i = 0; i < NUM_PROFILES; ++i) {
-    pba.in[i]  = &in[i * pba.count];
-    pba.out[i] = &out[i * pba.count];
->>>>>>> 2b0e1317
   }
 
   acPBAReset(0, &pba, counts);
@@ -705,23 +694,10 @@
 void
 acPBADestroy(ProfileBufferArray* pba, const size3_t counts)
 {
-<<<<<<< HEAD
   for (int i = 0; i < NUM_PROFILES; ++i) {
     const size_t bytes = prof_size(Profile(i),counts)*sizeof(AcReal);
     device_free(&pba->in[i],  bytes);
     device_free(&pba->out[i], bytes);
-=======
-#if USE_COMPRESSIBLE_MEMORY
-  freeCompressible(pba->in[0],
-                   sizeof(pba.in[0][0]) * pba->count * NUM_PROFILES);
-  freeCompressible(pba->out[0],
-                   sizeof(pba.out[0][0]) * pba->count * NUM_PROFILES);
-#else
-  cudaFree(pba->in[0]);
-  cudaFree(pba->out[0]);
-#endif
-  for (int i = 0; i < NUM_PROFILES; ++i) {
->>>>>>> 2b0e1317
     pba->in[i]  = NULL;
     pba->out[i] = NULL;
   }
@@ -733,15 +709,10 @@
   const size_t count = vba->bytes / sizeof(vba->on_device.in[0][0]);
 
   for (size_t i = 0; i < NUM_VTXBUF_HANDLES; ++i) {
-<<<<<<< HEAD
     ERRCHK_ALWAYS(vba->on_device.in[i]);
     ERRCHK_ALWAYS(vba->on_device.out[i]);
     acKernelFlush(stream, vba->on_device.in[i], count, (AcReal)0);
     acKernelFlush(stream, vba->on_device.out[i], count, (AcReal)0);
-=======
-    acKernelFlush(stream, vba->in[i], count, (AcReal)0);
-    acKernelFlush(stream, vba->out[i], count, (AcReal)0);
->>>>>>> 2b0e1317
   }
   memset(&vba->on_device.kernel_input_params,0,sizeof(acKernelInputParams));
   // Note: should be moved out when refactoring VBA to KernelParameterArray
@@ -1254,22 +1225,11 @@
   ERRCHK_CUDA(cudaEventRecord(tstop)); // Timing stop
   ERRCHK_CUDA(cudaEventSynchronize(tstop));
   float milliseconds = 0;
-<<<<<<< HEAD
-  ERRCHK_CUDA(cudaEventElapsedTime(&milliseconds, tstart, tstop));
-  printf("Kernel %s time elapsed: %g ms\n", kernel_names[kernel],(double)milliseconds);
-=======
   cudaEventElapsedTime(&milliseconds, tstart, tstop);
 
-  size_t kernel_id = NUM_KERNELS;
-  for (size_t i = 0; i < NUM_KERNELS; ++i) {
-    if (kernels[i] == kernel) {
-      kernel_id = i;
-    }
-  }
-  ERRCHK_ALWAYS(kernel_id < NUM_KERNELS);
-  printf("Kernel %s time elapsed: %g ms\n", kernel_names[kernel_id],
+  ERRCHK_ALWAYS(kernel < NUM_KERNELS);
+  printf("Kernel %s time elapsed: %g ms\n", kernel_names[kernel],
          static_cast<double>(milliseconds));
->>>>>>> 2b0e1317
 
   // Timer destroy
   ERRCHK_CUDA(cudaEventDestroy(tstart));
@@ -1331,20 +1291,6 @@
   return retval == cudaSuccess ? AC_SUCCESS : AC_FAILURE;
 };
 
-<<<<<<< HEAD
-=======
-#define GEN_LOAD_UNIFORM(LABEL_UPPER, LABEL_LOWER)                             \
-  ERRCHK_ALWAYS(param < NUM_##LABEL_UPPER##_PARAMS);                           \
-  cudaDeviceSynchronize(); /* See note in acLoadStencil */                     \
-                                                                               \
-  const size_t offset = (size_t)&d_mesh_info.LABEL_LOWER##_params[param] -     \
-                        (size_t)&d_mesh_info;                                  \
-                                                                               \
-  const cudaError_t retval = cudaMemcpyToSymbol(                               \
-      d_mesh_info, &value, sizeof(value), offset, cudaMemcpyHostToDevice);     \
-  return retval == cudaSuccess ? AC_SUCCESS : AC_FAILURE;
-
->>>>>>> 2b0e1317
 AcResult
 acLoadRealReduceRes(cudaStream_t stream, const AcRealOutputParam param, const AcReal* value)
 {
@@ -1371,7 +1317,6 @@
 }
 #endif
 
-<<<<<<< HEAD
 template <typename P, typename V>
 static AcResult
 acLoadUniform(const P param, const V value)
@@ -1404,25 +1349,6 @@
   	const cudaError_t retval = cudaMemcpyToSymbol(d_mesh_info, &value, sizeof(value), offset, cudaMemcpyHostToDevice);
   	return retval == cudaSuccess ? AC_SUCCESS : AC_FAILURE;
 }
-=======
-AcResult
-acLoadInt3Uniform(const cudaStream_t /* stream */, const AcInt3Param param,
-                  const int3 value)
-{
-  GEN_LOAD_UNIFORM(INT3, int3);
-}
-
-#define GEN_STORE_UNIFORM(LABEL_UPPER, LABEL_LOWER)                            \
-  ERRCHK_ALWAYS(param < NUM_##LABEL_UPPER##_PARAMS);                           \
-  cudaDeviceSynchronize(); /* See notes in GEN_LOAD_UNIFORM */                 \
-                                                                               \
-  const size_t offset = (size_t)&d_mesh_info.LABEL_LOWER##_params[param] -     \
-                        (size_t)&d_mesh_info;                                  \
-                                                                               \
-  const cudaError_t retval = cudaMemcpyFromSymbol(                             \
-      value, d_mesh_info, sizeof(*value), offset, cudaMemcpyDeviceToHost);     \
-  return retval == cudaSuccess ? AC_SUCCESS : AC_FAILURE;
->>>>>>> 2b0e1317
 
 
 
@@ -1892,11 +1818,7 @@
          (index.w >= shape.w);
 }
 
-<<<<<<< HEAD
 static __host__ __device__ constexpr AcIndex __attribute__((unused))
-=======
-__host__ __device__ constexpr AcIndex
->>>>>>> 2b0e1317
 min(const AcIndex& a, const AcIndex& b)
 {
   return (AcIndex){
@@ -1918,13 +1840,8 @@
   };
 }
 
-<<<<<<< HEAD
 static __host__ __device__ constexpr AcIndex __attribute__((unused))
 operator-(const AcIndex& a, const AcIndex& b) 
-=======
-__host__ __device__ constexpr AcIndex
-operator-(const AcIndex& a, const AcIndex& b)
->>>>>>> 2b0e1317
 {
   return (AcIndex){
       a.x - b.x,
@@ -2014,13 +1931,8 @@
               const AcShape in_shape, const AcIndex out_offset,
               const AcShape out_shape, const AcShape block_shape)
 {
-<<<<<<< HEAD
-  const AcIndex idx = to_spatial((size_t)threadIdx.x + blockIdx.x * blockDim.x
-		  , block_shape);
-=======
   const AcIndex idx = to_spatial(
       static_cast<size_t>(threadIdx.x) + blockIdx.x * blockDim.x, block_shape);
->>>>>>> 2b0e1317
 
   const AcIndex in_pos  = idx + in_offset;
   const AcIndex out_pos = idx + out_offset;
@@ -2178,15 +2090,6 @@
                const AcShape )
 {
   ERROR("acReindexCross called but AC_TFM_ENABLED was false");
-  (void)stream;        // Unused
-  (void)vba;           // Unused
-  (void)in_offset;     // Unused
-  (void)in_shape;      // Unused
-  (void)out;           // Unused
-  (void)out_offset;    // Unused
-  (void)out_shape;     // Unused
-  (void)block_shape;   // Unused
-  (void)reindex_cross; // Unused
   return AC_FAILURE;
 }
 #endif
@@ -2313,7 +2216,6 @@
   ERRCHK_CUDA(cudaDeviceSynchronize()); // NOTE: explicit sync here for safety
   return AC_SUCCESS;
 }
-<<<<<<< HEAD
 #define TILE_DIM (32)
 
 void __global__ 
@@ -2339,8 +2241,8 @@
 		threadIdx.y + block_offset.y,
 		threadIdx.z + block_offset.x
 	};
-	const bool in_oob  =  (int)vertexIdx.x  >= dims.x    ||  (int)vertexIdx.y >= dims.y     || (int)vertexIdx.z >= dims.z;
-	const bool out_oob =  (int)out_vertexIdx.x >= dims.z ||  (int)out_vertexIdx.y >= dims.y || (int)out_vertexIdx.z >= dims.x;
+	const bool in_oob  =  vertexIdx.x  >= dims.x    ||  vertexIdx.y >= dims.y     || vertexIdx.z >= dims.z;
+	const bool out_oob =  out_vertexIdx.x >= dims.z ||  out_vertexIdx.y >= dims.y || out_vertexIdx.z >= dims.x;
 
 
 
@@ -2372,8 +2274,8 @@
 		threadIdx.y + block_offset.y,
 		threadIdx.z + block_offset.x
 	};
-	const bool in_oob  =  (int)vertexIdx.x  >= dims.x    ||  (int)vertexIdx.y >= dims.y     || (int)vertexIdx.z >= dims.z;
-	const bool out_oob =  (int)out_vertexIdx.x >= dims.z ||  (int)out_vertexIdx.y >= dims.y || (int)out_vertexIdx.z >= dims.x;
+	const bool in_oob  =  vertexIdx.x  >= dims.x    ||  vertexIdx.y >= dims.y     || vertexIdx.z >= dims.z;
+	const bool out_oob =  out_vertexIdx.x >= dims.z ||  out_vertexIdx.y >= dims.y || out_vertexIdx.z >= dims.x;
 
 
 
@@ -2405,8 +2307,8 @@
 		threadIdx.y + block_offset.x,
 		threadIdx.z + block_offset.z
 	};
-	const bool in_oob  =  (int)vertexIdx.x  >= dims.x    ||  (int)vertexIdx.y >= dims.y     || (int)vertexIdx.z >= dims.z;
-	const bool out_oob =  (int)out_vertexIdx.x >= dims.y ||  (int)out_vertexIdx.y >= dims.x || (int)out_vertexIdx.z >= dims.z;
+	const bool in_oob  =  vertexIdx.x  >= dims.x    ||  vertexIdx.y >= dims.y     || vertexIdx.z >= dims.z;
+	const bool out_oob =  out_vertexIdx.x >= dims.y ||  out_vertexIdx.y >= dims.x || out_vertexIdx.z >= dims.z;
 
 
 
@@ -2438,8 +2340,8 @@
 		threadIdx.y + block_offset.x,
 		threadIdx.z + block_offset.z
 	};
-	const bool in_oob  =  (int)vertexIdx.x  >= dims.x    ||  (int)vertexIdx.y >= dims.y     || (int)vertexIdx.z >= dims.z;
-	const bool out_oob =  (int)out_vertexIdx.x >= dims.y ||  (int)out_vertexIdx.y >= dims.x || (int)out_vertexIdx.z >= dims.z;
+	const bool in_oob  =  vertexIdx.x  >= dims.x    ||  vertexIdx.y >= dims.y     || vertexIdx.z >= dims.z;
+	const bool out_oob =  out_vertexIdx.x >= dims.y ||  out_vertexIdx.y >= dims.x || out_vertexIdx.z >= dims.z;
 
 
 
@@ -2465,7 +2367,7 @@
 		threadIdx.z + in_block_offset.z
 	};
 
-	const bool oob  =  (int)vertexIdx.x  >= dims.x    ||  (int)vertexIdx.y >= dims.y     || (int)vertexIdx.z >= dims.z;
+	const bool oob  =  vertexIdx.x  >= dims.x    ||  vertexIdx.y >= dims.y     || vertexIdx.z >= dims.z;
 	if(oob) return;
 	dst[vertexIdx.x + dims.x*vertexIdx.z + dims.x*dims.z*vertexIdx.y] 
 		= src[vertexIdx.x + dims.x*(vertexIdx.y + dims.y*vertexIdx.z)];
@@ -2658,10 +2560,9 @@
 };
 
 #include "load_ac_kernel_params.h"
-=======
 
 int
-acVerifyMeshInfo(const AcMeshInfo info)
+acVerifyMeshInfo(const AcMeshInfoScalars info)
 {
   int retval = 0;
   for (size_t i = 0; i < NUM_INT_PARAMS; ++i) {
@@ -2695,5 +2596,4 @@
     }
   }
   return retval;
-}
->>>>>>> 2b0e1317
+}