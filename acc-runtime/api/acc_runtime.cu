--- conflicted
+++ resolved
@@ -425,8 +425,7 @@
   VertexBufferArray vba;
   size_t count = counts.x*counts.y*counts.z;
   const size_t bytes = sizeof(vba.in[0][0]) * count;
-<<<<<<< HEAD
-
+  vba.bytes          = bytes;
 //#define ADJACENT_VERTEX_BUFFERS 1
 #if AC_ADJACENT_VERTEX_BUFFERS
   const size_t allbytes = bytes*NUM_VTXBUF_HANDLES;
@@ -445,29 +444,7 @@
 printf("i,vbas[i]= %zu %p %p\n",i,vba.in[i],vba.out[i]);
   }
 #else
-=======
-  vba.bytes          = bytes;
-
->>>>>>> origin/master
   for (size_t i = 0; i < NUM_VTXBUF_HANDLES; ++i) {
-<<<<<<< HEAD
-#if USE_COMPRESSIBLE_MEMORY
-    ERRCHK_CUDA_ALWAYS(mallocCompressible((void**)&vba.in[i], bytes));
-    ERRCHK_CUDA_ALWAYS(mallocCompressible((void**)&vba.out[i], bytes));
-#else
-    ERRCHK_CUDA_ALWAYS(cudaMalloc((void**)&vba.in[i], bytes));
-    ERRCHK_CUDA_ALWAYS(cudaMalloc((void**)&vba.out[i], bytes));
-<<<<<<< HEAD
-printf("i,vbas[i]= %zu %p %p\n",i,vba.in[i],vba.out[i]);
-
-    // Set vba.in data to all-nan and vba.out to 0
-    acKernelFlush(vba.in[i], count);
-    ERRCHK_CUDA_ALWAYS(cudaMemset((void*)vba.out[i], 0, bytes));
-  }
-#endif
-=======
-#endif
-=======
     //Allocate auxilary fields
     //They need only a single copy so out can point to in
     if(vtxbuf_is_auxiliary[i])
@@ -478,7 +455,6 @@
       device_malloc((void**) &vba.in[i],bytes);
       device_malloc((void**) &vba.out[i],bytes);
     }
->>>>>>> e4e99a8a
   }
   //Allocate profiles
   for(size_t i= 0; i < NUM_PROFILES; i++){
@@ -499,7 +475,6 @@
     device_malloc((void**)&vba.real_arrays[i],sizeof(vba.in[0][0])*config.int_params[real_array_lengths[i]]);
   acVBAReset(0, &vba);
   cudaDeviceSynchronize();
->>>>>>> origin/master
   return vba;
 }
 
@@ -544,16 +519,6 @@
 {
   const int3 n = end - start;
 
-<<<<<<< HEAD
-  const dim3 tpb = getOptimalTBConfig(kernel, n, vba).tpb;
-  ERRCHK(tpb.x*tpb.y*tpb.z<=1024);
-  const dim3 bpg((unsigned int)ceil(n.x / double(tpb.x)), //
-                 (unsigned int)ceil(n.y / double(tpb.y)), //
-                 (unsigned int)ceil(n.z / double(tpb.z)));
-  const size_t smem = 0;
-//printf("before launch tpb,bpg=%d %d %d %d %d %d \n",tpb.x,tpb.y,tpb.z,bpg.x,bpg.y,bpg.z);
-//printf("before launch start,end=%d %d %d %d %d %d \n",start.x,start.y,start.z,end.x,end.y,end.z);
-=======
   const TBConfig tbconf = getOptimalTBConfig(kernel, n, vba);
   const dim3 tpb        = tbconf.tpb;
   const int3 dims       = tbconf.dims;
@@ -562,7 +527,7 @@
   const size_t smem = get_smem(to_volume(tpb), STENCIL_ORDER, sizeof(AcReal));
 
   // cudaFuncSetCacheConfig(kernel, cudaFuncCachePreferL1);
->>>>>>> origin/master
+
   kernel<<<bpg, tpb, smem, stream>>>(start, end, vba);
   ERRCHK_CUDA_KERNEL();
 
