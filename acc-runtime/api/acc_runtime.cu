--- conflicted
+++ resolved
@@ -386,15 +386,9 @@
 acPBAReset(const cudaStream_t stream, ProfileBufferArray* pba)
 {
   // Set pba.in data to all-nan and pba.out to 0
-<<<<<<< HEAD
-  for (size_t i = 0; i < NUM_PROFILES; ++i) {
-    acKernelFlush(stream, pba->in[i], pba->count, (AcReal)0);
-    acKernelFlush(stream, pba->out[i], pba->count, (AcReal)0);
-=======
   for (int i = 0; i < NUM_PROFILES; ++i) {
     acKernelFlush(stream, pba->in[i], pba->count, (AcReal)NAN);
     acKernelFlush(stream, pba->out[i], pba->count, (AcReal)0.0);
->>>>>>> d7d6283c
   }
   return AC_SUCCESS;
 }
