/*
    Copyright (C) 2014-2021, Johannes Pekkila, Miikka Vaisala.

    This file is part of Astaroth.

    Astaroth is free software: you can redistribute it and/or modify
    it under the terms of the GNU General Public License as published by
    the Free Software Foundation, either version 3 of the License, or
    (at your option) any later version.

    Astaroth is distributed in the hope that it will be useful,
    but WITHOUT ANY WARRANTY; without even the implied warranty of
    MERCHANTABILITY or FITNESS FOR A PARTICULAR PURPOSE.  See the
    GNU General Public License for more details.

    You should have received a copy of the GNU General Public License
    along with Astaroth.  If not, see <http://www.gnu.org/licenses/>.
*/
#include "acc_runtime.h"

#include <math.h> 
#include <vector> // tbconfig

#include "errchk.h"
#include "math_utils.h"
#include <functional>

#if AC_USE_HIP
#include <hip/hip_runtime.h> // Needed in files that include kernels
#endif

#define USE_COMPRESSIBLE_MEMORY (0)

#include "acc/implementation.h"

static dim3 last_tpb = (dim3){0, 0, 0};

KernelLambda
kernel_to_kernel_lambda(const Kernel kernel)
{
  kernel_lambda k_l = [kernel](const dim3 bpg,  const dim3 tpb, const size_t smem, const cudaStream_t stream, const int3 start, const int3 end, VertexBufferArray vba_in)
                      {kernel<<<bpg, tpb, smem, stream>>>(start,end,vba_in);};
  return {k_l, reinterpret_cast<void*>(kernel)};
};


#define GEN_BIND_SINGLE(TYPE)                                                  \
  KernelLambda bind_single_param(void (*kernel)(const int3 start, const int3 end, VertexBufferArray vba, TYPE input_param), TYPE input_param) \
  { \
  return (KernelLambda){[kernel, input_param](const dim3 bpg, const dim3 tpb, const size_t smem, const cudaStream_t stream, const int3 start, const int3 end, VertexBufferArray vba){kernel<<<bpg,tpb,smem,stream>>>(start,end,vba,input_param);}, reinterpret_cast<void*>(kernel)}; \
  } 

GEN_BIND_SINGLE(int)
GEN_BIND_SINGLE(AcReal)
GEN_BIND_SINGLE(AcReal*)
GEN_BIND_SINGLE(int*)
GEN_BIND_SINGLE(bool)
GEN_BIND_SINGLE(bool*)

template <typename T, typename F>
KernelLambda
bind_two_params(void (*kernel)(const int3 start, const int3 end, VertexBufferArray vba, T input_param, F second_input_param), T input_param, F second_input_param)
{
  return (KernelLambda){[kernel, input_param, second_input_param](const dim3 bpg, const dim3 tpb, const size_t smem, const cudaStream_t stream, const int3 start, const int3 end, VertexBufferArray vba){kernel<<<bpg,tpb,smem,stream>>>(start,end,vba,input_param, second_input_param);}, reinterpret_cast<void*>(kernel)};
}
template <typename T, typename F, typename H>
KernelLambda
bind_three_params(void (*kernel)(const int3 start, const int3 end, VertexBufferArray vba, T input_param, F second_input_param, H third_input_param), T input_param, F second_input_param, H third_input_param)
{
  return (KernelLambda){[kernel, input_param, second_input_param, third_input_param](const dim3 bpg, const dim3 tpb, const size_t smem, const cudaStream_t stream, const int3 start, const int3 end, VertexBufferArray vba){kernel<<<bpg,tpb,smem,stream>>>(start,end,vba,input_param, second_input_param, third_input_param);}, reinterpret_cast<void*>(kernel)};
}
Volume
acKernelLaunchGetLastTPB(void)
{
  return to_volume(last_tpb);
}

Volume
get_bpg(const Volume dims, const Volume tpb)
{
  switch (IMPLEMENTATION) {
  case IMPLICIT_CACHING:             // Fallthrough
  case EXPLICIT_CACHING:             // Fallthrough
  case EXPLICIT_CACHING_3D_BLOCKING: // Fallthrough
  case EXPLICIT_CACHING_4D_BLOCKING: // Fallthrough
  case EXPLICIT_PINGPONG_txw:        // Fallthrough
  case EXPLICIT_PINGPONG_txy:        // Fallthrough
  case EXPLICIT_PINGPONG_txyblocked: // Fallthrough
  case EXPLICIT_PINGPONG_txyz:       // Fallthrough
  case EXPLICIT_ROLLING_PINGPONG: {
    return (Volume){
        (size_t)ceil(1. * dims.x / tpb.x),
        (size_t)ceil(1. * dims.y / tpb.y),
        (size_t)ceil(1. * dims.z / tpb.z),
    };
  }
  default: {
    ERROR("Invalid IMPLEMENTATION in get_bpg");
    return (Volume){0, 0, 0};
  }
  }
}

bool
is_valid_configuration(const Volume dims, const Volume tpb)
{
  cudaDeviceProp props;
  cudaGetDeviceProperties(&props, 0);
  const size_t warp_size = props.warpSize;
  const size_t xmax      = (size_t)(warp_size * ceil(1. * dims.x / warp_size));
  const size_t ymax      = (size_t)(warp_size * ceil(1. * dims.y / warp_size));
  const size_t zmax      = (size_t)(warp_size * ceil(1. * dims.z / warp_size));
  const bool too_large   = (tpb.x > xmax) || (tpb.y > ymax) || (tpb.z > zmax);

  switch (IMPLEMENTATION) {
  case IMPLICIT_CACHING: {

    if (too_large)
      return false;

    return true;
  }
  case EXPLICIT_CACHING_4D_BLOCKING: // Fallthrough
    if (tpb.z > 1)
      return false;
  case EXPLICIT_CACHING: // Fallthrough
  case EXPLICIT_CACHING_3D_BLOCKING: {

    // For some reason does not work without this
    // Probably because of break vs continue when fetching (some threads
    // quit too early if the dims are not divisible)
    return !(dims.x % tpb.x) && !(dims.y % tpb.y) && !(dims.z % tpb.z);
  }
  case EXPLICIT_PINGPONG_txw: {
    return (tpb.y == 1) && (tpb.z == 1);
  }
  case EXPLICIT_PINGPONG_txy: {
    return (tpb.z == 1);
  }
  case EXPLICIT_PINGPONG_txyblocked: {
    return (tpb.z == 1);
  }
  case EXPLICIT_PINGPONG_txyz: {
    return true;
  }
  case EXPLICIT_ROLLING_PINGPONG: {
    // OK for every other rolling pingpong implementation
    // return true;

    // Required only when unrolling smem loads
    // Ensures two unrolls is enough to fill the smem buffer
    return (2 * tpb.x >= STENCIL_WIDTH - 1 + tpb.x) &&
           (2 * tpb.y >= STENCIL_HEIGHT - 1 + tpb.y);
  }
  default: {
    ERROR("Invalid IMPLEMENTATION in is_valid_configuration");
    return false;
  }
  }
}

size_t
get_smem(const Volume tpb, const size_t stencil_order,
         const size_t bytes_per_elem)
{
  switch (IMPLEMENTATION) {
  case IMPLICIT_CACHING: {
    return 0;
  }
  case EXPLICIT_CACHING: {
    return (tpb.x + stencil_order) * (tpb.y + stencil_order) * tpb.z *
           bytes_per_elem;
  }
  case EXPLICIT_CACHING_3D_BLOCKING: {
    return (tpb.x + stencil_order) * (tpb.y + stencil_order) *
           (tpb.z + stencil_order) * bytes_per_elem;
  }
  case EXPLICIT_CACHING_4D_BLOCKING: {
    return (tpb.x + stencil_order) * (tpb.y + stencil_order) * tpb.z *
           (NUM_FIELDS)*bytes_per_elem;
  }
  case EXPLICIT_PINGPONG_txw: {
    return 2 * (tpb.x + stencil_order) * NUM_FIELDS * bytes_per_elem;
  }
  case EXPLICIT_PINGPONG_txy: {
    return 2 * (tpb.x + stencil_order) * (tpb.y + stencil_order) *
           bytes_per_elem;
  }
  case EXPLICIT_PINGPONG_txyblocked: {
    const size_t block_size = 7;
    return 2 * (tpb.x + stencil_order) * (tpb.y + stencil_order) * block_size *
           bytes_per_elem;
  }
  case EXPLICIT_PINGPONG_txyz: {
    return 2 * (tpb.x + stencil_order) * (tpb.y + stencil_order) *
           (tpb.z + stencil_order) * bytes_per_elem;
  }
  case EXPLICIT_ROLLING_PINGPONG: {
    // tpbxy slices with halos
    // tpbz depth + 1 rolling cache slab
    return EXPLICIT_ROLLING_PINGPONG_BLOCKSIZE * (tpb.x + stencil_order) *
           (tpb.y + stencil_order) * (tpb.z + 1) * bytes_per_elem;
  }
  default: {
    ERROR("Invalid IMPLEMENTATION in get_smem");
    return (size_t)-1;
  }
  }
}

/*
// Device info (TODO GENERIC)
// Use the maximum available reg count per thread
#define REGISTERS_PER_THREAD (255)
#define MAX_REGISTERS_PER_BLOCK (65536)
#if AC_DOUBLE_PRECISION
#define MAX_THREADS_PER_BLOCK                                                  \
  (MAX_REGISTERS_PER_BLOCK / REGISTERS_PER_THREAD / 2)
#else
#define MAX_THREADS_PER_BLOCK (MAX_REGISTERS_PER_BLOCK / REGISTERS_PER_THREAD)
#endif
*/

__device__ __constant__ AcMeshInfo d_mesh_info;

// Astaroth 2.0 backwards compatibility START
#define d_multigpu_offset (d_mesh_info.int3_params[AC_multigpu_offset])

int __device__ __forceinline__
DCONST(const AcIntParam param)
{
  return d_mesh_info.int_params[param];
}
int3 __device__ __forceinline__
DCONST(const AcInt3Param param)
{
  return d_mesh_info.int3_params[param];
}
AcReal __device__ __forceinline__
DCONST(const AcRealParam param)
{
  return d_mesh_info.real_params[param];
}
AcReal3 __device__ __forceinline__
DCONST(const AcReal3Param param)
{
  return d_mesh_info.real3_params[param];
}

#define DEVICE_VTXBUF_IDX(i, j, k)                                             \
  ((i) + (j)*DCONST(AC_mx) + (k)*DCONST(AC_mxy))

__device__ int
LOCAL_COMPDOMAIN_IDX(const int3 coord)
{
  return (coord.x) + (coord.y) * DCONST(AC_nx) + (coord.z) * DCONST(AC_nxy);
}

__device__ constexpr int
IDX(const int i)
{
  return i;
}

#if 1
__device__ __forceinline__ int
IDX(const int i, const int j, const int k)
{
  return DEVICE_VTXBUF_IDX(i, j, k);
}
#else
constexpr __device__ int
IDX(const uint i, const uint j, const uint k)
{
  /*
  const int precision   = 32; // Bits
  const int dimensions  = 3;
  const int bits = ceil(precision / dimensions);
  */
  const int dimensions = 3;
  const int bits       = 11;

  uint idx = 0;
#pragma unroll
  for (uint bit = 0; bit < bits; ++bit) {
    const uint mask = 0b1 << bit;
    idx |= ((i & mask) << 0) << (dimensions - 1) * bit;
    idx |= ((j & mask) << 1) << (dimensions - 1) * bit;
    idx |= ((k & mask) << 2) << (dimensions - 1) * bit;
  }
  return idx;
}
#endif

// Only used in reductions
__device__ __forceinline__ int
IDX(const int3 idx)
{
  return DEVICE_VTXBUF_IDX(idx.x, idx.y, idx.z);
}

#define Field3(x, y, z) make_int3((x), (y), (z))
#define print printf                          // TODO is this a good idea?
#define len(arr) sizeof(arr) / sizeof(arr[0]) // Leads to bugs if the user
// passes an array into a device function and then calls len (need to modify
// the compiler to always pass arrays to functions as references before
// re-enabling)

#include "random.cuh"

#include "user_kernels.h"

typedef struct {
  void* kernel;
  int3 dims;
  dim3 tpb;
} TBConfig;

static std::vector<TBConfig> tbconfigs;

static TBConfig getOptimalTBConfig(const Kernel kernel, const int3 dims,
                                   VertexBufferArray vba);

static TBConfig getOptimalTBConfig(const KernelLambda lambda, const int3 dims, VertexBufferArray vba);

static __global__ void
flush_kernel(AcReal* arr, const size_t n, const AcReal value)
{
  const size_t idx = threadIdx.x + blockIdx.x * blockDim.x;
  if (idx < n)
    arr[idx] = value;
}

AcResult
acKernelFlush(const cudaStream_t stream, AcReal* arr, const size_t n,
              const AcReal value)
{
  const size_t tpb = 256;
  const size_t bpg = (size_t)(ceil((double)n / tpb));
  flush_kernel<<<bpg, tpb, 0, stream>>>(arr, n, value);
  ERRCHK_CUDA_KERNEL_ALWAYS();
  return AC_SUCCESS;
}

#if USE_COMPRESSIBLE_MEMORY
#include <cuda.h>

#define ERRCHK_CU_ALWAYS(x) ERRCHK_ALWAYS((x) == CUDA_SUCCESS)

static cudaError_t
mallocCompressible(void** addr, const size_t requested_bytes)
{
  CUdevice device;
  ERRCHK_ALWAYS(cuCtxGetDevice(&device) == CUDA_SUCCESS);

  CUmemAllocationProp prop;
  memset(&prop, 0, sizeof(CUmemAllocationProp));
  prop.type                       = CU_MEM_ALLOCATION_TYPE_PINNED;
  prop.location.type              = CU_MEM_LOCATION_TYPE_DEVICE;
  prop.location.id                = device;
  prop.allocFlags.compressionType = CU_MEM_ALLOCATION_COMP_GENERIC;

  size_t granularity;
  ERRCHK_CU_ALWAYS(cuMemGetAllocationGranularity(
      &granularity, &prop, CU_MEM_ALLOC_GRANULARITY_MINIMUM));

  // Pad to align
  const size_t bytes = ((requested_bytes - 1) / granularity + 1) * granularity;

  CUdeviceptr dptr;
  ERRCHK_ALWAYS(cuMemAddressReserve(&dptr, bytes, 0, 0, 0) == CUDA_SUCCESS);

  CUmemGenericAllocationHandle handle;
  ERRCHK_ALWAYS(cuMemCreate(&handle, bytes, &prop, 0) == CUDA_SUCCESS)

  // Check if cuMemCreate was able to allocate compressible memory.
  CUmemAllocationProp alloc_prop;
  memset(&alloc_prop, 0, sizeof(CUmemAllocationProp));
  cuMemGetAllocationPropertiesFromHandle(&alloc_prop, handle);
  ERRCHK_ALWAYS(alloc_prop.allocFlags.compressionType ==
                CU_MEM_ALLOCATION_COMP_GENERIC);

  ERRCHK_ALWAYS(cuMemMap(dptr, bytes, 0, handle, 0) == CUDA_SUCCESS);
  ERRCHK_ALWAYS(cuMemRelease(handle) == CUDA_SUCCESS);

  CUmemAccessDesc accessDescriptor;
  accessDescriptor.location.id   = prop.location.id;
  accessDescriptor.location.type = prop.location.type;
  accessDescriptor.flags         = CU_MEM_ACCESS_FLAGS_PROT_READWRITE;

  ERRCHK_ALWAYS(cuMemSetAccess(dptr, bytes, &accessDescriptor, 1) ==
                CUDA_SUCCESS);

  *addr = (void*)dptr;
  return cudaSuccess;
}

static void
freeCompressible(void* ptr, const size_t requested_bytes)
{
  CUdevice device;
  ERRCHK_ALWAYS(cuCtxGetDevice(&device) == CUDA_SUCCESS);

  CUmemAllocationProp prop;
  memset(&prop, 0, sizeof(CUmemAllocationProp));
  prop.type                       = CU_MEM_ALLOCATION_TYPE_PINNED;
  prop.location.type              = CU_MEM_LOCATION_TYPE_DEVICE;
  prop.location.id                = device;
  prop.allocFlags.compressionType = CU_MEM_ALLOCATION_COMP_GENERIC;

  size_t granularity = 0;
  ERRCHK_ALWAYS(cuMemGetAllocationGranularity(
                    &granularity, &prop, CU_MEM_ALLOC_GRANULARITY_MINIMUM) ==
                CUDA_SUCCESS);
  const size_t bytes = ((requested_bytes - 1) / granularity + 1) * granularity;

  ERRCHK_ALWAYS(ptr);
  ERRCHK_ALWAYS(cuMemUnmap((CUdeviceptr)ptr, bytes) == CUDA_SUCCESS);
  ERRCHK_ALWAYS(cuMemAddressFree((CUdeviceptr)ptr, bytes) == CUDA_SUCCESS);
}
#endif

AcResult
acVBAReset(const cudaStream_t stream, VertexBufferArray* vba)
{
  const size_t count = vba->bytes / sizeof(vba->in[0][0]);

  // Set vba.in data to all-nan and vba.out to 0
  for (size_t i = 0; i < NUM_VTXBUF_HANDLES; ++i) {
    if(vtxbuf_is_auxiliary[i])
    {
      acKernelFlush(stream, vba->in[i],count, (AcReal)0.0);
    } else{
      acKernelFlush(stream, vba->in[i],count, (AcReal)NAN);
      acKernelFlush(stream, vba->out[i],count, (AcReal)0.0);
    }
  }
  return AC_SUCCESS;
}

void
device_malloc(void** dst, const int bytes)
{
 #if USE_COMPRESSIBLE_MEMORY 
    ERRCHK_CUDA_ALWAYS(mallocCompressible(dst, bytes));
 #else
    ERRCHK_CUDA_ALWAYS(cudaMalloc(dst, bytes));
  #endif
}

VertexBufferArray
acVBACreate(const AcMeshInfo config)
{
  //can't use acVertexBufferDims because of linking issues
  const int3 counts = (int3){
        (config.int_params[AC_mx]),
        (config.int_params[AC_my]),
        (config.int_params[AC_mz])
  };


  VertexBufferArray vba;
  size_t count = counts.x*counts.y*counts.z;
  const size_t bytes = sizeof(vba.in[0][0]) * count;
  vba.bytes          = bytes;
#if AC_ADJACENT_VERTEX_BUFFERS
  const size_t allbytes = bytes*NUM_VTXBUF_HANDLES;
  AcReal *allbuf_in, *allbuf_out;

  ERRCHK_CUDA_ALWAYS(cudaMalloc((void**)&allbuf_in, allbytes));
  ERRCHK_CUDA_ALWAYS(cudaMalloc((void**)&allbuf_out, allbytes));

  acKernelFlush(STREAM_DEFAULT,allbuf_in, count*NUM_VTXBUF_HANDLES, (AcReal)0.0);
  ERRCHK_CUDA_ALWAYS(cudaMemset((void*)allbuf_out, 0, allbytes));

  vba.in[0]=allbuf_in; vba.out[0]=allbuf_out;
printf("i,vbas[0]= %p %p \n",vba.in[0],vba.out[0]);
  for (size_t i = 1; i < NUM_VTXBUF_HANDLES; ++i) {
    vba.in [i]=vba.in [i-1]+count;
    vba.out[i]=vba.out[i-1]+count;
printf("i,vbas[i]= %zu %p %p\n",i,vba.in[i],vba.out[i]);
  }
#else
  for (size_t i = 0; i < NUM_VTXBUF_HANDLES; ++i) {
    //Allocate auxilary fields
    //They need only a single copy so out can point to in
    if(vtxbuf_is_auxiliary[i])
    {
      device_malloc((void**) &vba.in[i],bytes);
      vba.out[i] = vba.in[i];
    }else{
      device_malloc((void**) &vba.in[i],bytes);
      device_malloc((void**) &vba.out[i],bytes);
    }
  }
#endif
  //Allocate profiles
  for(int i= 0; i < NUM_PROFILES; ++i){
    //if the user loads in a nullptr for the profile it won't be allocated and set to null (the user will be warned at acGridInit)
    if(config.profiles[i] != nullptr)
    {
      const size_t profile_bytes = sizeof(vba.in[0][0]) * config.int_params[profile_lengths[i]];
      device_malloc((void**)&vba.profiles[i],profile_bytes);
    }else{
      vba.profiles[i] = nullptr;
    }
  }
  //Allocate workbuffers
  for (int i = 0; i < NUM_WORK_BUFFERS; ++i)
    device_malloc((void**)&vba.w[i],bytes);
  //Allocate arrays
  for (int i = 0; i < NUM_REAL_ARRAYS; ++i)
    device_malloc((void**)&vba.arrays[i],sizeof(vba.in[0][0])*config.int_params[real_array_lengths[i]]);
  acVBAReset(0, &vba);
  cudaDeviceSynchronize();
  return vba;
}

void
device_free(AcReal** dst, const int bytes)
{
#if USE_COMPRESSIBLE_MEMORY
  freeCompressible(*dst, bytes);
#else
  cudaFree(*dst);
#endif
  *dst = NULL;
}
void
acVBADestroy(VertexBufferArray* vba, const AcMeshInfo config)
{
  for (int i = 0; i < NUM_VTXBUF_HANDLES; ++i) {
    device_free(&(vba->in[i]), vba->bytes);
    if(vtxbuf_is_auxiliary[i])
      vba->out[i] = NULL;
    else
      device_free(&(vba->out[i]), vba->bytes);
  }
  //Free workbuffers 
  for (int i = 0; i < NUM_WORK_BUFFERS; ++i) 
    device_free(&(vba->w[i]), vba->bytes);
  //Free profiles
  for(int i=0;i<NUM_PROFILES; ++i)
    //Nothing to free if nullptr, don't know if a nullptr would break compressed memory free so this is safest
    if(config.profiles[i] != nullptr){
      device_free(&(vba->profiles[i]),config.int_params[profile_lengths[i]]);
    }
  //Free arrays
  for(int i=0;i<NUM_REAL_ARRAYS; ++i)
    device_free(&(vba->arrays[i]), config.int_params[real_array_lengths[i]]);
  vba->bytes = 0;
}

AcResult
acLaunchKernel(KernelLambda kernel, const cudaStream_t stream, const int3 start, const int3 end, VertexBufferArray vba)
{
  const int3 n = end - start;
  const TBConfig tbconf = getOptimalTBConfig(kernel, n, vba);
  const dim3 tpb        = tbconf.tpb;
  const int3 dims       = tbconf.dims;
  const dim3 bpg        = to_dim3(get_bpg(to_volume(dims), to_volume(tpb)));
  const size_t smem = get_smem(to_volume(tpb), STENCIL_ORDER, sizeof(AcReal));

<<<<<<< HEAD
  // cudaFuncSetCacheConfig(kernel, cudaFuncCachePreferL1);

  kernel<<<bpg, tpb, smem, stream>>>(start, end, vba);
=======
  kernel.lambda(bpg,tpb,smem,stream,start,end,vba);
>>>>>>> 42204be9
  ERRCHK_CUDA_KERNEL();

  last_tpb = tpb; // Note: a bit hacky way to get the tpb
  return AC_SUCCESS;
}

AcResult
acLaunchKernel(Kernel kernel, const cudaStream_t stream, const int3 start,
               const int3 end, VertexBufferArray vba)
{
  return acLaunchKernel(kernel_to_kernel_lambda(kernel), stream, start, end, vba);
}


AcResult
acBenchmarkKernel(KernelLambda lambda, const int3 start, const int3 end,
                  VertexBufferArray vba)
{
  const int3 n = end - start;

  const TBConfig tbconf = getOptimalTBConfig(lambda, n, vba);
  const dim3 tpb        = tbconf.tpb;
  const int3 dims       = tbconf.dims;
  const dim3 bpg        = to_dim3(get_bpg(to_volume(dims), to_volume(tpb)));
  const size_t smem = get_smem(to_volume(tpb), STENCIL_ORDER, sizeof(AcReal));

  // Timer create
  cudaEvent_t tstart, tstop;
  cudaEventCreate(&tstart);
  cudaEventCreate(&tstop);

  // Warmup
  cudaEventRecord(tstart);
  lambda.lambda(bpg, tpb, smem, 0, start, end, vba);
  cudaEventRecord(tstop);
  cudaEventSynchronize(tstop);
  ERRCHK_CUDA_KERNEL();
  cudaDeviceSynchronize();

  // Benchmark
  cudaEventRecord(tstart); // Timing start
  lambda.lambda(bpg, tpb, smem, 0, start, end, vba);
  cudaEventRecord(tstop); // Timing stop
  cudaEventSynchronize(tstop);
  float milliseconds = 0;
  cudaEventElapsedTime(&milliseconds, tstart, tstop);

  size_t kernel_id = NUM_KERNELS;
  for (size_t i = 0; i < NUM_KERNELS; ++i) {
    if ((void*)kernels[i] == lambda.kernel) {
      kernel_id = i;
    }
  }
  ERRCHK_ALWAYS(kernel_id < NUM_KERNELS);
  printf("Kernel %s time elapsed: %g ms\n", kernel_names[kernel_id],
         milliseconds);

  // Timer destroy
  cudaEventDestroy(tstart);
  cudaEventDestroy(tstop);

  last_tpb = tpb; // Note: a bit hacky way to get the tpb
  return AC_SUCCESS;
}

AcResult
acBenchmarkKernel(Kernel kernel, const int3 start, const int3 end,
                  VertexBufferArray vba)
{
  return acBenchmarkKernel(kernel_to_kernel_lambda(kernel), start, end, vba);
}

AcResult
acLoadStencil(const Stencil stencil, const cudaStream_t /* stream */,
              const AcReal data[STENCIL_DEPTH][STENCIL_HEIGHT][STENCIL_WIDTH])
{
  ERRCHK_ALWAYS(stencil < NUM_STENCILS);

  // Note important cudaDeviceSynchronize below
  //
  // Constant memory allocated for stencils is shared among kernel
  // invocations, therefore a race condition is possible when updating
  // the coefficients. To avoid this, all kernels that can access
  // the coefficients must be completed before starting async copy to
  // constant memory
  cudaDeviceSynchronize();

  const size_t bytes = sizeof(data[0][0][0]) * STENCIL_DEPTH * STENCIL_HEIGHT *
                       STENCIL_WIDTH;
  const cudaError_t retval = cudaMemcpyToSymbol(
      stencils, data, bytes, stencil * bytes, cudaMemcpyHostToDevice);

  return retval == cudaSuccess ? AC_SUCCESS : AC_FAILURE;
};

AcResult
acStoreStencil(const Stencil stencil, const cudaStream_t /* stream */,
               AcReal data[STENCIL_DEPTH][STENCIL_HEIGHT][STENCIL_WIDTH])
{
  ERRCHK_ALWAYS(stencil < NUM_STENCILS);

  // Ensure all acLoadUniform calls have completed before continuing
  cudaDeviceSynchronize();

  const size_t bytes = sizeof(data[0][0][0]) * STENCIL_DEPTH * STENCIL_HEIGHT *
                       STENCIL_WIDTH;
  const cudaError_t retval = cudaMemcpyFromSymbol(
      data, stencils, bytes, stencil * bytes, cudaMemcpyDeviceToHost);

  return retval == cudaSuccess ? AC_SUCCESS : AC_FAILURE;
};

#define GEN_LOAD_UNIFORM(LABEL_UPPER, LABEL_LOWER)                             \
  ERRCHK_ALWAYS(param < NUM_##LABEL_UPPER##_PARAMS);                           \
  cudaDeviceSynchronize(); /* See note in acLoadStencil */                     \
                                                                               \
  const size_t offset = (size_t)&d_mesh_info.LABEL_LOWER##_params[param] -     \
                        (size_t)&d_mesh_info;                                  \
                                                                               \
  const cudaError_t retval = cudaMemcpyToSymbol(                               \
      d_mesh_info, &value, sizeof(value), offset, cudaMemcpyHostToDevice);     \
  return retval == cudaSuccess ? AC_SUCCESS : AC_FAILURE;

AcResult
acLoadRealUniform(const cudaStream_t /* stream */, const AcRealParam param,
                  const AcReal value)
{
  if (isnan(value)) {
    fprintf(stderr,
            "WARNING: Passed an invalid value %g to device constant %s. "
            "Skipping.\n",
            (double)value, realparam_names[param]);
    return AC_FAILURE;
  }
  GEN_LOAD_UNIFORM(REAL, real);
}

AcResult
acLoadReal3Uniform(const cudaStream_t /* stream */, const AcReal3Param param,
                   const AcReal3 value)
{
  if (isnan(value.x) || isnan(value.y) || isnan(value.z)) {
    fprintf(stderr,
            "WARNING: Passed an invalid value (%g, %g, %g) to device constant "
            "%s. Skipping.\n",
            (double)value.x, (double)value.y, (double)value.z,
            real3param_names[param]);
    return AC_FAILURE;
  }
  GEN_LOAD_UNIFORM(REAL3, real3);
}

AcResult
acLoadIntUniform(const cudaStream_t /* stream */, const AcIntParam param,
                 const int value)
{
  GEN_LOAD_UNIFORM(INT, int);
}

AcResult
acLoadInt3Uniform(const cudaStream_t /* stream */, const AcInt3Param param,
                  const int3 value)
{
  GEN_LOAD_UNIFORM(INT3, int3);
}

#define GEN_STORE_UNIFORM(LABEL_UPPER, LABEL_LOWER)                            \
  ERRCHK_ALWAYS(param < NUM_##LABEL_UPPER##_PARAMS);                           \
  cudaDeviceSynchronize(); /* See notes in GEN_LOAD_UNIFORM */                 \
                                                                               \
  const size_t offset = (size_t)&d_mesh_info.LABEL_LOWER##_params[param] -     \
                        (size_t)&d_mesh_info;                                  \
                                                                               \
  const cudaError_t retval = cudaMemcpyFromSymbol(                             \
      value, d_mesh_info, sizeof(*value), offset, cudaMemcpyDeviceToHost);     \
  return retval == cudaSuccess ? AC_SUCCESS : AC_FAILURE;

AcResult
acStoreRealUniform(const cudaStream_t /* stream */, const AcRealParam param,
                   AcReal* value)
{
  GEN_STORE_UNIFORM(REAL, real);
}

AcResult
acStoreReal3Uniform(const cudaStream_t /* stream */, const AcReal3Param param,
                    AcReal3* value)
{
  GEN_STORE_UNIFORM(REAL3, real3);
}

AcResult
acStoreIntUniform(const cudaStream_t /* stream */, const AcIntParam param,
                  int* value)
{
  GEN_STORE_UNIFORM(INT, int);
}

AcResult
acStoreInt3Uniform(const cudaStream_t /* stream */, const AcInt3Param param,
                   int3* value)
{
  GEN_STORE_UNIFORM(INT3, int3);
}

static TBConfig
autotune(const KernelLambda lambda, const int3 dims, VertexBufferArray vba)
{
#if 0
  cudaDeviceProp prop;
  cudaGetDeviceProperties(&prop, 0);
  size_t size = min(int(prop.l2CacheSize * 0.75), prop.persistingL2CacheMaxSize);
  cudaDeviceSetLimit(cudaLimitPersistingL2CacheSize, size);
  // set-aside 3/4 of L2 cache for persisting accesses or the max allowed
#endif

#if 0
  cudaDeviceProp prop;
  cudaGetDeviceProperties(&prop, 0);
  size_t size = min(int(prop.l2CacheSize * 0.75), prop.persistingL2CacheMaxSize);
  cudaDeviceSetLimit(cudaLimitPersistingL2CacheSize, size);
  // set-aside 3/4 of L2 cache for persisting accesses or the max allowed
#endif

  TBConfig c = {
      .kernel = lambda.kernel,
      .dims   = dims,
      .tpb    = (dim3){0, 0, 0},
  };

  const int3 start = (int3){
      STENCIL_ORDER / 2,
      STENCIL_ORDER / 2,
      STENCIL_ORDER / 2,
  };
  const int3 end = start + dims;

  dim3 best_tpb(0, 0, 0);
  float best_time     = INFINITY;
  const int num_iters = 2;

  // Get device hardware information
  cudaDeviceProp props;
  cudaGetDeviceProperties(&props, 0);
  const int max_threads_per_block = MAX_THREADS_PER_BLOCK
                                        ? min(props.maxThreadsPerBlock,
                                              MAX_THREADS_PER_BLOCK)
                                        : props.maxThreadsPerBlock;
  const size_t max_smem           = props.sharedMemPerBlock;

  // Old heuristic
  // for (int z = 1; z <= max_threads_per_block; ++z) {
  //   for (int y = 1; y <= max_threads_per_block; ++y) {
  //     for (int x = max(y, z); x <= max_threads_per_block; ++x) {

  // New: require that tpb.x is a multiple of the minimum transaction or L2
  // cache line size
  for (int z = 1; z <= max_threads_per_block; ++z) {
    for (int y = 1; y <= max_threads_per_block; ++y) {
      // 64 bytes on NVIDIA but the minimum L1 cache transaction is 32
      const int minimum_transaction_size_in_elems = 32 / sizeof(AcReal);
      for (int x = minimum_transaction_size_in_elems;
           x <= max_threads_per_block; x += minimum_transaction_size_in_elems) {

        if (x * y * z > max_threads_per_block)
          break;

        // if (x * y * z * max_regs_per_thread > max_regs_per_block)
        //  break;

        // if (max_regs_per_block / (x * y * z) < min_regs_per_thread)
        //   continue;

        // if (x < y || x < z)
        //   continue;

        const dim3 tpb(x, y, z);
        const dim3 bpg    = to_dim3(get_bpg(to_volume(dims), to_volume(tpb)));
        const size_t smem = get_smem(to_volume(tpb), STENCIL_ORDER,
                                     sizeof(AcReal));

        if (smem > max_smem)
          continue;

        if ((x * y * z) % props.warpSize)
          continue;

        if (!is_valid_configuration(to_volume(dims), to_volume(tpb)))
          continue;

	// #if VECTORIZED_LOADS
        //         const size_t window = tpb.x + STENCIL_ORDER;

        //         // Vectorization criterion
        //         if (window % veclen) // Window not divisible into vectorized
        //         blocks
        //           continue;

        //         if (dims.x % tpb.x)
        //           continue;

        //           // May be too strict
        //           // if (dims.x % tpb.x || dims.y % tpb.y || dims.z % tpb.z)
        //           //   continue;
        // #endif
        // #if 0 // Disabled for now (waiting for cleanup)
        // #if USE_SMEM
        //         const size_t max_smem = 128 * 1024;
        //         if (smem > max_smem)
        //           continue;

        // #if VECTORIZED_LOADS
        //         const size_t window = tpb.x + STENCIL_ORDER;

        //         // Vectorization criterion
        //         if (window % veclen) // Window not divisible into vectorized
        //         blocks
        //           continue;

        //         if (dims.x % tpb.x || dims.y % tpb.y || dims.z % tpb.z)
        //           continue;
        // #endif

        //           //  Padding criterion
        //           //  TODO (cannot be checked here)
        // #else
        //         if ((x * y * z) % warp_size)
        //           continue;
        // #endif
        // #endif

        // printf("%d, %d, %d: %lu\n", tpb.x, tpb.y, tpb.z, smem);

        cudaEvent_t tstart, tstop;
        cudaEventCreate(&tstart);
        cudaEventCreate(&tstop);

        lambda.lambda(bpg, tpb, smem, 0, start, end, vba);
        cudaDeviceSynchronize();
        cudaEventRecord(tstart); // Timing start
        for (int i = 0; i < num_iters; ++i)
          lambda.lambda(bpg, tpb, smem, 0, start, end, vba);
        cudaEventRecord(tstop); // Timing stop
        cudaEventSynchronize(tstop);

        float milliseconds = 0;
        cudaEventElapsedTime(&milliseconds, tstart, tstop);

        cudaEventDestroy(tstart);
        cudaEventDestroy(tstop);

        // Discard failed runs (attempt to clear the error to cudaSuccess)
        if (cudaGetLastError() != cudaSuccess) {
          // Exit in case of unrecoverable error that needs a device reset
          ERRCHK_CUDA_KERNEL_ALWAYS();
          ERRCHK_CUDA_ALWAYS(cudaGetLastError());
          continue;
        }

        if (milliseconds < best_time) {
          best_time = milliseconds;
          best_tpb  = tpb;
        }

        // printf("Auto-optimizing... Current tpb: (%d, %d, %d), time %f ms\n",
        //        tpb.x, tpb.y, tpb.z, (double)milliseconds / num_iters);
        // fflush(stdout);
      }
    }
  }
  c.tpb = best_tpb;

  // printf("\tThe best tpb: (%d, %d, %d), time %f ms\n", best_tpb.x,
  // best_tpb.y,
  //        best_tpb.z, (double)best_time / num_iters);

  FILE* fp = fopen("autotune.csv", "a");
  ERRCHK_ALWAYS(fp);
#if IMPLEMENTATION == SMEM_HIGH_OCCUPANCY_CT_CONST_TB
  fprintf(fp, "%d, (%d, %d, %d), (%d, %d, %d), %g\n", IMPLEMENTATION, nx, ny,
          nz, best_tpb.x, best_tpb.y, best_tpb.z,
          (double)best_time / num_iters);
#else
  fprintf(fp, "%d, %d, %d, %d, %d, %d, %d, %g\n", IMPLEMENTATION, dims.x,
          dims.y, dims.z, best_tpb.x, best_tpb.y, best_tpb.z,
          (double)best_time / num_iters);
#endif
  fclose(fp);

  if (c.tpb.x * c.tpb.y * c.tpb.z <= 0) {
    fprintf(stderr,
            "Fatal error: failed to find valid thread block dimensions.\n");
  }
  ERRCHK_ALWAYS(c.tpb.x * c.tpb.y * c.tpb.z > 0);
  return c;

}

static TBConfig
getOptimalTBConfig(const Kernel kernel, const int3 dims, VertexBufferArray vba)
{
  return getOptimalTBConfig(kernel_to_kernel_lambda(kernel), dims, vba);
}

static TBConfig
getOptimalTBConfig(const KernelLambda lambda, const int3 dims, VertexBufferArray vba)
{
  for (auto c : tbconfigs) {
    if (c.kernel == lambda.kernel && c.dims == dims)
      return c;
  }
  TBConfig c = autotune(lambda, dims, vba);
  tbconfigs.push_back(c);
  return c;
}<|MERGE_RESOLUTION|>--- conflicted
+++ resolved
@@ -561,13 +561,7 @@
   const dim3 bpg        = to_dim3(get_bpg(to_volume(dims), to_volume(tpb)));
   const size_t smem = get_smem(to_volume(tpb), STENCIL_ORDER, sizeof(AcReal));
 
-<<<<<<< HEAD
-  // cudaFuncSetCacheConfig(kernel, cudaFuncCachePreferL1);
-
-  kernel<<<bpg, tpb, smem, stream>>>(start, end, vba);
-=======
   kernel.lambda(bpg,tpb,smem,stream,start,end,vba);
->>>>>>> 42204be9
   ERRCHK_CUDA_KERNEL();
 
   last_tpb = tpb; // Note: a bit hacky way to get the tpb
