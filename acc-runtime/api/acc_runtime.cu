/*
    Copyright (C) 2014-2021, Johannes Pekkila, Miikka Vaisala.

    This file is part of Astaroth.

    Astaroth is free software: you can redistribute it and/or modify
    it under the terms of the GNU General Public License as published by
    the Free Software Foundation, either version 3 of the License, or
    (at your option) any later version.

    Astaroth is distributed in the hope that it will be useful,
    but WITHOUT ANY WARRANTY; without even the implied warranty of
    MERCHANTABILITY or FITNESS FOR A PARTICULAR PURPOSE.  See the
    GNU General Public License for more details.

    You should have received a copy of the GNU General Public License
    along with Astaroth.  If not, see <http://www.gnu.org/licenses/>.
*/
#define AC_INSIDE_AC_LIBRARY 

#include "acc_runtime.h"
typedef void (*Kernel)(const int3, const int3, VertexBufferArray vba);
#define AcReal3(x,y,z)   (AcReal3){x,y,z}
#define AcComplex(x,y)   (AcComplex){x,y}

#include <math.h> 
#include <vector> // tbconfig

#include "errchk.h"
#include "math_utils.h"
#include <unordered_map>
#include <utility>

#if AC_USE_HIP
#include <hip/hip_runtime.h> // Needed in files that include kernels
#include <rocprim/rocprim.hpp>
#endif

#include "user_kernel_declarations.h"


#define USE_COMPRESSIBLE_MEMORY (0)

//TP: unfortunately cannot use color output since it might not be supported in each env
const bool useColor = false;

#define GREEN "\033[1;32m"
#define YELLOW "\033[1;33m"
#define RESET "\033[0m"

#define COLORIZE(symbol, color) (useColor ? color symbol RESET : symbol)


#include "acc/implementation.h"

static dim3 last_tpb = (dim3){0, 0, 0};
static AcReal3 AC_INTERNAL_global_real_vec = {0.0,0.0,0.0};
static int3 AC_INTERNAL_global_int_vec = {0,0,0};

static AcReal AC_INTERNAL_big_real_array[8*1024*1024]{0.0};
static int AC_INTERNAL_big_int_array[8*1024*1024]{0};

//the int key in the nested map corresponds to the starting vertexIdx linearized
std::unordered_map<Kernel,std::unordered_map<int,int>> reduce_offsets;
int kernel_running_reduce_offsets[NUM_KERNELS];

#if AC_MPI_ENABLED
static MPI_Comm runtime_comm = MPI_COMM_NULL;
#endif
static int grid_pid = 0;
static int nprocs   = 0;

#if AC_MPI_ENABLED
AcResult
acInitializeRuntimeMPI(const MPI_Comm comm)
{
	runtime_comm = comm;
	MPI_Comm_rank(runtime_comm,&grid_pid);
	MPI_Comm_size(runtime_comm,&nprocs);
	return AC_SUCCESS;
}
#endif

Volume
acKernelLaunchGetLastTPB(void)
{
  return to_volume(last_tpb);
}
int
acGetKernelReduceScratchPadSize(const AcKernel kernel)
{
	return kernel_running_reduce_offsets[(int)kernel];
}
int
acGetKernelReduceScratchPadMinSize()
{
	int res = 0; 
	for(int i = 0; i < NUM_KERNELS; ++i)
		res = (res < kernel_running_reduce_offsets[i]) ? kernel_running_reduce_offsets[i] : res;
	return res;
}
Volume
get_bpg(const Volume dims, const Volume tpb)
{
  switch (IMPLEMENTATION) {
  case IMPLICIT_CACHING:             // Fallthrough
  case EXPLICIT_CACHING:             // Fallthrough
  case EXPLICIT_CACHING_3D_BLOCKING: // Fallthrough
  case EXPLICIT_CACHING_4D_BLOCKING: // Fallthrough
  case EXPLICIT_PINGPONG_txw:        // Fallthrough
  case EXPLICIT_PINGPONG_txy:        // Fallthrough
  case EXPLICIT_PINGPONG_txyblocked: // Fallthrough
  case EXPLICIT_PINGPONG_txyz:       // Fallthrough
  case EXPLICIT_ROLLING_PINGPONG: {
    return (Volume){
        (size_t)ceil(1. * dims.x / tpb.x),
        (size_t)ceil(1. * dims.y / tpb.y),
        (size_t)ceil(1. * dims.z / tpb.z),
    };
  }
  default: {
    ERROR("Invalid IMPLEMENTATION in get_bpg");
    return (Volume){0, 0, 0};
  }
  }
}

size_t
get_warp_size()
{
  cudaDeviceProp props;
  cudaGetDeviceProperties(&props, 0);
  return props.warpSize;
}

bool
is_valid_configuration(const Volume dims, const Volume tpb)
{
  const size_t warp_size = get_warp_size();
  const size_t xmax      = (size_t)(warp_size * ceil(1. * dims.x / warp_size));
  const size_t ymax      = (size_t)(warp_size * ceil(1. * dims.y / warp_size));
  const size_t zmax      = (size_t)(warp_size * ceil(1. * dims.z / warp_size));
  const bool too_large   = (tpb.x > xmax) || (tpb.y > ymax) || (tpb.z > zmax);

  switch (IMPLEMENTATION) {
  case IMPLICIT_CACHING: {

    if (too_large)
      return false;

    return true;
  }
  case EXPLICIT_CACHING_4D_BLOCKING: // Fallthrough
    if (tpb.z > 1)
      return false;
  case EXPLICIT_CACHING: // Fallthrough
  case EXPLICIT_CACHING_3D_BLOCKING: {

    // For some reason does not work without this
    // Probably because of break vs continue when fetching (some threads
    // quit too early if the dims are not divisible)
    return !(dims.x % tpb.x) && !(dims.y % tpb.y) && !(dims.z % tpb.z);
  }
  case EXPLICIT_PINGPONG_txw: {
    return (tpb.y == 1) && (tpb.z == 1);
  }
  case EXPLICIT_PINGPONG_txy: {
    return (tpb.z == 1);
  }
  case EXPLICIT_PINGPONG_txyblocked: {
    return (tpb.z == 1);
  }
  case EXPLICIT_PINGPONG_txyz: {
    return true;
  }
  case EXPLICIT_ROLLING_PINGPONG: {
    // OK for every other rolling pingpong implementation
    // return true;

    // Required only when unrolling smem loads
    // Ensures two unrolls is enough to fill the smem buffer
    return (2 * tpb.x >= STENCIL_WIDTH - 1 + tpb.x) &&
           (2 * tpb.y >= STENCIL_HEIGHT - 1 + tpb.y);
  }
  default: {
    ERROR("Invalid IMPLEMENTATION in is_valid_configuration");
    return false;
  }
  }
}

size_t
get_smem(const Volume tpb, const size_t stencil_order,
         const size_t bytes_per_elem)
{
  switch (IMPLEMENTATION) {
  case IMPLICIT_CACHING: {
    return 0;
  }
  case EXPLICIT_CACHING: {
    return (tpb.x + stencil_order) * (tpb.y + stencil_order) * tpb.z *
           bytes_per_elem;
  }
  case EXPLICIT_CACHING_3D_BLOCKING: {
    return (tpb.x + stencil_order) * (tpb.y + stencil_order) *
           (tpb.z + stencil_order) * bytes_per_elem;
  }
  case EXPLICIT_CACHING_4D_BLOCKING: {
    return (tpb.x + stencil_order) * (tpb.y + stencil_order) * tpb.z *
           (NUM_FIELDS)*bytes_per_elem;
  }
  case EXPLICIT_PINGPONG_txw: {
    return 2 * (tpb.x + stencil_order) * NUM_FIELDS * bytes_per_elem;
  }
  case EXPLICIT_PINGPONG_txy: {
    return 2 * (tpb.x + stencil_order) * (tpb.y + stencil_order) *
           bytes_per_elem;
  }
  case EXPLICIT_PINGPONG_txyblocked: {
    const size_t block_size = 7;
    return 2 * (tpb.x + stencil_order) * (tpb.y + stencil_order) * block_size *
           bytes_per_elem;
  }
  case EXPLICIT_PINGPONG_txyz: {
    return 2 * (tpb.x + stencil_order) * (tpb.y + stencil_order) *
           (tpb.z + stencil_order) * bytes_per_elem;
  }
  case EXPLICIT_ROLLING_PINGPONG: {
    // tpbxy slices with halos
    // tpbz depth + 1 rolling cache slab
    return EXPLICIT_ROLLING_PINGPONG_BLOCKSIZE * (tpb.x + stencil_order) *
           (tpb.y + stencil_order) * (tpb.z + 1) * bytes_per_elem;
  }
  default: {
    ERROR("Invalid IMPLEMENTATION in get_smem");
    return (size_t)-1;
  }
  }
}

/*
// Device info (TODO GENERIC)
// Use the maximum available reg count per thread
#define REGISTERS_PER_THREAD (255)
#define MAX_REGISTERS_PER_BLOCK (65536)
#if AC_DOUBLE_PRECISION
#define MAX_THREADS_PER_BLOCK                                                  \
  (MAX_REGISTERS_PER_BLOCK / REGISTERS_PER_THREAD / 2)
#else
#define MAX_THREADS_PER_BLOCK (MAX_REGISTERS_PER_BLOCK / REGISTERS_PER_THREAD)
#endif
*/

__device__ __constant__ AcMeshInfo d_mesh_info;
#include "dconst_arrays_decl.h"
//TP: We do this ugly macro because I want to keep the generated headers the same if we are compiling cpu analysis and for the actual gpu comp
#define DECLARE_GMEM_ARRAY(DATATYPE, DEFINE_NAME, ARR_NAME) __device__ __constant__ DATATYPE* AC_INTERNAL_gmem_##DEFINE_NAME##_arrays_##ARR_NAME 
#define DECLARE_CONST_DIMS_GMEM_ARRAY(DATATYPE, DEFINE_NAME, ARR_NAME, LEN) __device__ DATATYPE AC_INTERNAL_gmem_##DEFINE_NAME##_arrays_##ARR_NAME[LEN]
#include "gmem_arrays_decl.h"



//The macros above generate d arrays like these:

// Astaroth 2.0 backwards compatibility START
#define d_multigpu_offset (d_mesh_info.int3_params[AC_multigpu_offset])


#include "dconst_decl.h"

#define DEVICE_INLINE __device__ __forceinline__

DEVICE_INLINE AcReal
VAL(const AcRealParam& param)
{
	return DCONST(param);
}

DEVICE_INLINE AcReal
VAL(const AcReal& val)
{
	return val;
}

DEVICE_INLINE int
VAL(const AcIntParam& param)
{
	return DCONST(param);
}

DEVICE_INLINE int
VAL(const int& val)
{
	return val;
}


#include "get_address.h"
#include "load_dconst_arrays.h"
#include "store_dconst_arrays.h"



#define DEVICE_VTXBUF_IDX(i, j, k)                                             \
<<<<<<< HEAD
  ((i) + (j)*VAL(AC_mx) + (k)*VAL(AC_mxy))

=======
  ((i) + (j) * DCONST(AC_mx) + (k) * DCONST(AC_mxy))
>>>>>>> 86f5e07b

__device__ int
LOCAL_COMPDOMAIN_IDX(const int3 coord)
{
  return (coord.x) + (coord.y) * VAL(AC_nx) + (coord.z) * VAL(AC_nxy);
}

__device__ constexpr int
IDX(const int i)
{
  return i;
}

#if 1
__device__ __forceinline__ int
IDX(const int i, const int j, const int k)
{
  return DEVICE_VTXBUF_IDX(i, j, k);
}
#else
constexpr __device__ int
IDX(const uint i, const uint j, const uint k)
{
  /*
  const int precision   = 32; // Bits
  const int dimensions  = 3;
  const int bits = ceil(precision / dimensions);
  */
  const int dimensions = 3;
  const int bits       = 11;

  uint idx = 0;
#pragma unroll
  for (uint bit = 0; bit < bits; ++bit) {
    const uint mask = 0b1 << bit;
    idx |= ((i & mask) << 0) << (dimensions - 1) * bit;
    idx |= ((j & mask) << 1) << (dimensions - 1) * bit;
    idx |= ((k & mask) << 2) << (dimensions - 1) * bit;
  }
  return idx;
}
#endif

// Only used in reductions
__device__ __forceinline__ int
IDX(const int3 idx)
{
  return DEVICE_VTXBUF_IDX(idx.x, idx.y, idx.z);
}

#define print printf                          // TODO is this a good idea?
#define len(arr) sizeof(arr) / sizeof(arr[0]) // Leads to bugs if the user
// passes an array into a device function and then calls len (need to modify
// the compiler to always pass arrays to functions as references before
// re-enabling)

#include "random.cuh"

#define suppress_unused_warning(X) (void)X
#define longlong long long
#include "user_kernels.h"
#undef longlong


typedef struct {
  Kernel kernel;
  int3 dims;
  dim3 tpb;
} TBConfig;

static std::vector<TBConfig> tbconfigs;


static TBConfig getOptimalTBConfig(const Kernel kernel, const int3 dims, VertexBufferArray vba);

static __global__ void
flush_kernel(AcReal* arr, const size_t n, const AcReal value)
{
  const size_t idx = threadIdx.x + blockIdx.x * blockDim.x;
  if (idx < n)
    arr[idx] = value;
}
static __global__ void
flush_kernel_int(int* arr, const size_t n, const int value)
{
  const size_t idx = threadIdx.x + blockIdx.x * blockDim.x;
  if (idx < n)
    arr[idx] = value;
}

AcResult
acKernelFlush(const cudaStream_t stream, AcReal* arr, const size_t n,
              const AcReal value)
{
  ERRCHK_ALWAYS(arr);
  const size_t tpb = 256;
  const size_t bpg = (size_t)(ceil((double)n / tpb));
  flush_kernel<<<bpg, tpb, 0, stream>>>(arr, n, value);
  ERRCHK_CUDA_KERNEL_ALWAYS();
  return AC_SUCCESS;
}

AcResult
acKernelFlushInt(const cudaStream_t stream, int* arr, const size_t n,
              const int value)
{
  const size_t tpb = 256;
  const size_t bpg = (size_t)(ceil((double)n / tpb));
  flush_kernel_int<<<bpg, tpb, 0, stream>>>(arr, n, value);
  ERRCHK_CUDA_KERNEL_ALWAYS();
  return AC_SUCCESS;
}

#if USE_COMPRESSIBLE_MEMORY
#include <cuda.h>

#define ERRCHK_CU_ALWAYS(x) ERRCHK_ALWAYS((x) == CUDA_SUCCESS)

static cudaError_t
mallocCompressible(void** addr, const size_t requested_bytes)
{
  CUdevice device;
  ERRCHK_ALWAYS(cuCtxGetDevice(&device) == CUDA_SUCCESS);

  CUmemAllocationProp prop;
  memset(&prop, 0, sizeof(CUmemAllocationProp));
  prop.type                       = CU_MEM_ALLOCATION_TYPE_PINNED;
  prop.location.type              = CU_MEM_LOCATION_TYPE_DEVICE;
  prop.location.id                = device;
  prop.allocFlags.compressionType = CU_MEM_ALLOCATION_COMP_GENERIC;

  size_t granularity;
  ERRCHK_CU_ALWAYS(cuMemGetAllocationGranularity(
      &granularity, &prop, CU_MEM_ALLOC_GRANULARITY_MINIMUM));

  // Pad to align
  const size_t bytes = ((requested_bytes - 1) / granularity + 1) * granularity;

  CUdeviceptr dptr;
  ERRCHK_ALWAYS(cuMemAddressReserve(&dptr, bytes, 0, 0, 0) == CUDA_SUCCESS);

  CUmemGenericAllocationHandle handle;
  ERRCHK_ALWAYS(cuMemCreate(&handle, bytes, &prop, 0) == CUDA_SUCCESS)

  // Check if cuMemCreate was able to allocate compressible memory.
  CUmemAllocationProp alloc_prop;
  memset(&alloc_prop, 0, sizeof(CUmemAllocationProp));
  cuMemGetAllocationPropertiesFromHandle(&alloc_prop, handle);
  ERRCHK_ALWAYS(alloc_prop.allocFlags.compressionType ==
                CU_MEM_ALLOCATION_COMP_GENERIC);

  ERRCHK_ALWAYS(cuMemMap(dptr, bytes, 0, handle, 0) == CUDA_SUCCESS);
  ERRCHK_ALWAYS(cuMemRelease(handle) == CUDA_SUCCESS);

  CUmemAccessDesc accessDescriptor;
  accessDescriptor.location.id   = prop.location.id;
  accessDescriptor.location.type = prop.location.type;
  accessDescriptor.flags         = CU_MEM_ACCESS_FLAGS_PROT_READWRITE;

  ERRCHK_ALWAYS(cuMemSetAccess(dptr, bytes, &accessDescriptor, 1) ==
                CUDA_SUCCESS);

  *addr = (void*)dptr;
  return cudaSuccess;
}

static void
freeCompressible(void* ptr, const size_t requested_bytes)
{
  CUdevice device;
  ERRCHK_ALWAYS(cuCtxGetDevice(&device) == CUDA_SUCCESS);

  CUmemAllocationProp prop;
  memset(&prop, 0, sizeof(CUmemAllocationProp));
  prop.type                       = CU_MEM_ALLOCATION_TYPE_PINNED;
  prop.location.type              = CU_MEM_LOCATION_TYPE_DEVICE;
  prop.location.id                = device;
  prop.allocFlags.compressionType = CU_MEM_ALLOCATION_COMP_GENERIC;

  size_t granularity = 0;
  ERRCHK_ALWAYS(cuMemGetAllocationGranularity(
                    &granularity, &prop, CU_MEM_ALLOC_GRANULARITY_MINIMUM) ==
                CUDA_SUCCESS);
  const size_t bytes = ((requested_bytes - 1) / granularity + 1) * granularity;

  ERRCHK_ALWAYS(ptr);
  ERRCHK_ALWAYS(cuMemUnmap((CUdeviceptr)ptr, bytes) == CUDA_SUCCESS);
  ERRCHK_ALWAYS(cuMemAddressFree((CUdeviceptr)ptr, bytes) == CUDA_SUCCESS);
}
#endif

AcResult
acPBAReset(const cudaStream_t stream, ProfileBufferArray* pba, const size3_t counts)
{
  // Set pba.in data to all-nan and pba.out to 0
  for (int i = 0; i < NUM_PROFILES; ++i) {
    acKernelFlush(stream, pba->in[i],  prof_count(Profile(i),counts), (AcReal)0);
    acKernelFlush(stream, pba->out[i], prof_count(Profile(i),counts), (AcReal)0);
  }
  return AC_SUCCESS;
}
void
device_malloc(void** dst, const int bytes)
{
 #if USE_COMPRESSIBLE_MEMORY 
    ERRCHK_CUDA_ALWAYS(mallocCompressible(dst, bytes));
 #else
    ERRCHK_CUDA_ALWAYS(cudaMalloc(dst, bytes));
  #endif
}
void
device_malloc(AcReal** dst, const int bytes)
{
	device_malloc((void**)dst,bytes);
}

template <typename T>
void
device_free(T** dst, const int bytes)
{
#if USE_COMPRESSIBLE_MEMORY
  freeCompressible(*dst, bytes);
#else
  cudaFree(*dst);
  //used to silence unused warning
  (void)bytes;
#endif
  *dst = NULL;
}

ProfileBufferArray
acPBACreate(const size3_t counts)
{
  ProfileBufferArray pba{};
  pba.count = counts.z;
  for (int i = 0; i < NUM_PROFILES; ++i) {

    device_malloc(&pba.in[i],  prof_size(Profile(i),counts));
    device_malloc(&pba.out[i], prof_size(Profile(i),counts));
  }

  acPBAReset(0, &pba, counts);
  cudaDeviceSynchronize();
  return pba;
}

void
acPBADestroy(ProfileBufferArray* pba, const size3_t counts)
{
  for (int i = 0; i < NUM_PROFILES; ++i) {
    device_free(&pba->in[i],  prof_size(Profile(i),counts));
    device_free(&pba->out[i], prof_size(Profile(i),counts));
    pba->in[i]  = NULL;
    pba->out[i] = NULL;
  }
  pba->count = 0;
}

AcResult
acVBAReset(const cudaStream_t stream, VertexBufferArray* vba)
{
  const size_t count = vba->bytes / sizeof(vba->in[0][0]);

  for (size_t i = 0; i < NUM_VTXBUF_HANDLES; ++i) {
    ERRCHK_ALWAYS(vba->in[i]);
    ERRCHK_ALWAYS(vba->out[i]);
    acKernelFlush(stream, vba->in[i], count, (AcReal)0);
    acKernelFlush(stream, vba->out[i], count, (AcReal)0);
  }
  memset(&vba->kernel_input_params,0,sizeof(acKernelInputParams));
  // Note: should be moved out when refactoring VBA to KernelParameterArray
  acPBAReset(stream, &vba->profiles, (size3_t){vba->mx,vba->my,vba->mz});
  return AC_SUCCESS;
}


template <typename T>
void
device_malloc(T** dst, const int bytes)
{
 #if USE_COMPRESSIBLE_MEMORY 
    ERRCHK_CUDA_ALWAYS(mallocCompressible((void**)dst, bytes));
 #else
    ERRCHK_CUDA_ALWAYS(cudaMalloc((void**)dst, bytes));
  #endif
}

#include "memcpy_to_gmem_arrays.h"

#include "memcpy_from_gmem_arrays.h"

template <typename P>
struct allocate_arrays
{
	void operator()(const AcMeshInfo& config) 
	{
		for(P array : get_params<P>())
		{
			if (config[array] != nullptr && !is_dconst(array) && is_alive(array) && !has_const_dims(array))
			{

#if AC_VERBOSE
				fprintf(stderr,"Allocating %s|%d\n",get_name(array),get_array_length(array,config));
				fflush(stderr);
#endif
				auto d_mem_ptr = get_empty_pointer(array);
			        device_malloc(((void**)&d_mem_ptr), sizeof(config[array][0])*get_array_length(array,config));
				memcpy_to_gmem_array(array,d_mem_ptr);
			}
		}
	}
};

int
get_val(const AcMeshInfo, const int val)
{
	return val;
}

int
get_val(const AcMeshInfo config, const AcIntParam param)
{
	return config.int_params[param];
}


size3_t
buffer_dims(const AcMeshInfo config)
{
	const int x = get_val(config,AC_mx);
	const int y = get_val(config,AC_my);
#if TWO_D == 0
	const int z = get_val(config,AC_mz);
#else
	const int z = 1;
#endif
	return (size3_t){as_size_t(x),as_size_t(y),as_size_t(z)};
}

VertexBufferArray
acVBACreate(const AcMeshInfo config)
{
  //TP: cannot call normal acVertexBufferDims since that would make us depend on astaroth core
  const size3_t counts = buffer_dims(config);
  VertexBufferArray vba;
  size_t count = counts.x*counts.y*counts.z;
  size_t bytes = sizeof(vba.in[0][0]) * count;
  vba.bytes          = bytes;
  vba.mx             = counts.x;
  vba.my             = counts.y;
  vba.mz             = counts.z;
#if AC_ADJACENT_VERTEX_BUFFERS
  const size_t allbytes = bytes*NUM_VTXBUF_HANDLES;
  AcReal *allbuf_in, *allbuf_out;

  ERRCHK_CUDA_ALWAYS(cudaMalloc((void**)&allbuf_in, allbytes));
  ERRCHK_CUDA_ALWAYS(cudaMalloc((void**)&allbuf_out, allbytes));

  acKernelFlush(STREAM_DEFAULT,allbuf_in, count*NUM_VTXBUF_HANDLES, (AcReal)0.0);
  ERRCHK_CUDA_ALWAYS(cudaMemset((void*)allbuf_out, 0, allbytes));

  vba.in[0]=allbuf_in; vba.out[0]=allbuf_out;
printf("i,vbas[0]= %p %p \n",vba.in[0],vba.out[0]);
  for (size_t i = 1; i < NUM_VTXBUF_HANDLES; ++i) {
    vba.in [i]=vba.in [i-1]+count;
    vba.out[i]=vba.out[i-1]+count;
printf("i,vbas[i]= %zu %p %p\n",i,vba.in[i],vba.out[i]);
  }
#else
  for (size_t i = 0; i < NUM_VTXBUF_HANDLES; ++i) {
    device_malloc((void**) &vba.in[i],bytes);
    //Auxiliary fields need only a single copy so out can point to in
    if (vtxbuf_is_auxiliary[i])
    {
      vba.out[i] = vba.in[i];
    }else{
      device_malloc((void**) &vba.out[i],bytes);
    }
  }
#endif
  //Allocate workbuffers
  for (int i = 0; i < NUM_WORK_BUFFERS; ++i)
    device_malloc((void**)&vba.w[i],bytes);


  AcArrayTypes::run<allocate_arrays>(config);

  // Note: should be moved out when refactoring VBA to KernelParameterArray
  vba.profiles = acPBACreate(counts);

  acVBAReset(0, &vba);
  cudaDeviceSynchronize();
  return vba;
}

template <typename P>
struct update_arrays
{
	void operator()(const AcMeshInfo& config)
	{
		for(P array : get_params<P>())
		{
			if (is_dconst(array) || !is_alive(array) || has_const_dims(array)) continue;
			auto config_array = config[array];
			auto gmem_array   = get_empty_pointer(array);
			memcpy_from_gmem_array(array,gmem_array);
			size_t bytes = sizeof(config_array[0])*get_array_length(array,config);
			if (config_array == nullptr && gmem_array != nullptr) 
				device_free(&gmem_array,bytes);
			else if (config_array != nullptr && gmem_array  == nullptr) 
				device_malloc(&gmem_array,bytes);
			memcpy_to_gmem_array(array,gmem_array);
		}
	}
};
void
acUpdateArrays(const AcMeshInfo config)
{
  AcArrayTypes::run<update_arrays>(config);
}

template <typename P>
struct free_arrays
{
	void operator()(const AcMeshInfo& config)
	{
		for(P array: get_params<P>())
		{
			auto config_array = config[array];
			if (config_array == nullptr || is_dconst(array) || !is_alive(array) || has_const_dims(array)) continue;
			auto gmem_array = get_empty_pointer(array);
			memcpy_from_gmem_array(array,gmem_array);
			device_free(&gmem_array, get_array_length(array,config));
			memcpy_to_gmem_array(array,gmem_array);
		}
	}
};

void
acVBADestroy(VertexBufferArray* vba, const AcMeshInfo config)
{
  for (int i = 0; i < NUM_VTXBUF_HANDLES; ++i) { 
    //TP: if dead then not allocated and thus nothing to free
    device_free(&(vba->in[i]), vba->bytes);
    if (vtxbuf_is_auxiliary[i])
      vba->out[i] = NULL;
    else
      device_free(&(vba->out[i]), vba->bytes);
  }
  //Free workbuffers 
  for (int i = 0; i < NUM_WORK_BUFFERS; ++i) 
    device_free(&(vba->w[i]), vba->bytes);

  //Free arrays
  AcArrayTypes::run<free_arrays>(config);
  // Note: should be moved out when refactoring VBA to KernelParameterArray
  acPBADestroy(&vba->profiles,(size3_t){vba->mx,vba->my,vba->mz});
  vba->bytes = 0;
  vba->mx    = 0;
  vba->my    = 0;
  vba->mz    = 0;
}



int
get_num_of_reduce_output(const dim3 bpg, const dim3 tpb)
{
	const size_t warp_size = get_warp_size();
	const int num_of_warps_per_block = (tpb.x*tpb.y*tpb.z + warp_size-1)/warp_size;
	const int num_of_blocks = bpg.x*bpg.y*bpg.z;
	return num_of_warps_per_block*num_of_blocks;
}

int
get_kernel_index(const Kernel kernel)
{
	for(int i = 0; i < NUM_KERNELS; ++i)
		if (kernel == kernels[i]) return i;
	return -1;
}
AcResult
acLaunchKernel(AcKernel kernel_enum, const cudaStream_t stream, const int3 start,
               const int3 end, VertexBufferArray vba)
{
  const Kernel kernel = kernels[kernel_enum];
  const int3 n = end - start;

  const TBConfig tbconf = getOptimalTBConfig(kernel, n, vba);
  const dim3 tpb        = tbconf.tpb;
  const int3 dims       = tbconf.dims;
  const dim3 bpg        = to_dim3(get_bpg(to_volume(dims), to_volume(tpb)));

  const size_t smem = get_smem(to_volume(tpb), STENCIL_ORDER, sizeof(AcReal));
  const int key = start.x + 10000*start.y + 10000*10000*start.z;
  if (reduce_offsets[kernel].find(key) == reduce_offsets[kernel].end())
  {
  	reduce_offsets[kernel][key] = kernel_running_reduce_offsets[get_kernel_index(kernel)];
  	kernel_running_reduce_offsets[get_kernel_index(kernel)] += get_num_of_reduce_output(bpg,tpb);
  }

  vba.reduce_offset = reduce_offsets[kernel][key];
  // cudaFuncSetCacheConfig(kernel, cudaFuncCachePreferL1);
  kernel<<<bpg, tpb, smem, stream>>>(start, end, vba);
  ERRCHK_CUDA_KERNEL();

  last_tpb = tpb; // Note: a bit hacky way to get the tpb
  return AC_SUCCESS;
}

AcResult
acBenchmarkKernel(AcKernel kernel_enum, const int3 start, const int3 end,
                  VertexBufferArray vba)
{
  const Kernel kernel = kernels[kernel_enum];
  const int3 n = end - start;

  const TBConfig tbconf = getOptimalTBConfig(kernel, n, vba);
  const dim3 tpb        = tbconf.tpb;
  const int3 dims       = tbconf.dims;
  const dim3 bpg        = to_dim3(get_bpg(to_volume(dims), to_volume(tpb)));
  const size_t smem = get_smem(to_volume(tpb), STENCIL_ORDER, sizeof(AcReal));

  // Timer create
  cudaEvent_t tstart, tstop;
  cudaEventCreate(&tstart);
  cudaEventCreate(&tstop);

  // Warmup
  cudaEventRecord(tstart);
  kernel<<<bpg, tpb, smem>>>(start, end, vba);
  cudaEventRecord(tstop);
  cudaEventSynchronize(tstop);
  ERRCHK_CUDA_KERNEL();
  cudaDeviceSynchronize();

  // Benchmark
  cudaEventRecord(tstart); // Timing start
  kernel<<<bpg, tpb, smem>>>(start, end, vba);
  cudaEventRecord(tstop); // Timing stop
  cudaEventSynchronize(tstop);
  float milliseconds = 0;
  cudaEventElapsedTime(&milliseconds, tstart, tstop);

  size_t kernel_id = NUM_KERNELS;
  for (size_t i = 0; i < NUM_KERNELS; ++i) {
    if (kernels[i] == kernel) {
      kernel_id = i;
    }
  }
  ERRCHK_ALWAYS(kernel_id < NUM_KERNELS);
  printf("Kernel %s time elapsed: %g ms\n", kernel_names[kernel_id],
         (double)milliseconds);

  // Timer destroy
  cudaEventDestroy(tstart);
  cudaEventDestroy(tstop);

  last_tpb = tpb; // Note: a bit hacky way to get the tpb
  return AC_SUCCESS;
}


#if TWO_D == 0
AcResult
acLoadStencil(const Stencil stencil, const cudaStream_t /* stream */,
              const AcReal data[STENCIL_DEPTH][STENCIL_HEIGHT][STENCIL_WIDTH])
{
  ERRCHK_ALWAYS(stencil < NUM_STENCILS);

  // Note important cudaDeviceSynchronize below
  //
  // Constant memory allocated for stencils is shared among kernel
  // invocations, therefore a race condition is possible when updating
  // the coefficients. To avoid this, all kernels that can access
  // the coefficients must be completed before starting async copy to
  // constant memory
  cudaDeviceSynchronize();

  const size_t bytes = sizeof(data[0][0][0]) * STENCIL_DEPTH * STENCIL_HEIGHT *
                       STENCIL_WIDTH;
  const cudaError_t retval = cudaMemcpyToSymbol(
      stencils, data, bytes, stencil * bytes, cudaMemcpyHostToDevice);

  return retval == cudaSuccess ? AC_SUCCESS : AC_FAILURE;
};
#else
AcResult
acLoadStencil(const Stencil stencil, const cudaStream_t /* stream */,
              const AcReal data[STENCIL_HEIGHT][STENCIL_WIDTH])
{
  ERRCHK_ALWAYS(stencil < NUM_STENCILS);

  // Note important cudaDeviceSynchronize below
  //
  // Constant memory allocated for stencils is shared among kernel
  // invocations, therefore a race condition is possible when updating
  // the coefficients. To avoid this, all kernels that can access
  // the coefficients must be completed before starting async copy to
  // constant memory
  cudaDeviceSynchronize();

  const size_t bytes = sizeof(data[0][0]) * STENCIL_HEIGHT * STENCIL_WIDTH;
  const cudaError_t retval = cudaMemcpyToSymbol(
      stencils, data, bytes, stencil * bytes, cudaMemcpyHostToDevice);

  return retval == cudaSuccess ? AC_SUCCESS : AC_FAILURE;
};
#endif

#if TWO_D == 0
AcResult
acStoreStencil(const Stencil stencil, const cudaStream_t /* stream */,
               AcReal data[STENCIL_DEPTH][STENCIL_HEIGHT][STENCIL_WIDTH])
{
  ERRCHK_ALWAYS(stencil < NUM_STENCILS);

  // Ensure all acLoadUniform calls have completed before continuing
  cudaDeviceSynchronize();

  const size_t bytes = sizeof(data[0][0][0]) * STENCIL_DEPTH * STENCIL_HEIGHT *
                       STENCIL_WIDTH;
  const cudaError_t retval = cudaMemcpyFromSymbol(
      data, stencils, bytes, stencil * bytes, cudaMemcpyDeviceToHost);

  return retval == cudaSuccess ? AC_SUCCESS : AC_FAILURE;
};
#else
AcResult
acStoreStencil(const Stencil stencil, const cudaStream_t /* stream */,
               AcReal data[STENCIL_HEIGHT][STENCIL_WIDTH])
{
  ERRCHK_ALWAYS(stencil < NUM_STENCILS);

  // Ensure all acLoadUniform calls have completed before continuing
  cudaDeviceSynchronize();

  const size_t bytes = sizeof(data[0][0]) * STENCIL_HEIGHT * STENCIL_WIDTH;
  const cudaError_t retval = cudaMemcpyFromSymbol(
      data, stencils, bytes, stencil * bytes, cudaMemcpyDeviceToHost);

  return retval == cudaSuccess ? AC_SUCCESS : AC_FAILURE;
};
#endif



template <typename P, typename V>
static AcResult
acLoadUniform(const P param, const V value)
{
	if constexpr (std::is_same<P,AcReal>::value)
	{
  		if (isnan(value)) {
  		  fprintf(stderr,
  		          "WARNING: Passed an invalid value %g to device constant %s. "
  		          "Skipping.\n",
  		          (double)value, realparam_names[param]);
  		  return AC_FAILURE;
  		}
	}
	else if constexpr (std::is_same<P,AcReal3>::value)
	{
  		if (isnan(value.x) || isnan(value.y) || isnan(value.z)) {
  		  fprintf(stderr,
  		          "WARNING: Passed an invalid value (%g, %g, %g) to device constant "
  		          "%s. Skipping.\n",
  		          (double)value.x, (double)value.y, (double)value.z,
  		          real3param_names[param]);
  		  return AC_FAILURE;
  		}
	}
  	ERRCHK_ALWAYS(param < get_num_params<P>());
  	cudaDeviceSynchronize(); /* See note in acLoadStencil */

  	const size_t offset =  get_address(param) - (size_t)&d_mesh_info;
  	const cudaError_t retval = cudaMemcpyToSymbol(d_mesh_info, &value, sizeof(value), offset, cudaMemcpyHostToDevice);
  	return retval == cudaSuccess ? AC_SUCCESS : AC_FAILURE;
}



template <typename P, typename V>
static AcResult
acLoadArrayUniform(const P array, const V* values, const size_t length)
{
#if AC_VERBOSE
	fprintf(stderr,"Loading %s\n",get_name(array));
	fflush(stderr);
#endif
	cudaDeviceSynchronize();
	ERRCHK_ALWAYS(values  != nullptr);
	const size_t bytes = length*sizeof(values[0]);
	if (!is_dconst(array))
	{
		if (!is_alive(array)) return AC_NOT_ALLOCATED;
		if (has_const_dims(array))
		{
			memcpy_to_const_dims_gmem_array(array,values);
			return AC_SUCCESS;
		}
		auto dst_ptr = get_empty_pointer(array);
		memcpy_from_gmem_array(array,dst_ptr);
		ERRCHK_ALWAYS(dst_ptr != nullptr);
		if (dst_ptr == nullptr)
		{
			fprintf(stderr,"FATAL AC ERROR from acLoadArrayUniform\n");
			exit(EXIT_FAILURE);
		}
#if AC_VERBOSE
		fprintf(stderr,"Calling (cuda/hip)memcpy %s|%ld\n",get_name(array),length);
		fflush(stderr);
#endif
		ERRCHK_CUDA_ALWAYS(cudaMemcpy(dst_ptr,values,bytes,cudaMemcpyHostToDevice));
	}
	else 
		ERRCHK_CUDA_ALWAYS(load_array(values, bytes, array));
#if AC_VERBOSE
	fprintf(stderr,"Loaded %s\n",get_name(array));
	fflush(stderr);
#endif
	return AC_SUCCESS;
}

template <typename P, typename V>
AcResult
acStoreUniform(const P param, V* value)
{
	ERRCHK_ALWAYS(param < get_num_params<P>());
	cudaDeviceSynchronize();
  	const size_t offset =  get_address(param) - (size_t)&d_mesh_info;
	const cudaError_t retval = cudaMemcpyFromSymbol(value, d_mesh_info, sizeof(V), offset, cudaMemcpyDeviceToHost);
	return retval == cudaSuccess ? AC_SUCCESS : AC_FAILURE;
}

template <typename P, typename V>
AcResult
acStoreArrayUniform(const P array, V* values, const size_t length)
{
	ERRCHK_ALWAYS(values  != nullptr);
	const size_t bytes = length*sizeof(values[0]);
	if (!is_dconst(array))
	{
		if (!is_alive(array)) return AC_NOT_ALLOCATED;
		if (has_const_dims(array))
		{
			memcpy_from_gmem_array(array,values);
			return AC_SUCCESS;
		}
		auto src_ptr = get_empty_pointer(array);
		memcpy_from_gmem_array(array,src_ptr);
		ERRCHK_ALWAYS(src_ptr != nullptr);
		ERRCHK_CUDA_ALWAYS(cudaMemcpy(values, src_ptr, bytes, cudaMemcpyDeviceToHost));
	}
	else
		ERRCHK_CUDA_ALWAYS(store_array(values, bytes, array));
	return AC_SUCCESS;
}

#include "load_and_store_uniform_funcs.h"

//TP: best would be to use carriage return to have a single line that simple keeps growing but that seems not to be always supported in SLURM environments. 
// Or at least requires actions from the user
void printProgressBar(FILE* stream, const int progress) {
    int barWidth = 50;
    fprintf(stream,"[");  // Start a new line
    int pos = barWidth * progress / 100;

    for (int i = 0; i < barWidth; ++i) {
        if (i < pos) {
            fprintf(stream,COLORIZE("=",GREEN));  
        } else if (i == pos) {
            fprintf(stream,COLORIZE(">",YELLOW));  
        } else {
            fprintf(stream," ");
        }
    }
    fprintf(stream,"] %d %%", progress);
}
void
logAutotuningStatus(const size_t counter, const size_t num_samples, const Kernel kernel)
{
    const size_t percent_of_num_samples = num_samples/100;
    for (size_t progress = 0; progress <= 100; ++progress)
    {
	      if (counter == percent_of_num_samples*progress  && grid_pid == 0 && (progress % 10 == 0))
	      {
    			fprintf(stderr,"\nAutotuning %s ",kernel_names[get_kernel_index(kernel)]);
    			printProgressBar(stderr,progress);
			if (progress == 100) fprintf(stderr,"\n");
			fflush(stderr);
	      }
    }
}

typedef struct
{
        float time;
        dim3 tpb;
} autotune_measurement;
static autotune_measurement
gather_best_measurement(const autotune_measurement local_best)
{
#if AC_MPI_ENABLED
        ERRCHK_ALWAYS(runtime_comm != MPI_COMM_NULL);
        float* time_buffer = (float*)malloc(sizeof(float)*nprocs);
        int* x_dim = (int*)malloc(sizeof(int)*nprocs);
        int* y_dim = (int*)malloc(sizeof(int)*nprocs);
        int* z_dim = (int*)malloc(sizeof(int)*nprocs);

        int tpb_x = local_best.tpb.x;
        int tpb_y = local_best.tpb.y;
        int tpb_z = local_best.tpb.z;
        MPI_Gather(&tpb_x,1,MPI_INT,x_dim,1,MPI_INT,0,runtime_comm);
        MPI_Gather(&tpb_y,1,MPI_INT,y_dim,1,MPI_INT,0,runtime_comm);
        MPI_Gather(&tpb_z,1,MPI_INT,z_dim,1,MPI_INT,0,runtime_comm);
        MPI_Gather(&local_best.time,1,MPI_FLOAT,time_buffer,1,MPI_FLOAT,0,runtime_comm);

        dim3 first_tpb(x_dim[0],y_dim[0],z_dim[0]);
        autotune_measurement res{time_buffer[0], first_tpb};
        if(grid_pid == 0)
        {
                for(int i = 0; i < nprocs; ++i)
                {
                        if(time_buffer[i]  < res.time)
                        {
                                res.time = time_buffer[i];
                                dim3 res_tpb(x_dim[i],y_dim[i],z_dim[i]);
                                res.tpb = res_tpb;
                        }
                }
                MPI_Bcast(&res.time, 1, MPI_FLOAT, 0, runtime_comm);
                int x_res = res.tpb.x;
                int y_res = res.tpb.y;
                int z_res = res.tpb.z;
                MPI_Bcast(&x_res, 1, MPI_INT, 0, runtime_comm);
                MPI_Bcast(&y_res, 1, MPI_INT, 0, runtime_comm);
                MPI_Bcast(&z_res, 1, MPI_INT, 0, runtime_comm);
        }
        else
        {
                int x_res;
                int y_res;
                int z_res;
                MPI_Bcast(&res.time, 1, MPI_FLOAT, 0, runtime_comm);
                MPI_Bcast(&x_res, 1, MPI_INT, 0, runtime_comm);
                MPI_Bcast(&y_res, 1, MPI_INT, 0, runtime_comm);
                MPI_Bcast(&z_res, 1, MPI_INT, 0, runtime_comm);
                res.tpb = dim3(x_res,y_res,z_res);
        }
        free(time_buffer);
        free(x_dim);
        free(y_dim);
        free(z_dim);
        return res;
#else
        return local_best;
#endif
}


static TBConfig
autotune(const Kernel kernel, const int3 dims, VertexBufferArray vba)
{
  vba.reduce_offset = 0;
  ERRCHK_ALWAYS(get_kernel_index(kernel) < NUM_KERNELS);
  // printf("Autotuning kernel '%s' (%p), block (%d, %d, %d), implementation "
  //        "(%d):\n",
  //        kernel_names[id], kernel, dims.x, dims.y, dims.z, IMPLEMENTATION);
  // fflush(stdout);

#if 0
  cudaDeviceProp prop;
  cudaGetDeviceProperties(&prop, 0);
  size_t size = min(int(prop.l2CacheSize * 0.75), prop.persistingL2CacheMaxSize);
  cudaDeviceSetLimit(cudaLimitPersistingL2CacheSize, size);
  // set-aside 3/4 of L2 cache for persisting accesses or the max allowed
#endif

  TBConfig c = {
      .kernel = kernel,
      .dims   = dims,
      .tpb    = (dim3){0, 0, 0},
  };

#if TWO_D == 0
  const int3 start = (int3){
      STENCIL_ORDER / 2,
      STENCIL_ORDER / 2,
      STENCIL_ORDER / 2,
  };
#else
  const int3 start = (int3){
      STENCIL_ORDER / 2,
      STENCIL_ORDER / 2,
      0,
  };
#endif
  const int3 end = start + dims;


  //TP: since autotuning should be quite fast when the dim is not NGHOST only log for actually 3d portions
  const bool log = (dims.x > NGHOST_X && dims.y > NGHOST_Y && dims.z > NGHOST_Z);

  dim3 best_tpb(0, 0, 0);
  float best_time     = INFINITY;
  const int num_iters = 2;

  // Get device hardware information
  cudaDeviceProp props;
  cudaGetDeviceProperties(&props, 0);
  const int max_threads_per_block = MAX_THREADS_PER_BLOCK
                                        ? min(props.maxThreadsPerBlock,
                                              MAX_THREADS_PER_BLOCK)
                                        : props.maxThreadsPerBlock;
  const size_t max_smem           = props.sharedMemPerBlock;

  // Old heuristic
  // for (int z = 1; z <= max_threads_per_block; ++z) {
  //   for (int y = 1; y <= max_threads_per_block; ++y) {
  //     for (int x = max(y, z); x <= max_threads_per_block; ++x) {

  // New: require that tpb.x is a multiple of the minimum transaction or L2
  // cache line size
  const int minimum_transaction_size_in_elems = 32 / sizeof(AcReal);
  const int x_increment = min(minimum_transaction_size_in_elems,dims.x);

  std::vector<int3> samples{};
  for (int z = 1; z <= min(max_threads_per_block,dims.z); ++z) {
    for (int y = 1; y <= min(max_threads_per_block,dims.y); ++y) {
      for (int x = x_increment;
           x <= min(max_threads_per_block,dims.x); x += x_increment) {


        if (x * y * z > max_threads_per_block)
          break;
        const dim3 tpb(x, y, z);
        const size_t smem = get_smem(to_volume(tpb), STENCIL_ORDER,
                                     sizeof(AcReal));

        if (smem > max_smem)
          continue;

        if ((x * y * z) % props.warpSize && (x*y*z) >props.warpSize)
          continue;

        if (!is_valid_configuration(to_volume(dims), to_volume(tpb)))
          continue;
	//TP: should be emplace back but on my laptop the CUDA compiler gives a cryptic error message that I do not care to debug
        samples.push_back((int3){x,y,z});
      }
    }
  }
  size_t counter  = 0;
#if AC_MPI_ENABLED
  const size_t portion = (size_t)ceil((1.0*samples.size())/nprocs);
  const size_t start_samples = portion*grid_pid;
  const size_t end_samples   = min(samples.size(), portion*(grid_pid+1));
  //const size_t start_samples = 0;
  //const size_t end_samples   = samples.size();
#else
  const size_t start_samples = 0;
  const size_t end_samples   = samples.size();
#endif
  const size_t n_samples = end_samples-start_samples;
  for(size_t sample  = start_samples; sample < end_samples; ++sample)
  {
        if (log) logAutotuningStatus(counter,n_samples,kernel);
        ++counter;
        auto x = samples[sample].x;
        auto y = samples[sample].y;
        auto z = samples[sample].z;
        const dim3 tpb(x, y, z);
        const dim3 bpg    = to_dim3(
                                get_bpg(to_volume(dims),
                                to_volume(tpb))
                                );
        const size_t smem = get_smem(to_volume(tpb), STENCIL_ORDER,
                                     sizeof(AcReal));

        cudaEvent_t tstart, tstop;
        cudaEventCreate(&tstart);
        cudaEventCreate(&tstop);

        kernel<<<bpg, tpb, smem>>>(start, end, vba); // Dryrun
        cudaDeviceSynchronize();
        cudaEventRecord(tstart); // Timing start
        for (int i = 0; i < num_iters; ++i)
          kernel<<<bpg, tpb, smem>>>(start, end, vba);
        cudaEventRecord(tstop); // Timing stop
        cudaEventSynchronize(tstop);

        float milliseconds = 0;
        cudaEventElapsedTime(&milliseconds, tstart, tstop);

        cudaEventDestroy(tstart);
        cudaEventDestroy(tstop);

        // Discard failed runs (attempt to clear the error to cudaSuccess)
        if (cudaGetLastError() != cudaSuccess) {
          // Exit in case of unrecoverable error that needs a device reset
          ERRCHK_CUDA_KERNEL_ALWAYS();
          ERRCHK_CUDA_ALWAYS(cudaGetLastError());
          continue;
        }

        if (milliseconds < best_time) {
          best_time = milliseconds;
          best_tpb  = tpb;
        }

        // printf("Auto-optimizing... Current tpb: (%d, %d, %d), time %f ms\n",
        //        tpb.x, tpb.y, tpb.z, (double)milliseconds / num_iters);
        // fflush(stdout);
  }
  const autotune_measurement best_measurement = gather_best_measurement({best_time,best_tpb});
  //const autotune_measurement best_measurement({best_time,best_tpb});
  c.tpb = best_measurement.tpb;
  best_time = best_measurement.time;
  // printf("\tThe best tpb: (%d, %d, %d), time %f ms\n", best_tpb.x,
  // best_tpb.y,
  //        best_tpb.z, (double)best_time / num_iters);
  if(grid_pid == 0)
  {
        FILE* fp = fopen(autotune_csv_path, "a");
        ERRCHK_ALWAYS(fp);
#if IMPLEMENTATION == SMEM_HIGH_OCCUPANCY_CT_CONST_TB
        fprintf(fp, "%d, (%d, %d, %d), (%d, %d, %d), %g\n", IMPLEMENTATION, nx, ny,
                nz, best_tpb.x, best_tpb.y, best_tpb.z,
                (double)best_time / num_iters);
#else
        fprintf(fp, "%d, %d, %d, %d, %d, %d, %d, %d, %g\n", IMPLEMENTATION, get_kernel_index(kernel), dims.x,
                dims.y, dims.z, best_tpb.x, best_tpb.y, best_tpb.z,
                (double)best_time / num_iters);
#endif
        fclose(fp);
  }
  if (c.tpb.x * c.tpb.y * c.tpb.z <= 0) {
    fprintf(stderr,
            "Fatal error: failed to find valid thread block dimensions for (%d,%d,%d) launch.\n"
            ,dims.x,dims.y,dims.z);
  }
  ERRCHK_ALWAYS(c.tpb.x * c.tpb.y * c.tpb.z > 0);
  return c;
}

int
get_entries(char** dst, const char* line)
{
      char* line_copy = strdup(line);
      int counter = 0;
      char* token;
      token = strtok(line_copy,",");
      while(token != NULL)
      {
              dst[counter] = strdup(token);
              ++counter;
              token = strtok(NULL,",");
      }
      free(line_copy);
      return counter;
}
static int3
read_optim_tpb(const Kernel kernel, const int3 dims)
{
  const char* filename = autotune_csv_path;
  FILE *file = fopen ( filename, "r" );
  int3 res = {-1,-1,-1};
  const double best_time = pow(10.0,20);
  if (file != NULL) {
    char line [1000];
    while(fgets(line,sizeof line,file)!= NULL) /* read a line from a file */ {
      char* entries[9];
      int num_entries = get_entries(entries,line);
      if (num_entries > 1)
      {
         int kernel_index  = atoi(entries[1]);
         int3 read_dims = {atoi(entries[2]), atoi(entries[3]), atoi(entries[4])};
         int3 tpb = {atoi(entries[5]), atoi(entries[6]), atoi(entries[7])};
         double time = atof(entries[8]);
	 res =  (read_dims == dims && kernel_index == get_kernel_index(kernel) && time < best_time) ? tpb  : res;
      }
      for(int i = 0; i < num_entries; ++i)
             free(entries[i]);

  }
    fclose(file);
  }
  else {
    perror(filename); //print the error message on stderr.
  }
  return res;
}


static TBConfig
getOptimalTBConfig(const Kernel kernel, const int3 dims, VertexBufferArray vba)
{
  for (auto c : tbconfigs)
    if (c.kernel == kernel && c.dims == dims)
      return c;

  const int3 read_tpb = read_optim_tpb(kernel,dims);
  TBConfig c  = (read_tpb != (int3){-1,-1,-1})
          ? (TBConfig){kernel,dims,(dim3){(uint32_t)read_tpb.x, (uint32_t)read_tpb.y, (uint32_t)read_tpb.z}}
          : autotune(kernel,dims,vba);
  tbconfigs.push_back(c);
  return c;
}

AcKernel
acGetOptimizedKernel(const AcKernel kernel_enum, const VertexBufferArray vba)
{
	//#include "user_kernel_ifs.h"
	//silence unused warnings
	(void)vba;
	//TP: for now this is no-op in the future in some cases we choose which kernel to call passed on the input params
	return kernel_enum;
	//return kernels[(int) kernel_enum];
}
void
acVBASwapBuffer(const Field field, VertexBufferArray* vba)
{
  AcReal* tmp     = vba->in[field];
  vba->in[field]  = vba->out[field];
  vba->out[field] = tmp;
}

void
acVBASwapBuffers(VertexBufferArray* vba)
{
  for (size_t i = 0; i < NUM_FIELDS; ++i)
    acVBASwapBuffer((Field)i, vba);
}

void
acPBASwapBuffer(const Profile profile, VertexBufferArray* vba)
{
  AcReal* tmp                = vba->profiles.in[profile];
  vba->profiles.in[profile]  = vba->profiles.out[profile];
  vba->profiles.out[profile] = tmp;
}

void
acPBASwapBuffers(VertexBufferArray* vba)
{
  for (int i = 0; i < NUM_PROFILES; ++i)
    acPBASwapBuffer((Profile)i, vba);
}

void
acLoadMeshInfo(const AcMeshInfo info, const cudaStream_t stream)
{
  for (int i = 0; i < NUM_INT_PARAMS; ++i)
    acLoadIntUniform(stream, (AcIntParam)i, info.int_params[i]);

  for (int i = 0; i < NUM_INT3_PARAMS; ++i)
    acLoadInt3Uniform(stream, (AcInt3Param)i, info.int3_params[i]);

  for (int i = 0; i < NUM_REAL_PARAMS; ++i)
    acLoadRealUniform(stream, (AcRealParam)i, info.real_params[i]);

  for (int i = 0; i < NUM_REAL3_PARAMS; ++i)
    acLoadReal3Uniform(stream, (AcReal3Param)i, info.real3_params[i]);
}

//---------------
// static __host__ __device__ constexpr size_t
// acShapeSize(const AcShape& shape)
size_t
acShapeSize(const AcShape shape)
{
  return shape.x * shape.y * shape.z * shape.w;
}

static __host__ __device__ constexpr bool
acOutOfBounds(const AcIndex& index, const AcShape& shape)
{
  return (index.x >= shape.x) || //
         (index.y >= shape.y) || //
         (index.z >= shape.z) || //
         (index.w >= shape.w);
}

static __host__ __device__ constexpr AcIndex
min(const AcIndex& a, const AcIndex& b)
{
  return (AcIndex){
      a.x < b.x ? a.x : b.x,
      a.y < b.y ? a.y : b.y,
      a.z < b.z ? a.z : b.z,
      a.w < b.w ? a.w : b.w,
  };
}

static __host__ __device__ constexpr AcIndex
operator+(const AcIndex& a, const AcIndex& b)
{
  return (AcIndex){
      a.x + b.x,
      a.y + b.y,
      a.z + b.z,
      a.w + b.w,
  };
}

static __host__ __device__ constexpr AcIndex
operator-(const AcIndex& a, const AcIndex& b)
{
  return (AcIndex){
      a.x - b.x,
      a.y - b.y,
      a.z - b.z,
      a.w - b.w,
  };
}

static __host__ __device__ constexpr AcIndex
to_spatial(const size_t i, const AcShape& shape)
{
  return (AcIndex){
      .x = i % shape.x,
      .y = (i / shape.x) % shape.y,
      .z = (i / (shape.x * shape.y)) % shape.z,
      .w = i / (shape.x * shape.y * shape.z),
  };
}

static __host__ __device__ constexpr size_t
to_linear(const AcIndex& index, const AcShape& shape)
{
  return index.x +           //
         index.y * shape.x + //
         index.z * shape.x * shape.y + index.w * shape.x * shape.y * shape.z;
}

static __global__ void
reindex(const AcReal* in, const AcIndex in_offset, const AcShape in_shape,
        AcReal* out, const AcIndex out_offset, const AcShape out_shape,
        const AcShape block_shape)
{
  const size_t i    = (size_t)threadIdx.x + blockIdx.x * blockDim.x;
  const AcIndex idx = to_spatial(i, block_shape);

  const AcIndex in_pos  = idx + in_offset;
  const AcIndex out_pos = idx + out_offset;

  if (acOutOfBounds(idx, block_shape) || //
      acOutOfBounds(in_pos, in_shape) || //
      acOutOfBounds(out_pos, out_shape))
    return;

  const size_t in_idx  = to_linear(in_pos, in_shape);
  const size_t out_idx = to_linear(out_pos, out_shape);

  out[out_idx] = in[in_idx];
}

AcResult
acReindex(const cudaStream_t stream, //
          const AcReal* in, const AcIndex in_offset, const AcShape in_shape,
          AcReal* out, const AcIndex out_offset, const AcShape out_shape,
          const AcShape block_shape)
{
  const size_t count = acShapeSize(block_shape);
  const size_t tpb   = min(256ul, count);
  const size_t bpg   = (count + tpb - 1) / tpb;

  reindex<<<bpg, tpb, 0, stream>>>(in, in_offset, in_shape, //
                                   out, out_offset, out_shape, block_shape);
  ERRCHK_CUDA_KERNEL();

  return AC_SUCCESS;
}

typedef struct {
  AcReal *x, *y, *z;
} SOAVector;

typedef struct {
  // Input vectors
  SOAVector A[1];
  size_t A_count;
  SOAVector B[4];
  size_t B_count;
  // Note: more efficient with A_count < B_count

  // Output vectors
  SOAVector C[1 * 4];
  // C count = A_count*B_count
} CrossProductArrays;

static __global__ void UNUSED
reindex_cross(const CrossProductArrays arrays, const AcIndex in_offset,
              const AcShape in_shape, const AcIndex out_offset,
              const AcShape out_shape, const AcShape block_shape)
{
  const AcIndex idx = to_spatial((size_t)threadIdx.x + blockIdx.x * blockDim.x
		  , block_shape);

  const AcIndex in_pos  = idx + in_offset;
  const AcIndex out_pos = idx + out_offset;

  if (acOutOfBounds(idx, block_shape) || //
      acOutOfBounds(in_pos, in_shape) || //
      acOutOfBounds(out_pos, out_shape))
    return;

  const size_t in_idx  = to_linear(in_pos, in_shape);
  const size_t out_idx = to_linear(out_pos, out_shape);

  for (size_t j = 0; j < arrays.A_count; ++j) {
    const AcReal3 a = {
        arrays.A[j].x[in_idx],
        arrays.A[j].y[in_idx],
        arrays.A[j].z[in_idx],
    };
    for (size_t i = 0; i < arrays.B_count; ++i) {
      const AcReal3 b = {
          arrays.B[i].x[in_idx],
          arrays.B[i].y[in_idx],
          arrays.B[i].z[in_idx],
      };
      const AcReal3 res                           = AC_cross(a, b);
      arrays.C[i + j * arrays.B_count].x[out_idx] = res.x;
      arrays.C[i + j * arrays.B_count].y[out_idx] = res.y;
      arrays.C[i + j * arrays.B_count].z[out_idx] = res.z;
    }
  }
}

#if 0
__global__ void
map_cross_product(const CrossProductInputs inputs, const AcIndex start,
                  const AcIndex end)
{

  const AcIndex tid = {
      .x = threadIdx.x + blockIdx.x * blockDim.x,
      .y = threadIdx.y + blockIdx.y * blockDim.y,
      .z = threadIdx.z + blockIdx.z * blockDim.z,
      .w = 0,
  };

  const AcIndex in_idx3d = start + tid;
  const size_t in_idx = DEVICE_VTXBUF_IDX(in_idx3d.x, in_idx3d.y, in_idx3d.z);

  const AcShape dims   = end - start;
  const size_t out_idx = tid.x + tid.y * dims.x + tid.z * dims.x * dims.y;

  const bool within_bounds = in_idx3d.x < end.x && in_idx3d.y < end.y &&
                             in_idx3d.z < end.z;
  if (within_bounds) {
    for (size_t i = 0; i < inputs.A_count; ++i) {
      const AcReal3 a = (AcReal3){
          inputs.A[i].x[in_idx],
          inputs.A[i].y[in_idx],
          inputs.A[i].z[in_idx],
      };
      for (size_t j = 0; j < inputs.B_count; ++j) {
        const AcReal3 b = (AcReal3){
            inputs.B[j].x[in_idx],
            inputs.B[j].y[in_idx],
            inputs.B[j].z[in_idx],
        };
        const AcReal3 res            = cross(a, b);
        inputs.outputs[j].x[out_idx] = res.x;
        inputs.outputs[j].y[out_idx] = res.y;
        inputs.outputs[j].z[out_idx] = res.z;
      }
    }
  }
}
#endif

#ifdef AC_TFM_ENABLED
AcResult
acReindexCross(const cudaStream_t stream, //
               const VertexBufferArray vba, const AcIndex in_offset,
               const AcShape in_shape, //
               AcReal* out, const AcIndex out_offset, const AcShape out_shape,
               const AcShape block_shape)
{
  const SOAVector uu = {
      .x = vba.in[VTXBUF_UUX],
      .y = vba.in[VTXBUF_UUY],
      .z = vba.in[VTXBUF_UUZ],
  };
  const SOAVector bb11 = {
      .x = vba.in[TF_b11_x],
      .y = vba.in[TF_b11_y],
      .z = vba.in[TF_b11_z],
  };
  const SOAVector bb12 = {
      .x = vba.in[TF_b12_x],
      .y = vba.in[TF_b12_y],
      .z = vba.in[TF_b12_z],
  };
  const SOAVector bb21 = {
      .x = vba.in[TF_b21_x],
      .y = vba.in[TF_b21_y],
      .z = vba.in[TF_b21_z],
  };
  const SOAVector bb22 = {
      .x = vba.in[TF_b22_x],
      .y = vba.in[TF_b22_y],
      .z = vba.in[TF_b22_z],
  };

  const size_t block_offset = out_shape.x * out_shape.y * out_shape.z;
  const SOAVector out_bb11  = {
       .x = &out[3 * block_offset],
       .y = &out[4 * block_offset],
       .z = &out[5 * block_offset],
  };
  const SOAVector out_bb12 = {
      .x = &out[6 * block_offset],
      .y = &out[7 * block_offset],
      .z = &out[8 * block_offset],
  };
  const SOAVector out_bb21 = {
      .x = &out[9 * block_offset],
      .y = &out[10 * block_offset],
      .z = &out[11 * block_offset],
  };
  const SOAVector out_bb22 = {
      .x = &out[12 * block_offset],
      .y = &out[13 * block_offset],
      .z = &out[14 * block_offset],
  };

  const CrossProductArrays arrays = {
      .A       = {uu},
      .A_count = 1,
      .B       = {bb11, bb12, bb21, bb22},
      .B_count = 4,
      .C       = {out_bb11, out_bb12, out_bb21, out_bb22},
  };

  const size_t count = acShapeSize(block_shape);
  const size_t tpb   = min(256ul, count);
  const size_t bpg   = (count + tpb - 1) / tpb;

  reindex_cross<<<bpg, tpb, 0, stream>>>(arrays, in_offset, in_shape,
                                         out_offset, out_shape, block_shape);
  return AC_SUCCESS;
}
#else
AcResult
acReindexCross(const cudaStream_t , //
               const VertexBufferArray , const AcIndex ,
               const AcShape , //
               AcReal* , const AcIndex , const AcShape ,
               const AcShape )
{
  ERROR("acReindexCross called but AC_TFM_ENABLED was false");
  return AC_FAILURE;
#endif
}

#if AC_USE_HIP
#include <hipcub/hipcub.hpp>
#define cub hipcub
#else
#include <cub/cub.cuh>
#endif

AcResult
acSegmentedReduce(const cudaStream_t stream, const AcReal* d_in,
                  const size_t count, const size_t num_segments, AcReal* d_out)
{
  size_t* offsets = (size_t*)malloc(sizeof(offsets[0]) * (num_segments + 1));
  ERRCHK_ALWAYS(offsets);
  for (size_t i = 0; i <= num_segments; ++i) {
    offsets[i] = i * (count / num_segments);
  }

  size_t* d_offsets = NULL;
  cudaMalloc(&d_offsets, sizeof(d_offsets[0]) * (num_segments + 1));
  ERRCHK_ALWAYS(d_offsets);
  cudaMemcpy(d_offsets, offsets, sizeof(d_offsets[0]) * (num_segments + 1),
             cudaMemcpyHostToDevice);

  void* d_temp_storage      = NULL;
  size_t temp_storage_bytes = 0;
  cub::DeviceSegmentedReduce::Sum(d_temp_storage, temp_storage_bytes, d_in,
                                  d_out, num_segments, d_offsets, d_offsets + 1,
                                  stream);
  // printf("Temp storage: %zu bytes\n", temp_storage_bytes);
  cudaMalloc(&d_temp_storage, temp_storage_bytes);
  ERRCHK_ALWAYS(d_temp_storage);

  cub::DeviceSegmentedReduce::Sum(d_temp_storage, temp_storage_bytes, d_in,
                            d_out, num_segments, d_offsets, d_offsets + 1,
                            stream);

  cudaStreamSynchronize(
      stream); // Note, would not be needed if allocated at initialization
  cudaFree(d_temp_storage);
  cudaFree(d_offsets);
  free(offsets);
  return AC_SUCCESS;
}
AcResult
acReduce(const cudaStream_t stream, const AcReal* d_in, const size_t count, AcReal* d_out)
{

  void* d_temp_storage      = NULL;
  size_t temp_storage_bytes = 0;
  AcReal* res = NULL;
  cudaMalloc(&d_temp_storage, temp_storage_bytes);
  cub::DeviceReduce::Sum(d_temp_storage, temp_storage_bytes, d_in,
                                  res, count,stream);
  // printf("Temp storage: %zu bytes\n", temp_storage_bytes);
  cudaMalloc(&d_temp_storage, temp_storage_bytes);
  cudaMalloc(&res, sizeof(AcReal));
  ERRCHK_ALWAYS(d_temp_storage);

  cudaStreamSynchronize(
      stream); // Note, would not be needed if allocated at initialization
  for(int i = 0; i < 10; ++i)
  {
  	auto start = MPI_Wtime();
  	cub::DeviceReduce::Sum(d_temp_storage, temp_storage_bytes, d_in,
  	                                res, count,stream);

  	cudaStreamSynchronize(
  	    stream); // Note, would not be needed if allocated at initialization
  	auto end = MPI_Wtime();
  	fprintf(stderr,"CUB REDUCE TOOK: %14e\n",end-start);
  }
  cudaFree(d_temp_storage);
  return AC_SUCCESS;
}

static __global__ void
multiply_inplace(const AcReal value, const size_t count, AcReal* array)
{
  const size_t idx = threadIdx.x + blockIdx.x * blockDim.x;
  if (idx < count)
    array[idx] *= value;
}

AcResult
acMultiplyInplace(const AcReal value, const size_t count, AcReal* array)
{
  const size_t tpb = 256;
  const size_t bpg = (count + tpb - 1) / tpb;
  multiply_inplace<<<bpg, tpb>>>(value, count, array);
  ERRCHK_CUDA_KERNEL();
  return AC_SUCCESS;
}



#define TILE_DIM (32)

void __global__ 
transpose_xyz_to_zyx(const AcReal* src, AcReal* dst)
{
	__shared__ AcReal tile[TILE_DIM][TILE_DIM];
	const dim3 block_offset =
	{
		blockIdx.x*TILE_DIM,
		blockIdx.y,
		blockIdx.z*TILE_DIM
	};

	const dim3 vertexIdx = 
	{
		threadIdx.x + block_offset.x,
		threadIdx.y + block_offset.y,
		threadIdx.z + block_offset.z
	};
	const dim3 out_vertexIdx = 
	{
		threadIdx.x + block_offset.z,
		threadIdx.y + block_offset.y,
		threadIdx.z + block_offset.x
	};
	const bool in_oob  =  (int)vertexIdx.x  >= VAL(AC_mx)    ||  (int)vertexIdx.y >= VAL(AC_my)     || (int)vertexIdx.z >= VAL(AC_mz);
	const bool out_oob =  (int)out_vertexIdx.x >= VAL(AC_mz) ||  (int)out_vertexIdx.y >= VAL(AC_my) || (int)out_vertexIdx.z >= VAL(AC_mx);



	tile[threadIdx.z][threadIdx.x] = !in_oob ? src[DEVICE_VTXBUF_IDX(vertexIdx.x,vertexIdx.y,vertexIdx.z)] : 0.0;
	__syncthreads();
	if(!out_oob)
		dst[out_vertexIdx.x +VAL(AC_mz)*out_vertexIdx.y + VAL(AC_myz)*out_vertexIdx.z] = tile[threadIdx.x][threadIdx.z];
}
void __global__ 
transpose_xyz_to_zxy(const AcReal* src, AcReal* dst)
{
	__shared__ AcReal tile[TILE_DIM][TILE_DIM];
	const dim3 block_offset =
	{
		blockIdx.x*TILE_DIM,
		blockIdx.y,
		blockIdx.z*TILE_DIM
	};

	const dim3 vertexIdx = 
	{
		threadIdx.x + block_offset.x,
		threadIdx.y + block_offset.y,
		threadIdx.z + block_offset.z
	};
	const dim3 out_vertexIdx = 
	{
		threadIdx.x + block_offset.z,
		threadIdx.y + block_offset.y,
		threadIdx.z + block_offset.x
	};
	const bool in_oob  =  (int)vertexIdx.x  >= VAL(AC_mx)    ||  (int)vertexIdx.y >= VAL(AC_my)     || (int)vertexIdx.z >= VAL(AC_mz);
	const bool out_oob =  (int)out_vertexIdx.x >= VAL(AC_mz) ||  (int)out_vertexIdx.y >= VAL(AC_my) || (int)out_vertexIdx.z >= VAL(AC_mx);



	tile[threadIdx.z][threadIdx.x] = !in_oob ? src[DEVICE_VTXBUF_IDX(vertexIdx.x,vertexIdx.y,vertexIdx.z)] : 0.0;
	__syncthreads();
	if(!out_oob)
		dst[out_vertexIdx.x +VAL(AC_mz)*out_vertexIdx.z + VAL(AC_mxz)*out_vertexIdx.y] = tile[threadIdx.x][threadIdx.z];
}
void __global__ 
transpose_xyz_to_xyz(const AcReal* src, AcReal* dst)
{
	const dim3 block_offset =
	{
		blockIdx.x*TILE_DIM,
		blockIdx.y*TILE_DIM,
		blockIdx.z
	};

	const dim3 vertexIdx = 
	{
		threadIdx.x + block_offset.x,
		threadIdx.y + block_offset.y,
		threadIdx.z + block_offset.z
	};
	const bool oob  =  (int)vertexIdx.x  >= VAL(AC_mx)    ||  (int)vertexIdx.y >= VAL(AC_my)     || (int)vertexIdx.z >= VAL(AC_mz);
	if(oob) return;
	dst[DEVICE_VTXBUF_IDX(vertexIdx.x,vertexIdx.y,vertexIdx.z)] = src[DEVICE_VTXBUF_IDX(vertexIdx.x,vertexIdx.y,vertexIdx.z)];
}
void __global__ 
transpose_xyz_to_yxz(const AcReal* src, AcReal* dst)
{
	__shared__ AcReal tile[TILE_DIM][TILE_DIM];
	const dim3 block_offset =
	{
		blockIdx.x*TILE_DIM,
		blockIdx.y*TILE_DIM,
		blockIdx.z
	};

	const dim3 vertexIdx = 
	{
		threadIdx.x + block_offset.x,
		threadIdx.y + block_offset.y,
		threadIdx.z + block_offset.z
	};
	const dim3 out_vertexIdx = 
	{
		threadIdx.x + block_offset.y,
		threadIdx.y + block_offset.x,
		threadIdx.z + block_offset.z
	};
	const bool in_oob  =  (int)vertexIdx.x  >= VAL(AC_mx)    ||  (int)vertexIdx.y >= VAL(AC_my)     || (int)vertexIdx.z >= VAL(AC_mz);
	const bool out_oob =  (int)out_vertexIdx.x >= VAL(AC_my) ||  (int)out_vertexIdx.y >= VAL(AC_mx) || (int)out_vertexIdx.z >= VAL(AC_mz);



	tile[threadIdx.y][threadIdx.x] = !in_oob ? src[DEVICE_VTXBUF_IDX(vertexIdx.x,vertexIdx.y,vertexIdx.z)] : 0.0;
	__syncthreads();
	if(!out_oob)
		dst[out_vertexIdx.x +VAL(AC_my)*out_vertexIdx.y + VAL(AC_mxy)*out_vertexIdx.z] = tile[threadIdx.x][threadIdx.y];
}
void __global__ 
transpose_xyz_to_yzx(const AcReal* src, AcReal* dst)
{
	__shared__ AcReal tile[TILE_DIM][TILE_DIM];
	const dim3 block_offset =
	{
		blockIdx.x*TILE_DIM,
		blockIdx.y*TILE_DIM,
		blockIdx.z
	};

	const dim3 vertexIdx = 
	{
		threadIdx.x + block_offset.x,
		threadIdx.y + block_offset.y,
		threadIdx.z + block_offset.z
	};
	const dim3 out_vertexIdx = 
	{
		threadIdx.x + block_offset.y,
		threadIdx.y + block_offset.x,
		threadIdx.z + block_offset.z
	};
	const bool in_oob  =  (int)vertexIdx.x  >= VAL(AC_mx)    ||  (int)vertexIdx.y >= VAL(AC_my)     || (int)vertexIdx.z >= VAL(AC_mz);
	const bool out_oob =  (int)out_vertexIdx.x >= VAL(AC_my) ||  (int)out_vertexIdx.y >= VAL(AC_mx) || (int)out_vertexIdx.z >= VAL(AC_mz);



	tile[threadIdx.y][threadIdx.x] = !in_oob ? src[DEVICE_VTXBUF_IDX(vertexIdx.x,vertexIdx.y,vertexIdx.z)] : 0.0;
	__syncthreads();
	if(!out_oob)
		dst[out_vertexIdx.x +VAL(AC_my)*out_vertexIdx.z + VAL(AC_myz)*out_vertexIdx.y] = tile[threadIdx.x][threadIdx.y];
}
void __global__ 
transpose_xyz_to_xzy(const AcReal* src, AcReal* dst)
{
	const dim3 in_block_offset =
	{
		blockIdx.x*blockDim.x,
		blockIdx.y*blockDim.y,
		blockIdx.z*blockDim.z
	};

	const dim3 vertexIdx = 
	{
		threadIdx.x + in_block_offset.x,
		threadIdx.y + in_block_offset.y,
		threadIdx.z + in_block_offset.z
	};

	const bool oob  =  (int)vertexIdx.x  >= VAL(AC_mx)    ||  (int)vertexIdx.y >= VAL(AC_my)     || (int)vertexIdx.z >= VAL(AC_mz);
	if(oob) return;
	dst[vertexIdx.x + VAL(AC_mx)*vertexIdx.z + VAL(AC_mxz)*vertexIdx.y] 
		= src[DEVICE_VTXBUF_IDX(vertexIdx.x, vertexIdx.y, vertexIdx.z)];
}
static AcResult
acTransposeXYZ_ZYX(const AcReal* src, AcReal* dst, const int3 dims, const cudaStream_t stream)
{
	const dim3 tpb = {32,1,32};

	const dim3 bpg = to_dim3(get_bpg(to_volume(dims),to_volume(tpb)));
  	transpose_xyz_to_zyx<<<bpg, tpb, 0, stream>>>(src,dst);
	return AC_SUCCESS;
}
static AcResult
acTransposeXYZ_ZXY(const AcReal* src, AcReal* dst, const int3 dims, const cudaStream_t stream)
{
	const dim3 tpb = {32,1,32};

	const dim3 bpg = to_dim3(get_bpg(to_volume(dims),to_volume(tpb)));
  	transpose_xyz_to_zxy<<<bpg, tpb, 0, stream>>>(src,dst);
	return AC_SUCCESS;
}
static AcResult
acTransposeXYZ_YXZ(const AcReal* src, AcReal* dst, const int3 dims, const cudaStream_t stream)
{
	const dim3 tpb = {32,32,1};

	const dim3 bpg = to_dim3(get_bpg(to_volume(dims),to_volume(tpb)));
  	transpose_xyz_to_yxz<<<bpg, tpb, 0, stream>>>(src,dst);
	return AC_SUCCESS;
}
static AcResult
acTransposeXYZ_YZX(const AcReal* src, AcReal* dst, const int3 dims, const cudaStream_t stream)
{
	const dim3 tpb = {32,32,1};

	const dim3 bpg = to_dim3(get_bpg(to_volume(dims),to_volume(tpb)));
  	transpose_xyz_to_yzx<<<bpg, tpb, 0, stream>>>(src,dst);
	return AC_SUCCESS;
}
static AcResult
acTransposeXYZ_XZY(const AcReal* src, AcReal* dst, const int3 dims, const cudaStream_t stream)
{
	const dim3 tpb = {32,32,1};
	const dim3 bpg = to_dim3(get_bpg(to_volume(dims),to_volume(tpb)));
  	transpose_xyz_to_xzy<<<bpg, tpb, 0, stream>>>(src,dst);
	return AC_SUCCESS;
}
static AcResult
acTransposeXYZ_XYZ(const AcReal* src, AcReal* dst, const int3 dims, const cudaStream_t stream)
{
	const dim3 tpb = {32,32,1};
	const dim3 bpg = to_dim3(get_bpg(to_volume(dims),to_volume(tpb)));
  	transpose_xyz_to_xyz<<<bpg, tpb, 0, stream>>>(src,dst);
	return AC_SUCCESS;
}
AcResult
acTranspose(const AcMeshOrder order, const AcReal* src, AcReal* dst, const int3 dims, const cudaStream_t stream)
{
	switch(order)
	{
		case(XYZ):
			return acTransposeXYZ_XYZ(src,dst,dims,stream);
		case (XZY):
			return acTransposeXYZ_XZY(src,dst,dims,stream);
		case (YXZ):
			return acTransposeXYZ_YXZ(src,dst,dims,stream);
		case (YZX):
			return acTransposeXYZ_YZX(src,dst,dims,stream);
		case(ZXY):
			return acTransposeXYZ_ZXY(src,dst,dims,stream);
		case(ZYX):
			return acTransposeXYZ_ZYX(src,dst,dims,stream);
	}
	return AC_SUCCESS;
}<|MERGE_RESOLUTION|>--- conflicted
+++ resolved
@@ -302,12 +302,8 @@
 
 
 #define DEVICE_VTXBUF_IDX(i, j, k)                                             \
-<<<<<<< HEAD
   ((i) + (j)*VAL(AC_mx) + (k)*VAL(AC_mxy))
 
-=======
-  ((i) + (j) * DCONST(AC_mx) + (k) * DCONST(AC_mxy))
->>>>>>> 86f5e07b
 
 __device__ int
 LOCAL_COMPDOMAIN_IDX(const int3 coord)
