/*
    Copyright (C) 2014-2021, Johannes Pekkila, Miikka Vaisala.

    This file is part of Astaroth.

    Astaroth is free software: you can redistribute it and/or modify
    it under the terms of the GNU General Public License as published by
    the Free Software Foundation, either version 3 of the License, or
    (at your option) any later version.

    Astaroth is distributed in the hope that it will be useful,
    but WITHOUT ANY WARRANTY; without even the implied warranty of
    MERCHANTABILITY or FITNESS FOR A PARTICULAR PURPOSE.  See the
    GNU General Public License for more details.

    You should have received a copy of the GNU General Public License
    along with Astaroth.  If not, see <http://www.gnu.org/licenses/>.
*/
#define AC_INSIDE_AC_LIBRARY 

#include "acc_runtime.h"
#include "../acc/string_vec.h"
typedef void (*Kernel)(const int3, const int3, VertexBufferArray vba);
#define AcReal3(x,y,z)   (AcReal3){x,y,z}
#define AcComplex(x,y)   (AcComplex){x,y}

static AcBool3 dimension_inactive{};
#include <math.h> 
#include <vector> // tbconfig

#include "errchk.h"
#include "math_utils.h"
#include <unordered_map>
#include <utility>
#include <sys/stat.h>

#if AC_USE_HIP
#include <hip/hip_runtime.h> // Needed in files that include kernels
#include <rocprim/rocprim.hpp>
#endif

#include "user_kernel_declarations.h"
#include "kernel_reduce_info.h"


#define USE_COMPRESSIBLE_MEMORY (0)

//TP: unfortunately cannot use color output since it might not be supported in each env
const bool useColor = false;

#define GREEN "\033[1;32m"
#define YELLOW "\033[1;33m"
#define RESET "\033[0m"

#define COLORIZE(symbol, color) (useColor ? color symbol RESET : symbol)


#include "acc/implementation.h"

static dim3 last_tpb = (dim3){0, 0, 0};
struct Int3Hash {
    std::size_t operator()(const int3& v) const {
        return std::hash<int>()(v.x) ^ std::hash<int>()(v.y) << 1 ^ std::hash<int>()(v.z) << 2;
    }
};
std::array<std::unordered_map<int3,int,Int3Hash>,NUM_KERNELS> reduce_offsets;
int kernel_running_reduce_offsets[NUM_KERNELS];

#if AC_MPI_ENABLED
static MPI_Comm runtime_comm = MPI_COMM_NULL;
#endif
static int grid_pid = 0;
[[maybe_unused]] static int nprocs   = 0;

#if AC_MPI_ENABLED
AcResult
acInitializeRuntimeMPI(const MPI_Comm comm)
{
	runtime_comm = comm;
	MPI_Comm_rank(runtime_comm,&grid_pid);
	MPI_Comm_size(runtime_comm,&nprocs);
	return AC_SUCCESS;
}
#endif

Volume
acKernelLaunchGetLastTPB(void)
{
  return to_volume(last_tpb);
}
int
acGetKernelReduceScratchPadSize(const AcKernel kernel)
{
	return kernel_running_reduce_offsets[(int)kernel];
}
int
acGetKernelReduceScratchPadMinSize()
{
	int res = 0; 
	for(int i = 0; i < NUM_KERNELS; ++i)
		res = (res < kernel_running_reduce_offsets[i]) ? kernel_running_reduce_offsets[i] : res;
	return res;
}
Volume
get_bpg(Volume dims, const Volume tpb)
{
  switch (IMPLEMENTATION) {
  case IMPLICIT_CACHING:             // Fallthrough
  case EXPLICIT_CACHING:             // Fallthrough
  case EXPLICIT_CACHING_3D_BLOCKING: // Fallthrough
  case EXPLICIT_CACHING_4D_BLOCKING: // Fallthrough
  case EXPLICIT_PINGPONG_txw:        // Fallthrough
  case EXPLICIT_PINGPONG_txy:        // Fallthrough
  case EXPLICIT_PINGPONG_txyblocked: // Fallthrough
  case EXPLICIT_PINGPONG_txyz:       // Fallthrough
  case EXPLICIT_ROLLING_PINGPONG: {
    return (Volume){
        (size_t)ceil(1. * dims.x / tpb.x),
        (size_t)ceil(1. * dims.y / tpb.y),
        (size_t)ceil(1. * dims.z / tpb.z),
    };
  }
  default: {
    ERROR("Invalid IMPLEMENTATION in get_bpg");
    return (Volume){0, 0, 0};
  }
  }
}

size_t
get_warp_size()
{
  cudaDeviceProp props;
  cudaGetDeviceProperties(&props, 0);
  return props.warpSize;
}


bool
is_valid_configuration(const Volume dims, const Volume tpb, const AcKernel)
{
  const size_t warp_size = get_warp_size();
  const size_t xmax      = (size_t)(warp_size * ceil(1. * dims.x / warp_size));
  const size_t ymax      = (size_t)(warp_size * ceil(1. * dims.y / warp_size));
  const size_t zmax      = (size_t)(warp_size * ceil(1. * dims.z / warp_size));
  const bool too_large   = (tpb.x > xmax) || (tpb.y > ymax) || (tpb.z > zmax);

  switch (IMPLEMENTATION) {
  case IMPLICIT_CACHING: {

	    if (too_large)
	      return false;

	    return true;
	  }
	  case EXPLICIT_CACHING_4D_BLOCKING: // Fallthrough
	    if (tpb.z > 1) return false;
	    [[fallthrough]];
	  case EXPLICIT_CACHING: // Fallthrough
	  case EXPLICIT_CACHING_3D_BLOCKING: {

	    // For some reason does not work without this
	    // Probably because of break vs continue when fetching (some threads
	    // quit too early if the dims are not divisible)
	    return !(dims.x % tpb.x) && !(dims.y % tpb.y) && !(dims.z % tpb.z);
	  }
	  case EXPLICIT_PINGPONG_txw: {
	    return (tpb.y == 1) && (tpb.z == 1);
	  }
	  case EXPLICIT_PINGPONG_txy: {
	    return (tpb.z == 1);
	  }
	  case EXPLICIT_PINGPONG_txyblocked: {
	    return (tpb.z == 1);
	  }
	  case EXPLICIT_PINGPONG_txyz: {
	    return true;
	  }
	  case EXPLICIT_ROLLING_PINGPONG: {
	    // OK for every other rolling pingpong implementation
	    // return true;

	    // Required only when unrolling smem loads
	    // Ensures two unrolls is enough to fill the smem buffer
	    return (2 * tpb.x >= STENCIL_WIDTH - 1 + tpb.x) &&
		   (2 * tpb.y >= STENCIL_HEIGHT - 1 + tpb.y);
	  }
	  default: {
	    ERROR("Invalid IMPLEMENTATION in is_valid_configuration");
    return false;
  }
  }
}

size_t
get_smem(const Volume tpb, const size_t stencil_order,
         const size_t bytes_per_elem)
{
  switch (IMPLEMENTATION) {
  case IMPLICIT_CACHING: {
    return 0;
  }
  case EXPLICIT_CACHING: {
    return (tpb.x + stencil_order) * (tpb.y + stencil_order) * tpb.z *
           bytes_per_elem;
  }
  case EXPLICIT_CACHING_3D_BLOCKING: {
    return (tpb.x + stencil_order) * (tpb.y + stencil_order) *
           (tpb.z + stencil_order) * bytes_per_elem;
  }
  case EXPLICIT_CACHING_4D_BLOCKING: {
    return (tpb.x + stencil_order) * (tpb.y + stencil_order) * tpb.z *
           (NUM_FIELDS)*bytes_per_elem;
  }
  case EXPLICIT_PINGPONG_txw: {
    return 2 * (tpb.x + stencil_order) * NUM_FIELDS * bytes_per_elem;
  }
  case EXPLICIT_PINGPONG_txy: {
    return 2 * (tpb.x + stencil_order) * (tpb.y + stencil_order) *
           bytes_per_elem;
  }
  case EXPLICIT_PINGPONG_txyblocked: {
    const size_t block_size = 7;
    return 2 * (tpb.x + stencil_order) * (tpb.y + stencil_order) * block_size *
           bytes_per_elem;
  }
  case EXPLICIT_PINGPONG_txyz: {
    return 2 * (tpb.x + stencil_order) * (tpb.y + stencil_order) *
           (tpb.z + stencil_order) * bytes_per_elem;
  }
  case EXPLICIT_ROLLING_PINGPONG: {
    // tpbxy slices with halos
    // tpbz depth + 1 rolling cache slab
    return EXPLICIT_ROLLING_PINGPONG_BLOCKSIZE * (tpb.x + stencil_order) *
           (tpb.y + stencil_order) * (tpb.z + 1) * bytes_per_elem;
  }
  default: {
    ERROR("Invalid IMPLEMENTATION in get_smem");
    return (size_t)-1;
  }
  }
}

/*
// Device info (TODO GENERIC)
// Use the maximum available reg count per thread
#define REGISTERS_PER_THREAD (255)
#define MAX_REGISTERS_PER_BLOCK (65536)
#if AC_DOUBLE_PRECISION
#define MAX_THREADS_PER_BLOCK                                                  \
  (MAX_REGISTERS_PER_BLOCK / REGISTERS_PER_THREAD / 2)
#else
#define MAX_THREADS_PER_BLOCK (MAX_REGISTERS_PER_BLOCK / REGISTERS_PER_THREAD)
#endif
*/

__device__ __constant__ AcMeshInfo d_mesh_info;
#include "dconst_arrays_decl.h"
//TP: We do this ugly macro because I want to keep the generated headers the same if we are compiling cpu analysis and for the actual gpu comp
#define DECLARE_GMEM_ARRAY(DATATYPE, DEFINE_NAME, ARR_NAME) __device__ __constant__ DATATYPE* AC_INTERNAL_gmem_##DEFINE_NAME##_arrays_##ARR_NAME 
#define DECLARE_CONST_DIMS_GMEM_ARRAY(DATATYPE, DEFINE_NAME, ARR_NAME, LEN) __device__ DATATYPE AC_INTERNAL_gmem_##DEFINE_NAME##_arrays_##ARR_NAME[LEN]
#include "gmem_arrays_decl.h"



//The macros above generate d arrays like these:

// Astaroth 2.0 backwards compatibility START
#define d_multigpu_offset (d_mesh_info.int3_params[AC_multigpu_offset])


#define DEVICE_INLINE __device__ __forceinline__
#include "dconst_decl.h"



#include "get_address.h"
#include "load_dconst_arrays.h"
#include "store_dconst_arrays.h"


#define DEVICE_VTXBUF_IDX(i, j, k)                                             \
  ((i) + (j)*VAL(AC_mlocal).x + (k)*VAL(AC_mlocal_products).xy)

__device__ int
LOCAL_COMPDOMAIN_IDX(const int3 coord)
{
  return (coord.x) + (coord.y) * VAL(AC_nlocal).x + (coord.z) * VAL(AC_nlocal_products).xy;
}

#define print printf                          // TODO is this a good idea?
// passes an array into a device function and then calls len (need to modify
// the compiler to always pass arrays to functions as references before
// re-enabling)

#include "random.cuh"

#define suppress_unused_warning(X) (void)X
#define longlong long long
#define size(arr) (int)(sizeof(arr) / sizeof(arr[0])) // Leads to bugs if the user
#include "user_kernels.h"
#undef size
#undef longlong


typedef struct {
  AcKernel kernel;
  int3 dims;
  dim3 tpb;
} TBConfig;

static std::vector<TBConfig> tbconfigs;


static TBConfig getOptimalTBConfig(const AcKernel kernel, const int3 dims, VertexBufferArray vba);

static __global__ void
flush_kernel(AcReal* arr, const size_t n, const AcReal value)
{
  const size_t idx = threadIdx.x + blockIdx.x * blockDim.x;
  if (idx < n)
    arr[idx] = value;
}
static __global__ void
flush_kernel_int(int* arr, const size_t n, const int value)
{
  const size_t idx = threadIdx.x + blockIdx.x * blockDim.x;
  if (idx < n)
    arr[idx] = value;
}
template <typename T>
T TO_CORRECT_ORDER(const T vol)
{
	return vol;
}
size_t TO_CORRECT_ORDER(const size_t size)
{
	return size;
}
#define KERNEL_LAUNCH(func,bgp,tpb,...) func<<<TO_CORRECT_ORDER(bpg),TO_CORRECT_ORDER(tpb),__VA_ARGS__>>>
AcResult
acKernelFlush(const cudaStream_t stream, AcReal* arr, const size_t n,
              const AcReal value)
{
  ERRCHK_ALWAYS(arr);
  const size_t tpb = 256;
  const size_t bpg = (size_t)(ceil((double)n / tpb));
  KERNEL_LAUNCH(flush_kernel,bpg,tpb,0,stream)(arr,n,value);
  ERRCHK_CUDA_KERNEL_ALWAYS();
  return AC_SUCCESS;
}

AcResult
acKernelFlushInt(const cudaStream_t stream, int* arr, const size_t n,
              const int value)
{
  const size_t tpb = 256;
  const size_t bpg = (size_t)(ceil((double)n / tpb));
  KERNEL_LAUNCH(flush_kernel_int,bpg,tpb,0,stream)(arr,n,value);
  ERRCHK_CUDA_KERNEL_ALWAYS();
  return AC_SUCCESS;
}

#if USE_COMPRESSIBLE_MEMORY
#include <cuda.h>

#define ERRCHK_CU_ALWAYS(x) ERRCHK_ALWAYS((x) == CUDA_SUCCESS)

static cudaError_t
mallocCompressible(void** addr, const size_t requested_bytes)
{
  CUdevice device;
  ERRCHK_ALWAYS(cuCtxGetDevice(&device) == CUDA_SUCCESS);

  CUmemAllocationProp prop;
  memset(&prop, 0, sizeof(CUmemAllocationProp));
  prop.type                       = CU_MEM_ALLOCATION_TYPE_PINNED;
  prop.location.type              = CU_MEM_LOCATION_TYPE_DEVICE;
  prop.location.id                = device;
  prop.allocFlags.compressionType = CU_MEM_ALLOCATION_COMP_GENERIC;

  size_t granularity;
  ERRCHK_CU_ALWAYS(cuMemGetAllocationGranularity(
      &granularity, &prop, CU_MEM_ALLOC_GRANULARITY_MINIMUM));

  // Pad to align
  const size_t bytes = ((requested_bytes - 1) / granularity + 1) * granularity;

  CUdeviceptr dptr;
  ERRCHK_ALWAYS(cuMemAddressReserve(&dptr, bytes, 0, 0, 0) == CUDA_SUCCESS);

  CUmemGenericAllocationHandle handle;
  ERRCHK_ALWAYS(cuMemCreate(&handle, bytes, &prop, 0) == CUDA_SUCCESS)

  // Check if cuMemCreate was able to allocate compressible memory.
  CUmemAllocationProp alloc_prop;
  memset(&alloc_prop, 0, sizeof(CUmemAllocationProp));
  cuMemGetAllocationPropertiesFromHandle(&alloc_prop, handle);
  ERRCHK_ALWAYS(alloc_prop.allocFlags.compressionType ==
                CU_MEM_ALLOCATION_COMP_GENERIC);

  ERRCHK_ALWAYS(cuMemMap(dptr, bytes, 0, handle, 0) == CUDA_SUCCESS);
  ERRCHK_ALWAYS(cuMemRelease(handle) == CUDA_SUCCESS);

  CUmemAccessDesc accessDescriptor;
  accessDescriptor.location.id   = prop.location.id;
  accessDescriptor.location.type = prop.location.type;
  accessDescriptor.flags         = CU_MEM_ACCESS_FLAGS_PROT_READWRITE;

  ERRCHK_ALWAYS(cuMemSetAccess(dptr, bytes, &accessDescriptor, 1) ==
                CUDA_SUCCESS);

  *addr = (void*)dptr;
  return cudaSuccess;
}

static void
freeCompressible(void* ptr, const size_t requested_bytes)
{
  CUdevice device;
  ERRCHK_ALWAYS(cuCtxGetDevice(&device) == CUDA_SUCCESS);

  CUmemAllocationProp prop;
  memset(&prop, 0, sizeof(CUmemAllocationProp));
  prop.type                       = CU_MEM_ALLOCATION_TYPE_PINNED;
  prop.location.type              = CU_MEM_LOCATION_TYPE_DEVICE;
  prop.location.id                = device;
  prop.allocFlags.compressionType = CU_MEM_ALLOCATION_COMP_GENERIC;

  size_t granularity = 0;
  ERRCHK_ALWAYS(cuMemGetAllocationGranularity(
                    &granularity, &prop, CU_MEM_ALLOC_GRANULARITY_MINIMUM) ==
                CUDA_SUCCESS);
  const size_t bytes = ((requested_bytes - 1) / granularity + 1) * granularity;

  ERRCHK_ALWAYS(ptr);
  ERRCHK_ALWAYS(cuMemUnmap((CUdeviceptr)ptr, bytes) == CUDA_SUCCESS);
  ERRCHK_ALWAYS(cuMemAddressFree((CUdeviceptr)ptr, bytes) == CUDA_SUCCESS);
}
#endif

AcResult
acPBAReset(const cudaStream_t stream, ProfileBufferArray* pba, const size3_t counts)
{
  // Set pba.in data to all-nan and pba.out to 0
  for (int i = 0; i < NUM_PROFILES; ++i) {
    acKernelFlush(stream, pba->in[i],  prof_count(Profile(i),counts), (AcReal)0);
    acKernelFlush(stream, pba->out[i], prof_count(Profile(i),counts), (AcReal)0);
  }
  return AC_SUCCESS;
}
void
device_malloc(void** dst, const int bytes)
{
 #if USE_COMPRESSIBLE_MEMORY 
    ERRCHK_CUDA_ALWAYS(mallocCompressible(dst, bytes));
 #else
    ERRCHK_CUDA_ALWAYS(cudaMalloc(dst, bytes));
  #endif
  ERRCHK_ALWAYS(dst != NULL);
}
void
device_malloc(AcReal** dst, const int bytes)
{
	device_malloc((void**)dst,bytes);
}

template <typename T>
void
device_free(T** dst, const int bytes)
{
#if USE_COMPRESSIBLE_MEMORY
  freeCompressible(*dst, bytes);
#else
  cudaFree(*dst);
  //used to silence unused warning
  (void)bytes;
#endif
  *dst = NULL;
}

ProfileBufferArray
acPBACreate(const size3_t counts)
{
  ProfileBufferArray pba{};
  pba.count = counts.z;
  for (int i = 0; i < NUM_PROFILES; ++i) {
    const size_t bytes = prof_size(Profile(i),counts)*sizeof(AcReal);
    device_malloc(&pba.in[i],  bytes);
    device_malloc(&pba.out[i], bytes);
  }

  acPBAReset(0, &pba, counts);
  cudaDeviceSynchronize();
  return pba;
}

void
acPBADestroy(ProfileBufferArray* pba, const size3_t counts)
{
  for (int i = 0; i < NUM_PROFILES; ++i) {
    const size_t bytes = prof_size(Profile(i),counts)*sizeof(AcReal);
    device_free(&pba->in[i],  bytes);
    device_free(&pba->out[i], bytes);
    pba->in[i]  = NULL;
    pba->out[i] = NULL;
  }
  pba->count = 0;
}

AcResult
acVBAReset(const cudaStream_t stream, VertexBufferArray* vba)
{
  const size_t count = vba->bytes / sizeof(vba->in[0][0]);

  for (size_t i = 0; i < NUM_VTXBUF_HANDLES; ++i) {
    ERRCHK_ALWAYS(vba->in[i]);
    ERRCHK_ALWAYS(vba->out[i]);
    acKernelFlush(stream, vba->in[i], count, (AcReal)0);
    acKernelFlush(stream, vba->out[i], count, (AcReal)0);
  }
  memset(&vba->kernel_input_params,0,sizeof(acKernelInputParams));
  // Note: should be moved out when refactoring VBA to KernelParameterArray
  acPBAReset(stream, &vba->profiles, (size3_t){vba->mx,vba->my,vba->mz});
  return AC_SUCCESS;
}


template <typename T>
void
device_malloc(T** dst, const int bytes)
{
 #if USE_COMPRESSIBLE_MEMORY 
    ERRCHK_CUDA_ALWAYS(mallocCompressible((void**)dst, bytes));
 #else
    ERRCHK_CUDA_ALWAYS(cudaMalloc((void**)dst, bytes));
  #endif
}

#include "memcpy_to_gmem_arrays.h"

#include "memcpy_from_gmem_arrays.h"

template <typename P>
struct allocate_arrays
{
	void operator()(const AcMeshInfo& config) 
	{
		for(P array : get_params<P>())
		{
			if (config[array] != nullptr && !is_dconst(array) && is_alive(array) && !has_const_dims(array))
			{

#if AC_VERBOSE
				fprintf(stderr,"Allocating %s|%d\n",get_name(array),get_array_length(array,config));
				fflush(stderr);
#endif
				auto d_mem_ptr = get_empty_pointer(array);
			        device_malloc(((void**)&d_mem_ptr), sizeof(config[array][0])*get_array_length(array,config));
				memcpy_to_gmem_array(array,d_mem_ptr);
			}
		}
	}
};

int
get_val(const AcMeshInfo, const int val)
{
	return val;
}

int
get_val(const AcMeshInfo config, const AcIntParam param)
{
	return config.int_params[param];
}


size3_t
buffer_dims(const AcMeshInfo config)
{
	auto mm = config[AC_mlocal];
	return (size3_t){as_size_t(mm.x),as_size_t(mm.y),as_size_t(mm.z)};
}

VertexBufferArray
acVBACreate(const AcMeshInfo config)
{
  //TP: !HACK!
  //TP: Get active dimensions at the time VBA is created, works for now but should be moved somewhere else
  dimension_inactive = config[AC_dimension_inactive];
  const size3_t counts = buffer_dims(config);
  VertexBufferArray vba;
  size_t count = counts.x*counts.y*counts.z;
  size_t bytes = sizeof(vba.in[0][0]) * count;
  vba.bytes          = bytes;
  vba.mx             = counts.x;
  vba.my             = counts.y;
  vba.mz             = counts.z;
#if AC_ADJACENT_VERTEX_BUFFERS
  const size_t allbytes = bytes*NUM_VTXBUF_HANDLES;
  AcReal *allbuf_in, *allbuf_out;

  ERRCHK_CUDA_ALWAYS(cudaMalloc((void**)&allbuf_in, allbytes));
  ERRCHK_CUDA_ALWAYS(cudaMalloc((void**)&allbuf_out, allbytes));

  acKernelFlush(STREAM_DEFAULT,allbuf_in, count*NUM_VTXBUF_HANDLES, (AcReal)0.0);
  ERRCHK_CUDA_ALWAYS(cudaMemset((void*)allbuf_out, 0, allbytes));

  vba.in[0]=allbuf_in; vba.out[0]=allbuf_out;
printf("i,vbas[0]= %p %p \n",vba.in[0],vba.out[0]);
  for (size_t i = 1; i < NUM_VTXBUF_HANDLES; ++i) {
    vba.in [i]=vba.in [i-1]+count;
    vba.out[i]=vba.out[i-1]+count;
printf("i,vbas[i]= %zu %p %p\n",i,vba.in[i],vba.out[i]);
  }
#else
  for (size_t i = 0; i < NUM_VTXBUF_HANDLES; ++i) {
    device_malloc((void**) &vba.in[i],bytes);
    //Auxiliary fields need only a single copy so out can point to in
    if (vtxbuf_is_auxiliary[i])
    {
      vba.out[i] = vba.in[i];
    }else{
      device_malloc((void**) &vba.out[i],bytes);
    }
  }
#endif
  //Allocate workbuffers
  for (int i = 0; i < NUM_WORK_BUFFERS; ++i)
    device_malloc((void**)&vba.w[i],bytes);


  AcArrayTypes::run<allocate_arrays>(config);

  // Note: should be moved out when refactoring VBA to KernelParameterArray
  vba.profiles = acPBACreate(counts);

  acVBAReset(0, &vba);
  cudaDeviceSynchronize();
  return vba;
}

template <typename P>
struct update_arrays
{
	void operator()(const AcMeshInfo& config)
	{
		for(P array : get_params<P>())
		{
			if (is_dconst(array) || !is_alive(array) || has_const_dims(array)) continue;
			auto config_array = config[array];
			auto gmem_array   = get_empty_pointer(array);
			memcpy_from_gmem_array(array,gmem_array);
			size_t bytes = sizeof(config_array[0])*get_array_length(array,config);
			if (config_array == nullptr && gmem_array != nullptr) 
				device_free(&gmem_array,bytes);
			else if (config_array != nullptr && gmem_array  == nullptr) 
				device_malloc(&gmem_array,bytes);
			memcpy_to_gmem_array(array,gmem_array);
		}
	}
};
void
acUpdateArrays(const AcMeshInfo config)
{
  AcArrayTypes::run<update_arrays>(config);
}

template <typename P>
struct free_arrays
{
	void operator()(const AcMeshInfo& config)
	{
		for(P array: get_params<P>())
		{
			auto config_array = config[array];
			if (config_array == nullptr || is_dconst(array) || !is_alive(array) || has_const_dims(array)) continue;
			auto gmem_array = get_empty_pointer(array);
			memcpy_from_gmem_array(array,gmem_array);
			device_free(&gmem_array, get_array_length(array,config));
			memcpy_to_gmem_array(array,gmem_array);
		}
	}
};

void
acVBADestroy(VertexBufferArray* vba, const AcMeshInfo config)
{
  for (int i = 0; i < NUM_VTXBUF_HANDLES; ++i) { 
    //TP: if dead then not allocated and thus nothing to free
    device_free(&(vba->in[i]), vba->bytes);
    if (vtxbuf_is_auxiliary[i])
      vba->out[i] = NULL;
    else
      device_free(&(vba->out[i]), vba->bytes);
  }
  //Free workbuffers 
  for (int i = 0; i < NUM_WORK_BUFFERS; ++i) 
    device_free(&(vba->w[i]), vba->bytes);

  //Free arrays
  AcArrayTypes::run<free_arrays>(config);
  // Note: should be moved out when refactoring VBA to KernelParameterArray
  acPBADestroy(&vba->profiles,(size3_t){vba->mx,vba->my,vba->mz});
  vba->bytes = 0;
  vba->mx    = 0;
  vba->my    = 0;
  vba->mz    = 0;
}



int
get_num_of_reduce_output(const dim3 bpg, const dim3 tpb)
{
	const size_t warp_size = get_warp_size();
	const int num_of_warps_per_block = (tpb.x*tpb.y*tpb.z + warp_size-1)/warp_size;
	const int num_of_blocks = bpg.x*bpg.y*bpg.z;
	return num_of_warps_per_block*num_of_blocks;
}

AcResult
acLaunchKernel(AcKernel kernel, const cudaStream_t stream, const int3 start,
               const int3 end, VertexBufferArray vba)
{
  const int3 n = end - start;

  const TBConfig tbconf = getOptimalTBConfig(kernel, n, vba);
  const dim3 tpb        = tbconf.tpb;
  const int3 dims       = tbconf.dims;
  const dim3 bpg        = to_dim3(get_bpg(to_volume(dims), to_volume(tpb)));

  const size_t smem = get_smem(to_volume(tpb), STENCIL_ORDER, sizeof(AcReal));
  if (reduce_offsets[kernel].find(start) == reduce_offsets[kernel].end())
  {
  	reduce_offsets[kernel][start] = kernel_running_reduce_offsets[kernel];
  	kernel_running_reduce_offsets[kernel] += get_num_of_reduce_output(bpg,tpb);
  }

  vba.reduce_offset = reduce_offsets[kernel][start];
  // cudaFuncSetCacheConfig(kernel, cudaFuncCachePreferL1);
  KERNEL_LAUNCH(kernels[kernel],bpg,tpb,smem,stream)(start,end,vba);
  ERRCHK_CUDA_KERNEL();

  last_tpb = tpb; // Note: a bit hacky way to get the tpb
  return AC_SUCCESS;
}

AcResult
acBenchmarkKernel(AcKernel kernel, const int3 start, const int3 end,
                  VertexBufferArray vba)
{
  const int3 n = end - start;

  const TBConfig tbconf = getOptimalTBConfig(kernel, n, vba);
  const dim3 tpb        = tbconf.tpb;
  const int3 dims       = tbconf.dims;
  const dim3 bpg        = to_dim3(get_bpg(to_volume(dims), to_volume(tpb)));
  const size_t smem = get_smem(to_volume(tpb), STENCIL_ORDER, sizeof(AcReal));

  // Timer create
  cudaEvent_t tstart, tstop;
  cudaEventCreate(&tstart);
  cudaEventCreate(&tstop);

  // Warmup
  cudaEventRecord(tstart);
  KERNEL_LAUNCH(kernels[kernel],bpg, tpb, smem)(start, end, vba);
  cudaEventRecord(tstop);
  cudaEventSynchronize(tstop);
  ERRCHK_CUDA_KERNEL();
  cudaDeviceSynchronize();

  // Benchmark
  cudaEventRecord(tstart); // Timing start
  KERNEL_LAUNCH(kernels[kernel],bpg,tpb,smem)(start, end, vba);
  cudaEventRecord(tstop); // Timing stop
  cudaEventSynchronize(tstop);
  float milliseconds = 0;
  cudaEventElapsedTime(&milliseconds, tstart, tstop);
  printf("Kernel %s time elapsed: %g ms\n", kernel_names[kernel],(double)milliseconds);

  // Timer destroy
  cudaEventDestroy(tstart);
  cudaEventDestroy(tstop);

  last_tpb = tpb; // Note: a bit hacky way to get the tpb
  return AC_SUCCESS;
}


AcResult
acLoadStencil(const Stencil stencil, const cudaStream_t /* stream */,
              const AcReal data[STENCIL_DEPTH][STENCIL_HEIGHT][STENCIL_WIDTH])
{
  ERRCHK_ALWAYS(stencil < NUM_STENCILS);

  // Note important cudaDeviceSynchronize below
  //
  // Constant memory allocated for stencils is shared among kernel
  // invocations, therefore a race condition is possible when updating
  // the coefficients. To avoid this, all kernels that can access
  // the coefficients must be completed before starting async copy to
  // constant memory
  cudaDeviceSynchronize();

  const size_t bytes = sizeof(data[0][0][0]) * STENCIL_DEPTH * STENCIL_HEIGHT *
                       STENCIL_WIDTH;
  const cudaError_t retval = cudaMemcpyToSymbol(
      stencils, data, bytes, stencil * bytes, cudaMemcpyHostToDevice);

  return retval == cudaSuccess ? AC_SUCCESS : AC_FAILURE;
};

AcResult
acLoadStencils(const cudaStream_t stream,
               const AcReal data[NUM_STENCILS][STENCIL_DEPTH][STENCIL_HEIGHT]
                                [STENCIL_WIDTH])
{
  int retval = 0;
  for (size_t i = 0; i < NUM_STENCILS; ++i)
    retval |= acLoadStencil((Stencil)i, stream, data[i]);
  return (AcResult)retval;
}

AcResult
acStoreStencil(const Stencil stencil, const cudaStream_t /* stream */,
               AcReal data[STENCIL_DEPTH][STENCIL_HEIGHT][STENCIL_WIDTH])
{
  ERRCHK_ALWAYS(stencil < NUM_STENCILS);

  // Ensure all acLoadUniform calls have completed before continuing
  cudaDeviceSynchronize();

  const size_t bytes = sizeof(data[0][0][0]) * STENCIL_DEPTH * STENCIL_HEIGHT *
                       STENCIL_WIDTH;
  const cudaError_t retval = cudaMemcpyFromSymbol(
      data, stencils, bytes, stencil * bytes, cudaMemcpyDeviceToHost);

  return retval == cudaSuccess ? AC_SUCCESS : AC_FAILURE;
};

<<<<<<< HEAD
=======
#define GEN_LOAD_UNIFORM(LABEL_UPPER, LABEL_LOWER)                             \
  ERRCHK_ALWAYS(param < NUM_##LABEL_UPPER##_PARAMS);                           \
  cudaDeviceSynchronize(); /* See note in acLoadStencil */                     \
                                                                               \
  const size_t offset = (size_t) &                                             \
                        d_mesh_info.LABEL_LOWER##_params[param] - (size_t) &   \
                        d_mesh_info;                                           \
                                                                               \
  const cudaError_t retval = cudaMemcpyToSymbol(                               \
      d_mesh_info, &value, sizeof(value), offset, cudaMemcpyHostToDevice);     \
  return retval == cudaSuccess ? AC_SUCCESS : AC_FAILURE;
>>>>>>> 660a4877

template <typename P, typename V>
static AcResult
acLoadUniform(const P param, const V value)
{
	if constexpr (std::is_same<P,AcReal>::value)
	{
  		if (isnan(value)) {
  		  fprintf(stderr,
  		          "WARNING: Passed an invalid value %g to device constant %s. "
  		          "Skipping.\n",
  		          (double)value, realparam_names[param]);
  		  return AC_FAILURE;
  		}
	}
	else if constexpr (std::is_same<P,AcReal3>::value)
	{
  		if (isnan(value.x) || isnan(value.y) || isnan(value.z)) {
  		  fprintf(stderr,
  		          "WARNING: Passed an invalid value (%g, %g, %g) to device constant "
  		          "%s. Skipping.\n",
  		          (double)value.x, (double)value.y, (double)value.z,
  		          real3param_names[param]);
  		  return AC_FAILURE;
  		}
	}
  	ERRCHK_ALWAYS(param < get_num_params<P>());
  	cudaDeviceSynchronize(); /* See note in acLoadStencil */

  	const size_t offset =  get_address(param) - (size_t)&d_mesh_info;
  	const cudaError_t retval = cudaMemcpyToSymbol(d_mesh_info, &value, sizeof(value), offset, cudaMemcpyHostToDevice);
  	return retval == cudaSuccess ? AC_SUCCESS : AC_FAILURE;
}



template <typename P, typename V>
static AcResult
acLoadArrayUniform(const P array, const V* values, const size_t length)
{
#if AC_VERBOSE
	fprintf(stderr,"Loading %s\n",get_name(array));
	fflush(stderr);
#endif
	cudaDeviceSynchronize();
	ERRCHK_ALWAYS(values  != nullptr);
	const size_t bytes = length*sizeof(values[0]);
	if (!is_dconst(array))
	{
		if (!is_alive(array)) return AC_NOT_ALLOCATED;
		if (has_const_dims(array))
		{
			memcpy_to_const_dims_gmem_array(array,values);
			return AC_SUCCESS;
		}
		auto dst_ptr = get_empty_pointer(array);
		memcpy_from_gmem_array(array,dst_ptr);
		ERRCHK_ALWAYS(dst_ptr != nullptr);
		if (dst_ptr == nullptr)
		{
			fprintf(stderr,"FATAL AC ERROR from acLoadArrayUniform\n");
			exit(EXIT_FAILURE);
		}
#if AC_VERBOSE
		fprintf(stderr,"Calling (cuda/hip)memcpy %s|%ld\n",get_name(array),length);
		fflush(stderr);
#endif
		ERRCHK_CUDA_ALWAYS(cudaMemcpy(dst_ptr,values,bytes,cudaMemcpyHostToDevice));
	}
	else 
		ERRCHK_CUDA_ALWAYS(load_array(values, bytes, array));
#if AC_VERBOSE
	fprintf(stderr,"Loaded %s\n",get_name(array));
	fflush(stderr);
#endif
	return AC_SUCCESS;
}

template <typename P, typename V>
AcResult
acStoreUniform(const P param, V* value)
{
	ERRCHK_ALWAYS(param < get_num_params<P>());
	cudaDeviceSynchronize();
  	const size_t offset =  get_address(param) - (size_t)&d_mesh_info;
	const cudaError_t retval = cudaMemcpyFromSymbol(value, d_mesh_info, sizeof(V), offset, cudaMemcpyDeviceToHost);
	return retval == cudaSuccess ? AC_SUCCESS : AC_FAILURE;
}

<<<<<<< HEAD
template <typename P, typename V>
=======
#define GEN_STORE_UNIFORM(LABEL_UPPER, LABEL_LOWER)                            \
  ERRCHK_ALWAYS(param < NUM_##LABEL_UPPER##_PARAMS);                           \
  cudaDeviceSynchronize(); /* See notes in GEN_LOAD_UNIFORM */                 \
                                                                               \
  const size_t offset = (size_t) &                                             \
                        d_mesh_info.LABEL_LOWER##_params[param] - (size_t) &   \
                        d_mesh_info;                                           \
                                                                               \
  const cudaError_t retval = cudaMemcpyFromSymbol(                             \
      value, d_mesh_info, sizeof(*value), offset, cudaMemcpyDeviceToHost);     \
  return retval == cudaSuccess ? AC_SUCCESS : AC_FAILURE;

>>>>>>> 660a4877
AcResult
acStoreArrayUniform(const P array, V* values, const size_t length)
{
	ERRCHK_ALWAYS(values  != nullptr);
	const size_t bytes = length*sizeof(values[0]);
	if (!is_dconst(array))
	{
		if (!is_alive(array)) return AC_NOT_ALLOCATED;
		if (has_const_dims(array))
		{
			memcpy_from_gmem_array(array,values);
			return AC_SUCCESS;
		}
		auto src_ptr = get_empty_pointer(array);
		memcpy_from_gmem_array(array,src_ptr);
		ERRCHK_ALWAYS(src_ptr != nullptr);
		ERRCHK_CUDA_ALWAYS(cudaMemcpy(values, src_ptr, bytes, cudaMemcpyDeviceToHost));
	}
	else
		ERRCHK_CUDA_ALWAYS(store_array(values, bytes, array));
	return AC_SUCCESS;
}

#include "load_and_store_uniform_funcs.h"

//TP: best would be to use carriage return to have a single line that simple keeps growing but that seems not to be always supported in SLURM environments. 
// Or at least requires actions from the user
void printProgressBar(FILE* stream, const int progress) {
    int barWidth = 50;
    fprintf(stream,"[");  // Start a new line
    int pos = barWidth * progress / 100;

    for (int i = 0; i < barWidth; ++i) {
        if (i < pos) {
            fprintf(stream,COLORIZE("=",GREEN));  
        } else if (i == pos) {
            fprintf(stream,COLORIZE(">",YELLOW));  
        } else {
            fprintf(stream," ");
        }
    }
    fprintf(stream,"] %d %%", progress);
}
void
logAutotuningStatus(const size_t counter, const size_t num_samples, const AcKernel kernel)
{
    const size_t percent_of_num_samples = num_samples/100;
    for (size_t progress = 0; progress <= 100; ++progress)
    {
	      if (counter == percent_of_num_samples*progress  && grid_pid == 0 && (progress % 10 == 0))
	      {
    			fprintf(stderr,"\nAutotuning %s ",kernel_names[kernel]);
    			printProgressBar(stderr,progress);
			if (progress == 100) fprintf(stderr,"\n");
			fflush(stderr);
	      }
    }
}

typedef struct
{
        float time;
        dim3 tpb;
} autotune_measurement;
static autotune_measurement
gather_best_measurement(const autotune_measurement local_best)
{
#if AC_MPI_ENABLED
        ERRCHK_ALWAYS(runtime_comm != MPI_COMM_NULL);
        float* time_buffer = (float*)malloc(sizeof(float)*nprocs);
        int* x_dim = (int*)malloc(sizeof(int)*nprocs);
        int* y_dim = (int*)malloc(sizeof(int)*nprocs);
        int* z_dim = (int*)malloc(sizeof(int)*nprocs);

        int tpb_x = local_best.tpb.x;
        int tpb_y = local_best.tpb.y;
        int tpb_z = local_best.tpb.z;
        MPI_Gather(&tpb_x,1,MPI_INT,x_dim,1,MPI_INT,0,runtime_comm);
        MPI_Gather(&tpb_y,1,MPI_INT,y_dim,1,MPI_INT,0,runtime_comm);
        MPI_Gather(&tpb_z,1,MPI_INT,z_dim,1,MPI_INT,0,runtime_comm);
        MPI_Gather(&local_best.time,1,MPI_FLOAT,time_buffer,1,MPI_FLOAT,0,runtime_comm);

        dim3 first_tpb(x_dim[0],y_dim[0],z_dim[0]);
        autotune_measurement res{time_buffer[0], first_tpb};
        if(grid_pid == 0)
        {
                for(int i = 0; i < nprocs; ++i)
                {
                        if(time_buffer[i]  < res.time)
                        {
                                res.time = time_buffer[i];
                                dim3 res_tpb(x_dim[i],y_dim[i],z_dim[i]);
                                res.tpb = res_tpb;
                        }
                }
                MPI_Bcast(&res.time, 1, MPI_FLOAT, 0, runtime_comm);
                int x_res = res.tpb.x;
                int y_res = res.tpb.y;
                int z_res = res.tpb.z;
                MPI_Bcast(&x_res, 1, MPI_INT, 0, runtime_comm);
                MPI_Bcast(&y_res, 1, MPI_INT, 0, runtime_comm);
                MPI_Bcast(&z_res, 1, MPI_INT, 0, runtime_comm);
        }
        else
        {
                int x_res;
                int y_res;
                int z_res;
                MPI_Bcast(&res.time, 1, MPI_FLOAT, 0, runtime_comm);
                MPI_Bcast(&x_res, 1, MPI_INT, 0, runtime_comm);
                MPI_Bcast(&y_res, 1, MPI_INT, 0, runtime_comm);
                MPI_Bcast(&z_res, 1, MPI_INT, 0, runtime_comm);
                res.tpb = dim3(x_res,y_res,z_res);
        }
        free(time_buffer);
        free(x_dim);
        free(y_dim);
        free(z_dim);
        return res;
#else
        return local_best;
#endif
}

void
make_vtxbuf_input_params_safe(VertexBufferArray& vba, const AcKernel kernel)
{
  //TP: have to set reduce offset zero since it might not be
  vba.reduce_offset = 0;
#include "safe_vtxbuf_input_params.h"
}

static TBConfig
autotune(const AcKernel kernel, const int3 dims, VertexBufferArray vba)
{
  make_vtxbuf_input_params_safe(vba,kernel);
  // printf("Autotuning kernel '%s' (%p), block (%d, %d, %d), implementation "
  //        "(%d):\n",
  //        kernel_names[id], kernel, dims.x, dims.y, dims.z, IMPLEMENTATION);
  // fflush(stdout);

#if 0
  cudaDeviceProp prop;
  cudaGetDeviceProperties(&prop, 0);
  size_t size = min(int(prop.l2CacheSize * 0.75), prop.persistingL2CacheMaxSize);
  cudaDeviceSetLimit(cudaLimitPersistingL2CacheSize, size);
  // set-aside 3/4 of L2 cache for persisting accesses or the max allowed
#endif

  TBConfig c = {
      .kernel = kernel,
      .dims   = dims,
      .tpb    = (dim3){0, 0, 0},
  };

  const int3 ghosts = (int3){
	  dimension_inactive.x ? 0 : NGHOST,
	  dimension_inactive.y ? 0 : NGHOST,
	  dimension_inactive.z ? 0 : NGHOST
  };
  const int3 start = ghosts;
  const int3 end = start + dims;


  //TP: since autotuning should be quite fast when the dim is not NGHOST only log for actually 3d portions
  const bool builtin_kernel = strlen(kernel_names[kernel]) > 2 && kernel_names[kernel][0] == 'A' && kernel_names[kernel][1] == 'C';
  const bool large_launch = (dims.x > ghosts.x && dims.y > ghosts.y && dims.z > ghosts.z);
  const bool log = !builtin_kernel && large_launch;

  dim3 best_tpb(0, 0, 0);
  float best_time     = INFINITY;
  const int num_iters = 2;

  // Get device hardware information
  cudaDeviceProp props;
  cudaGetDeviceProperties(&props, 0);
  const int max_threads_per_block = MAX_THREADS_PER_BLOCK
                                        ? min(props.maxThreadsPerBlock,
                                              MAX_THREADS_PER_BLOCK)
                                        : props.maxThreadsPerBlock;
  const size_t max_smem           = props.sharedMemPerBlock;

  // Old heuristic
  // for (int z = 1; z <= max_threads_per_block; ++z) {
  //   for (int y = 1; y <= max_threads_per_block; ++y) {
  //     for (int x = max(y, z); x <= max_threads_per_block; ++x) {

  // New: require that tpb.x is a multiple of the minimum transaction or L2
  // cache line size
  const int minimum_transaction_size_in_elems = 32 / sizeof(AcReal);
  // New: restrict tpb.x to be at most dims.x since launching threads that are known to be oob feels simply wasteful
  const int x_increment = min(
		  			minimum_transaction_size_in_elems,
		  			dims.x
		            );

  std::vector<int3> samples{};
  for (int z = 1; z <= min(max_threads_per_block,dims.z); ++z) {
    for (int y = 1; y <= min(max_threads_per_block,dims.y); ++y) {
      for (int x = x_increment;
           x <= min(max_threads_per_block,dims.x); x += x_increment) {


        if (x * y * z > max_threads_per_block)
          break;
        const dim3 tpb(x, y, z);
        const size_t smem = get_smem(to_volume(tpb), STENCIL_ORDER,
                                     sizeof(AcReal));

        if (smem > max_smem)
          continue;

        if ((x * y * z) % props.warpSize && (x*y*z) >props.warpSize)
          continue;

        if (!is_valid_configuration(to_volume(dims), to_volume(tpb),kernel))
          continue;
	//TP: should be emplace back but on my laptop the CUDA compiler gives a cryptic error message that I do not care to debug
        samples.push_back((int3){x,y,z});
      }
    }
  }
  size_t counter  = 0;
  size_t start_samples{};
  size_t end_samples{};
  if(large_launch && AC_MPI_ENABLED)
  {
  	const size_t portion = (size_t)ceil((1.0*samples.size())/nprocs);
  	start_samples = portion*grid_pid;
  	end_samples   = min(samples.size(), portion*(grid_pid+1));
  }
  else
  {
  	start_samples = 0;
  	end_samples   = samples.size();
  }
  const size_t n_samples = end_samples-start_samples;
  const Kernel func = kernels[kernel];
  for(size_t sample  = start_samples; sample < end_samples; ++sample)
  {
        if (log) logAutotuningStatus(counter,n_samples,kernel);
        ++counter;
        auto x = samples[sample].x;
        auto y = samples[sample].y;
        auto z = samples[sample].z;
        const dim3 tpb(x, y, z);
        const dim3 bpg    = to_dim3(
                                get_bpg(to_volume(dims),
                                to_volume(tpb))
                                );
        const size_t smem = get_smem(to_volume(tpb), STENCIL_ORDER,
                                     sizeof(AcReal));

        cudaEvent_t tstart, tstop;
        cudaEventCreate(&tstart);
        cudaEventCreate(&tstop);

        KERNEL_LAUNCH(func,bpg, tpb, smem)(start, end, vba); // Dryrun
        cudaDeviceSynchronize();
        cudaEventRecord(tstart); // Timing start
        for (int i = 0; i < num_iters; ++i)
          KERNEL_LAUNCH(func,bpg, tpb, smem)(start, end, vba); // Dryrun
        cudaEventRecord(tstop); // Timing stop
        cudaEventSynchronize(tstop);

        float milliseconds = 0;
        cudaEventElapsedTime(&milliseconds, tstart, tstop);

        cudaEventDestroy(tstart);
        cudaEventDestroy(tstop);

        // Discard failed runs (attempt to clear the error to cudaSuccess)
        if (cudaGetLastError() != cudaSuccess) {
	  //TP: reset autotune results
          FILE* fp = fopen(autotune_csv_path,"w");
	  fclose(fp);
          // Exit in case of unrecoverable error that needs a device reset
          ERRCHK_CUDA_KERNEL_ALWAYS();
          ERRCHK_CUDA_ALWAYS(cudaGetLastError());
          continue;
        }

        if (milliseconds < best_time) {
          best_time = milliseconds;
          best_tpb  = tpb;
        }

        // printf("Auto-optimizing... Current tpb: (%d, %d, %d), time %f ms\n",
        //        tpb.x, tpb.y, tpb.z, (double)milliseconds / num_iters);
        // fflush(stdout);
  }
  const autotune_measurement best_measurement = 
	  large_launch ? gather_best_measurement({best_time,best_tpb}) : (autotune_measurement){best_time,best_tpb};
  c.tpb = best_measurement.tpb;
  best_time = best_measurement.time;
  if(grid_pid == 0)
  {
        FILE* fp = fopen(autotune_csv_path, "a");
        ERRCHK_ALWAYS(fp);
#if IMPLEMENTATION == SMEM_HIGH_OCCUPANCY_CT_CONST_TB
        fprintf(fp, "%d, (%d, %d, %d), (%d, %d, %d), %g\n", IMPLEMENTATION, nx, ny,
                nz, best_tpb.x, best_tpb.y, best_tpb.z,
                (double)best_time / num_iters);
#else
        fprintf(fp, "%d, %d, %d, %d, %d, %d, %d, %d, %g, %s\n", IMPLEMENTATION, kernel, dims.x,
                dims.y, dims.z, best_tpb.x, best_tpb.y, best_tpb.z,
                (double)best_time / num_iters, kernel_names[kernel]);
#endif
        fclose(fp);
  }
  if (c.tpb.x * c.tpb.y * c.tpb.z <= 0) {
    fprintf(stderr,
            "Fatal error: failed to find valid thread block dimensions for (%d,%d,%d) launch.\n"
            ,dims.x,dims.y,dims.z);
  }
  ERRCHK_ALWAYS(c.tpb.x * c.tpb.y * c.tpb.z > 0);
  return c;
}

static bool
file_exists(const char* filename)
{
  struct stat   buffer;
  return (stat (filename, &buffer) == 0);
}
static int3
read_optim_tpb(const AcKernel kernel, const int3 dims)
{
  if(!file_exists(autotune_csv_path)) return {-1,-1,-1};
  const char* filename = autotune_csv_path;
  FILE *file = fopen ( filename, "r" );
  int3 res = {-1,-1,-1};
  double best_time     = (double)INFINITY;
  string_vec entries[1000];
  memset(entries,0,sizeof(string_vec)*1000);
  const int n_entries = get_csv_entries(entries,file);
  for(int i = 0; i < n_entries; ++i)
  {
	  string_vec entry = entries[i];
	  if(entry.size > 1)
      	  {
      	     int kernel_index  = atoi(entry.data[1]);
      	     int3 read_dims = {atoi(entry.data[2]), atoi(entry.data[3]), atoi(entry.data[4])};
      	     int3 tpb = {atoi(entry.data[5]), atoi(entry.data[6]), atoi(entry.data[7])};
      	     double time = atof(entry.data[8]);
      	     if(time < best_time && kernel_index == kernel && read_dims == dims)
      	     {
      	    	 best_time = time;
      	    	 res       = tpb;
      	     }
      	  }
      	  for(size_t elem = 0; elem < entry.size; ++elem)
      	         free((char*)entry.data[elem]);
      	  free_str_vec(&entry);
  }
  fclose(file);
  return res;
}


static TBConfig
getOptimalTBConfig(const AcKernel kernel, const int3 dims, VertexBufferArray vba)
{
  for (auto c : tbconfigs)
    if (c.kernel == kernel && c.dims == dims)
      return c;

  const int3 read_tpb = read_optim_tpb(kernel,dims);
  TBConfig c  = (read_tpb != (int3){-1,-1,-1})
          ? (TBConfig){kernel,dims,(dim3){(uint32_t)read_tpb.x, (uint32_t)read_tpb.y, (uint32_t)read_tpb.z}}
          : autotune(kernel,dims,vba);
  tbconfigs.push_back(c);
  return c;
}

AcKernel
acGetOptimizedKernel(const AcKernel kernel_enum, const VertexBufferArray vba)
{
	//#include "user_kernel_ifs.h"
	//silence unused warnings
	(void)vba;
	//TP: for now this is no-op in the future in some cases we choose which kernel to call based on the input params
	return kernel_enum;
	//return kernels[(int) kernel_enum];
}
void
acVBASwapBuffer(const Field field, VertexBufferArray* vba)
{
  AcReal* tmp     = vba->in[field];
  vba->in[field]  = vba->out[field];
  vba->out[field] = tmp;
}

void
acVBASwapBuffers(VertexBufferArray* vba)
{
  for (size_t i = 0; i < NUM_FIELDS; ++i)
    acVBASwapBuffer((Field)i, vba);
}

void
acPBASwapBuffer(const Profile profile, VertexBufferArray* vba)
{
  AcReal* tmp                = vba->profiles.in[profile];
  vba->profiles.in[profile]  = vba->profiles.out[profile];
  vba->profiles.out[profile] = tmp;
}

void
acPBASwapBuffers(VertexBufferArray* vba)
{
  for (int i = 0; i < NUM_PROFILES; ++i)
    acPBASwapBuffer((Profile)i, vba);
}

AcResult
acLoadMeshInfo(const AcMeshInfo info, const cudaStream_t stream)
{
  for (int i = 0; i < NUM_INT_PARAMS; ++i)
    ERRCHK_ALWAYS(acLoadIntUniform(stream, (AcIntParam)i, info.int_params[i]) ==
                  AC_SUCCESS);

  for (int i = 0; i < NUM_INT3_PARAMS; ++i)
    ERRCHK_ALWAYS(acLoadInt3Uniform(stream, (AcInt3Param)i,
                                    info.int3_params[i]) == AC_SUCCESS);

  for (int i = 0; i < NUM_REAL_PARAMS; ++i)
    ERRCHK_ALWAYS(acLoadRealUniform(stream, (AcRealParam)i,
                                    info.real_params[i]) == AC_SUCCESS);

  for (int i = 0; i < NUM_REAL3_PARAMS; ++i)
    ERRCHK_ALWAYS(acLoadReal3Uniform(stream, (AcReal3Param)i,
                                     info.real3_params[i]) == AC_SUCCESS);

  return AC_SUCCESS;
}

//---------------
// static __host__ __device__ constexpr size_t
// acShapeSize(const AcShape& shape)
size_t
acShapeSize(const AcShape shape)
{
  return shape.x * shape.y * shape.z * shape.w;
}

static __host__ __device__ constexpr bool
acOutOfBounds(const AcIndex& index, const AcShape& shape)
{
  return (index.x >= shape.x) || //
         (index.y >= shape.y) || //
         (index.z >= shape.z) || //
         (index.w >= shape.w);
}

static __host__ __device__ constexpr AcIndex __attribute__((unused))
min(const AcIndex& a, const AcIndex& b)
{
  return (AcIndex){
      a.x < b.x ? a.x : b.x,
      a.y < b.y ? a.y : b.y,
      a.z < b.z ? a.z : b.z,
      a.w < b.w ? a.w : b.w,
  };
}

static __host__ __device__ constexpr AcIndex
operator+(const AcIndex& a, const AcIndex& b)
{
  return (AcIndex){
      a.x + b.x,
      a.y + b.y,
      a.z + b.z,
      a.w + b.w,
  };
}

static __host__ __device__ constexpr AcIndex __attribute__((unused))
operator-(const AcIndex& a, const AcIndex& b) 
{
  return (AcIndex){
      a.x - b.x,
      a.y - b.y,
      a.z - b.z,
      a.w - b.w,
  };
}

static __host__ __device__ constexpr AcIndex
to_spatial(const size_t i, const AcShape& shape)
{
  return (AcIndex){
      .x = i % shape.x,
      .y = (i / shape.x) % shape.y,
      .z = (i / (shape.x * shape.y)) % shape.z,
      .w = i / (shape.x * shape.y * shape.z),
  };
}

static __host__ __device__ constexpr size_t
to_linear(const AcIndex& index, const AcShape& shape)
{
  return index.x +           //
         index.y * shape.x + //
         index.z * shape.x * shape.y + index.w * shape.x * shape.y * shape.z;
}

static __global__ void
reindex(const AcReal* in, const AcIndex in_offset, const AcShape in_shape,
        AcReal* out, const AcIndex out_offset, const AcShape out_shape,
        const AcShape block_shape)
{
  const size_t i    = (size_t)threadIdx.x + blockIdx.x * blockDim.x;
  const AcIndex idx = to_spatial(i, block_shape);

  const AcIndex in_pos  = idx + in_offset;
  const AcIndex out_pos = idx + out_offset;

  if (acOutOfBounds(idx, block_shape) || //
      acOutOfBounds(in_pos, in_shape) || //
      acOutOfBounds(out_pos, out_shape))
    return;

  const size_t in_idx  = to_linear(in_pos, in_shape);
  const size_t out_idx = to_linear(out_pos, out_shape);

  out[out_idx] = in[in_idx];
}

AcResult
acReindex(const cudaStream_t stream, //
          const AcReal* in, const AcIndex in_offset, const AcShape in_shape,
          AcReal* out, const AcIndex out_offset, const AcShape out_shape,
          const AcShape block_shape)
{
  const size_t count = acShapeSize(block_shape);
  const size_t tpb   = min(256ul, count);
  const size_t bpg   = (count + tpb - 1) / tpb;

  KERNEL_LAUNCH(reindex,bpg, tpb, 0, stream)(in, in_offset, in_shape, //
                                   out, out_offset, out_shape, block_shape);
  ERRCHK_CUDA_KERNEL();

  return AC_SUCCESS;
}

typedef struct {
  AcReal *x, *y, *z;
} SOAVector;

typedef struct {
  // Input vectors
  SOAVector A[1];
  size_t A_count;
  SOAVector B[4];
  size_t B_count;
  // Note: more efficient with A_count < B_count

  // Output vectors
  SOAVector C[1 * 4];
  // C count = A_count*B_count
} CrossProductArrays;

static __global__ void UNUSED
reindex_cross(const CrossProductArrays arrays, const AcIndex in_offset,
              const AcShape in_shape, const AcIndex out_offset,
              const AcShape out_shape, const AcShape block_shape)
{
  const AcIndex idx = to_spatial((size_t)threadIdx.x + blockIdx.x * blockDim.x
		  , block_shape);

  const AcIndex in_pos  = idx + in_offset;
  const AcIndex out_pos = idx + out_offset;

  if (acOutOfBounds(idx, block_shape) || //
      acOutOfBounds(in_pos, in_shape) || //
      acOutOfBounds(out_pos, out_shape))
    return;

  const size_t in_idx  = to_linear(in_pos, in_shape);
  const size_t out_idx = to_linear(out_pos, out_shape);

  for (size_t j = 0; j < arrays.A_count; ++j) {
    const AcReal3 a = {
        arrays.A[j].x[in_idx],
        arrays.A[j].y[in_idx],
        arrays.A[j].z[in_idx],
    };
    for (size_t i = 0; i < arrays.B_count; ++i) {
      const AcReal3 b = {
          arrays.B[i].x[in_idx],
          arrays.B[i].y[in_idx],
          arrays.B[i].z[in_idx],
      };
      const AcReal3 res                           = AC_cross(a, b);
      arrays.C[i + j * arrays.B_count].x[out_idx] = res.x;
      arrays.C[i + j * arrays.B_count].y[out_idx] = res.y;
      arrays.C[i + j * arrays.B_count].z[out_idx] = res.z;
    }
  }
}

#if 0
__global__ void
map_cross_product(const CrossProductInputs inputs, const AcIndex start,
                  const AcIndex end)
{

  const AcIndex tid = {
      .x = threadIdx.x + blockIdx.x * blockDim.x,
      .y = threadIdx.y + blockIdx.y * blockDim.y,
      .z = threadIdx.z + blockIdx.z * blockDim.z,
      .w = 0,
  };

  const AcIndex in_idx3d = start + tid;
  const size_t in_idx = DEVICE_VTXBUF_IDX(in_idx3d.x, in_idx3d.y, in_idx3d.z);

  const AcShape dims   = end - start;
  const size_t out_idx = tid.x + tid.y * dims.x + tid.z * dims.x * dims.y;

  const bool within_bounds = in_idx3d.x < end.x && in_idx3d.y < end.y &&
                             in_idx3d.z < end.z;
  if (within_bounds) {
    for (size_t i = 0; i < inputs.A_count; ++i) {
      const AcReal3 a = (AcReal3){
          inputs.A[i].x[in_idx],
          inputs.A[i].y[in_idx],
          inputs.A[i].z[in_idx],
      };
      for (size_t j = 0; j < inputs.B_count; ++j) {
        const AcReal3 b = (AcReal3){
            inputs.B[j].x[in_idx],
            inputs.B[j].y[in_idx],
            inputs.B[j].z[in_idx],
        };
        const AcReal3 res            = cross(a, b);
        inputs.outputs[j].x[out_idx] = res.x;
        inputs.outputs[j].y[out_idx] = res.y;
        inputs.outputs[j].z[out_idx] = res.z;
      }
    }
  }
}
#endif

#ifdef AC_TFM_ENABLED
AcResult
acReindexCross(const cudaStream_t stream, //
               const VertexBufferArray vba, const AcIndex in_offset,
               const AcShape in_shape, //
               AcReal* out, const AcIndex out_offset, const AcShape out_shape,
               const AcShape block_shape)
{
<<<<<<< HEAD
=======
#if 0 // ifdef AC_TFM_ENABLED
>>>>>>> 660a4877
  const SOAVector uu = {
      .x = vba.in[VTXBUF_UUX],
      .y = vba.in[VTXBUF_UUY],
      .z = vba.in[VTXBUF_UUZ],
  };
  const SOAVector bb11 = {
      .x = vba.in[TF_b11_x],
      .y = vba.in[TF_b11_y],
      .z = vba.in[TF_b11_z],
  };
  const SOAVector bb12 = {
      .x = vba.in[TF_b12_x],
      .y = vba.in[TF_b12_y],
      .z = vba.in[TF_b12_z],
  };
  const SOAVector bb21 = {
      .x = vba.in[TF_b21_x],
      .y = vba.in[TF_b21_y],
      .z = vba.in[TF_b21_z],
  };
  const SOAVector bb22 = {
      .x = vba.in[TF_b22_x],
      .y = vba.in[TF_b22_y],
      .z = vba.in[TF_b22_z],
  };

  const size_t block_offset = out_shape.x * out_shape.y * out_shape.z;
  const SOAVector out_bb11  = {
       .x = &out[3 * block_offset],
       .y = &out[4 * block_offset],
       .z = &out[5 * block_offset],
  };
  const SOAVector out_bb12 = {
      .x = &out[6 * block_offset],
      .y = &out[7 * block_offset],
      .z = &out[8 * block_offset],
  };
  const SOAVector out_bb21 = {
      .x = &out[9 * block_offset],
      .y = &out[10 * block_offset],
      .z = &out[11 * block_offset],
  };
  const SOAVector out_bb22 = {
      .x = &out[12 * block_offset],
      .y = &out[13 * block_offset],
      .z = &out[14 * block_offset],
  };

  const CrossProductArrays arrays = {
      .A       = {uu},
      .A_count = 1,
      .B       = {bb11, bb12, bb21, bb22},
      .B_count = 4,
      .C       = {out_bb11, out_bb12, out_bb21, out_bb22},
  };

  const size_t count = acShapeSize(block_shape);
  const size_t tpb   = min(256ul, count);
  const size_t bpg   = (count + tpb - 1) / tpb;

  KERNEL_LAUNCH(reindex_cross,bpg, tpb, 0, stream)(arrays, in_offset, in_shape,
                                         out_offset, out_shape, block_shape);
  return AC_SUCCESS;
}
#else
AcResult
acReindexCross(const cudaStream_t , //
               const VertexBufferArray , const AcIndex ,
               const AcShape , //
               AcReal* , const AcIndex , const AcShape ,
               const AcShape )
{
  ERROR("acReindexCross called but AC_TFM_ENABLED was false");
  return AC_FAILURE;
#endif
}

#if AC_USE_HIP
#include <hipcub/hipcub.hpp>
#define cub hipcub
#else
#include <cub/cub.cuh>
#endif

AcResult
acSegmentedReduce(const cudaStream_t stream, const AcReal* d_in,
                  const size_t count, const size_t num_segments, AcReal* d_out)
{
  size_t* offsets = (size_t*)malloc(sizeof(offsets[0]) * (num_segments + 1));
  ERRCHK_ALWAYS(offsets);
  for (size_t i = 0; i <= num_segments; ++i) {
    offsets[i] = i * (count / num_segments);
  }

  size_t* d_offsets = NULL;
  cudaMalloc(&d_offsets, sizeof(d_offsets[0]) * (num_segments + 1));
  ERRCHK_ALWAYS(d_offsets);
  cudaMemcpy(d_offsets, offsets, sizeof(d_offsets[0]) * (num_segments + 1),
             cudaMemcpyHostToDevice);

  void* d_temp_storage      = NULL;
  size_t temp_storage_bytes = 0;
  cub::DeviceSegmentedReduce::Sum(d_temp_storage, temp_storage_bytes, d_in,
                                  d_out, num_segments, d_offsets, d_offsets + 1,
                                  stream);
  // printf("Temp storage: %zu bytes\n", temp_storage_bytes);
  cudaMalloc(&d_temp_storage, temp_storage_bytes);
  ERRCHK_ALWAYS(d_temp_storage);

  cub::DeviceSegmentedReduce::Sum(d_temp_storage, temp_storage_bytes, d_in,
                            d_out, num_segments, d_offsets, d_offsets + 1,
                            stream);

  cudaStreamSynchronize(
      stream); // Note, would not be needed if allocated at initialization
  cudaFree(d_temp_storage);
  cudaFree(d_offsets);
  free(offsets);
  return AC_SUCCESS;
}
typedef struct
{
	void* data;
	size_t bytes;
} AcDeviceTmpBuffer;
template <typename T>
void
cub_reduce(AcDeviceTmpBuffer& temp_storage, const cudaStream_t stream, const T* d_in, const size_t count, T* d_out,  AcReduceOp reduce_op)
{
  switch(reduce_op)
  {
	  case(REDUCE_SUM):
	  	cub::DeviceReduce::Sum(temp_storage.data, temp_storage.bytes, d_in, d_out, count,stream);
	  	break;
	  case(REDUCE_MIN):
	  	cub::DeviceReduce::Min(temp_storage.data, temp_storage.bytes, d_in, d_out, count,stream);
	  	break;
	  case(REDUCE_MAX):
	  	cub::DeviceReduce::Max(temp_storage.data, temp_storage.bytes, d_in, d_out, count,stream);
	  	break;
	default:
		ERRCHK_ALWAYS(reduce_op != NO_REDUCE);
  }
  if (cudaGetLastError() != cudaSuccess) {
          ERRCHK_CUDA_KERNEL_ALWAYS();
          ERRCHK_CUDA_ALWAYS(cudaGetLastError());
  }
}
template <typename T>
AcResult
acReduceBase(const cudaStream_t stream, const T* d_in, const size_t count, T* d_out, const AcReduceOp reduce_op)
{
  ERRCHK_ALWAYS(count != 0);
  ERRCHK_ALWAYS(d_in  != NULL);
  ERRCHK_ALWAYS(d_out != NULL);

  AcDeviceTmpBuffer temp_storage{NULL,0};
  cub_reduce(temp_storage,stream,d_in,count,d_out,reduce_op);

  ERRCHK_ALWAYS(temp_storage.bytes != 0);
  ERRCHK_CUDA_ALWAYS(cudaMalloc(&temp_storage.data, temp_storage.bytes));
  ERRCHK_ALWAYS(temp_storage.data);

  cub_reduce(temp_storage,stream,d_in,count,d_out,reduce_op);
  cudaStreamSynchronize(
    stream); // Note, would not be needed if allocated at initialization
  cudaFree(temp_storage.data);
  return AC_SUCCESS;
}

AcResult
acReduce(const cudaStream_t stream, const AcReal* d_in, const size_t count, AcReal* d_out, const AcReduceOp reduce_op)
{
	return acReduceBase(stream,d_in,count,d_out,reduce_op);
}


AcResult
acReduceInt(const cudaStream_t stream, const int* d_in, const size_t count, int* d_out, const AcReduceOp reduce_op)
{
	return acReduceBase(stream,d_in,count,d_out,reduce_op);
}

static __global__ void
multiply_inplace(const AcReal value, const size_t count, AcReal* array)
{
  const size_t idx = threadIdx.x + blockIdx.x * blockDim.x;
  if (idx < count)
    array[idx] *= value;
}

AcResult
acMultiplyInplace(const AcReal value, const size_t count, AcReal* array)
{
  const size_t tpb = 256;
  const size_t bpg = (count + tpb - 1) / tpb;
  KERNEL_LAUNCH(multiply_inplace,bpg, tpb,0,0)(value, count, array);
  ERRCHK_CUDA_KERNEL();
  return AC_SUCCESS;
}



#define TILE_DIM (32)

void __global__ 
transpose_xyz_to_zyx(const AcReal* src, AcReal* dst)
{
	__shared__ AcReal tile[TILE_DIM][TILE_DIM];
	const dim3 block_offset =
	{
		blockIdx.x*TILE_DIM,
		blockIdx.y,
		blockIdx.z*TILE_DIM
	};

	const dim3 vertexIdx = 
	{
		threadIdx.x + block_offset.x,
		threadIdx.y + block_offset.y,
		threadIdx.z + block_offset.z
	};
	const dim3 out_vertexIdx = 
	{
		threadIdx.x + block_offset.z,
		threadIdx.y + block_offset.y,
		threadIdx.z + block_offset.x
	};
	const bool in_oob  =  (int)vertexIdx.x  >= VAL(AC_mlocal).x    ||  (int)vertexIdx.y >= VAL(AC_mlocal).y     || (int)vertexIdx.z >= VAL(AC_mlocal).z;
	const bool out_oob =  (int)out_vertexIdx.x >= VAL(AC_mlocal).z ||  (int)out_vertexIdx.y >= VAL(AC_mlocal).y || (int)out_vertexIdx.z >= VAL(AC_mlocal).x;



	tile[threadIdx.z][threadIdx.x] = !in_oob ? src[DEVICE_VTXBUF_IDX(vertexIdx.x,vertexIdx.y,vertexIdx.z)] : 0.0;
	__syncthreads();
	if(!out_oob)
		dst[out_vertexIdx.x +VAL(AC_mlocal).z*out_vertexIdx.y + VAL(AC_mlocal_products).yz*out_vertexIdx.z] = tile[threadIdx.x][threadIdx.z];
}
void __global__ 
transpose_xyz_to_zxy(const AcReal* src, AcReal* dst)
{
	__shared__ AcReal tile[TILE_DIM][TILE_DIM];
	const dim3 block_offset =
	{
		blockIdx.x*TILE_DIM,
		blockIdx.y,
		blockIdx.z*TILE_DIM
	};

	const dim3 vertexIdx = 
	{
		threadIdx.x + block_offset.x,
		threadIdx.y + block_offset.y,
		threadIdx.z + block_offset.z
	};
	const dim3 out_vertexIdx = 
	{
		threadIdx.x + block_offset.z,
		threadIdx.y + block_offset.y,
		threadIdx.z + block_offset.x
	};
	const bool in_oob  =  (int)vertexIdx.x  >= VAL(AC_mlocal).x    ||  (int)vertexIdx.y >= VAL(AC_mlocal).y     || (int)vertexIdx.z >= VAL(AC_mlocal).z;
	const bool out_oob =  (int)out_vertexIdx.x >= VAL(AC_mlocal).z ||  (int)out_vertexIdx.y >= VAL(AC_mlocal).y || (int)out_vertexIdx.z >= VAL(AC_mlocal).x;



	tile[threadIdx.z][threadIdx.x] = !in_oob ? src[DEVICE_VTXBUF_IDX(vertexIdx.x,vertexIdx.y,vertexIdx.z)] : 0.0;
	__syncthreads();
	if(!out_oob)
		dst[out_vertexIdx.x +VAL(AC_mlocal).z*out_vertexIdx.z + VAL(AC_mlocal_products).xz*out_vertexIdx.y] = tile[threadIdx.x][threadIdx.z];
}
void __global__ 
transpose_xyz_to_xyz(const AcReal* src, AcReal* dst)
{
	const dim3 block_offset =
	{
		blockIdx.x*TILE_DIM,
		blockIdx.y*TILE_DIM,
		blockIdx.z
	};

	const dim3 vertexIdx = 
	{
		threadIdx.x + block_offset.x,
		threadIdx.y + block_offset.y,
		threadIdx.z + block_offset.z
	};
	const bool oob  =  (int)vertexIdx.x  >= VAL(AC_mlocal).x    ||  (int)vertexIdx.y >= VAL(AC_mlocal).y     || (int)vertexIdx.z >= VAL(AC_mlocal).z;
	if(oob) return;
	dst[DEVICE_VTXBUF_IDX(vertexIdx.x,vertexIdx.y,vertexIdx.z)] = src[DEVICE_VTXBUF_IDX(vertexIdx.x,vertexIdx.y,vertexIdx.z)];
}
void __global__ 
transpose_xyz_to_yxz(const AcReal* src, AcReal* dst)
{
	__shared__ AcReal tile[TILE_DIM][TILE_DIM];
	const dim3 block_offset =
	{
		blockIdx.x*TILE_DIM,
		blockIdx.y*TILE_DIM,
		blockIdx.z
	};

	const dim3 vertexIdx = 
	{
		threadIdx.x + block_offset.x,
		threadIdx.y + block_offset.y,
		threadIdx.z + block_offset.z
	};
	const dim3 out_vertexIdx = 
	{
		threadIdx.x + block_offset.y,
		threadIdx.y + block_offset.x,
		threadIdx.z + block_offset.z
	};
	const bool in_oob  =  (int)vertexIdx.x  >= VAL(AC_mlocal).x    ||  (int)vertexIdx.y >= VAL(AC_mlocal).y     || (int)vertexIdx.z >= VAL(AC_mlocal).z;
	const bool out_oob =  (int)out_vertexIdx.x >= VAL(AC_mlocal).y ||  (int)out_vertexIdx.y >= VAL(AC_mlocal).x || (int)out_vertexIdx.z >= VAL(AC_mlocal).z;



	tile[threadIdx.y][threadIdx.x] = !in_oob ? src[DEVICE_VTXBUF_IDX(vertexIdx.x,vertexIdx.y,vertexIdx.z)] : 0.0;
	__syncthreads();
	if(!out_oob)
		dst[out_vertexIdx.x +VAL(AC_mlocal).y*out_vertexIdx.y + VAL(AC_mlocal_products).xy*out_vertexIdx.z] = tile[threadIdx.x][threadIdx.y];
}
void __global__ 
transpose_xyz_to_yzx(const AcReal* src, AcReal* dst)
{
	__shared__ AcReal tile[TILE_DIM][TILE_DIM];
	const dim3 block_offset =
	{
		blockIdx.x*TILE_DIM,
		blockIdx.y*TILE_DIM,
		blockIdx.z
	};

	const dim3 vertexIdx = 
	{
		threadIdx.x + block_offset.x,
		threadIdx.y + block_offset.y,
		threadIdx.z + block_offset.z
	};
	const dim3 out_vertexIdx = 
	{
		threadIdx.x + block_offset.y,
		threadIdx.y + block_offset.x,
		threadIdx.z + block_offset.z
	};
	const bool in_oob  =  (int)vertexIdx.x  >= VAL(AC_mlocal).x    ||  (int)vertexIdx.y >= VAL(AC_mlocal).y     || (int)vertexIdx.z >= VAL(AC_mlocal).z;
	const bool out_oob =  (int)out_vertexIdx.x >= VAL(AC_mlocal).y ||  (int)out_vertexIdx.y >= VAL(AC_mlocal).x || (int)out_vertexIdx.z >= VAL(AC_mlocal).z;



	tile[threadIdx.y][threadIdx.x] = !in_oob ? src[DEVICE_VTXBUF_IDX(vertexIdx.x,vertexIdx.y,vertexIdx.z)] : 0.0;
	__syncthreads();
	if(!out_oob)
		dst[out_vertexIdx.x +VAL(AC_mlocal).y*out_vertexIdx.z + VAL(AC_mlocal_products).yz*out_vertexIdx.y] = tile[threadIdx.x][threadIdx.y];
}
void __global__ 
transpose_xyz_to_xzy(const AcReal* src, AcReal* dst)
{
	const dim3 in_block_offset =
	{
		blockIdx.x*blockDim.x,
		blockIdx.y*blockDim.y,
		blockIdx.z*blockDim.z
	};

	const dim3 vertexIdx = 
	{
		threadIdx.x + in_block_offset.x,
		threadIdx.y + in_block_offset.y,
		threadIdx.z + in_block_offset.z
	};

	const bool oob  =  (int)vertexIdx.x  >= VAL(AC_mlocal).x    ||  (int)vertexIdx.y >= VAL(AC_mlocal).y     || (int)vertexIdx.z >= VAL(AC_mlocal).z;
	if(oob) return;
	dst[vertexIdx.x + VAL(AC_mlocal).x*vertexIdx.z + VAL(AC_mlocal_products).xz*vertexIdx.y] 
		= src[DEVICE_VTXBUF_IDX(vertexIdx.x, vertexIdx.y, vertexIdx.z)];
}
static AcResult
acTransposeXYZ_ZYX(const AcReal* src, AcReal* dst, const int3 dims, const cudaStream_t stream)
{
	const dim3 tpb = {32,1,32};

	const dim3 bpg = to_dim3(get_bpg(to_volume(dims),to_volume(tpb)));
  	KERNEL_LAUNCH(transpose_xyz_to_zyx,bpg, tpb, 0, stream)(src,dst);
	return AC_SUCCESS;
}
static AcResult
acTransposeXYZ_ZXY(const AcReal* src, AcReal* dst, const int3 dims, const cudaStream_t stream)
{
	const dim3 tpb = {32,1,32};

	const dim3 bpg = to_dim3(get_bpg(to_volume(dims),to_volume(tpb)));
  	KERNEL_LAUNCH(transpose_xyz_to_zxy,bpg, tpb, 0, stream)(src,dst);
	return AC_SUCCESS;
}
static AcResult
acTransposeXYZ_YXZ(const AcReal* src, AcReal* dst, const int3 dims, const cudaStream_t stream)
{
	const dim3 tpb = {32,32,1};

	const dim3 bpg = to_dim3(get_bpg(to_volume(dims),to_volume(tpb)));
  	KERNEL_LAUNCH(transpose_xyz_to_yxz,bpg, tpb, 0, stream)(src,dst);
	return AC_SUCCESS;
}
static AcResult
acTransposeXYZ_YZX(const AcReal* src, AcReal* dst, const int3 dims, const cudaStream_t stream)
{
	const dim3 tpb = {32,32,1};

	const dim3 bpg = to_dim3(get_bpg(to_volume(dims),to_volume(tpb)));
  	KERNEL_LAUNCH(transpose_xyz_to_yzx,bpg, tpb, 0, stream)(src,dst);
	return AC_SUCCESS;
}
static AcResult
acTransposeXYZ_XZY(const AcReal* src, AcReal* dst, const int3 dims, const cudaStream_t stream)
{
	const dim3 tpb = {32,32,1};
	const dim3 bpg = to_dim3(get_bpg(to_volume(dims),to_volume(tpb)));
  	KERNEL_LAUNCH(transpose_xyz_to_xzy,bpg, tpb, 0, stream)(src,dst);
	return AC_SUCCESS;
}
static AcResult
acTransposeXYZ_XYZ(const AcReal* src, AcReal* dst, const int3 dims, const cudaStream_t stream)
{
	const dim3 tpb = {32,32,1};
	const dim3 bpg = to_dim3(get_bpg(to_volume(dims),to_volume(tpb)));
  	KERNEL_LAUNCH(transpose_xyz_to_xyz,bpg, tpb, 0, stream)(src,dst);
	return AC_SUCCESS;
}
AcResult
acTranspose(const AcMeshOrder order, const AcReal* src, AcReal* dst, const int3 dims, const cudaStream_t stream)
{
	switch(order)
	{
		case(XYZ):
			return acTransposeXYZ_XYZ(src,dst,dims,stream);
		case (XZY):
			return acTransposeXYZ_XZY(src,dst,dims,stream);
		case (YXZ):
			return acTransposeXYZ_YXZ(src,dst,dims,stream);
		case (YZX):
			return acTransposeXYZ_YZX(src,dst,dims,stream);
		case(ZXY):
			return acTransposeXYZ_ZXY(src,dst,dims,stream);
		case(ZYX):
			return acTransposeXYZ_ZYX(src,dst,dims,stream);
	}
	return AC_SUCCESS;
}
#include "load_ac_kernel_params.h"<|MERGE_RESOLUTION|>--- conflicted
+++ resolved
@@ -841,20 +841,6 @@
   return retval == cudaSuccess ? AC_SUCCESS : AC_FAILURE;
 };
 
-<<<<<<< HEAD
-=======
-#define GEN_LOAD_UNIFORM(LABEL_UPPER, LABEL_LOWER)                             \
-  ERRCHK_ALWAYS(param < NUM_##LABEL_UPPER##_PARAMS);                           \
-  cudaDeviceSynchronize(); /* See note in acLoadStencil */                     \
-                                                                               \
-  const size_t offset = (size_t) &                                             \
-                        d_mesh_info.LABEL_LOWER##_params[param] - (size_t) &   \
-                        d_mesh_info;                                           \
-                                                                               \
-  const cudaError_t retval = cudaMemcpyToSymbol(                               \
-      d_mesh_info, &value, sizeof(value), offset, cudaMemcpyHostToDevice);     \
-  return retval == cudaSuccess ? AC_SUCCESS : AC_FAILURE;
->>>>>>> 660a4877
 
 template <typename P, typename V>
 static AcResult
@@ -944,22 +930,7 @@
 	return retval == cudaSuccess ? AC_SUCCESS : AC_FAILURE;
 }
 
-<<<<<<< HEAD
 template <typename P, typename V>
-=======
-#define GEN_STORE_UNIFORM(LABEL_UPPER, LABEL_LOWER)                            \
-  ERRCHK_ALWAYS(param < NUM_##LABEL_UPPER##_PARAMS);                           \
-  cudaDeviceSynchronize(); /* See notes in GEN_LOAD_UNIFORM */                 \
-                                                                               \
-  const size_t offset = (size_t) &                                             \
-                        d_mesh_info.LABEL_LOWER##_params[param] - (size_t) &   \
-                        d_mesh_info;                                           \
-                                                                               \
-  const cudaError_t retval = cudaMemcpyFromSymbol(                             \
-      value, d_mesh_info, sizeof(*value), offset, cudaMemcpyDeviceToHost);     \
-  return retval == cudaSuccess ? AC_SUCCESS : AC_FAILURE;
-
->>>>>>> 660a4877
 AcResult
 acStoreArrayUniform(const P array, V* values, const size_t length)
 {
@@ -984,6 +955,7 @@
 }
 
 #include "load_and_store_uniform_funcs.h"
+
 
 //TP: best would be to use carriage return to have a single line that simple keeps growing but that seems not to be always supported in SLURM environments. 
 // Or at least requires actions from the user
@@ -1614,10 +1586,6 @@
                AcReal* out, const AcIndex out_offset, const AcShape out_shape,
                const AcShape block_shape)
 {
-<<<<<<< HEAD
-=======
-#if 0 // ifdef AC_TFM_ENABLED
->>>>>>> 660a4877
   const SOAVector uu = {
       .x = vba.in[VTXBUF_UUX],
       .y = vba.in[VTXBUF_UUY],
@@ -1692,8 +1660,8 @@
 {
   ERROR("acReindexCross called but AC_TFM_ENABLED was false");
   return AC_FAILURE;
+}
 #endif
-}
 
 #if AC_USE_HIP
 #include <hipcub/hipcub.hpp>
@@ -1818,9 +1786,6 @@
   ERRCHK_CUDA_KERNEL();
   return AC_SUCCESS;
 }
-
-
-
 #define TILE_DIM (32)
 
 void __global__ 
