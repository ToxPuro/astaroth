--- conflicted
+++ resolved
@@ -454,12 +454,7 @@
       acKernelFlush(stream, vba->out[i],count, (AcReal)0.0);
     }
   }
-<<<<<<< HEAD
   memset(&vba->kernel_input_params,0,sizeof(acKernelInputParams));
-=======
-  for (int i = 0; i < NUM_REAL_ARRAYS; ++i)
-	  vba->real_arrays[i] = nullptr;
->>>>>>> 0c500a08
   return AC_SUCCESS;
 }
 
