--- conflicted
+++ resolved
@@ -315,52 +315,8 @@
 #define DECLARE_CONST_DIMS_GMEM_ARRAY(DATATYPE, DEFINE_NAME, ARR_NAME, LEN) __device__ DATATYPE AC_INTERNAL_gmem_##DEFINE_NAME##_arrays_##ARR_NAME[LEN]
 #include "gmem_arrays_decl.h"
 
-<<<<<<< HEAD
 AcReal
 get_reduce_state_flush_var_real(const AcReduceOp state)
-=======
-__device__ __constant__ AcReal* d_symbol_reduce_scratchpads_real[NUM_REAL_SCRATCHPADS];
-__device__ __constant__ int*    d_symbol_reduce_scratchpads_int[NUM_INT_OUTPUTS+1];
-
-static AcReal* d_reduce_scratchpads_real[NUM_REAL_SCRATCHPADS];
-static int*    d_reduce_scratchpads_int[NUM_INT_OUTPUTS+1];
-
-static size_t d_reduce_scratchpads_size_real[NUM_REAL_SCRATCHPADS];
-static size_t d_reduce_scratchpads_size_int[NUM_INT_OUTPUTS+1];
-
-static size_t smallest_reduce_scratchpad_size_real = 0;
-static size_t smallest_reduce_scratchpad_size_int  = 0;
-
-
-size_t
-acGetSmallestRealReduceScratchPadSizeBytes()
-{
-	return smallest_reduce_scratchpad_size_real;
-}
-
-
-//The macros above generate d arrays like these:
-
-// Astaroth 2.0 backwards compatibility START
-#define d_multigpu_offset (d_mesh_info.int3_params[AC_multigpu_offset])
-
-
-#define DEVICE_INLINE __device__ __forceinline__
-#include "dconst_decl.h"
-
-
-
-#include "get_address.h"
-#include "load_dconst_arrays.h"
-#include "store_dconst_arrays.h"
-
-
-#define DEVICE_VTXBUF_IDX(i, j, k)                                             \
-  ((i) + (j)*VAL(AC_mlocal).x + (k)*VAL(AC_mlocal_products).xy)
-
-__device__ int
-LOCAL_COMPDOMAIN_IDX(const int3 coord)
->>>>>>> abea6799
 {
 	return 
 		(state == NO_REDUCE || state == REDUCE_SUM) ? 0.0 :
@@ -434,7 +390,6 @@
 {
 	return size;
 }
-<<<<<<< HEAD
 
 
 #define KERNEL_LAUNCH(func,bgp,tpb,...) \
@@ -443,11 +398,6 @@
 #define KERNEL_VBA_LAUNCH(func,bgp,tpb,...) \
 	func<<<TO_CORRECT_ORDER(bpg),TO_CORRECT_ORDER(tpb),__VA_ARGS__>>>
 
-=======
-#define KERNEL_LAUNCH(func,bgp,tpb,...) \
-	func<<<TO_CORRECT_ORDER(bpg),TO_CORRECT_ORDER(tpb),__VA_ARGS__>>>
-
->>>>>>> abea6799
 AcResult
 acKernelFlushReal(const cudaStream_t stream, AcReal* arr, const size_t n,
               const AcReal value)
@@ -746,11 +696,7 @@
   }
   memset(&vba->on_device.kernel_input_params,0,sizeof(acKernelInputParams));
   // Note: should be moved out when refactoring VBA to KernelParameterArray
-<<<<<<< HEAD
   acPBAReset(stream, &vba->on_device.profiles, vba->dims.m1);
-=======
-  acPBAReset(stream, &vba->on_device.profiles, (size3_t){vba->mm.x,vba->mm.y,vba->mm.z});
->>>>>>> abea6799
   return AC_SUCCESS;
 }
 
@@ -803,10 +749,7 @@
 size3_t
 subdomain_size(const AcMeshInfoParams config)
 {
-<<<<<<< HEAD
 	#include "user_builtin_non_scalar_constants.h"
-=======
->>>>>>> abea6799
 	auto mm = config[AC_nlocal];
 	return (size3_t){as_size_t(mm.x),as_size_t(mm.y),as_size_t(mm.z)};
 }
@@ -841,26 +784,6 @@
           ERRCHK_CUDA_ALWAYS(cudaGetLastError());
   }
 }
-int
-get_reduce_state_flush_var_real(const AcReduceOp state)
-{
-	return 
-		(state == NO_REDUCE || state == REDUCE_SUM) ? 0.0 :
-		(state == REDUCE_MIN) ? AC_REAL_MAX :
-		(state == REDUCE_MAX) ? -AC_REAL_MAX :
-		0.0;
-}
-int
-get_reduce_state_flush_var_int(const AcReduceOp state)
-{
-	return 
-		(state == NO_REDUCE || state == REDUCE_SUM) ? 0 :
-		(state == REDUCE_MIN) ? INT_MAX:
-		(state == REDUCE_MAX) ? -INT_MAX:
-		0;
-}
-
-<<<<<<< HEAD
 
 size3_t
 acGetProfileReduceScratchPadDims(const int profile, const AcMeshDims dims)
@@ -927,104 +850,6 @@
 	return dims.x*dims.y*dims.z*sizeof(AcReal);
 }
 
-=======
-void
-allocate_scratchpad_real(const size_t i, const size_t bytes, const AcReduceOp state)
-{
-	ERRCHK_CUDA_ALWAYS(cudaMalloc((void**)&d_reduce_scratchpads_real[i], bytes));
-	ERRCHK_CUDA_ALWAYS(cudaMemcpyToSymbol(d_symbol_reduce_scratchpads_real,&d_reduce_scratchpads_real[i],
-					      sizeof(AcReal*),sizeof(AcReal*)*i,cudaMemcpyHostToDevice
-				));
-	d_reduce_scratchpads_size_real[i] = bytes;
-    	acKernelFlush(0,d_reduce_scratchpads_real[i], bytes/sizeof(AcReal),get_reduce_state_flush_var_real(state));
-}
-
-void
-free_scratchpad_real(const size_t i)
-{
-        ERRCHK_CUDA_ALWAYS(cudaFree(d_reduce_scratchpads_real[i]));
-        d_reduce_scratchpads_real[i] = NULL;
-	ERRCHK_CUDA_ALWAYS(cudaMemcpyToSymbol(d_symbol_reduce_scratchpads_real,&d_reduce_scratchpads_real[i],
-					      sizeof(AcReal*),sizeof(AcReal*)*i,cudaMemcpyHostToDevice
-				));
-	d_reduce_scratchpads_size_real[i] = 0;
-}
-void
-resize_scratchapd_real(const size_t i, const size_t new_bytes, const AcReduceOp state)
-{
-	if(d_reduce_scratchpads_size_real[i] >= new_bytes) return;
-	free_scratchpad_real(i);
-	allocate_scratchpad_real(i,new_bytes,state);
-}
-
-void
-allocate_scratchpad_int(const size_t i, const size_t bytes, const AcReduceOp state)
-{
-	ERRCHK_CUDA_ALWAYS(cudaMalloc((void**)&d_reduce_scratchpads_int[i], bytes));
-	ERRCHK_CUDA_ALWAYS(cudaMemcpyToSymbol(d_symbol_reduce_scratchpads_int,&d_reduce_scratchpads_int[i],
-					      sizeof(int*),sizeof(int*)*i,cudaMemcpyHostToDevice
-				));
-	d_reduce_scratchpads_size_int[i] = bytes;
-    	acKernelFlushInt(0,d_reduce_scratchpads_int[i], bytes/sizeof(int),get_reduce_state_flush_var_int(state));
-}
-
-void
-free_scratchpad_int(const size_t i)
-{
-        ERRCHK_CUDA_ALWAYS(cudaFree(d_reduce_scratchpads_int[i]));
-        d_reduce_scratchpads_int[i] = NULL;
-	ERRCHK_CUDA_ALWAYS(cudaMemcpyToSymbol(d_symbol_reduce_scratchpads_int,&d_reduce_scratchpads_int[i],
-					      sizeof(int*),sizeof(int*)*i,cudaMemcpyHostToDevice
-				));
-	d_reduce_scratchpads_size_int[i] = 0;
-}
-
-void
-resize_scratchapd_int(const size_t i, const size_t new_bytes, const AcReduceOp state)
-{
-	if(d_reduce_scratchpads_size_int[i] >= new_bytes) return;
-	free_scratchpad_int(i);
-	allocate_scratchpad_int(i,new_bytes,state);
-}
-
-size3_t
-acGetProfileReduceScratchPadDims(const int profile, const size3_t mm, const size3_t nn)
-{
-	const auto type = prof_types[profile];
-    	if(type == PROFILE_YZ || type == PROFILE_ZY)
-    		return
-    		{
-    		    	    nn.x,
-    		    	    mm.y,
-    		    	    mm.z
-    		};
-    	if(type == PROFILE_XZ || type == PROFILE_ZX)
-		return
-    		{
-    		    	    mm.x,
-    		    	    nn.y,
-    		    	    mm.z
-    		};
-    	if(type == PROFILE_YX || type == PROFILE_XY)
-		return
-    		{
-    		    	    mm.x,
-    		    	    mm.y,
-    		    	    nn.z
-    		};
-	if(prof_types[profile] & ONE_DIMENSIONAL_PROFILE)
-		return (size3_t){nn.x, nn.y, nn.z};
-	return (size3_t){mm.x, mm.y, mm.z};
-}
-
-size_t
-get_profile_reduce_scratchpad_size(const int profile, const VertexBufferArray vba)
-{
-	const auto dims = acGetProfileReduceScratchPadDims(profile,vba.mm, vba.nn);
-	return dims.x*dims.y*dims.z*sizeof(AcReal);
-}
->>>>>>> abea6799
-
 
 void
 init_scratchpads(VertexBufferArray* vba)
@@ -1032,17 +857,9 @@
     vba->scratchpad_states = (AcScratchpadStates*)malloc(sizeof(AcScratchpadStates));
     memset(vba->scratchpad_states,0,sizeof(AcScratchpadStates));
     // Reductions
-<<<<<<< HEAD
-=======
-    const size_t count = vba->mm.x*vba->mm.y*vba->mm.z;
-    const size_t scratchpad_size = count;
-    vba->scratchpad_size = scratchpad_size;
-
->>>>>>> abea6799
     {
 	//TP: this is dangerous since it is not always true for DSL reductions but for now keep it
     	for(int i = 0; i < NUM_REAL_SCRATCHPADS; ++i) {
-<<<<<<< HEAD
 	    const size_t bytes =  
 		    		  (i > 0 && i >= NUM_REAL_OUTPUTS) ? get_profile_reduce_scratchpad_size(i-NUM_REAL_OUTPUTS,*vba) :
 				  0;
@@ -1080,28 +897,10 @@
 	    	    vba->profile_reduce_buffers[prof].cub_tmp_size = (size_t*)malloc(sizeof(size_t));
 	    	    *(vba->profile_reduce_buffers[prof].cub_tmp_size) = 0;
 	    }
-=======
-	    ERRCHK_CUDA_ALWAYS(cudaMalloc((void**)&vba->reduce_res_real[i],sizeof(AcReal)));
-
-	    const size_t bytes = (i == 0) ? scratchpad_size_bytes :
-		                 (i >= NUM_REAL_OUTPUTS) ? get_profile_reduce_scratchpad_size(i-NUM_REAL_OUTPUTS,*vba) :
-				 0;
-	    allocate_scratchpad_real(i,bytes,vba->scratchpad_states->reals[i]);
-	    vba->reduce_scratchpads_real[i] = &d_reduce_scratchpads_real[i];
-
-
-	    vba->reduce_cub_tmp_real[i] = (AcReal**)malloc(sizeof(AcReal*));
-	    *(vba->reduce_cub_tmp_real[i]) = NULL;
-	    vba->reduce_cub_tmp_size_real[i] = (size_t*)malloc(sizeof(size_t));
-	    *(vba->reduce_cub_tmp_size_real[i]) = 0;
-
-	    vba->reduce_scratchpads_size_real[i]    = &d_reduce_scratchpads_size_real[i];
->>>>>>> abea6799
     	}
     }
     {
     	for(int i = 0; i < NUM_INT_OUTPUTS; ++i) {
-<<<<<<< HEAD
 	    const size_t bytes = 0;
 	    allocate_scratchpad_int(i,bytes,vba->scratchpad_states->ints[i]);
 
@@ -1125,20 +924,6 @@
 	    *(vba->reduce_buffer_float[i].cub_tmp_size) = 0;
 	    vba->reduce_buffer_float[i].buffer_size    = &d_reduce_scratchpads_size_float[i];
     	    device_malloc((void**) &vba->reduce_buffer_float[i].res,sizeof(float));
-=======
-	    ERRCHK_CUDA_ALWAYS(cudaMalloc((void**)&vba->reduce_res_int[i],sizeof(int)));
-
-	    const size_t bytes = 0;
-	    allocate_scratchpad_int(i,bytes,vba->scratchpad_states->ints[i]);
-	    vba->reduce_scratchpads_int[i] = &d_reduce_scratchpads_int[i];
-
-	    vba->reduce_cub_tmp_int[i] = (int**)malloc(sizeof(int*));
-	    *(vba->reduce_cub_tmp_int[i]) = NULL;
-	    vba->reduce_cub_tmp_size_int[i] = (size_t*)malloc(sizeof(size_t));
-	    *(vba->reduce_cub_tmp_size_int[i]) = 0;
-
-	    vba->reduce_scratchpads_size_int[i]    = &d_reduce_scratchpads_size_int[i];
->>>>>>> abea6799
     	}
     }
 }
@@ -1175,19 +960,12 @@
   //TP: Get active dimensions at the time VBA is created, works for now but should be moved somewhere else
   #include "user_builtin_non_scalar_constants.h"
   dimension_inactive = config[AC_dimension_inactive];
-<<<<<<< HEAD
   max_tpb_for_reduce_kernels = config[AC_max_tpb_for_reduce_kernels];
   VertexBufferArray vba;
   vba.on_device.block_factor = config[AC_thread_block_loop_factors];
   vba.dims = acGetMeshDims(config);
   vba.dims.nn = subdomain_size(config);
   size_t count = vba.dims.m1.x*vba.dims.m1.y*vba.dims.m1.z;
-=======
-  VertexBufferArray vba;
-  vba.mm = buffer_dims(config);
-  vba.nn = subdomain_size(config);
-  size_t count = vba.mm.x*vba.mm.y*vba.mm.z;
->>>>>>> abea6799
   size_t bytes = sizeof(vba.on_device.in[0][0]) * count;
   vba.bytes          = bytes;
 #if AC_ADJACENT_VERTEX_BUFFERS
@@ -1227,15 +1005,8 @@
   AcArrayTypes::run<allocate_arrays>(config);
 
   // Note: should be moved out when refactoring VBA to KernelParameterArray
-<<<<<<< HEAD
   vba.on_device.profiles = acPBACreate(vba.dims.m1);
   vba.profile_count = vba.dims.m1.z;
-=======
-  vba.on_device.profiles = acPBACreate(vba.mm);
-  vba.profile_count = vba.mm.z;
-  memset(&vba.reduce_scratchpads_real,0.0,sizeof(vba.reduce_scratchpads_real));
-  memset(&vba.reduce_scratchpads_int, 0,  sizeof(vba.reduce_scratchpads_int));
->>>>>>> abea6799
   init_scratchpads(&vba);
 
   acVBAReset(0, &vba);
@@ -1349,22 +1120,10 @@
   //Free arrays
   AcArrayTypes::run<free_arrays>(config);
   // Note: should be moved out when refactoring VBA to KernelParameterArray
-<<<<<<< HEAD
   acPBADestroy(&vba->on_device.profiles,(size3_t){vba->dims.m1.x,vba->dims.m1.y,vba->dims.m1.z});
   vba->profile_count = 0;
   vba->bytes = 0;
   memset(&vba->dims,0,sizeof(vba->dims));
-=======
-  acPBADestroy(&vba->on_device.profiles,(size3_t){vba->mm.x,vba->mm.y,vba->mm.z});
-  vba->profile_count = 0;
-  vba->bytes = 0;
-  vba->mm.x    = 0;
-  vba->mm.y    = 0;
-  vba->mm.z    = 0;
-  vba->nn.x    = 0;
-  vba->nn.y    = 0;
-  vba->nn.z    = 0;
->>>>>>> abea6799
 }
 
 
@@ -1396,25 +1155,7 @@
   {
   	reduce_offsets[kernel][start] = kernel_running_reduce_offsets[kernel];
   	kernel_running_reduce_offsets[kernel] += get_num_of_warps(bpg,tpb);
-<<<<<<< HEAD
 	resize_scratchpads_to_fit(kernel_running_reduce_offsets[kernel],vba,kernel);
-=======
-	const int n_warps = get_num_of_warps(bpg,tpb);
-	const size_t reals_size = kernel_running_reduce_offsets[kernel]*sizeof(AcReal);	
-	const size_t ints_size  = kernel_running_reduce_offsets[kernel]*sizeof(AcReal);	
-	if(smallest_reduce_scratchpad_size_real < reals_size)
-	{
-		smallest_reduce_scratchpad_size_real = reals_size;
-		for(int i = 0; i < NUM_REAL_SCRATCHPADS; ++i)
-			resize_scratchapd_real(i, reals_size, vba.scratchpad_states->reals[i]);
-	}
-	if(smallest_reduce_scratchpad_size_int < ints_size)
-	{
-		smallest_reduce_scratchpad_size_int = ints_size;
-		for(int i = 0; i < NUM_INT_OUTPUTS; ++i)
-			resize_scratchapd_int(i, ints_size, vba.scratchpad_states->ints[i]);
-	}
->>>>>>> abea6799
   }
 
   if(kernel_calls_reduce[kernel]) vba.on_device.reduce_offset = reduce_offsets[kernel][start];
@@ -1798,36 +1539,12 @@
         auto z = samples[sample].z;
         const dim3 tpb(x, y, z);
         const dim3 bpg    = to_dim3(
-<<<<<<< HEAD
                                 get_bpg(to_volume(dims),kernel,vba.on_device.block_factor,
                                 to_volume(tpb)
                                 ));
 	const int n_warps = get_num_of_warps(bpg,tpb);
 	if(kernel_calls_reduce[kernel])
 		resize_scratchpads_to_fit(n_warps,vba,kernel);
-=======
-                                get_bpg(to_volume(dims),
-                                to_volume(tpb))
-                                );
-	const int n_warps = get_num_of_warps(bpg,tpb);
-	if(kernel_calls_reduce[kernel])
-	{
-		const size_t reals_size = n_warps*sizeof(AcReal);	
-		const size_t ints_size = n_warps*sizeof(AcReal);	
-		if(smallest_reduce_scratchpad_size_real < reals_size)
-		{
-			smallest_reduce_scratchpad_size_real = reals_size;
-			for(size_t i = 0; i < NUM_REAL_SCRATCHPADS; ++i)
-				resize_scratchapd_real(i, reals_size,vba.scratchpad_states->reals[i]);
-		}
-		if(smallest_reduce_scratchpad_size_int < ints_size)
-		{
-			smallest_reduce_scratchpad_size_int = ints_size;
-			for(int i = 0; i < NUM_INT_OUTPUTS; ++i)
-				resize_scratchapd_int(i, ints_size,vba.scratchpad_states->ints[i]);
-		}
-	}
->>>>>>> abea6799
         const size_t smem = get_smem(to_volume(tpb), STENCIL_ORDER,
                                      sizeof(AcReal));
 
@@ -1962,10 +1679,9 @@
 AcKernel
 acGetOptimizedKernel(const AcKernel kernel_enum, const VertexBufferArray vba)
 {
-	//#include "user_kernel_ifs.h"
+	#include "user_kernels_ifs.h"
 	//silence unused warnings
 	(void)vba;
-	//TP: for now this is no-op in the future in some cases we choose which kernel to call based on the input params
 	return kernel_enum;
 	//return kernels[(int) kernel_enum];
 }
@@ -2436,11 +2152,7 @@
 #define TILE_DIM (32)
 
 void __global__ 
-<<<<<<< HEAD
 transpose_xyz_to_zyx(const AcReal* src, AcReal* dst, const Volume dims)
-=======
-transpose_xyz_to_zyx(const AcReal* src, AcReal* dst, const int3 dims)
->>>>>>> abea6799
 {
 	__shared__ AcReal tile[TILE_DIM][TILE_DIM];
 	const dim3 block_offset =
@@ -2473,11 +2185,7 @@
 		dst[out_vertexIdx.x +dims.z*out_vertexIdx.y + dims.z*dims.y*out_vertexIdx.z] = tile[threadIdx.x][threadIdx.z];
 }
 void __global__ 
-<<<<<<< HEAD
 transpose_xyz_to_zxy(const AcReal* src, AcReal* dst, const Volume dims)
-=======
-transpose_xyz_to_zxy(const AcReal* src, AcReal* dst, const int3 dims)
->>>>>>> abea6799
 {
 	__shared__ AcReal tile[TILE_DIM][TILE_DIM];
 	const dim3 block_offset =
@@ -2510,11 +2218,7 @@
 		dst[out_vertexIdx.x +dims.z*out_vertexIdx.z + dims.z*dims.x*out_vertexIdx.y] = tile[threadIdx.x][threadIdx.z];
 }
 void __global__ 
-<<<<<<< HEAD
 transpose_xyz_to_yxz(const AcReal* src, AcReal* dst, const Volume dims)
-=======
-transpose_xyz_to_yxz(const AcReal* src, AcReal* dst, const int3 dims)
->>>>>>> abea6799
 {
 	__shared__ AcReal tile[TILE_DIM][TILE_DIM];
 	const dim3 block_offset =
@@ -2547,11 +2251,7 @@
 		dst[out_vertexIdx.x +dims.y*out_vertexIdx.y + dims.x*dims.y*out_vertexIdx.z] = tile[threadIdx.x][threadIdx.y];
 }
 void __global__ 
-<<<<<<< HEAD
 transpose_xyz_to_yzx(const AcReal* src, AcReal* dst, const Volume dims)
-=======
-transpose_xyz_to_yzx(const AcReal* src, AcReal* dst, const int3 dims)
->>>>>>> abea6799
 {
 	__shared__ AcReal tile[TILE_DIM][TILE_DIM];
 	const dim3 block_offset =
@@ -2584,11 +2284,7 @@
 		dst[out_vertexIdx.x +dims.y*out_vertexIdx.z + dims.y*dims.z*out_vertexIdx.y] = tile[threadIdx.x][threadIdx.y];
 }
 void __global__ 
-<<<<<<< HEAD
 transpose_xyz_to_xzy(const AcReal* src, AcReal* dst, const Volume dims)
-=======
-transpose_xyz_to_xzy(const AcReal* src, AcReal* dst, const int3 dims)
->>>>>>> abea6799
 {
 	const dim3 in_block_offset =
 	{
@@ -2614,11 +2310,7 @@
 {
 	const dim3 tpb = {32,1,32};
 
-<<<<<<< HEAD
 	const dim3 bpg = to_dim3(get_bpg(dims,to_volume(tpb)));
-=======
-	const dim3 bpg = to_dim3(get_bpg(to_volume(dims),to_volume(tpb)));
->>>>>>> abea6799
   	KERNEL_LAUNCH(transpose_xyz_to_zyx,bpg, tpb, 0, stream)(src,dst,dims);
 	ERRCHK_CUDA_KERNEL();
 	return AC_SUCCESS;
@@ -2628,11 +2320,7 @@
 {
 	const dim3 tpb = {32,1,32};
 
-<<<<<<< HEAD
 	const dim3 bpg = to_dim3(get_bpg(dims,to_volume(tpb)));
-=======
-	const dim3 bpg = to_dim3(get_bpg(to_volume(dims),to_volume(tpb)));
->>>>>>> abea6799
   	KERNEL_LAUNCH(transpose_xyz_to_zxy,bpg, tpb, 0, stream)(src,dst,dims);
 	ERRCHK_CUDA_KERNEL();
 	return AC_SUCCESS;
@@ -2642,11 +2330,7 @@
 {
 	const dim3 tpb = {32,32,1};
 
-<<<<<<< HEAD
 	const dim3 bpg = to_dim3(get_bpg(dims,to_volume(tpb)));
-=======
-	const dim3 bpg = to_dim3(get_bpg(to_volume(dims),to_volume(tpb)));
->>>>>>> abea6799
   	KERNEL_LAUNCH(transpose_xyz_to_yxz,bpg, tpb, 0, stream)(src,dst,dims);
 	ERRCHK_CUDA_KERNEL();
 	return AC_SUCCESS;
@@ -2656,11 +2340,7 @@
 {
 	const dim3 tpb = {32,32,1};
 
-<<<<<<< HEAD
 	const dim3 bpg = to_dim3(get_bpg(dims,to_volume(tpb)));
-=======
-	const dim3 bpg = to_dim3(get_bpg(to_volume(dims),to_volume(tpb)));
->>>>>>> abea6799
   	KERNEL_LAUNCH(transpose_xyz_to_yzx,bpg, tpb, 0, stream)(src,dst,dims);
 	ERRCHK_CUDA_KERNEL();
 	return AC_SUCCESS;
@@ -2669,11 +2349,7 @@
 acTransposeXYZ_XZY(const AcReal* src, AcReal* dst, const Volume dims, const cudaStream_t stream)
 {
 	const dim3 tpb = {32,32,1};
-<<<<<<< HEAD
 	const dim3 bpg = to_dim3(get_bpg(dims,to_volume(tpb)));
-=======
-	const dim3 bpg = to_dim3(get_bpg(to_volume(dims),to_volume(tpb)));
->>>>>>> abea6799
   	KERNEL_LAUNCH(transpose_xyz_to_xzy,bpg, tpb, 0, stream)(src,dst,dims);
 	ERRCHK_CUDA_KERNEL();
 	return AC_SUCCESS;
@@ -2706,22 +2382,16 @@
         ERRCHK_CUDA_KERNEL();
 	return AC_SUCCESS;
 }
-<<<<<<< HEAD
 size_t
 get_count(const AcShape shape)
 {
 	return shape.x*shape.y*shape.z*shape.w;
 }
-=======
->>>>>>> abea6799
 AcResult
 acPreprocessScratchPad(VertexBufferArray vba, const int variable, const AcType type,const AcReduceOp op)
 {
 	AcReduceOp* states =
-<<<<<<< HEAD
 			type == AC_FLOAT_TYPE  ? vba.scratchpad_states->floats :
-=======
->>>>>>> abea6799
 			type == AC_INT_TYPE  ? vba.scratchpad_states->ints  :
 			type == AC_REAL_TYPE ? vba.scratchpad_states->reals :
 			type == AC_PROF_TYPE ? &vba.scratchpad_states->reals[NUM_REAL_OUTPUTS] :
@@ -2731,41 +2401,27 @@
 				type == AC_REAL_TYPE ?  NUM_REAL_OUTPUTS :
 				type == AC_PROF_TYPE ?  NUM_PROFILES     :
 				type == AC_INT_TYPE  ?  NUM_INT_OUTPUTS  :
-<<<<<<< HEAD
 				type == AC_FLOAT_TYPE  ?  NUM_FLOAT_OUTPUTS  :
-=======
->>>>>>> abea6799
 				0;
 	ERRCHK_ALWAYS(variable < n_elems);
 	if(states[variable] == op) return AC_SUCCESS;
 	states[variable] = op;
 	const size_t counts = 
-<<<<<<< HEAD
 			type == AC_INT_TYPE  ? (*vba.reduce_buffer_int[variable].buffer_size)/sizeof(int) :
 			type == AC_FLOAT_TYPE  ? (*vba.reduce_buffer_float[variable].buffer_size)/sizeof(float) :
 			type == AC_REAL_TYPE ? (*vba.reduce_buffer_real[variable].buffer_size)/sizeof(AcReal) :
 			type == AC_PROF_TYPE ? (get_count(vba.profile_reduce_buffers[variable].src.shape))/sizeof(AcReal) :
-=======
-			type == AC_INT_TYPE  ? (*vba.reduce_scratchpads_size_int[variable])/sizeof(int) :
-			type == AC_REAL_TYPE ? (*vba.reduce_scratchpads_size_real[variable])/sizeof(AcReal) :
-			type == AC_PROF_TYPE ? (*vba.reduce_scratchpads_size_real[PROF_SCRATCHPAD_INDEX(variable)])/sizeof(AcReal) :
->>>>>>> abea6799
 			0;
 
 	if(type == AC_REAL_TYPE)
 	{
 		if constexpr (NUM_REAL_OUTPUTS == 0) return AC_SUCCESS;
-<<<<<<< HEAD
 		AcReal* dst = *(vba.reduce_buffer_real[variable].src);
-=======
-		auto* dst = *(vba.reduce_scratchpads_real[variable]);
->>>>>>> abea6799
 		acKernelFlush(0,dst,counts,get_reduce_state_flush_var_real(op));
 	}
 	else if(type == AC_PROF_TYPE)
 	{
 		if constexpr(NUM_PROFILES == 0) return AC_SUCCESS;
-<<<<<<< HEAD
 		AcReal* dst = vba.profile_reduce_buffers[variable].src.data;
 		acKernelFlush(0,dst,counts,get_reduce_state_flush_var_real(op));
 	}
@@ -2780,16 +2436,6 @@
 		if constexpr (NUM_INT_OUTPUTS == 0) return AC_SUCCESS;
 		int* dst = *(vba.reduce_buffer_int[variable].src);
 		acKernelFlush(0,dst,counts,get_reduce_state_flush_var_int(op));
-=======
-		auto* dst = *(vba.reduce_scratchpads_real[NUM_REAL_OUTPUTS+variable]);
-		acKernelFlush(0,dst,counts,get_reduce_state_flush_var_real(op));
-	}
-	else
-	{
-		if constexpr (NUM_INT_OUTPUTS == 0) return AC_SUCCESS;
-		auto* dst = *(vba.reduce_scratchpads_int[variable]);
-		acKernelFlushInt(0,dst,counts,get_reduce_state_flush_var_int(op));
->>>>>>> abea6799
 	}
 	return AC_SUCCESS;
 }
