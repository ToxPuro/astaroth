--- conflicted
+++ resolved
@@ -1277,13 +1277,8 @@
     acPBASwapBuffer((Profile)i, vba);
 }
 
-<<<<<<< HEAD
-void
+AcResult
 acLoadMeshInfo(const AcMeshInfoScalars info, const cudaStream_t stream)
-=======
-AcResult
-acLoadMeshInfo(const AcMeshInfo info, const cudaStream_t stream)
->>>>>>> b14dad32
 {
   for (int i = 0; i < NUM_INT_PARAMS; ++i)
     ERRCHK_ALWAYS(acLoadIntUniform(stream, (AcIntParam)i, info.int_params[i]) ==
