/*
    Copyright (C) 2014-2021, Johannes Pekkila, Miikka Vaisala.

    This file is part of Astaroth.

    Astaroth is free software: you can redistribute it and/or modify
    it under the terms of the GNU General Public License as published by
    the Free Software Foundation, either version 3 of the License, or
    (at your option) any later version.

    Astaroth is distributed in the hope that it will be useful,
    but WITHOUT ANY WARRANTY; without even the implied warranty of
    MERCHANTABILITY or FITNESS FOR A PARTICULAR PURPOSE.  See the
    GNU General Public License for more details.

    You should have received a copy of the GNU General Public License
    along with Astaroth.  If not, see <http://www.gnu.org/licenses/>.
*/
#define rocprim__warpSize() rocprim::warp_size()
#define rocprim__warpId()   rocprim::warp_id()
#define rocprim__warp_shuffle_down rocprim::warp_shuffle_down
#define rocprim__warp_shuffle rocprim::warp_shuffle

#include "acc_runtime.h"
#include "../acc/string_vec.h"
typedef void (*Kernel)(const int3, const int3, DeviceVertexBufferArray vba);
#define AcReal3(x,y,z)   (AcReal3){x,y,z}
#define AcComplex(x,y)   (AcComplex){x,y}

static AcBool3 dimension_inactive{};
static int3    max_tpb_for_reduce_kernels{100,100,100};
#include <math.h> 
#include <vector> // tbconfig

#include "errchk.h"
#include "math_utils.h"
#include <unordered_map>
#include <utility>
#include <sys/stat.h>

#if AC_USE_HIP
#include <hip/hip_runtime.h> // Needed in files that include kernels
#include <rocprim/rocprim.hpp>
#endif

#include "user_kernel_declarations.h"
#include "kernel_reduce_info.h"


#define USE_COMPRESSIBLE_MEMORY (0)

//TP: unfortunately cannot use color output since it might not be supported in each env
const bool useColor = false;

#define GREEN "\033[1;32m"
#define YELLOW "\033[1;33m"
#define RESET "\033[0m"

#define COLORIZE(symbol, color) (useColor ? color symbol RESET : symbol)


#include "acc/implementation.h"
typedef struct
{
	void* data;
	size_t bytes;
} AcDeviceTmpBuffer;

static dim3 last_tpb = (dim3){0, 0, 0};
struct Int3Hash {
    std::size_t operator()(const int3& v) const {
        return std::hash<int>()(v.x) ^ std::hash<int>()(v.y) << 1 ^ std::hash<int>()(v.z) << 2;
    }
};
std::array<std::unordered_map<int3,int,Int3Hash>,NUM_KERNELS> reduce_offsets;
int kernel_running_reduce_offsets[NUM_KERNELS];

AcAutotuneMeasurement
return_own_measurement(const AcAutotuneMeasurement local_measurement) {return local_measurement;}

static int grid_pid = 0;
[[maybe_unused]] static int nprocs   = 0;
static AcMeasurementGatherFunc gather_func  = return_own_measurement;
#if AC_MPI_ENABLED
AcResult
acInitializeRuntimeMPI(const int _grid_pid,const int _nprocs, const AcMeasurementGatherFunc mpi_gather_func)
{
	grid_pid = _grid_pid;
	nprocs   = _nprocs;
	gather_func = mpi_gather_func;
	return AC_SUCCESS;
}
#endif

Volume
acKernelLaunchGetLastTPB(void)
{
  return to_volume(last_tpb);
}
int
acGetKernelReduceScratchPadSize(const AcKernel kernel)
{
	return kernel_running_reduce_offsets[(int)kernel];
}
int
acGetKernelReduceScratchPadMinSize()
{
	int res = 0; 
	for(int i = 0; i < NUM_KERNELS; ++i)
		res = (res < kernel_running_reduce_offsets[i]) ? kernel_running_reduce_offsets[i] : res;
	return res;
}
#include "../../src/helpers/ceil_div.h"

Volume
get_bpg(Volume dims, const Volume tpb)
{
  switch (IMPLEMENTATION) {
  case IMPLICIT_CACHING:             // Fallthrough
  case EXPLICIT_CACHING:             // Fallthrough
  case EXPLICIT_CACHING_3D_BLOCKING: // Fallthrough
  case EXPLICIT_CACHING_4D_BLOCKING: // Fallthrough
  case EXPLICIT_PINGPONG_txw:        // Fallthrough
  case EXPLICIT_PINGPONG_txy:        // Fallthrough
  case EXPLICIT_PINGPONG_txyblocked: // Fallthrough
  case EXPLICIT_PINGPONG_txyz:       // Fallthrough
  case EXPLICIT_ROLLING_PINGPONG: {
    return (Volume){
        ceil_div(dims.x,tpb.x),
        ceil_div(dims.y,tpb.y),
        ceil_div(dims.z,tpb.z),
    };
  }
  default: {
    ERROR("Invalid IMPLEMENTATION in get_bpg");
    return (Volume){0, 0, 0};
  }
  }
}
#include "stencil_accesses.h"
#include "../acc/mem_access_helper_funcs.h"


Volume
get_bpg(Volume dims, const AcKernel kernel, const int3 block_factors, const Volume tpb)
{
	if(block_factors == (int3){1,1,1}) return get_bpg(dims,tpb);
	if(kernel_has_block_loops(kernel)) return get_bpg(ceil_div(dims,block_factors), tpb);
	return get_bpg(dims,tpb);
}

static cudaDeviceProp
get_device_prop()
{
  cudaDeviceProp props;
  (void)cudaGetDeviceProperties(&props, 0);
  return props;
}

int3
get_ghosts()
{
  return (int3){
	  dimension_inactive.x ? 0 : NGHOST,
	  dimension_inactive.y ? 0 : NGHOST,
	  dimension_inactive.z ? 0 : NGHOST
  };
}
template <typename T>
bool
is_large_launch(const T dims)
{
  const int3 ghosts = get_ghosts();
  return ((int)dims.x > ghosts.x && (int)dims.y > ghosts.y && (int)dims.z > ghosts.z);
}


bool
is_valid_configuration(const Volume dims, const Volume tpb, const AcKernel kernel)
{


  const size_t warp_size    = get_device_prop().warpSize;
  const size_t xmax         = (size_t)(warp_size * ceil_div(dims.x,warp_size));
  const size_t ymax         = (size_t)(warp_size * ceil_div(dims.y,warp_size));
  const size_t zmax         = (size_t)(warp_size * ceil_div(dims.z,warp_size));
  const bool too_large      = (tpb.x > xmax) || (tpb.y > ymax) || (tpb.z > zmax);
  const bool not_full_warp  = (tpb.x*tpb.y*tpb.z < warp_size);
  //if(dims.x >= warp_size && tpb.x % warp_size != 0) return false;
  if(kernel_reduces_profile(kernel))
  {
	  if(tpb.y > (size_t)max_tpb_for_reduce_kernels.y) return false;
	  if(tpb.z > (size_t)max_tpb_for_reduce_kernels.z) return false;
	  //TP: if we enforce that tpb.x is a multiple of the warp size then 
	  //can easily do warp reduce while doing a reduction whose result is not x-dependent --> major saving in memory and performance increase
	  if(dims.x >= warp_size && tpb.x % warp_size != 0) return false;
  }
//  const bool single_tb      = (tpb.x >= dims.x) && (tpb.y >= dims.y) && (tpb.z >= dims.z);

  //TP: if not utilizing the whole warp invalid, expect if dims are so small that could not utilize a whole warp 
  if(not_full_warp && is_large_launch(dims)) return false;

  switch (IMPLEMENTATION) {
  case IMPLICIT_CACHING: {

	    if (too_large)
	      return false;

	    return true;
	  }
	  case EXPLICIT_CACHING_4D_BLOCKING: // Fallthrough
	    if (tpb.z > 1) return false;
	    [[fallthrough]];
	  case EXPLICIT_CACHING: // Fallthrough
	  case EXPLICIT_CACHING_3D_BLOCKING: {

	    // For some reason does not work without this
	    // Probably because of break vs continue when fetching (some threads
	    // quit too early if the dims are not divisible)
	    return !(dims.x % tpb.x) && !(dims.y % tpb.y) && !(dims.z % tpb.z);
	  }
	  case EXPLICIT_PINGPONG_txw: {
	    return (tpb.y == 1) && (tpb.z == 1);
	  }
	  case EXPLICIT_PINGPONG_txy: {
	    return (tpb.z == 1);
	  }
	  case EXPLICIT_PINGPONG_txyblocked: {
	    return (tpb.z == 1);
	  }
	  case EXPLICIT_PINGPONG_txyz: {
	    return true;
	  }
	  case EXPLICIT_ROLLING_PINGPONG: {
	    // OK for every other rolling pingpong implementation
	    // return true;

	    // Required only when unrolling smem loads
	    // Ensures two unrolls is enough to fill the smem buffer
	    return (2 * tpb.x >= STENCIL_WIDTH - 1 + tpb.x) &&
		   (2 * tpb.y >= STENCIL_HEIGHT - 1 + tpb.y);
	  }
	  default: {
	    ERROR("Invalid IMPLEMENTATION in is_valid_configuration");
    return false;
  }
  }
}

size_t
get_smem(const Volume tpb, const size_t stencil_order,
         const size_t bytes_per_elem)
{
  switch (IMPLEMENTATION) {
  case IMPLICIT_CACHING: {
    return 0;
  }
  case EXPLICIT_CACHING: {
    return (tpb.x + stencil_order) * (tpb.y + stencil_order) * tpb.z *
           bytes_per_elem;
  }
  case EXPLICIT_CACHING_3D_BLOCKING: {
    return (tpb.x + stencil_order) * (tpb.y + stencil_order) *
           (tpb.z + stencil_order) * bytes_per_elem;
  }
  case EXPLICIT_CACHING_4D_BLOCKING: {
    return (tpb.x + stencil_order) * (tpb.y + stencil_order) * tpb.z *
           (NUM_FIELDS)*bytes_per_elem;
  }
  case EXPLICIT_PINGPONG_txw: {
    return 2 * (tpb.x + stencil_order) * NUM_FIELDS * bytes_per_elem;
  }
  case EXPLICIT_PINGPONG_txy: {
    return 2 * (tpb.x + stencil_order) * (tpb.y + stencil_order) *
           bytes_per_elem;
  }
  case EXPLICIT_PINGPONG_txyblocked: {
    const size_t block_size = 7;
    return 2 * (tpb.x + stencil_order) * (tpb.y + stencil_order) * block_size *
           bytes_per_elem;
  }
  case EXPLICIT_PINGPONG_txyz: {
    return 2 * (tpb.x + stencil_order) * (tpb.y + stencil_order) *
           (tpb.z + stencil_order) * bytes_per_elem;
  }
  case EXPLICIT_ROLLING_PINGPONG: {
    // tpbxy slices with halos
    // tpbz depth + 1 rolling cache slab
    return EXPLICIT_ROLLING_PINGPONG_BLOCKSIZE * (tpb.x + stencil_order) *
           (tpb.y + stencil_order) * (tpb.z + 1) * bytes_per_elem;
  }
  default: {
    ERROR("Invalid IMPLEMENTATION in get_smem");
    return (size_t)-1;
  }
  }
}

/*
// Device info (TODO GENERIC)
// Use the maximum available reg count per thread
#define REGISTERS_PER_THREAD (255)
#define MAX_REGISTERS_PER_BLOCK (65536)
#if AC_DOUBLE_PRECISION
#define MAX_THREADS_PER_BLOCK                                                  \
  (MAX_REGISTERS_PER_BLOCK / REGISTERS_PER_THREAD / 2)
#else
#define MAX_THREADS_PER_BLOCK (MAX_REGISTERS_PER_BLOCK / REGISTERS_PER_THREAD)
#endif
*/

__device__ __constant__ AcMeshInfoScalars d_mesh_info;
#include "dconst_arrays_decl.h"
//TP: We do this ugly macro because I want to keep the generated headers the same if we are compiling cpu analysis and for the actual gpu comp
#define DECLARE_GMEM_ARRAY(DATATYPE, DEFINE_NAME, ARR_NAME) __device__ __constant__ DATATYPE* AC_INTERNAL_gmem_##DEFINE_NAME##_arrays_##ARR_NAME 
#define DECLARE_CONST_DIMS_GMEM_ARRAY(DATATYPE, DEFINE_NAME, ARR_NAME, LEN) static __device__ DATATYPE AC_INTERNAL_gmem_##DEFINE_NAME##_arrays_##ARR_NAME[LEN]
#include "gmem_arrays_decl.h"

AcReal
get_reduce_state_flush_var_real(const AcReduceOp state)
{
	return 
		(state == NO_REDUCE || state == REDUCE_SUM) ? 0.0 :
		(state == REDUCE_MIN) ? AC_REAL_MAX :
		(state == REDUCE_MAX) ? -AC_REAL_MAX :
		0.0;
}

int
get_reduce_state_flush_var_int(const AcReduceOp state)
{
	return 
		(state == NO_REDUCE || state == REDUCE_SUM) ? 0 :
		(state == REDUCE_MIN) ? INT_MAX:
		(state == REDUCE_MAX) ? -INT_MAX:
		0;
}

#if AC_DOUBLE_PRECISION
float
get_reduce_state_flush_var_float(const AcReduceOp state)
{
	return 
		(state == NO_REDUCE || state == REDUCE_SUM) ? 0.0 :
		(state == REDUCE_MIN) ? FLT_MAX :
		(state == REDUCE_MAX) ? -FLT_MAX :
		0.0;
}
#endif

typedef struct {
  AcKernel kernel;
  int3 dims;
  dim3 tpb;
} TBConfig;

static std::vector<TBConfig> tbconfigs;


static TBConfig getOptimalTBConfig(const AcKernel kernel, const int3 start, const int3 end, VertexBufferArray vba);

static __global__ void
flush_kernel(AcReal* arr, const size_t n, const AcReal value)
{
  const size_t idx = threadIdx.x + blockIdx.x * blockDim.x;
  if (idx < n)
    arr[idx] = value;
}
static __global__ void
flush_kernel_int(int* arr, const size_t n, const int value)
{
  const size_t idx = threadIdx.x + blockIdx.x * blockDim.x;
  if (idx < n)
    arr[idx] = value;
}

static __global__ void
flush_kernel_float(float* arr, const size_t n, const float value)
{
  const size_t idx = threadIdx.x + blockIdx.x * blockDim.x;
  if (idx < n)
    arr[idx] = value;
}

template <typename T>
T TO_CORRECT_ORDER(const T vol)
{
	return vol;
}
size_t TO_CORRECT_ORDER(const size_t size)
{
	return size;
}


#define KERNEL_LAUNCH(func,bgp,tpb,...) \
	func<<<TO_CORRECT_ORDER(bpg),TO_CORRECT_ORDER(tpb),__VA_ARGS__>>>

#define KERNEL_VBA_LAUNCH(func,bgp,tpb,...) \
	func<<<TO_CORRECT_ORDER(bpg),TO_CORRECT_ORDER(tpb),__VA_ARGS__>>>

AcResult
acKernelFlushReal(const cudaStream_t stream, AcReal* arr, const size_t n,
              const AcReal value)
{
  ERRCHK_ALWAYS(arr || n == 0);
  if(n == 0) return AC_SUCCESS;
  const size_t tpb = 256;
  const size_t bpg = ceil_div(n,tpb);
  KERNEL_LAUNCH(flush_kernel,bpg,tpb,0,stream)(arr,n,value);
  ERRCHK_CUDA_KERNEL_ALWAYS();
  return AC_SUCCESS;
}

AcResult
acKernelFlushInt(const cudaStream_t stream, int* arr, const size_t n,
              const int value)
{
  ERRCHK_ALWAYS(arr || n == 0);
  if(n == 0) return AC_SUCCESS;
  const size_t tpb = 256;
  const size_t bpg = ceil_div(n,tpb);
  KERNEL_LAUNCH(flush_kernel_int,bpg,tpb,0,stream)(arr,n,value);
  ERRCHK_CUDA_KERNEL_ALWAYS();
  return AC_SUCCESS;
}

AcResult
acKernelFlushFloat(const cudaStream_t stream, float* arr, const size_t n,
              const float value)
{
  ERRCHK_ALWAYS(arr || n == 0);
  if(n == 0) return AC_SUCCESS;
  const size_t tpb = 256;
  const size_t bpg = ceil_div(n,tpb);
  KERNEL_LAUNCH(flush_kernel_float,bpg,tpb,0,stream)(arr,n,value);
  ERRCHK_CUDA_KERNEL_ALWAYS();
  return AC_SUCCESS;
}

AcResult
acKernelFlush(const cudaStream_t stream, AcReal* arr, const size_t n,
              const AcReal value)
{
	return acKernelFlushReal(stream,arr,n,value);
}

AcResult
acKernelFlush(const cudaStream_t stream, int* arr, const size_t n,
              const int value)
{
	return acKernelFlushInt(stream,arr,n,value);
}

#if AC_DOUBLE_PRECISION
AcResult
acKernelFlush(const cudaStream_t stream, float* arr, const size_t n,
              const float value)
{
	return acKernelFlushFloat(stream,arr,n,value);
}
#endif

__device__ __constant__ AcReal* d_symbol_reduce_scratchpads_real[NUM_REAL_SCRATCHPADS];
static AcReal* d_reduce_scratchpads_real[NUM_REAL_SCRATCHPADS];
static size_t d_reduce_scratchpads_size_real[NUM_REAL_SCRATCHPADS];
__device__ __constant__ AcReal  d_reduce_real_res_symbol[NUM_REAL_SCRATCHPADS];




#include "reduce_helpers.h"


void
resize_scratchpads_to_fit(const size_t n_elems, VertexBufferArray vba, const AcKernel kernel)
{
	resize_reals_to_fit(n_elems,vba,kernel);
	resize_ints_to_fit(n_elems,vba,kernel);
#if AC_DOUBLE_PRECISION
	resize_floats_to_fit(n_elems,vba,kernel);
#endif
}

size_t
acGetRealScratchpadSize(const size_t i)
{
	return d_reduce_scratchpads_size_real[i];
}

//The macros above generate d arrays like these:

// Astaroth 2.0 backwards compatibility START
#define d_multigpu_offset (d_mesh_info.int3_params[AC_multigpu_offset])


#define DEVICE_INLINE __device__ __forceinline__
#include "dconst_decl.h"
#include "output_value_decl.h"



#include "get_address.h"
#include "load_dconst_arrays.h"
#include "store_dconst_arrays.h"

#define PROFILE_X_Y_OR_Z_INDEX(i,j) \
  ((i) + (j)*VAL(AC_mlocal).x)

#define PROFILE_Y_X_OR_Z_INDEX(i,j) \
  ((i) + (j)*VAL(AC_mlocal).y)

#define PROFILE_Z_X_OR_Y_INDEX(i,j) \
  ((i) + (j)*VAL(AC_mlocal).z)


#define DEVICE_VTXBUF_IDX(i, j, k)                                             \
  ((i) + (j)*VAL(AC_mlocal).x + (k)*VAL(AC_mlocal_products).xy)

#define LOCAL_COMPDOMAIN_IDX(coord) \
	((coord.x) + (coord.y) * VAL(AC_nlocal).x + (coord.z) * VAL(AC_nlocal_products).xy)

#define print printf                          // TODO is this a good idea?
// passes an array into a device function and then calls len (need to modify
// the compiler to always pass arrays to functions as references before
// re-enabling)

#include "random.cuh"

#define suppress_unused_warning(X) (void)X
#define longlong long long
#define size(arr) (int)(sizeof(arr) / sizeof(arr[0])) // Leads to bugs if the user
#include "user_kernels.h"
#undef size
#undef longlong



#if USE_COMPRESSIBLE_MEMORY
#include <cuda.h>

#define ERRCHK_CU_ALWAYS(x) ERRCHK_ALWAYS((x) == CUDA_SUCCESS)

static cudaError_t
mallocCompressible(void** addr, const size_t requested_bytes)
{
  CUdevice device;
  ERRCHK_ALWAYS(cuCtxGetDevice(&device) == CUDA_SUCCESS);

  CUmemAllocationProp prop;
  memset(&prop, 0, sizeof(CUmemAllocationProp));
  prop.type                       = CU_MEM_ALLOCATION_TYPE_PINNED;
  prop.location.type              = CU_MEM_LOCATION_TYPE_DEVICE;
  prop.location.id                = device;
  prop.allocFlags.compressionType = CU_MEM_ALLOCATION_COMP_GENERIC;

  size_t granularity;
  ERRCHK_CU_ALWAYS(cuMemGetAllocationGranularity(
      &granularity, &prop, CU_MEM_ALLOC_GRANULARITY_MINIMUM));

  // Pad to align
  const size_t bytes = ((requested_bytes - 1) / granularity + 1) * granularity;

  CUdeviceptr dptr;
  ERRCHK_ALWAYS(cuMemAddressReserve(&dptr, bytes, 0, 0, 0) == CUDA_SUCCESS);

  CUmemGenericAllocationHandle handle;
  ERRCHK_ALWAYS(cuMemCreate(&handle, bytes, &prop, 0) == CUDA_SUCCESS)

  // Check if cuMemCreate was able to allocate compressible memory.
  CUmemAllocationProp alloc_prop;
  memset(&alloc_prop, 0, sizeof(CUmemAllocationProp));
  cuMemGetAllocationPropertiesFromHandle(&alloc_prop, handle);
  ERRCHK_ALWAYS(alloc_prop.allocFlags.compressionType ==
                CU_MEM_ALLOCATION_COMP_GENERIC);

  ERRCHK_ALWAYS(cuMemMap(dptr, bytes, 0, handle, 0) == CUDA_SUCCESS);
  ERRCHK_ALWAYS(cuMemRelease(handle) == CUDA_SUCCESS);

  CUmemAccessDesc accessDescriptor;
  accessDescriptor.location.id   = prop.location.id;
  accessDescriptor.location.type = prop.location.type;
  accessDescriptor.flags         = CU_MEM_ACCESS_FLAGS_PROT_READWRITE;

  ERRCHK_ALWAYS(cuMemSetAccess(dptr, bytes, &accessDescriptor, 1) ==
                CUDA_SUCCESS);

  *addr = (void*)dptr;
  return cudaSuccess;
}

static void
freeCompressible(void* ptr, const size_t requested_bytes)
{
  CUdevice device;
  ERRCHK_ALWAYS(cuCtxGetDevice(&device) == CUDA_SUCCESS);

  CUmemAllocationProp prop;
  memset(&prop, 0, sizeof(CUmemAllocationProp));
  prop.type                       = CU_MEM_ALLOCATION_TYPE_PINNED;
  prop.location.type              = CU_MEM_LOCATION_TYPE_DEVICE;
  prop.location.id                = device;
  prop.allocFlags.compressionType = CU_MEM_ALLOCATION_COMP_GENERIC;

  size_t granularity = 0;
  ERRCHK_ALWAYS(cuMemGetAllocationGranularity(
                    &granularity, &prop, CU_MEM_ALLOC_GRANULARITY_MINIMUM) ==
                CUDA_SUCCESS);
  const size_t bytes = ((requested_bytes - 1) / granularity + 1) * granularity;

  ERRCHK_ALWAYS(ptr);
  ERRCHK_ALWAYS(cuMemUnmap((CUdeviceptr)ptr, bytes) == CUDA_SUCCESS);
  ERRCHK_ALWAYS(cuMemAddressFree((CUdeviceptr)ptr, bytes) == CUDA_SUCCESS);
}
#endif

AcResult
acPBAReset(const cudaStream_t stream, ProfileBufferArray* pba, const size3_t counts)
{
  // Set pba.in data to all-nan and pba.out to 0
  for (int i = 0; i < NUM_PROFILES; ++i) {
    acKernelFlush(stream, pba->in[i],  prof_count(Profile(i),counts), (AcReal)NAN);
    acKernelFlush(stream, pba->out[i], prof_count(Profile(i),counts), (AcReal)0);
  }
  return AC_SUCCESS;
}
size_t
get_amount_of_device_memory_free()
{
	size_t free_mem, total_mem;
	ERRCHK_CUDA_ALWAYS(cudaMemGetInfo(&free_mem,&total_mem));
	return free_mem;
}
void
device_malloc(void** dst, const size_t bytes)
{
  if(get_amount_of_device_memory_free() < bytes)
  {
	fprintf(stderr,"Tried to allocate %ld bytes but have only %ld bytes of memory left on the device\n", bytes, get_amount_of_device_memory_free());
  	ERRCHK_ALWAYS(get_amount_of_device_memory_free() >= bytes);
  }
 #if USE_COMPRESSIBLE_MEMORY 
    ERRCHK_CUDA_ALWAYS(mallocCompressible(dst, bytes));
 #else
    ERRCHK_CUDA_ALWAYS(cudaMalloc(dst, bytes));
  #endif
  ERRCHK_ALWAYS(dst != NULL);
}
void
device_malloc(AcReal** dst, const size_t bytes)
{
	device_malloc((void**)dst,bytes);
}

template <typename T>
void
device_free(T** dst, const int bytes)
{
#if USE_COMPRESSIBLE_MEMORY
  freeCompressible(*dst, bytes);
#else
  ERRCHK_CUDA_ALWAYS(cudaFree(*dst));
  //used to silence unused warning
  (void)bytes;
#endif
  *dst = NULL;
}

size_t
device_resize(void** dst,const size_t old_bytes,const size_t new_bytes)
{
	if(old_bytes >= new_bytes) return old_bytes;
	if(old_bytes) device_free(dst,old_bytes);
	device_malloc(dst,new_bytes);
	return new_bytes;
}


ProfileBufferArray
acPBACreate(const size3_t counts)
{
  ProfileBufferArray pba{};
  for (int i = 0; i < NUM_PROFILES; ++i) {
    const size_t bytes = prof_size(Profile(i),counts)*sizeof(AcReal);
    device_malloc(&pba.in[i],  bytes);
    device_malloc(&pba.out[i], bytes);
    //pba.out[i] = pba.in[i];
  }

  acPBAReset(0, &pba, counts);
  ERRCHK_CUDA_ALWAYS(cudaDeviceSynchronize());
  return pba;
}

void
acPBADestroy(ProfileBufferArray* pba, const size3_t counts)
{
  for (int i = 0; i < NUM_PROFILES; ++i) {
    const size_t bytes = prof_size(Profile(i),counts)*sizeof(AcReal);
    device_free(&pba->in[i],  bytes);
    device_free(&pba->out[i], bytes);
    pba->in[i]  = NULL;
    pba->out[i] = NULL;
  }
}

AcResult
acVBAReset(const cudaStream_t stream, VertexBufferArray* vba)
{
  const size_t count = vba->bytes / sizeof(vba->on_device.in[0][0]);

  for (size_t i = 0; i < NUM_VTXBUF_HANDLES; ++i) {
    ERRCHK_ALWAYS(vba->on_device.in[i]);
    ERRCHK_ALWAYS(vba->on_device.out[i]);
    acKernelFlush(stream, vba->on_device.in[i], count, (AcReal)NAN);
    acKernelFlush(stream, vba->on_device.out[i], count, (AcReal)0);
  }
  memset(&vba->on_device.kernel_input_params,0,sizeof(acKernelInputParams));
  // Note: should be moved out when refactoring VBA to KernelParameterArray
  acPBAReset(stream, &vba->on_device.profiles, vba->dims.m1);
  return AC_SUCCESS;
}


template <typename T>
void
device_malloc(T** dst, const int bytes)
{
 #if USE_COMPRESSIBLE_MEMORY 
    ERRCHK_CUDA_ALWAYS(mallocCompressible((void**)dst, bytes));
 #else
    ERRCHK_CUDA_ALWAYS(cudaMalloc((void**)dst, bytes));
  #endif
}

#include "memcpy_to_gmem_arrays.h"

#include "memcpy_from_gmem_arrays.h"

template <typename P>
struct allocate_arrays
{
	void operator()(const AcMeshInfo& config) 
	{
		for(P array : get_params<P>())
		{
			if (config[array] != nullptr && !is_dconst(array) && is_alive(array))
			{

#if AC_VERBOSE
				fprintf(stderr,"Allocating %s|%d\n",get_name(array),get_array_length(array,config));
				fflush(stderr);
#endif
				auto d_mem_ptr = get_empty_pointer(array);
			        device_malloc(((void**)&d_mem_ptr), sizeof(config[array][0])*get_array_length(array,config));
				memcpy_to_gmem_array(array,d_mem_ptr);
			}
		}
	}
};


size3_t
buffer_dims(const AcMeshInfo config)
{
	#include "user_builtin_non_scalar_constants.h"
	auto mm = config[AC_mlocal];
	return (size3_t){as_size_t(mm.x),as_size_t(mm.y),as_size_t(mm.z)};
}
size3_t
subdomain_size(const AcMeshInfo config)
{
	#include "user_builtin_non_scalar_constants.h"
	auto mm = config[AC_nlocal];
	return (size3_t){as_size_t(mm.x),as_size_t(mm.y),as_size_t(mm.z)};
}

#if AC_USE_HIP
#include <hipcub/hipcub.hpp>
#define cub hipcub
#else
#include <cub/cub.cuh>
#endif

template <typename T>
void
cub_reduce(AcDeviceTmpBuffer& temp_storage, const cudaStream_t stream, const T* d_in, const size_t count, T* d_out,  AcReduceOp reduce_op)
{
  switch(reduce_op)
  {
	  case(REDUCE_SUM):
	  	ERRCHK_CUDA(cub::DeviceReduce::Sum(temp_storage.data, temp_storage.bytes, d_in, d_out, count,stream));
	  	break;
	  case(REDUCE_MIN):
	  	ERRCHK_CUDA(cub::DeviceReduce::Min(temp_storage.data, temp_storage.bytes, d_in, d_out, count,stream));
	  	break;
	  case(REDUCE_MAX):
	  	ERRCHK_CUDA(cub::DeviceReduce::Max(temp_storage.data, temp_storage.bytes, d_in, d_out, count,stream));
	  	break;
	default:
		ERRCHK_ALWAYS(reduce_op != NO_REDUCE);
  }
  if (cudaGetLastError() != cudaSuccess) {
          ERRCHK_CUDA_KERNEL_ALWAYS();
          ERRCHK_CUDA_ALWAYS(cudaGetLastError());
  }
}

size3_t
acGetProfileReduceScratchPadDims(const int profile, const AcMeshDims dims)
{
	const auto type = prof_types[profile];
    	if(type == PROFILE_YZ || type == PROFILE_ZY)
    		return
    		{
    		    	    dims.reduction_tile.x,
    		    	    dims.m1.y,
    		    	    dims.m1.z
    		};
    	if(type == PROFILE_XZ || type == PROFILE_ZX)
		return
    		{
    		    	    dims.m1.x,
    		    	    dims.reduction_tile.y,
    		    	    dims.m1.z
    		};
    	if(type == PROFILE_YX || type == PROFILE_XY)
		return
    		{
    		    	    dims.m1.x,
    		    	    dims.m1.y,
    		    	    dims.reduction_tile.z
    		};
	if(type == PROFILE_X)
	{
		return
		{
			dims.m1.x,
			dims.reduction_tile.y,
			dims.reduction_tile.z
		};
	}
	if(type == PROFILE_Y)
	{
		return
		{
			dims.reduction_tile.x,
			dims.m1.y,
			dims.reduction_tile.z
		};
	}
	if(type == PROFILE_Z)
	{
		return
		{
			dims.reduction_tile.x,
			dims.reduction_tile.y,
			dims.m1.z
		};
	}
	return dims.m1;
}

size_t
get_profile_reduce_scratchpad_size(const int profile, const VertexBufferArray vba)
{
	if(!reduced_profiles[profile]) return 0;
	const auto dims = acGetProfileReduceScratchPadDims(profile,vba.dims);
	return dims.x*dims.y*dims.z*sizeof(AcReal);
}


void
init_scratchpads(VertexBufferArray* vba)
{
    vba->scratchpad_states = (AcScratchpadStates*)malloc(sizeof(AcScratchpadStates));
    memset(vba->scratchpad_states,0,sizeof(AcScratchpadStates));
    // Reductions
    {
	//TP: this is dangerous since it is not always true for DSL reductions but for now keep it
    	for(int i = 0; i < NUM_REAL_SCRATCHPADS; ++i) {
	    const size_t bytes =  
		    		  (i >= NUM_REAL_OUTPUTS) ? get_profile_reduce_scratchpad_size(i-NUM_REAL_OUTPUTS,*vba) :
				  0;
	    allocate_scratchpad_real(i,bytes,vba->scratchpad_states->reals[i]);
	    if(i < NUM_REAL_OUTPUTS)
	    {
	    	vba->reduce_buffer_real[i].src = &d_reduce_scratchpads_real[i];
	    	vba->reduce_buffer_real[i].cub_tmp = (AcReal**)malloc(sizeof(AcReal*));
	    	*(vba->reduce_buffer_real[i].cub_tmp) = NULL;
	    	vba->reduce_buffer_real[i].cub_tmp_size = (size_t*)malloc(sizeof(size_t));
	    	*(vba->reduce_buffer_real[i].cub_tmp_size) = 0;

	    	vba->reduce_buffer_real[i].buffer_size    = &d_reduce_scratchpads_size_real[i];
    		device_malloc((void**) &vba->reduce_buffer_real[i].res,sizeof(AcReal));
	    }
	    else
	    {
		    const Profile prof = (Profile)(i-NUM_REAL_OUTPUTS);
		    const auto dims = acGetProfileReduceScratchPadDims(prof,vba->dims);
		    vba->profile_reduce_buffers[prof].src = 
		    {
			    d_reduce_scratchpads_real[i],
			    dims.x*dims.y*dims.z,
			    true,
			    (AcShape) { dims.x,dims.y,dims.z,1}
		    };
		    vba->profile_reduce_buffers[prof].transposed = acBufferCreateTransposed(
				vba->profile_reduce_buffers[prof].src, 
				acGetMeshOrderForProfile(prof_types[prof])
				  );
		    vba->profile_reduce_buffers[prof].mem_order = acGetMeshOrderForProfile(prof_types[prof]);

	    	    vba->profile_reduce_buffers[prof].cub_tmp = (AcReal**)malloc(sizeof(AcReal*));
	    	    *(vba->profile_reduce_buffers[prof].cub_tmp) = NULL;
	    	    vba->profile_reduce_buffers[prof].cub_tmp_size = (size_t*)malloc(sizeof(size_t));
	    	    *(vba->profile_reduce_buffers[prof].cub_tmp_size) = 0;
	    }
    	}
    }
    {
    	for(int i = 0; i < NUM_INT_OUTPUTS; ++i) {
	    const size_t bytes = 0;
	    allocate_scratchpad_int(i,bytes,vba->scratchpad_states->ints[i]);

	    vba->reduce_buffer_int[i].src= &d_reduce_scratchpads_int[i];
	    vba->reduce_buffer_int[i].cub_tmp = (int**)malloc(sizeof(int*));
	    *(vba->reduce_buffer_int[i].cub_tmp) = NULL;
	    vba->reduce_buffer_int[i].cub_tmp_size = (size_t*)malloc(sizeof(size_t));
	    *(vba->reduce_buffer_int[i].cub_tmp_size) = 0;
	    vba->reduce_buffer_int[i].buffer_size    = &d_reduce_scratchpads_size_int[i];
    	    device_malloc((void**) &vba->reduce_buffer_int[i].res,sizeof(int));
    	}

#if AC_DOUBLE_PRECISION
    	for(int i = 0; i < NUM_FLOAT_OUTPUTS; ++i) {
	    const size_t bytes = 0;
	    allocate_scratchpad_float(i,bytes,vba->scratchpad_states->floats[i]);

	    vba->reduce_buffer_float[i].src= &d_reduce_scratchpads_float[i];
	    vba->reduce_buffer_float[i].cub_tmp = (float**)malloc(sizeof(float*));
	    *(vba->reduce_buffer_float[i].cub_tmp) = NULL;
	    vba->reduce_buffer_float[i].cub_tmp_size = (size_t*)malloc(sizeof(size_t));
	    *(vba->reduce_buffer_float[i].cub_tmp_size) = 0;
	    vba->reduce_buffer_float[i].buffer_size    = &d_reduce_scratchpads_size_float[i];
    	    device_malloc((void**) &vba->reduce_buffer_float[i].res,sizeof(float));
    	}
#endif
    }
}
static inline AcMeshDims
acGetMeshDims(const AcMeshInfo info)
{
   #include "user_builtin_non_scalar_constants.h"
   const Volume n0 = to_volume(info[AC_nmin]);
   const Volume n1 = to_volume(info[AC_nlocal_max]);
   const Volume m0 = (Volume){0, 0, 0};
   const Volume m1 = to_volume(info[AC_mlocal]);
   const Volume nn = to_volume(info[AC_nlocal]);
   const Volume reduction_tile = (Volume)
   {
	   as_size_t(info.int3_params[AC_reduction_tile_dimensions].x),
	   as_size_t(info.int3_params[AC_reduction_tile_dimensions].y),
	   as_size_t(info.int3_params[AC_reduction_tile_dimensions].z)
   };

   return (AcMeshDims){
       .n0 = n0,
       .n1 = n1,
       .m0 = m0,
       .m1 = m1,
       .nn = nn,
       .reduction_tile = reduction_tile,
   };
}

AcReal* vba_in_buff = NULL;
AcReal* vba_out_buff = NULL;

VertexBufferArray
acVBACreate(const AcMeshInfo config)
{
  //TP: !HACK!
  //TP: Get active dimensions at the time VBA is created, works for now but should be moved somewhere else
  #include "user_builtin_non_scalar_constants.h"
  dimension_inactive = config[AC_dimension_inactive];
  max_tpb_for_reduce_kernels = config[AC_max_tpb_for_reduce_kernels];
  VertexBufferArray vba;
  vba.on_device.block_factor = config[AC_thread_block_loop_factors];
  vba.dims = acGetMeshDims(config);
  vba.dims.nn = subdomain_size(config);
  size_t count = vba.dims.m1.x*vba.dims.m1.y*vba.dims.m1.z;
  size_t bytes = sizeof(vba.on_device.in[0][0]) * count;
  vba.bytes          = bytes;
  int num_of_auxiliary_vtxbufs = 0;
  for(int i = 0; i < NUM_VTXBUF_HANDLES; ++i)
  	num_of_auxiliary_vtxbufs += vtxbuf_is_auxiliary[i];
  
  const size_t in_bytes =  bytes*NUM_VTXBUF_HANDLES;
  const size_t out_bytes = bytes*(NUM_VTXBUF_HANDLES-num_of_auxiliary_vtxbufs);
  ERRCHK_ALWAYS(vba_in_buff == NULL);
  ERRCHK_ALWAYS(vba_out_buff == NULL);
  device_malloc((void**)&vba_in_buff,in_bytes);
  device_malloc((void**)&vba_out_buff,out_bytes);

  size_t out_offset = 0;
  for (size_t i = 0; i < NUM_VTXBUF_HANDLES; ++i) {
    vba.on_device.in[i] = vba_in_buff + count*i;
    //device_malloc((void**) &vba.on_device.out[i],bytes);
    if (vtxbuf_is_auxiliary[i])
    {
      vba.on_device.out[i] = vba.on_device.in[i];
    }else{
      vba.on_device.out[i] = (vba_out_buff + out_offset);
      out_offset += count;
    }
  }

  //Allocate workbuffers
  for (int i = 0; i < NUM_WORK_BUFFERS; ++i)
    device_malloc((void**)&vba.on_device.w[i],bytes);


  AcArrayTypes::run<allocate_arrays>(config);

  // Note: should be moved out when refactoring VBA to KernelParameterArray
  vba.on_device.profiles = acPBACreate(vba.dims.m1);
  vba.profile_count = vba.dims.m1.z;
  init_scratchpads(&vba);

  acVBAReset(0, &vba);
  ERRCHK_CUDA_ALWAYS(cudaDeviceSynchronize());
  return vba;
}

template <typename P>
struct update_arrays
{
	void operator()(const AcMeshInfo& config)
	{
		for(P array : get_params<P>())
		{
			if (is_dconst(array) || !is_alive(array)) continue;
			auto config_array = config[array];
			auto gmem_array   = get_empty_pointer(array);
			memcpy_from_gmem_array(array,gmem_array);
			size_t bytes = sizeof(config_array[0])*get_array_length(array,config);
			if (config_array == nullptr && gmem_array != nullptr) 
				device_free(&gmem_array,bytes);
			else if (config_array != nullptr && gmem_array  == nullptr) 
				device_malloc(&gmem_array,bytes);
			memcpy_to_gmem_array(array,gmem_array);
		}
	}
};
void
acUpdateArrays(const AcMeshInfo config)
{
  AcArrayTypes::run<update_arrays>(config);
}

template <typename P>
struct free_arrays
{
	void operator()(const AcMeshInfo& config)
	{
		for(P array: get_params<P>())
		{
			auto config_array = config[array];
			if (config_array == nullptr || is_dconst(array) || !is_alive(array)) continue;
			auto gmem_array = get_empty_pointer(array);
			memcpy_from_gmem_array(array,gmem_array);
			device_free(&gmem_array, get_array_length(array,config));
			memcpy_to_gmem_array(array,gmem_array);
		}
	}
};
void
destroy_profiles(VertexBufferArray* vba)
{
    for(int i = 0; i < NUM_PROFILES; ++i)
    {
        //TP: will break if allocated with compressed memory but too lazy to fix now: :(
        device_free((void**)&(vba->profile_reduce_buffers[i].transposed),0);
        free_scratchpad_real(i+NUM_REAL_OUTPUTS);
    }
}
void
destroy_real_scratchpads(VertexBufferArray* vba)
{
    for(int j = 0; j < NUM_REAL_OUTPUTS; ++j)
    {
	free_scratchpad_real(j);
	vba->reduce_buffer_real[j].src = NULL;

<<<<<<< HEAD
        ERRCHK_CUDA_ALWAYS(cudaFree(*vba->reduce_buffer_real[j].cub_tmp));
        ERRCHK_CUDA_ALWAYS(cudaFree(vba->reduce_buffer_real[j].res));
=======
  // Set vba.in data to all-nan and vba.out to 0
  for (size_t i = 0; i < NUM_VTXBUF_HANDLES; ++i) {
    acKernelFlush(stream, vba->in[i], count, (AcReal)NAN);
    acKernelFlush(stream, vba->out[i], count, (AcReal)0.0);
  }
>>>>>>> 1fa89ff3

	free(vba->reduce_buffer_real[j].cub_tmp);
	free(vba->reduce_buffer_real[j].cub_tmp_size);
    }
}

void
destroy_scratchpads(VertexBufferArray* vba)
{
    destroy_real_scratchpads(vba);

    destroy_profiles(vba);

    for(int j = 0; j < NUM_INT_OUTPUTS; ++j)
    {
	free_scratchpad_int(j);
	vba->reduce_buffer_int[j].src = NULL;

        ERRCHK_CUDA_ALWAYS(cudaFree(*vba->reduce_buffer_int[j].cub_tmp));
        ERRCHK_CUDA_ALWAYS(cudaFree(vba->reduce_buffer_int[j].res));

	free(vba->reduce_buffer_int[j].cub_tmp);
	free(vba->reduce_buffer_int[j].cub_tmp_size);
    }
#if AC_DOUBLE_PRECISION
    for(int j = 0; j < NUM_FLOAT_OUTPUTS; ++j)
    {
	free_scratchpad_float(j);
	vba->reduce_buffer_float[j].src = NULL;

        ERRCHK_CUDA_ALWAYS(cudaFree(*vba->reduce_buffer_float[j].cub_tmp));
        ERRCHK_CUDA_ALWAYS(cudaFree(vba->reduce_buffer_float[j].res));

	free(vba->reduce_buffer_float[j].cub_tmp);
	free(vba->reduce_buffer_float[j].cub_tmp_size);
    }
#endif
}

void
acVBADestroy(VertexBufferArray* vba, const AcMeshInfo config)
{
  destroy_scratchpads(vba);
  //TP: does not work for compressible memory TODO: fix it if needed
  device_free(&(vba_in_buff), 0);
  device_free(&(vba_out_buff), 0);
  //Free workbuffers 
  for (int i = 0; i < NUM_WORK_BUFFERS; ++i) 
    device_free(&(vba->on_device.w[i]), vba->bytes);

  //Free arrays
  AcArrayTypes::run<free_arrays>(config);
  // Note: should be moved out when refactoring VBA to KernelParameterArray
  acPBADestroy(&vba->on_device.profiles,(size3_t){vba->dims.m1.x,vba->dims.m1.y,vba->dims.m1.z});
  vba->profile_count = 0;
  vba->bytes = 0;
  memset(&vba->dims,0,sizeof(vba->dims));
}



int
get_num_of_warps(const dim3 bpg, const dim3 tpb)
{
	const size_t warp_size = get_device_prop().warpSize;
	const int num_of_warps_per_block = (tpb.x*tpb.y*tpb.z + warp_size-1)/warp_size;
	const int num_of_blocks = bpg.x*bpg.y*bpg.z;
	return num_of_warps_per_block*num_of_blocks;
}

AcResult
acLaunchKernel(AcKernel kernel, const cudaStream_t stream, const Volume start_volume,
               const Volume end_volume, VertexBufferArray vba)
{
  const int3 start = to_int3(start_volume);
  const int3 end   = to_int3(end_volume);

  const TBConfig tbconf = getOptimalTBConfig(kernel, start, end, vba);
  const dim3 tpb        = tbconf.tpb;
  const int3 dims       = tbconf.dims;
  const dim3 bpg        = to_dim3(get_bpg(to_volume(dims),kernel,vba.on_device.block_factor, to_volume(tpb)));

  const size_t smem = get_smem(to_volume(tpb), STENCIL_ORDER, sizeof(AcReal));
  if (kernel_calls_reduce[kernel] && reduce_offsets[kernel].find(start) == reduce_offsets[kernel].end())
  {
  	reduce_offsets[kernel][start] = kernel_running_reduce_offsets[kernel];
  	kernel_running_reduce_offsets[kernel] += get_num_of_warps(bpg,tpb);
	resize_scratchpads_to_fit(kernel_running_reduce_offsets[kernel],vba,kernel);
  }

  if(kernel_calls_reduce[kernel]) vba.on_device.reduce_offset = reduce_offsets[kernel][start];
  // cudaFuncSetCacheConfig(kernel, cudaFuncCachePreferL1);
  KERNEL_VBA_LAUNCH(kernels[kernel],bpg,tpb,smem,stream)(start,end,vba.on_device);
  ERRCHK_CUDA_KERNEL();

  last_tpb = tpb; // Note: a bit hacky way to get the tpb
  return AC_SUCCESS;
}

AcResult
acBenchmarkKernel(AcKernel kernel, const int3 start, const int3 end,
                  VertexBufferArray vba)
{
  const TBConfig tbconf = getOptimalTBConfig(kernel, start, end, vba);
  const dim3 tpb        = tbconf.tpb;
  const int3 dims       = tbconf.dims;
  const dim3 bpg        = to_dim3(get_bpg(to_volume(dims), to_volume(tpb)));
  const size_t smem = get_smem(to_volume(tpb), STENCIL_ORDER, sizeof(AcReal));

  // Timer create
  cudaEvent_t tstart, tstop;
  ERRCHK_CUDA(cudaEventCreate(&tstart));
  ERRCHK_CUDA(cudaEventCreate(&tstop));

  // Warmup
  ERRCHK_CUDA(cudaEventRecord(tstart));
  KERNEL_LAUNCH(kernels[kernel],bpg, tpb, smem)(start, end, vba.on_device);
  ERRCHK_CUDA(cudaEventRecord(tstop));
  ERRCHK_CUDA(cudaEventSynchronize(tstop));
  ERRCHK_CUDA_KERNEL();
  ERRCHK_CUDA_ALWAYS(cudaDeviceSynchronize());

  // Benchmark
  ERRCHK_CUDA(cudaEventRecord(tstart)); // Timing start
  KERNEL_LAUNCH(kernels[kernel],bpg,tpb,smem)(start, end, vba.on_device);
  ERRCHK_CUDA(cudaEventRecord(tstop)); // Timing stop
  ERRCHK_CUDA(cudaEventSynchronize(tstop));
  float milliseconds = 0;
  cudaEventElapsedTime(&milliseconds, tstart, tstop);

  ERRCHK_ALWAYS(kernel < NUM_KERNELS);
  printf("Kernel %s time elapsed: %g ms\n", kernel_names[kernel],
         static_cast<double>(milliseconds));

  // Timer destroy
  ERRCHK_CUDA(cudaEventDestroy(tstart));
  ERRCHK_CUDA(cudaEventDestroy(tstop));

  last_tpb = tpb; // Note: a bit hacky way to get the tpb
  return AC_SUCCESS;
}


AcResult
acLoadStencil(const Stencil stencil, const cudaStream_t /* stream */,
              const AcReal data[STENCIL_DEPTH][STENCIL_HEIGHT][STENCIL_WIDTH])
{
  ERRCHK_ALWAYS(stencil < NUM_STENCILS);

  // Note important cudaDeviceSynchronize below
  //
  // Constant memory allocated for stencils is shared among kernel
  // invocations, therefore a race condition is possible when updating
  // the coefficients. To avoid this, all kernels that can access
  // the coefficients must be completed before starting async copy to
  // constant memory
  ERRCHK_CUDA_ALWAYS(cudaDeviceSynchronize());

  const size_t bytes = sizeof(data[0][0][0]) * STENCIL_DEPTH * STENCIL_HEIGHT *
                       STENCIL_WIDTH;
  const cudaError_t retval = cudaMemcpyToSymbol(
      stencils, data, bytes, stencil * bytes, cudaMemcpyHostToDevice);

  return retval == cudaSuccess ? AC_SUCCESS : AC_FAILURE;
};

AcResult
acLoadStencils(const cudaStream_t stream,
               const AcReal data[NUM_STENCILS][STENCIL_DEPTH][STENCIL_HEIGHT]
                                [STENCIL_WIDTH])
{
  int retval = 0;
  for (size_t i = 0; i < NUM_STENCILS; ++i)
    retval |= acLoadStencil((Stencil)i, stream, data[i]);
  return (AcResult)retval;
}

AcResult
acStoreStencil(const Stencil stencil, const cudaStream_t /* stream */,
               AcReal data[STENCIL_DEPTH][STENCIL_HEIGHT][STENCIL_WIDTH])
{
  ERRCHK_ALWAYS(stencil < NUM_STENCILS);

  // Ensure all acLoadUniform calls have completed before continuing
  ERRCHK_CUDA_ALWAYS(cudaDeviceSynchronize());

  const size_t bytes = sizeof(data[0][0][0]) * STENCIL_DEPTH * STENCIL_HEIGHT *
                       STENCIL_WIDTH;
  const cudaError_t retval = cudaMemcpyFromSymbol(
      data, stencils, bytes, stencil * bytes, cudaMemcpyDeviceToHost);

  return retval == cudaSuccess ? AC_SUCCESS : AC_FAILURE;
};

<<<<<<< HEAD
=======
#define GEN_LOAD_UNIFORM(LABEL_UPPER, LABEL_LOWER)                             \
  ERRCHK_ALWAYS(param < NUM_##LABEL_UPPER##_PARAMS);                           \
  cudaDeviceSynchronize(); /* See note in acLoadStencil */                     \
                                                                               \
  const size_t offset = (size_t)&d_mesh_info.LABEL_LOWER##_params[param] -     \
                        (size_t)&d_mesh_info;                                  \
                                                                               \
  const cudaError_t retval = cudaMemcpyToSymbol(                               \
      d_mesh_info, &value, sizeof(value), offset, cudaMemcpyHostToDevice);     \
  return retval == cudaSuccess ? AC_SUCCESS : AC_FAILURE;

>>>>>>> 1fa89ff3
AcResult
acLoadRealReduceRes(cudaStream_t stream, const AcRealOutputParam param, const AcReal* value)
{
  	const size_t offset =   (size_t)(&d_reduce_real_res_symbol[param]) - (size_t)&d_reduce_real_res_symbol;
	ERRCHK_CUDA(cudaMemcpyToSymbolAsync(d_reduce_real_res_symbol, value, sizeof(value), offset, cudaMemcpyHostToDevice, stream));
	return AC_SUCCESS;
}

AcResult
acLoadIntReduceRes(cudaStream_t stream, const AcIntOutputParam param, const int* value)
{
  	const size_t offset =   (size_t)(&d_reduce_int_res_symbol[param]) - (size_t)&d_reduce_int_res_symbol;
	ERRCHK_CUDA(cudaMemcpyToSymbolAsync(d_reduce_int_res_symbol, value, sizeof(value), offset, cudaMemcpyHostToDevice, stream));
	return AC_SUCCESS;
}

#if AC_DOUBLE_PRECISION
AcResult
acLoadFloatReduceRes(cudaStream_t stream, const AcFloatOutputParam param, const float* value)
{
  	const size_t offset =   (size_t)&d_reduce_float_res_symbol[param]- (size_t)&d_reduce_float_res_symbol;
	ERRCHK_CUDA(cudaMemcpyToSymbolAsync(d_reduce_float_res_symbol, value, sizeof(value), offset, cudaMemcpyHostToDevice, stream));
	return AC_SUCCESS;
}
#endif

<<<<<<< HEAD
template <typename P, typename V>
static AcResult
acLoadUniform(const P param, const V value)
{
	if constexpr (std::is_same<P,AcReal>::value)
	{
  		if (isnan(value)) {
  		  fprintf(stderr,
  		          "WARNING: Passed an invalid value %g to device constant %s. "
  		          "Skipping.\n",
  		          (double)value, realparam_names[param]);
  		  return AC_FAILURE;
  		}
	}
	else if constexpr (std::is_same<P,AcReal3>::value)
	{
  		if (isnan(value.x) || isnan(value.y) || isnan(value.z)) {
  		  fprintf(stderr,
  		          "WARNING: Passed an invalid value (%g, %g, %g) to device constant "
  		          "%s. Skipping.\n",
  		          (double)value.x, (double)value.y, (double)value.z,
  		          real3param_names[param]);
  		  return AC_FAILURE;
  		}
	}
  	ERRCHK_ALWAYS(param < get_num_params<P>());
  	ERRCHK_CUDA_ALWAYS(cudaDeviceSynchronize()); /* See note in acLoadStencil */

  	const size_t offset =  get_address(param) - (size_t)&d_mesh_info;
  	const cudaError_t retval = cudaMemcpyToSymbol(d_mesh_info, &value, sizeof(value), offset, cudaMemcpyHostToDevice);
  	return retval == cudaSuccess ? AC_SUCCESS : AC_FAILURE;
}
=======
AcResult
acLoadInt3Uniform(const cudaStream_t /* stream */, const AcInt3Param param,
                  const int3 value)
{
  GEN_LOAD_UNIFORM(INT3, int3);
}

#define GEN_STORE_UNIFORM(LABEL_UPPER, LABEL_LOWER)                            \
  ERRCHK_ALWAYS(param < NUM_##LABEL_UPPER##_PARAMS);                           \
  cudaDeviceSynchronize(); /* See notes in GEN_LOAD_UNIFORM */                 \
                                                                               \
  const size_t offset = (size_t)&d_mesh_info.LABEL_LOWER##_params[param] -     \
                        (size_t)&d_mesh_info;                                  \
                                                                               \
  const cudaError_t retval = cudaMemcpyFromSymbol(                             \
      value, d_mesh_info, sizeof(*value), offset, cudaMemcpyDeviceToHost);     \
  return retval == cudaSuccess ? AC_SUCCESS : AC_FAILURE;
>>>>>>> 1fa89ff3



template <typename P, typename V>
static AcResult
acLoadArrayUniform(const P array, const V* values, const size_t length)
{
#if AC_VERBOSE
	fprintf(stderr,"Loading %s\n",get_name(array));
	fflush(stderr);
#endif
	ERRCHK_CUDA_ALWAYS(cudaDeviceSynchronize());
	ERRCHK_ALWAYS(values  != nullptr);
	const size_t bytes = length*sizeof(values[0]);
	if (!is_dconst(array))
	{
		if (!is_alive(array)) return AC_NOT_ALLOCATED;
		auto dst_ptr = get_empty_pointer(array);
		memcpy_from_gmem_array(array,dst_ptr);
		ERRCHK_ALWAYS(dst_ptr != nullptr);
		if (dst_ptr == nullptr)
		{
			fprintf(stderr,"FATAL AC ERROR from acLoadArrayUniform\n");
			exit(EXIT_FAILURE);
		}
#if AC_VERBOSE
		fprintf(stderr,"Calling (cuda/hip)memcpy %s|%ld\n",get_name(array),length);
		fflush(stderr);
#endif
		ERRCHK_CUDA_ALWAYS(cudaMemcpy(dst_ptr,values,bytes,cudaMemcpyHostToDevice));
	}
	else 
		ERRCHK_CUDA_ALWAYS(load_array(values, bytes, array));
#if AC_VERBOSE
	fprintf(stderr,"Loaded %s\n",get_name(array));
	fflush(stderr);
#endif
	return AC_SUCCESS;
}

template <typename P, typename V>
AcResult
acStoreUniform(const P param, V* value)
{
	ERRCHK_ALWAYS(param < get_num_params<P>());
	ERRCHK_CUDA_ALWAYS(cudaDeviceSynchronize());
  	const size_t offset =  get_address(param) - (size_t)&d_mesh_info;
	const cudaError_t retval = cudaMemcpyFromSymbol(value, d_mesh_info, sizeof(V), offset, cudaMemcpyDeviceToHost);
	return retval == cudaSuccess ? AC_SUCCESS : AC_FAILURE;
}

template <typename P, typename V>
AcResult
acStoreArrayUniform(const P array, V* values, const size_t length)
{
	ERRCHK_ALWAYS(values  != nullptr);
	const size_t bytes = length*sizeof(values[0]);
	if (!is_dconst(array))
	{
		if (!is_alive(array)) return AC_NOT_ALLOCATED;
		auto src_ptr = get_empty_pointer(array);
		memcpy_from_gmem_array(array,src_ptr);
		ERRCHK_ALWAYS(src_ptr != nullptr);
		ERRCHK_CUDA_ALWAYS(cudaMemcpy(values, src_ptr, bytes, cudaMemcpyDeviceToHost));
	}
	else
		ERRCHK_CUDA_ALWAYS(store_array(values, bytes, array));
	return AC_SUCCESS;
}

#include "load_and_store_uniform_funcs.h"


//TP: best would be to use carriage return to have a single line that simple keeps growing but that seems not to be always supported in SLURM environments. 
// Or at least requires actions from the user
void printProgressBar(FILE* stream, const int progress) {
    int barWidth = 50;
    fprintf(stream,"[");  // Start a new line
    int pos = barWidth * progress / 100;

    for (int i = 0; i < barWidth; ++i) {
        if (i < pos) {
            fprintf(stream,COLORIZE("=",GREEN));  
        } else if (i == pos) {
            fprintf(stream,COLORIZE(">",YELLOW));  
        } else {
            fprintf(stream," ");
        }
    }
    fprintf(stream,"] %d %%", progress);
}
void
logAutotuningStatus(const size_t counter, const size_t num_samples, const AcKernel kernel)
{
    const size_t percent_of_num_samples = num_samples/100;
    for (size_t progress = 0; progress <= 100; ++progress)
    {
	      if (counter == percent_of_num_samples*progress  && grid_pid == 0 && (progress % 10 == 0))
	      {
    			fprintf(stderr,"\nAutotuning %s ",kernel_names[kernel]);
    			printProgressBar(stderr,progress);
			if (progress == 100) fprintf(stderr,"\n");
			fflush(stderr);
	      }
    }
}

static AcAutotuneMeasurement
gather_best_measurement(const AcAutotuneMeasurement local_best)
{
	return gather_func(local_best);
}

void
make_vtxbuf_input_params_safe(VertexBufferArray& vba, const AcKernel kernel)
{
  //TP: have to set reduce offset zero since it might not be
  vba.on_device.reduce_offset = 0;
#include "safe_vtxbuf_input_params.h"
}

static TBConfig
autotune(const AcKernel kernel, const int3 start, const int3 end, VertexBufferArray vba)
{
  const int3 dims = end-start;
  make_vtxbuf_input_params_safe(vba,kernel);
  // printf("Autotuning kernel '%s' (%p), block (%d, %d, %d), implementation "
  //        "(%d):\n",
  //        kernel_names[id], kernel, dims.x, dims.y, dims.z, IMPLEMENTATION);
  // fflush(stdout);

#if 0
  cudaDeviceProp prop;
  cudaGetDeviceProperties(&prop, 0);
  size_t size = min(int(prop.l2CacheSize * 0.75), prop.persistingL2CacheMaxSize);
  cudaDeviceSetLimit(cudaLimitPersistingL2CacheSize, size);
  // set-aside 3/4 of L2 cache for persisting accesses or the max allowed
#endif

  TBConfig c = {
      .kernel = kernel,
      .dims   = dims,
      .tpb    = (dim3){0, 0, 0},
  };


  //TP: since autotuning should be quite fast when the dim is not NGHOST only log for actually 3d portions
  const bool builtin_kernel = strlen(kernel_names[kernel]) > 2 && kernel_names[kernel][0] == 'A' && kernel_names[kernel][1] == 'C';
  const bool large_launch   = is_large_launch(dims);
  const bool log = !builtin_kernel && large_launch;

  dim3 best_tpb(0, 0, 0);
  float best_time     = INFINITY;
  const int num_iters = 2;

  // Get device hardware information
  const auto props = get_device_prop();
  const int max_threads_per_block = MAX_THREADS_PER_BLOCK
                                        ? min(props.maxThreadsPerBlock,
                                              MAX_THREADS_PER_BLOCK)
                                        : props.maxThreadsPerBlock;
  const size_t max_smem           = props.sharedMemPerBlock;

  // Old heuristic
  // for (int z = 1; z <= max_threads_per_block; ++z) {
  //   for (int y = 1; y <= max_threads_per_block; ++y) {
  //     for (int x = max(y, z); x <= max_threads_per_block; ++x) {

  // New: require that tpb.x is a multiple of the minimum transaction or L2
  // cache line size
  const int minimum_transaction_size_in_elems = 32 / sizeof(AcReal);
  // New: restrict tpb.x to be at most dims.x since launching threads that are known to be oob feels simply wasteful
  const int x_increment = min(
		  			minimum_transaction_size_in_elems,
		  			dims.x
		            );

  std::vector<int3> samples{};
  for (int z = 1; z <= min(max_threads_per_block,dims.z); ++z) {
    for (int y = 1; y <= min(max_threads_per_block,dims.y); ++y) {
      for (int x = x_increment;
           x <= min(max_threads_per_block,dims.x); x += x_increment) {


        if (x * y * z > max_threads_per_block)
          break;
        const dim3 tpb(x, y, z);
        const size_t smem = get_smem(to_volume(tpb), STENCIL_ORDER,
                                     sizeof(AcReal));

        if (smem > max_smem)
          continue;

        //if ((x * y * z) % props.warpSize && (x*y*z) >props.warpSize)
        //  continue;

        if (!is_valid_configuration(to_volume(dims), to_volume(tpb),kernel))
          continue;
	//TP: should be emplace back but on my laptop the CUDA compiler gives a cryptic error message that I do not care to debug
        samples.push_back((int3){x,y,z});
      }
    }
  }
  size_t counter  = 0;
  size_t start_samples{};
  size_t end_samples{};
  if(large_launch && AC_MPI_ENABLED)
  {
  	const size_t portion = ceil_div(samples.size(),nprocs);
  	start_samples = portion*grid_pid;
  	end_samples   = min(samples.size(), portion*(grid_pid+1));
  }
  else
  {
  	start_samples = 0;
  	end_samples   = samples.size();
  }
  const size_t n_samples = end_samples-start_samples;
  const Kernel func = kernels[kernel];
  for(size_t sample  = start_samples; sample < end_samples; ++sample)
  {
        if (log) logAutotuningStatus(counter,n_samples,kernel);
        ++counter;
        auto x = samples[sample].x;
        auto y = samples[sample].y;
        auto z = samples[sample].z;
        const dim3 tpb(x, y, z);
        const dim3 bpg    = to_dim3(
                                get_bpg(to_volume(dims),kernel,vba.on_device.block_factor,
                                to_volume(tpb)
                                ));
	const int n_warps = get_num_of_warps(bpg,tpb);
	if(kernel_calls_reduce[kernel])
		resize_scratchpads_to_fit(n_warps,vba,kernel);
        const size_t smem = get_smem(to_volume(tpb), STENCIL_ORDER,
                                     sizeof(AcReal));

        cudaEvent_t tstart, tstop;
        ERRCHK_CUDA(cudaEventCreate(&tstart));
        ERRCHK_CUDA(cudaEventCreate(&tstop));

        KERNEL_LAUNCH(func,bpg, tpb, smem)(start, end, vba.on_device); // Dryrun
        ERRCHK_CUDA_ALWAYS(cudaDeviceSynchronize());
        ERRCHK_CUDA(cudaEventRecord(tstart)); // Timing start
        for (int i = 0; i < num_iters; ++i)
          KERNEL_LAUNCH(func,bpg, tpb, smem)(start, end, vba.on_device); // Dryrun
        ERRCHK_CUDA(cudaEventRecord(tstop)); // Timing stop
        ERRCHK_CUDA(cudaEventSynchronize(tstop));

        float milliseconds = 0;
        ERRCHK_CUDA(cudaEventElapsedTime(&milliseconds, tstart, tstop));

        ERRCHK_CUDA(cudaEventDestroy(tstart));
        ERRCHK_CUDA(cudaEventDestroy(tstop));

        // Discard failed runs (attempt to clear the error to cudaSuccess)
        const auto err = cudaGetLastError();
        //TP: it is fine to simply skip invalid configuration values since it can be because of too large tpb's
        //We simply do not count them for finding the optim config
        if(err == cudaErrorInvalidConfiguration) continue;
        if(err == cudaErrorLaunchOutOfResources) continue;
        if (err != cudaSuccess) {
          //TP: reset autotune results
          fprintf(stderr,"\nFailed while autotuning: %s\nReason: %s\n",kernel_names[kernel],cudaGetErrorName(err));
          FILE* fp = fopen(autotune_csv_path,"w");
          fclose(fp);
          ERRCHK_ALWAYS(err == cudaSuccess);
        }

        if (milliseconds < best_time) {
          best_time = milliseconds;
          best_tpb  = tpb;
        }

        // printf("Auto-optimizing... Current tpb: (%d, %d, %d), time %f ms\n",
        //        tpb.x, tpb.y, tpb.z, (double)milliseconds / num_iters);
        // fflush(stdout);
  }
  const AcAutotuneMeasurement best_measurement = 
	  large_launch ? gather_best_measurement({best_time,best_tpb}) : (AcAutotuneMeasurement){best_time,best_tpb};
  c.tpb = best_measurement.tpb;
  best_time = best_measurement.time;
  if(grid_pid == 0)
  {
        FILE* fp = fopen(autotune_csv_path, "a");
        ERRCHK_ALWAYS(fp);
#if IMPLEMENTATION == SMEM_HIGH_OCCUPANCY_CT_CONST_TB
        fprintf(fp, "%d, (%d, %d, %d), (%d, %d, %d), %g\n", IMPLEMENTATION, nx, ny,
                nz, best_tpb.x, best_tpb.y, best_tpb.z,
                (double)best_time / num_iters);
#else
        fprintf(fp, "%d, %d, %d, %d, %d, %d, %d, %d, %g, %s, %d, %d, %d\n", IMPLEMENTATION, kernel, dims.x,
                dims.y, dims.z, best_tpb.x, best_tpb.y, best_tpb.z,
                (double)best_time / num_iters, kernel_names[kernel],
		vba.on_device.block_factor.x,vba.on_device.block_factor.y,vba.on_device.block_factor.z
		);
#endif
        fclose(fp);
  }
  if (c.tpb.x * c.tpb.y * c.tpb.z <= 0) {
    fprintf(stderr,
            "Fatal error: failed to find valid thread block dimensions for (%d,%d,%d) launch.\n"
            ,dims.x,dims.y,dims.z);
  }
  ERRCHK_ALWAYS(c.tpb.x * c.tpb.y * c.tpb.z > 0);
  //TP: done to ensure scratchpads are reset after autotuning
  memset(vba.scratchpad_states,0,sizeof(AcScratchpadStates));
  return c;
}

static bool
file_exists(const char* filename)
{
  struct stat   buffer;
  return (stat (filename, &buffer) == 0);
}

int3
acReadOptimTBConfig(const AcKernel kernel, const int3 dims, const int3 block_factors)
{
  if(!file_exists(autotune_csv_path)) return {-1,-1,-1};
  const char* filename = autotune_csv_path;
  FILE *file = fopen ( filename, "r" );
  int3 res = {-1,-1,-1};
  double best_time     = (double)INFINITY;
  string_vec entries[1000];
  memset(entries,0,sizeof(string_vec)*1000);
  const int n_entries = get_csv_entries(entries,file);
  for(int i = 0; i < n_entries; ++i)
  {
	  string_vec entry = entries[i];
	  if(entry.size == 13)
      	  {
      	     int kernel_index  = atoi(entry.data[1]);
      	     int3 read_dims = {atoi(entry.data[2]), atoi(entry.data[3]), atoi(entry.data[4])};
      	     int3 tpb = {atoi(entry.data[5]), atoi(entry.data[6]), atoi(entry.data[7])};
      	     double time = atof(entry.data[8]);
      	     int3 read_block_factors = {atoi(entry.data[10]), atoi(entry.data[11]), atoi(entry.data[12])};
      	     if(time < best_time && kernel_index == kernel && read_dims == dims && read_block_factors == block_factors)
      	     {
      	    	 best_time = time;
      	    	 res       = tpb;
      	     }
      	  }
      	  for(size_t elem = 0; elem < entry.size; ++elem)
      	         free((char*)entry.data[elem]);
      	  free_str_vec(&entry);
  }
  fclose(file);
  return res;
}


static TBConfig
getOptimalTBConfig(const AcKernel kernel, const int3 start, const int3 end, VertexBufferArray vba)
{
  const int3 dims = end-start;
  for (auto c : tbconfigs)
    if (c.kernel == kernel && c.dims == dims)
      return c;

  const int3 read_tpb = acReadOptimTBConfig(kernel,dims,vba.on_device.block_factor);
  TBConfig c  = (read_tpb != (int3){-1,-1,-1})
          ? (TBConfig){kernel,dims,(dim3){(uint32_t)read_tpb.x, (uint32_t)read_tpb.y, (uint32_t)read_tpb.z}}
          : autotune(kernel,start,end,vba);
  tbconfigs.push_back(c);
  return c;
}

AcKernel
acGetOptimizedKernel(const AcKernel kernel_enum, const VertexBufferArray vba)
{
	#include "user_kernels_ifs.h"
	//silence unused warnings
	(void)vba;
	return kernel_enum;
	//return kernels[(int) kernel_enum];
}
void
acVBASwapBuffer(const Field field, VertexBufferArray* vba)
{
  AcReal* tmp     = vba->on_device.in[field];
  vba->on_device.in[field]  = vba->on_device.out[field];
  vba->on_device.out[field] = tmp;
}

void
acVBASwapBuffers(VertexBufferArray* vba)
{
  for (size_t i = 0; i < NUM_FIELDS; ++i)
    acVBASwapBuffer((Field)i, vba);
}

void
acPBASwapBuffer(const Profile profile, VertexBufferArray* vba)
{
  AcReal* tmp                = vba->on_device.profiles.in[profile];
  vba->on_device.profiles.in[profile]  = vba->on_device.profiles.out[profile];
  vba->on_device.profiles.out[profile] = tmp;
}

void
acPBASwapBuffers(VertexBufferArray* vba)
{
  for (int i = 0; i < NUM_PROFILES; ++i)
    acPBASwapBuffer((Profile)i, vba);
}

template <typename P>
struct load_all_scalars_uniform
{
<<<<<<< HEAD
	void operator()(const AcMeshInfo& config)
	{
		for(P i : get_params<P>())
			acLoadUniform(0,  i, config[i]);
	}
};

template <typename P>
struct load_all_arrays_uniform
{
	void operator()(const AcMeshInfo& config)
	{
		for(const P array : get_params<P>())
		{
			auto config_array = config[array];
      			if (config_array != nullptr)
				acLoadArrayUniform(array,config_array, get_array_length(array,config));
		}
	}
};

AcResult
acLoadMeshInfo(const AcMeshInfo info, const cudaStream_t stream)
{
  /* See note in acLoadStencil */
  ERRCHK_CUDA(cudaDeviceSynchronize());
  AcResult retval = AC_SUCCESS;
  AcScalarTypes::run<load_all_scalars_uniform>(info);
  AcArrayTypes::run<load_all_arrays_uniform>(info);
  return retval;
=======
  for (int i = 0; i < NUM_INT_PARAMS; ++i)
    ERRCHK_ALWAYS(acLoadIntUniform(stream, (AcIntParam)i, info.int_params[i]) ==
                  AC_SUCCESS);

  for (int i = 0; i < NUM_INT3_PARAMS; ++i)
    ERRCHK_ALWAYS(acLoadInt3Uniform(stream, (AcInt3Param)i,
                                    info.int3_params[i]) == AC_SUCCESS);

  for (int i = 0; i < NUM_REAL_PARAMS; ++i)
    ERRCHK_ALWAYS(acLoadRealUniform(stream, (AcRealParam)i,
                                    info.real_params[i]) == AC_SUCCESS);

  for (int i = 0; i < NUM_REAL3_PARAMS; ++i)
    ERRCHK_ALWAYS(acLoadReal3Uniform(stream, (AcReal3Param)i,
                                     info.real3_params[i]) == AC_SUCCESS);

  return AC_SUCCESS;
>>>>>>> 1fa89ff3
}

//---------------
// static __host__ __device__ constexpr size_t
// acShapeSize(const AcShape& shape)
size_t
acShapeSize(const AcShape shape)
{
  return shape.x * shape.y * shape.z * shape.w;
}

__host__ __device__ constexpr bool
acOutOfBounds(const AcIndex& index, const AcShape& shape)
{
  return (index.x >= shape.x) || //
         (index.y >= shape.y) || //
         (index.z >= shape.z) || //
         (index.w >= shape.w);
}

static __host__ __device__ constexpr AcIndex __attribute__((unused))
min(const AcIndex& a, const AcIndex& b)
{
  return (AcIndex){
      a.x < b.x ? a.x : b.x,
      a.y < b.y ? a.y : b.y,
      a.z < b.z ? a.z : b.z,
      a.w < b.w ? a.w : b.w,
  };
}

__host__ __device__ constexpr AcIndex
operator+(const AcIndex& a, const AcIndex& b)
{
  return (AcIndex){
      a.x + b.x,
      a.y + b.y,
      a.z + b.z,
      a.w + b.w,
  };
}

static __host__ __device__ constexpr AcIndex __attribute__((unused))
operator-(const AcIndex& a, const AcIndex& b) 
{
  return (AcIndex){
      a.x - b.x,
      a.y - b.y,
      a.z - b.z,
      a.w - b.w,
  };
}

__host__ __device__ constexpr AcIndex
to_spatial(const size_t i, const AcShape& shape)
{
  return (AcIndex){
      .x = i % shape.x,
      .y = (i / shape.x) % shape.y,
      .z = (i / (shape.x * shape.y)) % shape.z,
      .w = i / (shape.x * shape.y * shape.z),
  };
}

__host__ __device__ constexpr size_t
to_linear(const AcIndex& index, const AcShape& shape)
{
  return index.x +           //
         index.y * shape.x + //
         index.z * shape.x * shape.y + index.w * shape.x * shape.y * shape.z;
}

static __global__ void
reindex(const AcReal* in, const AcIndex in_offset, const AcShape in_shape,
        AcReal* out, const AcIndex out_offset, const AcShape out_shape,
        const AcShape block_shape)
{
  const size_t i    = (size_t)threadIdx.x + blockIdx.x * blockDim.x;
  const AcIndex idx = to_spatial(i, block_shape);

  const AcIndex in_pos  = idx + in_offset;
  const AcIndex out_pos = idx + out_offset;

  if (acOutOfBounds(idx, block_shape) || //
      acOutOfBounds(in_pos, in_shape) || //
      acOutOfBounds(out_pos, out_shape))
    return;

  const size_t in_idx  = to_linear(in_pos, in_shape);
  const size_t out_idx = to_linear(out_pos, out_shape);

  out[out_idx] = in[in_idx];
}

AcResult
acReindex(const cudaStream_t stream, //
          const AcReal* in, const AcIndex in_offset, const AcShape in_shape,
          AcReal* out, const AcIndex out_offset, const AcShape out_shape,
          const AcShape block_shape)
{
  const size_t count = acShapeSize(block_shape);
  const size_t tpb   = min(256ul, count);
  const size_t bpg   = (count + tpb - 1) / tpb;

  KERNEL_LAUNCH(reindex,bpg, tpb, 0, stream)(in, in_offset, in_shape, //
                                   out, out_offset, out_shape, block_shape);
  ERRCHK_CUDA_KERNEL();

  return AC_SUCCESS;
}

typedef struct {
  AcReal *x, *y, *z;
} SOAVector;

typedef struct {
  // Input vectors
  SOAVector A[1];
  size_t A_count;
  SOAVector B[4];
  size_t B_count;
  // Note: more efficient with A_count < B_count

  // Output vectors
  SOAVector C[1 * 4];
  // C count = A_count*B_count
} CrossProductArrays;

static __global__ void UNUSED
reindex_cross(const CrossProductArrays arrays, const AcIndex in_offset,
              const AcShape in_shape, const AcIndex out_offset,
              const AcShape out_shape, const AcShape block_shape)
{
  const AcIndex idx = to_spatial(
      static_cast<size_t>(threadIdx.x) + blockIdx.x * blockDim.x, block_shape);

  const AcIndex in_pos  = idx + in_offset;
  const AcIndex out_pos = idx + out_offset;

  if (acOutOfBounds(idx, block_shape) || //
      acOutOfBounds(in_pos, in_shape) || //
      acOutOfBounds(out_pos, out_shape))
    return;

  const size_t in_idx  = to_linear(in_pos, in_shape);
  const size_t out_idx = to_linear(out_pos, out_shape);

  for (size_t j = 0; j < arrays.A_count; ++j) {
    const AcReal3 a = {
        arrays.A[j].x[in_idx],
        arrays.A[j].y[in_idx],
        arrays.A[j].z[in_idx],
    };
    for (size_t i = 0; i < arrays.B_count; ++i) {
      const AcReal3 b = {
          arrays.B[i].x[in_idx],
          arrays.B[i].y[in_idx],
          arrays.B[i].z[in_idx],
      };
      const AcReal3 res                           = AC_cross(a, b);
      arrays.C[i + j * arrays.B_count].x[out_idx] = res.x;
      arrays.C[i + j * arrays.B_count].y[out_idx] = res.y;
      arrays.C[i + j * arrays.B_count].z[out_idx] = res.z;
    }
  }
}

#if 0
__global__ void
map_cross_product(const CrossProductInputs inputs, const AcIndex start,
                  const AcIndex end)
{

  const AcIndex tid = {
      .x = threadIdx.x + blockIdx.x * blockDim.x,
      .y = threadIdx.y + blockIdx.y * blockDim.y,
      .z = threadIdx.z + blockIdx.z * blockDim.z,
      .w = 0,
  };

  const AcIndex in_idx3d = start + tid;
  const size_t in_idx = DEVICE_VTXBUF_IDX(in_idx3d.x, in_idx3d.y, in_idx3d.z);

  const AcShape dims   = end - start;
  const size_t out_idx = tid.x + tid.y * dims.x + tid.z * dims.x * dims.y;

  const bool within_bounds = in_idx3d.x < end.x && in_idx3d.y < end.y &&
                             in_idx3d.z < end.z;
  if (within_bounds) {
    for (size_t i = 0; i < inputs.A_count; ++i) {
      const AcReal3 a = (AcReal3){
          inputs.A[i].x[in_idx],
          inputs.A[i].y[in_idx],
          inputs.A[i].z[in_idx],
      };
      for (size_t j = 0; j < inputs.B_count; ++j) {
        const AcReal3 b = (AcReal3){
            inputs.B[j].x[in_idx],
            inputs.B[j].y[in_idx],
            inputs.B[j].z[in_idx],
        };
        const AcReal3 res            = cross(a, b);
        inputs.outputs[j].x[out_idx] = res.x;
        inputs.outputs[j].y[out_idx] = res.y;
        inputs.outputs[j].z[out_idx] = res.z;
      }
    }
  }
}
#endif

#ifdef AC_TFM_ENABLED
AcResult
acReindexCross(const cudaStream_t stream, //
               const VertexBufferArray vba, const AcIndex in_offset,
               const AcShape in_shape, //
               AcReal* out, const AcIndex out_offset, const AcShape out_shape,
               const AcShape block_shape)
{
  const SOAVector uu = {
      .x = vba.in[VTXBUF_UUX],
      .y = vba.in[VTXBUF_UUY],
      .z = vba.in[VTXBUF_UUZ],
  };
  const SOAVector bb11 = {
      .x = vba.in[TF_b11_x],
      .y = vba.in[TF_b11_y],
      .z = vba.in[TF_b11_z],
  };
  const SOAVector bb12 = {
      .x = vba.in[TF_b12_x],
      .y = vba.in[TF_b12_y],
      .z = vba.in[TF_b12_z],
  };
  const SOAVector bb21 = {
      .x = vba.in[TF_b21_x],
      .y = vba.in[TF_b21_y],
      .z = vba.in[TF_b21_z],
  };
  const SOAVector bb22 = {
      .x = vba.in[TF_b22_x],
      .y = vba.in[TF_b22_y],
      .z = vba.in[TF_b22_z],
  };

  const size_t block_offset = out_shape.x * out_shape.y * out_shape.z;
  const SOAVector out_bb11  = {
       .x = &out[3 * block_offset],
       .y = &out[4 * block_offset],
       .z = &out[5 * block_offset],
  };
  const SOAVector out_bb12 = {
      .x = &out[6 * block_offset],
      .y = &out[7 * block_offset],
      .z = &out[8 * block_offset],
  };
  const SOAVector out_bb21 = {
      .x = &out[9 * block_offset],
      .y = &out[10 * block_offset],
      .z = &out[11 * block_offset],
  };
  const SOAVector out_bb22 = {
      .x = &out[12 * block_offset],
      .y = &out[13 * block_offset],
      .z = &out[14 * block_offset],
  };

  const CrossProductArrays arrays = {
      .A       = {uu},
      .A_count = 1,
      .B       = {bb11, bb12, bb21, bb22},
      .B_count = 4,
      .C       = {out_bb11, out_bb12, out_bb21, out_bb22},
  };

  const size_t count = acShapeSize(block_shape);
  const size_t tpb   = min(256ul, count);
  const size_t bpg   = (count + tpb - 1) / tpb;

  KERNEL_LAUNCH(reindex_cross,bpg, tpb, 0, stream)(arrays, in_offset, in_shape,
                                         out_offset, out_shape, block_shape);
  return AC_SUCCESS;
}
#else
AcResult
acReindexCross(const cudaStream_t , //
               const VertexBufferArray , const AcIndex ,
               const AcShape , //
               AcReal* , const AcIndex , const AcShape ,
               const AcShape )
{
  ERROR("acReindexCross called but AC_TFM_ENABLED was false");
  return AC_FAILURE;
}
#endif

typedef struct
{
	size_t x;
	size_t y;
} size_t2;

struct size_t2Hash {
    std::size_t operator()(const size_t2& v) const {
        return std::hash<size_t>()(v.x) ^ std::hash<size_t>()(v.y) << 1;
    }
};

std::unordered_map<size_t2,size_t*,size_t2Hash> segmented_reduce_offsets{};

static HOST_DEVICE_INLINE bool
operator==(const size_t2& a, const size_t2& b)
{
  return a.x == b.x && a.y == b.y;
}

//TP: will return a cached allocation if one is found
size_t*
get_offsets(const size_t count, const size_t num_segments)
{
  const size_t2 key = {count,num_segments};
  if(segmented_reduce_offsets.find(key) != segmented_reduce_offsets.end())
	  return segmented_reduce_offsets[key];

  size_t* offsets = (size_t*)malloc(sizeof(offsets[0]) * (num_segments + 1));
  ERRCHK_ALWAYS(num_segments > 0);
  ERRCHK_ALWAYS(offsets);
  ERRCHK_ALWAYS(count % num_segments == 0);
  for (size_t i = 0; i <= num_segments; ++i) {
    offsets[i] = i * (count / num_segments);
    ERRCHK_ALWAYS(offsets[i] <= count);
  }
  size_t* d_offsets = NULL;
  ERRCHK_CUDA_ALWAYS(cudaMalloc(&d_offsets, sizeof(d_offsets[0]) * (num_segments + 1)));
  ERRCHK_ALWAYS(d_offsets);
  ERRCHK_CUDA(cudaMemcpy(d_offsets, offsets, sizeof(d_offsets[0]) * (num_segments + 1),cudaMemcpyHostToDevice));
  free(offsets);
  segmented_reduce_offsets[key] = d_offsets;
  return d_offsets;
}


AcResult
acSegmentedReduce(const cudaStream_t stream, const AcReal* d_in,
                  const size_t count, const size_t num_segments, AcReal* d_out, AcReal** tmp_buffer, size_t* tmp_size)
{

  size_t* d_offsets = get_offsets(count,num_segments);

  void* d_temp_storage      = NULL;
  size_t temp_storage_bytes = 0;
  ERRCHK_CUDA(cub::DeviceSegmentedReduce::Sum(d_temp_storage, temp_storage_bytes, d_in,
                                  d_out, num_segments, d_offsets, d_offsets + 1,
                                  stream));

  *tmp_size = device_resize((void**)tmp_buffer,*tmp_size,temp_storage_bytes);
  ERRCHK_CUDA(cub::DeviceSegmentedReduce::Sum((void*)(*tmp_buffer), temp_storage_bytes, d_in,
                            d_out, num_segments, d_offsets, d_offsets + 1,
                            stream));
  ERRCHK_CUDA_KERNEL();
  return AC_SUCCESS;
}

template <typename T>
AcResult
acReduceBase(const cudaStream_t stream, const AcReduceOp reduce_op, T buffer, const size_t count)
{
  ERRCHK(*(buffer.buffer_size)/sizeof(*(buffer.src)[0]) >= count);
  ERRCHK(buffer.src   != NULL);
  ERRCHK(buffer.src   != NULL);

  AcDeviceTmpBuffer temp_storage{NULL,0};
  cub_reduce(temp_storage,stream,*(buffer.src),count,buffer.res,reduce_op);

  *buffer.cub_tmp_size = device_resize((void**)buffer.cub_tmp,*buffer.cub_tmp_size,temp_storage.bytes);
  temp_storage.data = (void*)(*buffer.cub_tmp);
  cub_reduce(temp_storage,stream,*(buffer.src),count,buffer.res,reduce_op);
  return AC_SUCCESS;
}

AcResult
acReduceReal(const cudaStream_t stream, const AcReduceOp op, const AcRealScalarReduceBuffer buffer, const size_t count)
{
	return acReduceBase(stream,op,buffer,count);
}

#if AC_DOUBLE_PRECISION
AcResult
acReduceFloat(const cudaStream_t stream, const AcReduceOp op, const AcFloatScalarReduceBuffer buffer, const size_t count)
{
	return acReduceBase(stream,op,buffer,count);
}
#endif

AcResult
acReduceInt(const cudaStream_t stream, const AcReduceOp op, const AcIntScalarReduceBuffer buffer, const size_t count)
{
	return acReduceBase(stream,op,buffer,count);
}

static __global__ void
multiply_inplace(const AcReal value, const size_t count, AcReal* array)
{
  const size_t idx = threadIdx.x + blockIdx.x * blockDim.x;
  if (idx < count)
    array[idx] *= value;
}

AcResult
acMultiplyInplace(const AcReal value, const size_t count, AcReal* array)
{
  const size_t tpb = 256;
  const size_t bpg = (count + tpb - 1) / tpb;
  KERNEL_LAUNCH(multiply_inplace,bpg, tpb,0,0)(value, count, array);
  ERRCHK_CUDA_KERNEL();
  ERRCHK_CUDA(cudaDeviceSynchronize()); // NOTE: explicit sync here for safety
  return AC_SUCCESS;
}
#define TILE_DIM (32)

void __global__ 
transpose_xyz_to_zyx(const AcReal* src, AcReal* dst, const Volume dims, const Volume start, const Volume end)
{
	__shared__ AcReal tile[TILE_DIM][TILE_DIM];
	const dim3 block_offset =
	{
		blockIdx.x*TILE_DIM,
		blockIdx.y,
		blockIdx.z*TILE_DIM
	};

	const dim3 vertexIdx = 
	{
		(int)start.x + threadIdx.x + block_offset.x,
		(int)start.y + threadIdx.y + block_offset.y,
		(int)start.z + threadIdx.z + block_offset.z
	};
	const dim3 out_vertexIdx = 
	{
		(int)start.z + threadIdx.x + block_offset.z,
		(int)start.y + threadIdx.y + block_offset.y,
		(int)start.x + threadIdx.z + block_offset.x
	};
	const bool in_oob  =  vertexIdx.x  >= end.x    ||  vertexIdx.y >= end.y     || vertexIdx.z >= end.z;
	const bool out_oob =  out_vertexIdx.x >= end.z ||  out_vertexIdx.y >= end.y || out_vertexIdx.z >= end.x;



	tile[threadIdx.z][threadIdx.x] = !in_oob ? src[vertexIdx.x + dims.x*(vertexIdx.y + dims.y*vertexIdx.z)] : 0.0;
	__syncthreads();
	if(!out_oob)
		dst[out_vertexIdx.x +dims.z*out_vertexIdx.y + dims.z*dims.y*out_vertexIdx.z] = tile[threadIdx.x][threadIdx.z];
}
void __global__ 
transpose_xyz_to_zxy(const AcReal* src, AcReal* dst, const Volume dims, const Volume start, const Volume end)
{
	__shared__ AcReal tile[TILE_DIM][TILE_DIM];
	const dim3 block_offset =
	{
		blockIdx.x*TILE_DIM,
		blockIdx.y,
		blockIdx.z*TILE_DIM
	};

	const dim3 vertexIdx = 
	{
		(int) start.x + threadIdx.x + block_offset.x,
		(int) start.y + threadIdx.y + block_offset.y,
		(int) start.z + threadIdx.z + block_offset.z
	};
	const dim3 out_vertexIdx = 
	{
		(int)start.z + threadIdx.x + block_offset.z,
		(int)start.y + threadIdx.y + block_offset.y,
		(int)start.x + threadIdx.z + block_offset.x
	};
	const bool in_oob  =  vertexIdx.x  >= end.x    ||  vertexIdx.y >= end.y     || vertexIdx.z >= end.z;
	const bool out_oob =  out_vertexIdx.x >= end.z ||  out_vertexIdx.y >= end.y || out_vertexIdx.z >= end.x;



	tile[threadIdx.z][threadIdx.x] = !in_oob ? src[vertexIdx.x + dims.x*(vertexIdx.y + dims.y*vertexIdx.z)] : 0.0;
	__syncthreads();
	if(!out_oob)
		dst[out_vertexIdx.x +dims.z*out_vertexIdx.z + dims.z*dims.x*out_vertexIdx.y] = tile[threadIdx.x][threadIdx.z];
}
void __global__ 
transpose_xyz_to_yxz(const AcReal* src, AcReal* dst, const Volume dims, const Volume start, const Volume end)
{
	__shared__ AcReal tile[TILE_DIM][TILE_DIM];
	const dim3 block_offset =
	{
		blockIdx.x*TILE_DIM,
		blockIdx.y*TILE_DIM,
		blockIdx.z
	};

	const dim3 vertexIdx = 
	{
		(int) start.x + threadIdx.x + block_offset.x,
		(int) start.y + threadIdx.y + block_offset.y,
		(int) start.z + threadIdx.z + block_offset.z
	};
	const dim3 out_vertexIdx = 
	{
		(int)start.y + threadIdx.x + block_offset.y,
		(int)start.x + threadIdx.y + block_offset.x,
		(int)start.z + threadIdx.z + block_offset.z
	};
	const bool in_oob  =  vertexIdx.x  >= end.x    ||  vertexIdx.y >= end.y     || vertexIdx.z >= end.z;
	const bool out_oob =  out_vertexIdx.x >= end.y ||  out_vertexIdx.y >= end.x || out_vertexIdx.z >= end.z;



	tile[threadIdx.y][threadIdx.x] = !in_oob ? src[vertexIdx.x + dims.x*(vertexIdx.y + dims.y*vertexIdx.z)] : 0.0;
	__syncthreads();
	if(!out_oob)
		dst[out_vertexIdx.x +dims.y*out_vertexIdx.y + dims.x*dims.y*out_vertexIdx.z] = tile[threadIdx.x][threadIdx.y];
}
void __global__ 
transpose_xyz_to_yzx(const AcReal* src, AcReal* dst, const Volume dims, const Volume start, const Volume end)
{
	__shared__ AcReal tile[TILE_DIM][TILE_DIM];
	const dim3 block_offset =
	{
		blockIdx.x*TILE_DIM,
		blockIdx.y*TILE_DIM,
		blockIdx.z
	};

	const dim3 vertexIdx = 
	{
		(int)start.x +threadIdx.x + block_offset.x,
		(int)start.y +threadIdx.y + block_offset.y,
		(int)start.z +threadIdx.z + block_offset.z
	};
	const dim3 out_vertexIdx = 
	{
		(int)start.y + threadIdx.x + block_offset.y,
		(int)start.x + threadIdx.y + block_offset.x,
		(int)start.z + threadIdx.z + block_offset.z
	};
	const bool in_oob  =  vertexIdx.x  >= end.x    ||  vertexIdx.y >= end.y     || vertexIdx.z >= end.z;
	const bool out_oob =  out_vertexIdx.x >= end.y ||  out_vertexIdx.y >= end.x || out_vertexIdx.z >= end.z;



	tile[threadIdx.y][threadIdx.x] = !in_oob ? src[vertexIdx.x + dims.x*(vertexIdx.y + dims.y*vertexIdx.z)] : 0.0;
	__syncthreads();
	if(!out_oob)
		dst[out_vertexIdx.x +dims.y*out_vertexIdx.z + dims.y*dims.z*out_vertexIdx.y] = tile[threadIdx.x][threadIdx.y];
}
void __global__ 
transpose_xyz_to_xzy(const AcReal* src, AcReal* dst, const Volume dims, const Volume start, const Volume end)
{
	const dim3 in_block_offset =
	{
		blockIdx.x*blockDim.x,
		blockIdx.y*blockDim.y,
		blockIdx.z*blockDim.z
	};

	const dim3 vertexIdx = 
	{
		(int)start.x + threadIdx.x + in_block_offset.x,
		(int)start.y + threadIdx.y + in_block_offset.y,
		(int)start.z + threadIdx.z + in_block_offset.z
	};

	const bool oob  =  vertexIdx.x  >= end.x    ||  vertexIdx.y >= end.y     || vertexIdx.z >= end.z;
	if(oob) return;
	dst[vertexIdx.x + dims.x*vertexIdx.z + dims.x*dims.z*vertexIdx.y] 
		= src[vertexIdx.x + dims.x*(vertexIdx.y + dims.y*vertexIdx.z)];
}
static AcResult
acTransposeXYZ_ZYX(const AcReal* src, AcReal* dst, const Volume dims, const Volume start, const Volume end, const cudaStream_t stream)
{
	const dim3 tpb = {32,1,32};
	const Volume sub_dims = end-start;
	const dim3 bpg = to_dim3(get_bpg(sub_dims,to_volume(tpb)));
  	KERNEL_LAUNCH(transpose_xyz_to_zyx,bpg, tpb, 0, stream)(src,dst,dims,start,end);
	ERRCHK_CUDA_KERNEL();
	return AC_SUCCESS;
}
static AcResult
acTransposeXYZ_ZXY(const AcReal* src, AcReal* dst, const Volume dims, const Volume start, const Volume end, const cudaStream_t stream)
{
	const dim3 tpb = {32,1,32};

	const Volume sub_dims = end-start;
	const dim3 bpg = to_dim3(get_bpg(sub_dims,to_volume(tpb)));
  	KERNEL_LAUNCH(transpose_xyz_to_zxy,bpg, tpb, 0, stream)(src,dst,dims,start,end);
	ERRCHK_CUDA_KERNEL();
	return AC_SUCCESS;
}
static AcResult
acTransposeXYZ_YXZ(const AcReal* src, AcReal* dst, const Volume dims, const Volume start, const Volume end, const cudaStream_t stream)
{
	const dim3 tpb = {32,32,1};

	const Volume sub_dims = end-start;
	const dim3 bpg = to_dim3(get_bpg(sub_dims,to_volume(tpb)));
  	KERNEL_LAUNCH(transpose_xyz_to_yxz,bpg, tpb, 0, stream)(src,dst,dims,start,end);
	ERRCHK_CUDA_KERNEL();
	return AC_SUCCESS;
}
static AcResult
acTransposeXYZ_YZX(const AcReal* src, AcReal* dst, const Volume dims, const Volume start, const Volume end, const cudaStream_t stream)
{
	const dim3 tpb = {32,32,1};

	const Volume sub_dims = end-start;
	const dim3 bpg = to_dim3(get_bpg(sub_dims,to_volume(tpb)));
  	KERNEL_LAUNCH(transpose_xyz_to_yzx,bpg, tpb, 0, stream)(src,dst,dims,start,end);
	ERRCHK_CUDA_KERNEL();
	return AC_SUCCESS;
}
static AcResult
acTransposeXYZ_XZY(const AcReal* src, AcReal* dst, const Volume dims, const Volume start, const Volume end, const cudaStream_t stream)
{
	const dim3 tpb = {32,32,1};
	const Volume sub_dims = end-start;
	const dim3 bpg = to_dim3(get_bpg(sub_dims,to_volume(tpb)));
  	KERNEL_LAUNCH(transpose_xyz_to_xzy,bpg, tpb, 0, stream)(src,dst,dims,start,end);
	ERRCHK_CUDA_KERNEL();
	return AC_SUCCESS;
}
static AcResult
acTransposeXYZ_XYZ(const AcReal* src, AcReal* dst, const Volume dims, const Volume start, const Volume end, const cudaStream_t stream)
{
	const Volume sub_dims = end-start;
	const size_t bytes = sub_dims.x*sub_dims.y*sub_dims.z*sizeof(AcReal);
	src = &src[start.x + dims.x*start.y + dims.x*dims.y*start.z];
	dst = &dst[start.x + dims.x*start.y + dims.x*dims.y*start.z];
	ERRCHK_CUDA_ALWAYS(cudaMemcpyAsync(dst,src,bytes,cudaMemcpyDeviceToDevice,stream));
	return AC_SUCCESS;
}
AcResult
acTransposeWithBounds(const AcMeshOrder order, const AcReal* src, AcReal* dst, const Volume dims, const Volume start, const Volume end, const cudaStream_t stream)
{
	switch(order)
	{
		case(XYZ):
			return acTransposeXYZ_XYZ(src,dst,dims,start,end,stream);
		case (XZY):
			return acTransposeXYZ_XZY(src,dst,dims,start,end,stream);
		case (YXZ):
			return acTransposeXYZ_YXZ(src,dst,dims,start,end,stream);
		case (YZX):
			return acTransposeXYZ_YZX(src,dst,dims,start,end,stream);
		case(ZXY):
			return acTransposeXYZ_ZXY(src,dst,dims,start,end,stream);
		case(ZYX):
			return acTransposeXYZ_ZYX(src,dst,dims,start,end,stream);
	}
        ERRCHK_CUDA_KERNEL();
	return AC_SUCCESS;
}

AcResult
acTranspose(const AcMeshOrder order, const AcReal* src, AcReal* dst, const Volume dims, const cudaStream_t stream)
{
	return acTransposeWithBounds(order,src,dst,dims,(Volume){0,0,0},dims,stream);
}

size_t
get_count(const AcShape shape)
{
	return shape.x*shape.y*shape.z*shape.w;
}
static AcResult
ac_flush_scratchpad(VertexBufferArray vba, const int variable, const AcType type, const AcReduceOp op)
{

	const int n_elems = 
				type == AC_REAL_TYPE ?  NUM_REAL_OUTPUTS :
				type == AC_PROF_TYPE ?  NUM_PROFILES     :
				type == AC_INT_TYPE  ?  NUM_INT_OUTPUTS  :
#if AC_DOUBLE_PRECISION
				type == AC_FLOAT_TYPE  ?  NUM_FLOAT_OUTPUTS  :
#endif
				0;
	ERRCHK_ALWAYS(variable < n_elems);
	const size_t counts = 
			type == AC_INT_TYPE  ? (*vba.reduce_buffer_int[variable].buffer_size)/sizeof(int) :
#if AC_DOUBLE_PRECISION
			type == AC_FLOAT_TYPE  ? (*vba.reduce_buffer_float[variable].buffer_size)/sizeof(float) :
#endif
			type == AC_REAL_TYPE ? (*vba.reduce_buffer_real[variable].buffer_size)/sizeof(AcReal) :
			type == AC_PROF_TYPE ? (get_count(vba.profile_reduce_buffers[variable].src.shape)) :
			0;

	if(type == AC_REAL_TYPE)
	{
		if constexpr (NUM_REAL_OUTPUTS == 0) return AC_FAILURE;
		AcReal* dst = *(vba.reduce_buffer_real[variable].src);
		acKernelFlush(0,dst,counts,get_reduce_state_flush_var_real(op));
	}
	else if(type == AC_PROF_TYPE)
	{
		if constexpr(NUM_PROFILES == 0) return AC_FAILURE;
		AcReal* dst = vba.profile_reduce_buffers[variable].src.data;
		acKernelFlush(0,dst,counts,get_reduce_state_flush_var_real(op));
	}
#if AC_DOUBLE_PRECISION
	else if(type == AC_FLOAT_TYPE)
	{
		if constexpr(NUM_FLOAT_OUTPUTS  == 0) return AC_FAILURE;
		float* dst = *(vba.reduce_buffer_float[variable].src);
		acKernelFlush(0,dst,counts,get_reduce_state_flush_var_float(op));
	}
#endif
	else
	{
		if constexpr (NUM_INT_OUTPUTS == 0) return AC_FAILURE;
		int* dst = *(vba.reduce_buffer_int[variable].src);
		acKernelFlush(0,dst,counts,get_reduce_state_flush_var_int(op));
	}
  	ERRCHK_CUDA_ALWAYS(cudaDeviceSynchronize());
	return AC_SUCCESS;
}
static AcReduceOp*
get_reduce_buffer_states(const VertexBufferArray vba, const AcType type)
{
	return
#if AC_DOUBLE_PRECISION
			type == AC_FLOAT_TYPE  ? vba.scratchpad_states->floats :
#endif
			type == AC_INT_TYPE    ? vba.scratchpad_states->ints  :
			type == AC_REAL_TYPE   ? vba.scratchpad_states->reals :
			type == AC_PROF_TYPE   ? &vba.scratchpad_states->reals[NUM_REAL_OUTPUTS] :
			NULL;
}
static AcReduceOp
get_reduce_buffer_state(const VertexBufferArray vba, const int variable, const AcType type)
{
	return get_reduce_buffer_states(vba,type)[variable];

}
AcResult
acPreprocessScratchPad(VertexBufferArray vba, const int variable, const AcType type,const AcReduceOp op)
{
	AcReduceOp* states = get_reduce_buffer_states(vba,type);
	if(states[variable] == op) return AC_SUCCESS;
	states[variable] = op;
	return ac_flush_scratchpad(vba,variable,type,op);
}

AcMeshOrder
acGetMeshOrderForProfile(const AcProfileType type)
{
    	switch(type)
    	{
    	        case(PROFILE_X):
    	    	    return ZYX;
    	        case(PROFILE_Y):
		    return XZY;
    	        case(PROFILE_Z):
			return XYZ;
    	        case(PROFILE_XY):
			return ZXY;
    	        case(PROFILE_XZ):
			return YXZ;
    	        case(PROFILE_YX):
			return ZYX;
    	        case(PROFILE_YZ):
			return XYZ;
    	        case(PROFILE_ZX):
			return YZX;
    	        case(PROFILE_ZY):
			return XZY;
		case(PROFILE_NONE):
			return XYZ;
    	}
	return XYZ;
};

#include "load_ac_kernel_params.h"

int
acVerifyMeshInfo(const AcMeshInfo info)
{
  int retval = 0;
  for (size_t i = 0; i < NUM_INT_PARAMS; ++i) {
    if (info.int_params[i] == INT_MIN) {
      retval = -1;
      fprintf(stderr, "--- Warning: [%s] uninitialized ---\n",
              intparam_names[i]);
    }
  }
  for (size_t i = 0; i < NUM_INT3_PARAMS; ++i) {
    if (info.int3_params[i].x == INT_MIN || info.int3_params[i].y == INT_MIN ||
        info.int3_params[i].z == INT_MIN) {
      retval = -1;
      fprintf(stderr, "--- Warning: [%s] uninitialized ---\n",
              int3param_names[i]);
    }
  }
  for (size_t i = 0; i < NUM_REAL_PARAMS; ++i) {
    if (isnan(info.real_params[i])) {
      retval = -1;
      fprintf(stderr, "--- Warning: [%s] uninitialized ---\n",
              realparam_names[i]);
    }
  }
  for (int i = 0; i < NUM_REAL3_PARAMS; ++i) {
    if (isnan(info.real3_params[i].x) || isnan(info.real3_params[i].y) ||
        isnan(info.real3_params[i].z)) {
      retval = -1;
      fprintf(stderr, "--- Warning: [%s] uninitialized ---\n",
              real3param_names[i]);
    }
  }
  return retval;
}

const AcKernel*
acGetKernels()
{
	return kernel_enums;
}<|MERGE_RESOLUTION|>--- conflicted
+++ resolved
@@ -713,7 +713,7 @@
     ERRCHK_ALWAYS(vba->on_device.in[i]);
     ERRCHK_ALWAYS(vba->on_device.out[i]);
     acKernelFlush(stream, vba->on_device.in[i], count, (AcReal)NAN);
-    acKernelFlush(stream, vba->on_device.out[i], count, (AcReal)0);
+    acKernelFlush(stream, vba->on_device.out[i], count, (AcReal)0.0);
   }
   memset(&vba->on_device.kernel_input_params,0,sizeof(acKernelInputParams));
   // Note: should be moved out when refactoring VBA to KernelParameterArray
@@ -1093,16 +1093,8 @@
 	free_scratchpad_real(j);
 	vba->reduce_buffer_real[j].src = NULL;
 
-<<<<<<< HEAD
         ERRCHK_CUDA_ALWAYS(cudaFree(*vba->reduce_buffer_real[j].cub_tmp));
         ERRCHK_CUDA_ALWAYS(cudaFree(vba->reduce_buffer_real[j].res));
-=======
-  // Set vba.in data to all-nan and vba.out to 0
-  for (size_t i = 0; i < NUM_VTXBUF_HANDLES; ++i) {
-    acKernelFlush(stream, vba->in[i], count, (AcReal)NAN);
-    acKernelFlush(stream, vba->out[i], count, (AcReal)0.0);
-  }
->>>>>>> 1fa89ff3
 
 	free(vba->reduce_buffer_real[j].cub_tmp);
 	free(vba->reduce_buffer_real[j].cub_tmp_size);
@@ -1297,20 +1289,6 @@
   return retval == cudaSuccess ? AC_SUCCESS : AC_FAILURE;
 };
 
-<<<<<<< HEAD
-=======
-#define GEN_LOAD_UNIFORM(LABEL_UPPER, LABEL_LOWER)                             \
-  ERRCHK_ALWAYS(param < NUM_##LABEL_UPPER##_PARAMS);                           \
-  cudaDeviceSynchronize(); /* See note in acLoadStencil */                     \
-                                                                               \
-  const size_t offset = (size_t)&d_mesh_info.LABEL_LOWER##_params[param] -     \
-                        (size_t)&d_mesh_info;                                  \
-                                                                               \
-  const cudaError_t retval = cudaMemcpyToSymbol(                               \
-      d_mesh_info, &value, sizeof(value), offset, cudaMemcpyHostToDevice);     \
-  return retval == cudaSuccess ? AC_SUCCESS : AC_FAILURE;
-
->>>>>>> 1fa89ff3
 AcResult
 acLoadRealReduceRes(cudaStream_t stream, const AcRealOutputParam param, const AcReal* value)
 {
@@ -1337,7 +1315,6 @@
 }
 #endif
 
-<<<<<<< HEAD
 template <typename P, typename V>
 static AcResult
 acLoadUniform(const P param, const V value)
@@ -1370,25 +1347,6 @@
   	const cudaError_t retval = cudaMemcpyToSymbol(d_mesh_info, &value, sizeof(value), offset, cudaMemcpyHostToDevice);
   	return retval == cudaSuccess ? AC_SUCCESS : AC_FAILURE;
 }
-=======
-AcResult
-acLoadInt3Uniform(const cudaStream_t /* stream */, const AcInt3Param param,
-                  const int3 value)
-{
-  GEN_LOAD_UNIFORM(INT3, int3);
-}
-
-#define GEN_STORE_UNIFORM(LABEL_UPPER, LABEL_LOWER)                            \
-  ERRCHK_ALWAYS(param < NUM_##LABEL_UPPER##_PARAMS);                           \
-  cudaDeviceSynchronize(); /* See notes in GEN_LOAD_UNIFORM */                 \
-                                                                               \
-  const size_t offset = (size_t)&d_mesh_info.LABEL_LOWER##_params[param] -     \
-                        (size_t)&d_mesh_info;                                  \
-                                                                               \
-  const cudaError_t retval = cudaMemcpyFromSymbol(                             \
-      value, d_mesh_info, sizeof(*value), offset, cudaMemcpyDeviceToHost);     \
-  return retval == cudaSuccess ? AC_SUCCESS : AC_FAILURE;
->>>>>>> 1fa89ff3
 
 
 
@@ -1800,7 +1758,6 @@
 template <typename P>
 struct load_all_scalars_uniform
 {
-<<<<<<< HEAD
 	void operator()(const AcMeshInfo& config)
 	{
 		for(P i : get_params<P>())
@@ -1831,25 +1788,6 @@
   AcScalarTypes::run<load_all_scalars_uniform>(info);
   AcArrayTypes::run<load_all_arrays_uniform>(info);
   return retval;
-=======
-  for (int i = 0; i < NUM_INT_PARAMS; ++i)
-    ERRCHK_ALWAYS(acLoadIntUniform(stream, (AcIntParam)i, info.int_params[i]) ==
-                  AC_SUCCESS);
-
-  for (int i = 0; i < NUM_INT3_PARAMS; ++i)
-    ERRCHK_ALWAYS(acLoadInt3Uniform(stream, (AcInt3Param)i,
-                                    info.int3_params[i]) == AC_SUCCESS);
-
-  for (int i = 0; i < NUM_REAL_PARAMS; ++i)
-    ERRCHK_ALWAYS(acLoadRealUniform(stream, (AcRealParam)i,
-                                    info.real_params[i]) == AC_SUCCESS);
-
-  for (int i = 0; i < NUM_REAL3_PARAMS; ++i)
-    ERRCHK_ALWAYS(acLoadReal3Uniform(stream, (AcReal3Param)i,
-                                     info.real3_params[i]) == AC_SUCCESS);
-
-  return AC_SUCCESS;
->>>>>>> 1fa89ff3
 }
 
 //---------------
