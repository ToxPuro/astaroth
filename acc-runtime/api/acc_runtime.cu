/*
    Copyright (C) 2014-2021, Johannes Pekkila, Miikka Vaisala.

    This file is part of Astaroth.

    Astaroth is free software: you can redistribute it and/or modify
    it under the terms of the GNU General Public License as published by
    the Free Software Foundation, either version 3 of the License, or
    (at your option) any later version.

    Astaroth is distributed in the hope that it will be useful,
    but WITHOUT ANY WARRANTY; without even the implied warranty of
    MERCHANTABILITY or FITNESS FOR A PARTICULAR PURPOSE.  See the
    GNU General Public License for more details.

    You should have received a copy of the GNU General Public License
    along with Astaroth.  If not, see <http://www.gnu.org/licenses/>.
*/
#define AC_INSIDE_AC_LIBRARY 

#include "acc_runtime.h"
typedef void (*Kernel)(const int3, const int3, VertexBufferArray vba);
#define AcReal3(x,y,z)   (AcReal3){x,y,z}
#define AcComplex(x,y)   (AcComplex){x,y}

#include <math.h> 
#include <vector> // tbconfig

#include "errchk.h"
#include "math_utils.h"
#include <unordered_map>
#include <utility>

#if AC_USE_HIP
#include <hip/hip_runtime.h> // Needed in files that include kernels
#include <rocprim/rocprim.hpp>
#endif

#include "user_kernel_declarations.h"


#define USE_COMPRESSIBLE_MEMORY (0)

//TP: unfortunately cannot use color output since it might not be supported in each env
const bool useColor = false;

#define GREEN "\033[1;32m"
#define YELLOW "\033[1;33m"
#define RESET "\033[0m"

#define COLORIZE(symbol, color) (useColor ? color symbol RESET : symbol)


#include "acc/implementation.h"

static dim3 last_tpb = (dim3){0, 0, 0};
static AcReal3 AC_INTERNAL_global_real_vec = {0.0,0.0,0.0};
static int3 AC_INTERNAL_global_int_vec = {0,0,0};

static AcReal AC_INTERNAL_big_real_array[8*1024*1024]{0.0};
static int AC_INTERNAL_big_int_array[8*1024*1024]{0};

//the int key in the nested map corresponds to the starting vertexIdx linearized
std::unordered_map<Kernel,std::unordered_map<int,int>> reduce_offsets;
int kernel_running_reduce_offsets[NUM_KERNELS];
static int grid_pid = 0;

#if AC_MPI_ENABLED
AcResult
acSetRuntimePid(const int pid)
{
	grid_pid = pid;
	return AC_SUCCESS;
}
#endif

Volume
acKernelLaunchGetLastTPB(void)
{
  return to_volume(last_tpb);
}
int
acGetKernelReduceScratchPadSize(const AcKernel kernel)
{
	return kernel_running_reduce_offsets[(int)kernel];
}
int
acGetKernelReduceScratchPadMinSize()
{
	int res = 0; 
	for(int i = 0; i < NUM_KERNELS; ++i)
		res = (res < kernel_running_reduce_offsets[i]) ? kernel_running_reduce_offsets[i] : res;
	return res;
}
Volume
get_bpg(const Volume dims, const Volume tpb)
{
  switch (IMPLEMENTATION) {
  case IMPLICIT_CACHING:             // Fallthrough
  case EXPLICIT_CACHING:             // Fallthrough
  case EXPLICIT_CACHING_3D_BLOCKING: // Fallthrough
  case EXPLICIT_CACHING_4D_BLOCKING: // Fallthrough
  case EXPLICIT_PINGPONG_txw:        // Fallthrough
  case EXPLICIT_PINGPONG_txy:        // Fallthrough
  case EXPLICIT_PINGPONG_txyblocked: // Fallthrough
  case EXPLICIT_PINGPONG_txyz:       // Fallthrough
  case EXPLICIT_ROLLING_PINGPONG: {
    return (Volume){
        (size_t)ceil(1. * dims.x / tpb.x),
        (size_t)ceil(1. * dims.y / tpb.y),
        (size_t)ceil(1. * dims.z / tpb.z),
    };
  }
  default: {
    ERROR("Invalid IMPLEMENTATION in get_bpg");
    return (Volume){0, 0, 0};
  }
  }
}

size_t
get_warp_size()
{
  cudaDeviceProp props;
  cudaGetDeviceProperties(&props, 0);
  return props.warpSize;
}

bool
is_valid_configuration(const Volume dims, const Volume tpb)
{
  const size_t warp_size = get_warp_size();
  const size_t xmax      = (size_t)(warp_size * ceil(1. * dims.x / warp_size));
  const size_t ymax      = (size_t)(warp_size * ceil(1. * dims.y / warp_size));
  const size_t zmax      = (size_t)(warp_size * ceil(1. * dims.z / warp_size));
  const bool too_large   = (tpb.x > xmax) || (tpb.y > ymax) || (tpb.z > zmax);

  switch (IMPLEMENTATION) {
  case IMPLICIT_CACHING: {

    if (too_large)
      return false;

    return true;
  }
  case EXPLICIT_CACHING_4D_BLOCKING: // Fallthrough
    if (tpb.z > 1)
      return false;
  case EXPLICIT_CACHING: // Fallthrough
  case EXPLICIT_CACHING_3D_BLOCKING: {

    // For some reason does not work without this
    // Probably because of break vs continue when fetching (some threads
    // quit too early if the dims are not divisible)
    return !(dims.x % tpb.x) && !(dims.y % tpb.y) && !(dims.z % tpb.z);
  }
  case EXPLICIT_PINGPONG_txw: {
    return (tpb.y == 1) && (tpb.z == 1);
  }
  case EXPLICIT_PINGPONG_txy: {
    return (tpb.z == 1);
  }
  case EXPLICIT_PINGPONG_txyblocked: {
    return (tpb.z == 1);
  }
  case EXPLICIT_PINGPONG_txyz: {
    return true;
  }
  case EXPLICIT_ROLLING_PINGPONG: {
    // OK for every other rolling pingpong implementation
    // return true;

    // Required only when unrolling smem loads
    // Ensures two unrolls is enough to fill the smem buffer
    return (2 * tpb.x >= STENCIL_WIDTH - 1 + tpb.x) &&
           (2 * tpb.y >= STENCIL_HEIGHT - 1 + tpb.y);
  }
  default: {
    ERROR("Invalid IMPLEMENTATION in is_valid_configuration");
    return false;
  }
  }
}

size_t
get_smem(const Volume tpb, const size_t stencil_order,
         const size_t bytes_per_elem)
{
  switch (IMPLEMENTATION) {
  case IMPLICIT_CACHING: {
    return 0;
  }
  case EXPLICIT_CACHING: {
    return (tpb.x + stencil_order) * (tpb.y + stencil_order) * tpb.z *
           bytes_per_elem;
  }
  case EXPLICIT_CACHING_3D_BLOCKING: {
    return (tpb.x + stencil_order) * (tpb.y + stencil_order) *
           (tpb.z + stencil_order) * bytes_per_elem;
  }
  case EXPLICIT_CACHING_4D_BLOCKING: {
    return (tpb.x + stencil_order) * (tpb.y + stencil_order) * tpb.z *
           (NUM_FIELDS)*bytes_per_elem;
  }
  case EXPLICIT_PINGPONG_txw: {
    return 2 * (tpb.x + stencil_order) * NUM_FIELDS * bytes_per_elem;
  }
  case EXPLICIT_PINGPONG_txy: {
    return 2 * (tpb.x + stencil_order) * (tpb.y + stencil_order) *
           bytes_per_elem;
  }
  case EXPLICIT_PINGPONG_txyblocked: {
    const size_t block_size = 7;
    return 2 * (tpb.x + stencil_order) * (tpb.y + stencil_order) * block_size *
           bytes_per_elem;
  }
  case EXPLICIT_PINGPONG_txyz: {
    return 2 * (tpb.x + stencil_order) * (tpb.y + stencil_order) *
           (tpb.z + stencil_order) * bytes_per_elem;
  }
  case EXPLICIT_ROLLING_PINGPONG: {
    // tpbxy slices with halos
    // tpbz depth + 1 rolling cache slab
    return EXPLICIT_ROLLING_PINGPONG_BLOCKSIZE * (tpb.x + stencil_order) *
           (tpb.y + stencil_order) * (tpb.z + 1) * bytes_per_elem;
  }
  default: {
    ERROR("Invalid IMPLEMENTATION in get_smem");
    return (size_t)-1;
  }
  }
}

/*
// Device info (TODO GENERIC)
// Use the maximum available reg count per thread
#define REGISTERS_PER_THREAD (255)
#define MAX_REGISTERS_PER_BLOCK (65536)
#if AC_DOUBLE_PRECISION
#define MAX_THREADS_PER_BLOCK                                                  \
  (MAX_REGISTERS_PER_BLOCK / REGISTERS_PER_THREAD / 2)
#else
#define MAX_THREADS_PER_BLOCK (MAX_REGISTERS_PER_BLOCK / REGISTERS_PER_THREAD)
#endif
*/

__device__ __constant__ AcMeshInfo d_mesh_info;
#include "dconst_arrays_decl.h"
//TP: We do this ugly macro because I want to keep the generated headers the same if we are compiling cpu analysis and for the actual gpu comp
#define DECLARE_GMEM_ARRAY(DATATYPE, DEFINE_NAME, ARR_NAME) __device__ __constant__ DATATYPE* AC_INTERNAL_gmem_##DEFINE_NAME##_arrays_##ARR_NAME 
#define DECLARE_CONST_DIMS_GMEM_ARRAY(DATATYPE, DEFINE_NAME, ARR_NAME, LEN) __device__ DATATYPE AC_INTERNAL_gmem_##DEFINE_NAME##_arrays_##ARR_NAME[LEN]
#include "gmem_arrays_decl.h"



//The macros above generate d arrays like these:

// Astaroth 2.0 backwards compatibility START
#define d_multigpu_offset (d_mesh_info.int3_params[AC_multigpu_offset])


#include "dconst_decl.h"

#define DEVICE_INLINE __device__ __forceinline__

DEVICE_INLINE AcReal
VAL(const AcRealParam& param)
{
	return DCONST(param);
}

DEVICE_INLINE AcReal
VAL(const AcReal& val)
{
	return val;
}

DEVICE_INLINE int
VAL(const AcIntParam& param)
{
	return DCONST(param);
}

DEVICE_INLINE int
VAL(const int& val)
{
	return val;
}


#include "get_address.h"
#include "load_dconst_arrays.h"
#include "store_dconst_arrays.h"



#define DEVICE_VTXBUF_IDX(i, j, k)                                             \
  ((i) + (j)*VAL(AC_mx) + (k)*VAL(AC_mxy))

__device__ int
LOCAL_COMPDOMAIN_IDX(const int3 coord)
{
  return (coord.x) + (coord.y) * VAL(AC_nx) + (coord.z) * VAL(AC_nxy);
}

__device__ constexpr int
IDX(const int i)
{
  return i;
}

#if 1
__device__ __forceinline__ int
IDX(const int i, const int j, const int k)
{
  return DEVICE_VTXBUF_IDX(i, j, k);
}
#else
constexpr __device__ int
IDX(const uint i, const uint j, const uint k)
{
  /*
  const int precision   = 32; // Bits
  const int dimensions  = 3;
  const int bits = ceil(precision / dimensions);
  */
  const int dimensions = 3;
  const int bits       = 11;

  uint idx = 0;
#pragma unroll
  for (uint bit = 0; bit < bits; ++bit) {
    const uint mask = 0b1 << bit;
    idx |= ((i & mask) << 0) << (dimensions - 1) * bit;
    idx |= ((j & mask) << 1) << (dimensions - 1) * bit;
    idx |= ((k & mask) << 2) << (dimensions - 1) * bit;
  }
  return idx;
}
#endif

// Only used in reductions
__device__ __forceinline__ int
IDX(const int3 idx)
{
  return DEVICE_VTXBUF_IDX(idx.x, idx.y, idx.z);
}

#define print printf                          // TODO is this a good idea?
#define len(arr) sizeof(arr) / sizeof(arr[0]) // Leads to bugs if the user
// passes an array into a device function and then calls len (need to modify
// the compiler to always pass arrays to functions as references before
// re-enabling)

#include "random.cuh"

#define suppress_unused_warning(X) (void)X
#define longlong long long
#include "user_kernels.h"
#undef longlong


typedef struct {
  Kernel kernel;
  int3 dims;
  dim3 tpb;
} TBConfig;

static std::vector<TBConfig> tbconfigs;


static TBConfig getOptimalTBConfig(const Kernel kernel, const int3 dims, VertexBufferArray vba);

static __global__ void
flush_kernel(AcReal* arr, const size_t n, const AcReal value)
{
  const size_t idx = threadIdx.x + blockIdx.x * blockDim.x;
  if (idx < n)
    arr[idx] = value;
}
static __global__ void
flush_kernel_int(int* arr, const size_t n, const int value)
{
  const size_t idx = threadIdx.x + blockIdx.x * blockDim.x;
  if (idx < n)
    arr[idx] = value;
}

AcResult
acKernelFlush(const cudaStream_t stream, AcReal* arr, const size_t n,
              const AcReal value)
{
  const size_t tpb = 256;
  const size_t bpg = (size_t)(ceil((double)n / tpb));
  flush_kernel<<<bpg, tpb, 0, stream>>>(arr, n, value);
  ERRCHK_CUDA_KERNEL_ALWAYS();
  return AC_SUCCESS;
}

AcResult
acKernelFlushInt(const cudaStream_t stream, int* arr, const size_t n,
              const int value)
{
  const size_t tpb = 256;
  const size_t bpg = (size_t)(ceil((double)n / tpb));
  flush_kernel_int<<<bpg, tpb, 0, stream>>>(arr, n, value);
  ERRCHK_CUDA_KERNEL_ALWAYS();
  return AC_SUCCESS;
}

#if USE_COMPRESSIBLE_MEMORY
#include <cuda.h>

#define ERRCHK_CU_ALWAYS(x) ERRCHK_ALWAYS((x) == CUDA_SUCCESS)

static cudaError_t
mallocCompressible(void** addr, const size_t requested_bytes)
{
  CUdevice device;
  ERRCHK_ALWAYS(cuCtxGetDevice(&device) == CUDA_SUCCESS);

  CUmemAllocationProp prop;
  memset(&prop, 0, sizeof(CUmemAllocationProp));
  prop.type                       = CU_MEM_ALLOCATION_TYPE_PINNED;
  prop.location.type              = CU_MEM_LOCATION_TYPE_DEVICE;
  prop.location.id                = device;
  prop.allocFlags.compressionType = CU_MEM_ALLOCATION_COMP_GENERIC;

  size_t granularity;
  ERRCHK_CU_ALWAYS(cuMemGetAllocationGranularity(
      &granularity, &prop, CU_MEM_ALLOC_GRANULARITY_MINIMUM));

  // Pad to align
  const size_t bytes = ((requested_bytes - 1) / granularity + 1) * granularity;

  CUdeviceptr dptr;
  ERRCHK_ALWAYS(cuMemAddressReserve(&dptr, bytes, 0, 0, 0) == CUDA_SUCCESS);

  CUmemGenericAllocationHandle handle;
  ERRCHK_ALWAYS(cuMemCreate(&handle, bytes, &prop, 0) == CUDA_SUCCESS)

  // Check if cuMemCreate was able to allocate compressible memory.
  CUmemAllocationProp alloc_prop;
  memset(&alloc_prop, 0, sizeof(CUmemAllocationProp));
  cuMemGetAllocationPropertiesFromHandle(&alloc_prop, handle);
  ERRCHK_ALWAYS(alloc_prop.allocFlags.compressionType ==
                CU_MEM_ALLOCATION_COMP_GENERIC);

  ERRCHK_ALWAYS(cuMemMap(dptr, bytes, 0, handle, 0) == CUDA_SUCCESS);
  ERRCHK_ALWAYS(cuMemRelease(handle) == CUDA_SUCCESS);

  CUmemAccessDesc accessDescriptor;
  accessDescriptor.location.id   = prop.location.id;
  accessDescriptor.location.type = prop.location.type;
  accessDescriptor.flags         = CU_MEM_ACCESS_FLAGS_PROT_READWRITE;

  ERRCHK_ALWAYS(cuMemSetAccess(dptr, bytes, &accessDescriptor, 1) ==
                CUDA_SUCCESS);

  *addr = (void*)dptr;
  return cudaSuccess;
}

static void
freeCompressible(void* ptr, const size_t requested_bytes)
{
  CUdevice device;
  ERRCHK_ALWAYS(cuCtxGetDevice(&device) == CUDA_SUCCESS);

  CUmemAllocationProp prop;
  memset(&prop, 0, sizeof(CUmemAllocationProp));
  prop.type                       = CU_MEM_ALLOCATION_TYPE_PINNED;
  prop.location.type              = CU_MEM_LOCATION_TYPE_DEVICE;
  prop.location.id                = device;
  prop.allocFlags.compressionType = CU_MEM_ALLOCATION_COMP_GENERIC;

  size_t granularity = 0;
  ERRCHK_ALWAYS(cuMemGetAllocationGranularity(
                    &granularity, &prop, CU_MEM_ALLOC_GRANULARITY_MINIMUM) ==
                CUDA_SUCCESS);
  const size_t bytes = ((requested_bytes - 1) / granularity + 1) * granularity;

  ERRCHK_ALWAYS(ptr);
  ERRCHK_ALWAYS(cuMemUnmap((CUdeviceptr)ptr, bytes) == CUDA_SUCCESS);
  ERRCHK_ALWAYS(cuMemAddressFree((CUdeviceptr)ptr, bytes) == CUDA_SUCCESS);
}
#endif

AcResult
acPBAReset(const cudaStream_t stream, ProfileBufferArray* pba)
{
  // Set pba.in data to all-nan and pba.out to 0
  for (size_t i = 0; i < NUM_PROFILES; ++i) {
    acKernelFlush(stream, pba->in[i], pba->count, (AcReal)0);
    acKernelFlush(stream, pba->out[i], pba->count, (AcReal)0);
  }
  return AC_SUCCESS;
}

ProfileBufferArray
acPBACreate(const size_t count)
{
  ProfileBufferArray pba{};
  pba.count = count;

  const size_t bytes = sizeof(pba.in[0][0]) * pba.count * NUM_PROFILES;
  AcReal *in, *out;
#if USE_COMPRESSIBLE_MEMORY
  ERRCHK_CUDA_ALWAYS(mallocCompressible((void**)&in, bytes));
  ERRCHK_CUDA_ALWAYS(mallocCompressible((void**)&out, bytes));
#else
  ERRCHK_CUDA_ALWAYS(cudaMalloc((void**)&in, bytes));
  ERRCHK_CUDA_ALWAYS(cudaMalloc((void**)&out, bytes));
#endif
  for (size_t i = 0; i < NUM_PROFILES; ++i) {
    pba.in[i]  = &in[i * pba.count];
    pba.out[i] = &out[i * pba.count];
  }

  acPBAReset(0, &pba);
  cudaDeviceSynchronize();
  return pba;
}

void
acPBADestroy(ProfileBufferArray* pba)
{
#if USE_COMPRESSIBLE_MEMORY
  freeCompressible(pba->in[0],
                   sizeof(pba.in[0][0]) * pba->count * NUM_PROFILES);
  freeCompressible(pba->out[0],
                   sizeof(pba.out[0][0]) * pba->count * NUM_PROFILES);
#else
  cudaFree(pba->in[0]);
  cudaFree(pba->out[0]);
#endif
  for (size_t i = 0; i < NUM_PROFILES; ++i) {
    pba->in[i]  = NULL;
    pba->out[i] = NULL;
  }
  pba->count = 0;
}

AcResult
acVBAReset(const cudaStream_t stream, VertexBufferArray* vba)
{
  const size_t count = vba->bytes / sizeof(vba->in[0][0]);

  // Set vba.in data to all-nan and vba.out to 0
  for (size_t i = 0; i < NUM_VTXBUF_HANDLES; ++i) {
<<<<<<< HEAD
    if (vtxbuf_is_auxiliary[i])
    {
      acKernelFlush(stream, vba->in[i],count, (AcReal)0.0);
    } else{
      acKernelFlush(stream, vba->in[i],count, (AcReal)NAN);
      acKernelFlush(stream, vba->out[i],count, (AcReal)0.0);
    }
=======
    acKernelFlush(stream, vba->in[i], count, (AcReal)0);
    acKernelFlush(stream, vba->out[i], count, (AcReal)0);
>>>>>>> 81f8e01f
  }
  memset(&vba->kernel_input_params,0,sizeof(acKernelInputParams));
  // Note: should be moved out when refactoring VBA to KernelParameterArray
  acPBAReset(stream, &vba->profiles);
  return AC_SUCCESS;
}

void
device_malloc(void** dst, const int bytes)
{
 #if USE_COMPRESSIBLE_MEMORY 
    ERRCHK_CUDA_ALWAYS(mallocCompressible(dst, bytes));
 #else
    ERRCHK_CUDA_ALWAYS(cudaMalloc(dst, bytes));
  #endif
}

template <typename T>
void
device_malloc(T** dst, const int bytes)
{
 #if USE_COMPRESSIBLE_MEMORY 
    ERRCHK_CUDA_ALWAYS(mallocCompressible((void**)dst, bytes));
 #else
    ERRCHK_CUDA_ALWAYS(cudaMalloc((void**)dst, bytes));
  #endif
}

template <typename T>
void
device_free(T** dst, const int bytes)
{
#if USE_COMPRESSIBLE_MEMORY
  freeCompressible(*dst, bytes);
#else
  cudaFree(*dst);
  //used to silence unused warning
  (void)bytes;
#endif
  *dst = NULL;
}
#include "memcpy_to_gmem_arrays.h"

#include "memcpy_from_gmem_arrays.h"

template <typename P>
struct allocate_arrays
{
	void operator()(const AcMeshInfo& config) 
	{
		for(P array : get_params<P>())
		{
			if (get_config_param(array,config) != nullptr && !is_dconst(array) && is_alive(array) && !has_const_dims(array))
			{

#if AC_VERBOSE
				fprintf(stderr,"Allocating %s|%d\n",get_name(array),get_array_length(array,config));
				fflush(stderr);
#endif
				auto d_mem_ptr = get_empty_pointer(array);
			        device_malloc(((void**)&d_mem_ptr), sizeof(get_config_param(array,config)[0])*get_array_length(array,config));
				memcpy_to_gmem_array(array,d_mem_ptr);
			}
		}
	}
};

int
get_val(const AcMeshInfo, const int val)
{
	return val;
}

int
get_val(const AcMeshInfo config, const AcIntParam param)
{
	return config.int_params[param];
}


int3
buffer_dims(const AcMeshInfo config)
{
	const int x = get_val(config,AC_mx);
	const int y = get_val(config,AC_my);
#if TWO_D == 0
	const int z = get_val(config,AC_mz);
#else
	const int z = 1;
#endif
	return (int3){x,y,z};
}

VertexBufferArray
acVBACreate(const AcMeshInfo config)
{
  //TP: cannot call normal acVertexBufferDims since that would make us depend on astaroth core
  const int3 counts = buffer_dims(config);
  VertexBufferArray vba;
  size_t count = counts.x*counts.y*counts.z;
  size_t bytes = sizeof(vba.in[0][0]) * count;
  vba.bytes          = bytes;
  vba.mx             = counts.x;
  vba.my             = counts.y;
  vba.mz             = counts.z;
#if AC_ADJACENT_VERTEX_BUFFERS
  const size_t allbytes = bytes*NUM_VTXBUF_HANDLES;
  AcReal *allbuf_in, *allbuf_out;

  ERRCHK_CUDA_ALWAYS(cudaMalloc((void**)&allbuf_in, allbytes));
  ERRCHK_CUDA_ALWAYS(cudaMalloc((void**)&allbuf_out, allbytes));

  acKernelFlush(STREAM_DEFAULT,allbuf_in, count*NUM_VTXBUF_HANDLES, (AcReal)0.0);
  ERRCHK_CUDA_ALWAYS(cudaMemset((void*)allbuf_out, 0, allbytes));

  vba.in[0]=allbuf_in; vba.out[0]=allbuf_out;
printf("i,vbas[0]= %p %p \n",vba.in[0],vba.out[0]);
  for (size_t i = 1; i < NUM_VTXBUF_HANDLES; ++i) {
    vba.in [i]=vba.in [i-1]+count;
    vba.out[i]=vba.out[i-1]+count;
printf("i,vbas[i]= %zu %p %p\n",i,vba.in[i],vba.out[i]);
  }
#else
  for (size_t i = 0; i < NUM_VTXBUF_HANDLES; ++i) {
    device_malloc((void**) &vba.in[i],bytes);
    //Auxiliary fields need only a single copy so out can point to in
    if (vtxbuf_is_auxiliary[i])
    {
      vba.out[i] = vba.in[i];
    }else{
      device_malloc((void**) &vba.out[i],bytes);
    }
  }
#endif
  //Allocate workbuffers
  for (int i = 0; i < NUM_WORK_BUFFERS; ++i)
    device_malloc((void**)&vba.w[i],bytes);


  AcArrayTypes::run<allocate_arrays>(config);

  // Note: should be moved out when refactoring VBA to KernelParameterArray
  vba.profiles = acPBACreate(counts.z);

  acVBAReset(0, &vba);
  cudaDeviceSynchronize();
  return vba;
}

template <typename P>
struct update_arrays
{
	void operator()(const AcMeshInfo& config)
	{
		for(P array : get_params<P>())
		{
			if (is_dconst(array) || !is_alive(array) || has_const_dims(array)) continue;
			auto config_array = get_config_param(array,config);
			auto gmem_array   = get_empty_pointer(array);
			memcpy_from_gmem_array(array,gmem_array);
			size_t bytes = sizeof(config_array[0])*get_array_length(array,config);
			if (config_array == nullptr && gmem_array != nullptr) 
				device_free(&gmem_array,bytes);
			else if (config_array != nullptr && gmem_array  == nullptr) 
				device_malloc(&gmem_array,bytes);
			memcpy_to_gmem_array(array,gmem_array);
		}
	}
};
void
acUpdateArrays(const AcMeshInfo config)
{
  AcArrayTypes::run<update_arrays>(config);
}

template <typename P>
struct free_arrays
{
	void operator()(const AcMeshInfo& config)
	{
		for(P array: get_params<P>())
		{
			auto config_array = get_config_param(array,config);
			if (config_array == nullptr || is_dconst(array) || !is_alive(array) || has_const_dims(array)) continue;
			auto gmem_array = get_empty_pointer(array);
			memcpy_from_gmem_array(array,gmem_array);
			device_free(&gmem_array, get_array_length(array,config));
			memcpy_to_gmem_array(array,gmem_array);
		}
	}
};

void
acVBADestroy(VertexBufferArray* vba, const AcMeshInfo config)
{
  for (int i = 0; i < NUM_VTXBUF_HANDLES; ++i) { 
    //TP: if dead then not allocated and thus nothing to free
    device_free(&(vba->in[i]), vba->bytes);
    if (vtxbuf_is_auxiliary[i])
      vba->out[i] = NULL;
    else
      device_free(&(vba->out[i]), vba->bytes);
  }
  //Free workbuffers 
  for (int i = 0; i < NUM_WORK_BUFFERS; ++i) 
    device_free(&(vba->w[i]), vba->bytes);

  //Free arrays
  AcArrayTypes::run<free_arrays>(config);
  vba->bytes = 0;
  vba->mx    = 0;
  vba->my    = 0;
  vba->mz    = 0;
  // Note: should be moved out when refactoring VBA to KernelParameterArray
  acPBADestroy(&vba->profiles);
}



int
get_num_of_reduce_output(const dim3 bpg, const dim3 tpb)
{
	const size_t warp_size = get_warp_size();
	const int num_of_warps_per_block = (tpb.x*tpb.y*tpb.z + warp_size-1)/warp_size;
	const int num_of_blocks = bpg.x*bpg.y*bpg.z;
	return num_of_warps_per_block*num_of_blocks;
}

int
get_kernel_index(const Kernel kernel)
{
	for(int i = 0; i < NUM_KERNELS; ++i)
		if (kernel == kernels[i]) return i;
	return -1;
}
AcResult
acLaunchKernel(AcKernel kernel_enum, const cudaStream_t stream, const int3 start,
               const int3 end, VertexBufferArray vba)
{
  const Kernel kernel = kernels[kernel_enum];
  const int3 n = end - start;

  const TBConfig tbconf = getOptimalTBConfig(kernel, n, vba);
  const dim3 tpb        = tbconf.tpb;
  const int3 dims       = tbconf.dims;
  const dim3 bpg        = to_dim3(get_bpg(to_volume(dims), to_volume(tpb)));

  const size_t smem = get_smem(to_volume(tpb), STENCIL_ORDER, sizeof(AcReal));
  const int key = start.x + 10000*start.y + 10000*10000*start.z;
  if (reduce_offsets[kernel].find(key) == reduce_offsets[kernel].end())
  {
  	reduce_offsets[kernel][key] = kernel_running_reduce_offsets[get_kernel_index(kernel)];
  	kernel_running_reduce_offsets[get_kernel_index(kernel)] += get_num_of_reduce_output(bpg,tpb);
  }

  vba.reduce_offset = reduce_offsets[kernel][key];
  // cudaFuncSetCacheConfig(kernel, cudaFuncCachePreferL1);
  kernel<<<bpg, tpb, smem, stream>>>(start, end, vba);
  ERRCHK_CUDA_KERNEL();

  last_tpb = tpb; // Note: a bit hacky way to get the tpb
  return AC_SUCCESS;
}

AcResult
acBenchmarkKernel(AcKernel kernel_enum, const int3 start, const int3 end,
                  VertexBufferArray vba)
{
  const Kernel kernel = kernels[kernel_enum];
  const int3 n = end - start;

  const TBConfig tbconf = getOptimalTBConfig(kernel, n, vba);
  const dim3 tpb        = tbconf.tpb;
  const int3 dims       = tbconf.dims;
  const dim3 bpg        = to_dim3(get_bpg(to_volume(dims), to_volume(tpb)));
  const size_t smem = get_smem(to_volume(tpb), STENCIL_ORDER, sizeof(AcReal));

  // Timer create
  cudaEvent_t tstart, tstop;
  cudaEventCreate(&tstart);
  cudaEventCreate(&tstop);

  // Warmup
  cudaEventRecord(tstart);
  kernel<<<bpg, tpb, smem>>>(start, end, vba);
  cudaEventRecord(tstop);
  cudaEventSynchronize(tstop);
  ERRCHK_CUDA_KERNEL();
  cudaDeviceSynchronize();

  // Benchmark
  cudaEventRecord(tstart); // Timing start
  kernel<<<bpg, tpb, smem>>>(start, end, vba);
  cudaEventRecord(tstop); // Timing stop
  cudaEventSynchronize(tstop);
  float milliseconds = 0;
  cudaEventElapsedTime(&milliseconds, tstart, tstop);

  size_t kernel_id = NUM_KERNELS;
  for (size_t i = 0; i < NUM_KERNELS; ++i) {
    if (kernels[i] == kernel) {
      kernel_id = i;
    }
  }
  ERRCHK_ALWAYS(kernel_id < NUM_KERNELS);
  printf("Kernel %s time elapsed: %g ms\n", kernel_names[kernel_id],
         (double)milliseconds);

  // Timer destroy
  cudaEventDestroy(tstart);
  cudaEventDestroy(tstop);

  last_tpb = tpb; // Note: a bit hacky way to get the tpb
  return AC_SUCCESS;
}


#if TWO_D == 0
AcResult
acLoadStencil(const Stencil stencil, const cudaStream_t /* stream */,
              const AcReal data[STENCIL_DEPTH][STENCIL_HEIGHT][STENCIL_WIDTH])
{
  ERRCHK_ALWAYS(stencil < NUM_STENCILS);

  // Note important cudaDeviceSynchronize below
  //
  // Constant memory allocated for stencils is shared among kernel
  // invocations, therefore a race condition is possible when updating
  // the coefficients. To avoid this, all kernels that can access
  // the coefficients must be completed before starting async copy to
  // constant memory
  cudaDeviceSynchronize();

  const size_t bytes = sizeof(data[0][0][0]) * STENCIL_DEPTH * STENCIL_HEIGHT *
                       STENCIL_WIDTH;
  const cudaError_t retval = cudaMemcpyToSymbol(
      stencils, data, bytes, stencil * bytes, cudaMemcpyHostToDevice);

  return retval == cudaSuccess ? AC_SUCCESS : AC_FAILURE;
};
#else
AcResult
acLoadStencil(const Stencil stencil, const cudaStream_t /* stream */,
              const AcReal data[STENCIL_HEIGHT][STENCIL_WIDTH])
{
  ERRCHK_ALWAYS(stencil < NUM_STENCILS);

  // Note important cudaDeviceSynchronize below
  //
  // Constant memory allocated for stencils is shared among kernel
  // invocations, therefore a race condition is possible when updating
  // the coefficients. To avoid this, all kernels that can access
  // the coefficients must be completed before starting async copy to
  // constant memory
  cudaDeviceSynchronize();

  const size_t bytes = sizeof(data[0][0]) * STENCIL_HEIGHT * STENCIL_WIDTH;
  const cudaError_t retval = cudaMemcpyToSymbol(
      stencils, data, bytes, stencil * bytes, cudaMemcpyHostToDevice);

  return retval == cudaSuccess ? AC_SUCCESS : AC_FAILURE;
};
#endif

#if TWO_D == 0
AcResult
acStoreStencil(const Stencil stencil, const cudaStream_t /* stream */,
               AcReal data[STENCIL_DEPTH][STENCIL_HEIGHT][STENCIL_WIDTH])
{
  ERRCHK_ALWAYS(stencil < NUM_STENCILS);

  // Ensure all acLoadUniform calls have completed before continuing
  cudaDeviceSynchronize();

  const size_t bytes = sizeof(data[0][0][0]) * STENCIL_DEPTH * STENCIL_HEIGHT *
                       STENCIL_WIDTH;
  const cudaError_t retval = cudaMemcpyFromSymbol(
      data, stencils, bytes, stencil * bytes, cudaMemcpyDeviceToHost);

  return retval == cudaSuccess ? AC_SUCCESS : AC_FAILURE;
};
#else
AcResult
acStoreStencil(const Stencil stencil, const cudaStream_t /* stream */,
               AcReal data[STENCIL_HEIGHT][STENCIL_WIDTH])
{
  ERRCHK_ALWAYS(stencil < NUM_STENCILS);

  // Ensure all acLoadUniform calls have completed before continuing
  cudaDeviceSynchronize();

  const size_t bytes = sizeof(data[0][0]) * STENCIL_HEIGHT * STENCIL_WIDTH;
  const cudaError_t retval = cudaMemcpyFromSymbol(
      data, stencils, bytes, stencil * bytes, cudaMemcpyDeviceToHost);

  return retval == cudaSuccess ? AC_SUCCESS : AC_FAILURE;
};
#endif



template <typename P, typename V>
static AcResult
acLoadUniform(const P param, const V value)
{
	if constexpr (std::is_same<P,AcReal>::value)
	{
  		if (isnan(value)) {
  		  fprintf(stderr,
  		          "WARNING: Passed an invalid value %g to device constant %s. "
  		          "Skipping.\n",
  		          (double)value, realparam_names[param]);
  		  return AC_FAILURE;
  		}
	}
	else if constexpr (std::is_same<P,AcReal3>::value)
	{
  		if (isnan(value.x) || isnan(value.y) || isnan(value.z)) {
  		  fprintf(stderr,
  		          "WARNING: Passed an invalid value (%g, %g, %g) to device constant "
  		          "%s. Skipping.\n",
  		          (double)value.x, (double)value.y, (double)value.z,
  		          real3param_names[param]);
  		  return AC_FAILURE;
  		}
	}
  	ERRCHK_ALWAYS(param < get_num_params<P>());
  	cudaDeviceSynchronize(); /* See note in acLoadStencil */

  	const size_t offset =  get_address(param) - (size_t)&d_mesh_info;
  	const cudaError_t retval = cudaMemcpyToSymbol(d_mesh_info, &value, sizeof(value), offset, cudaMemcpyHostToDevice);
  	return retval == cudaSuccess ? AC_SUCCESS : AC_FAILURE;
}



template <typename P, typename V>
static AcResult
acLoadArrayUniform(const P array, const V* values, const size_t length)
{
#if AC_VERBOSE
	fprintf(stderr,"Loading %s\n",get_name(array));
	fflush(stderr);
#endif
	cudaDeviceSynchronize();
	ERRCHK_ALWAYS(values  != nullptr);
	const size_t bytes = length*sizeof(values[0]);
	if (!is_dconst(array))
	{
		if (!is_alive(array)) return AC_NOT_ALLOCATED;
		if (has_const_dims(array))
		{
			memcpy_to_const_dims_gmem_array(array,values);
			return AC_SUCCESS;
		}
		auto dst_ptr = get_empty_pointer(array);
		memcpy_from_gmem_array(array,dst_ptr);
		ERRCHK_ALWAYS(dst_ptr != nullptr);
		if (dst_ptr == nullptr)
		{
			fprintf(stderr,"FATAL AC ERROR from acLoadArrayUniform\n");
			exit(EXIT_FAILURE);
		}
#if AC_VERBOSE
		fprintf(stderr,"Calling (cuda/hip)memcpy %s|%ld\n",get_name(array),length);
		fflush(stderr);
#endif
		ERRCHK_CUDA_ALWAYS(cudaMemcpy(dst_ptr,values,bytes,cudaMemcpyHostToDevice));
	}
	else 
		ERRCHK_CUDA_ALWAYS(load_array(values, bytes, array));
#if AC_VERBOSE
	fprintf(stderr,"Loaded %s\n",get_name(array));
	fflush(stderr);
#endif
	return AC_SUCCESS;
}

template <typename P, typename V>
AcResult
acStoreUniform(const P param, V* value)
{
	ERRCHK_ALWAYS(param < get_num_params<P>());
	cudaDeviceSynchronize();
  	const size_t offset =  get_address(param) - (size_t)&d_mesh_info;
	const cudaError_t retval = cudaMemcpyFromSymbol(value, d_mesh_info, sizeof(V), offset, cudaMemcpyDeviceToHost);
	return retval == cudaSuccess ? AC_SUCCESS : AC_FAILURE;
}

template <typename P, typename V>
AcResult
acStoreArrayUniform(const P array, V* values, const size_t length)
{
	ERRCHK_ALWAYS(values  != nullptr);
	const size_t bytes = length*sizeof(values[0]);
	if (!is_dconst(array))
	{
		if (!is_alive(array)) return AC_NOT_ALLOCATED;
		if (has_const_dims(array))
		{
			memcpy_from_gmem_array(array,values);
			return AC_SUCCESS;
		}
		auto src_ptr = get_empty_pointer(array);
		memcpy_from_gmem_array(array,src_ptr);
		ERRCHK_ALWAYS(src_ptr != nullptr);
		ERRCHK_CUDA_ALWAYS(cudaMemcpy(values, src_ptr, bytes, cudaMemcpyDeviceToHost));
	}
	else
		ERRCHK_CUDA_ALWAYS(store_array(values, bytes, array));
	return AC_SUCCESS;
}

#include "load_and_store_uniform_funcs.h"

//TP: best would be to use carriage return to have a single line that simple keeps growing but that seems not to be always supported in SLURM environments. 
// Or at least requires actions from the user
void printProgressBar(FILE* stream, const int progress) {
    int barWidth = 50;
    fprintf(stream,"[");  // Start a new line
    int pos = barWidth * progress / 100;

    for (int i = 0; i < barWidth; ++i) {
        if (i < pos) {
            fprintf(stream,COLORIZE("=",GREEN));  
        } else if (i == pos) {
            fprintf(stream,COLORIZE(">",YELLOW));  
        } else {
            fprintf(stream," ");
        }
    }
    fprintf(stream,"] %d %%", progress);
}
void
logAutotuningStatus(const size_t counter, const size_t num_samples, const Kernel kernel)
{
    const size_t percent_of_num_samples = num_samples/100;
    for (size_t progress = 0; progress <= 100; ++progress)
    {
	      if (counter == percent_of_num_samples*progress  && grid_pid == 0 && (progress % 10 == 0))
	      {
    			fprintf(stderr,"\nAutotuning %s ",kernel_names[get_kernel_index(kernel)]);
    			printProgressBar(stderr,progress);
			if (progress == 100) fprintf(stderr,"\n");
			fflush(stderr);
	      }
    }
}


static TBConfig
autotune(const Kernel kernel, const int3 dims, VertexBufferArray vba)
{
  vba.reduce_offset = 0;
  ERRCHK_ALWAYS(get_kernel_index(kernel) < NUM_KERNELS);
  // printf("Autotuning kernel '%s' (%p), block (%d, %d, %d), implementation "
  //        "(%d):\n",
  //        kernel_names[id], kernel, dims.x, dims.y, dims.z, IMPLEMENTATION);
  // fflush(stdout);

#if 0
  cudaDeviceProp prop;
  cudaGetDeviceProperties(&prop, 0);
  size_t size = min(int(prop.l2CacheSize * 0.75), prop.persistingL2CacheMaxSize);
  cudaDeviceSetLimit(cudaLimitPersistingL2CacheSize, size);
  // set-aside 3/4 of L2 cache for persisting accesses or the max allowed
#endif

  TBConfig c = {
      .kernel = kernel,
      .dims   = dims,
      .tpb    = (dim3){0, 0, 0},
  };

#if TWO_D == 0
  const int3 start = (int3){
      STENCIL_ORDER / 2,
      STENCIL_ORDER / 2,
      STENCIL_ORDER / 2,
  };
#else
  const int3 start = (int3){
      STENCIL_ORDER / 2,
      STENCIL_ORDER / 2,
      0,
  };
#endif
  const int3 end = start + dims;


  //TP: since autotuning should be quite fast when the dim is not NGHOST only log for actually 3d portions
  const bool log = (dims.x > NGHOST_X && dims.y > NGHOST_Y && dims.z > NGHOST_Z);

  dim3 best_tpb(0, 0, 0);
  float best_time     = INFINITY;
  const int num_iters = 2;

  // Get device hardware information
  cudaDeviceProp props;
  cudaGetDeviceProperties(&props, 0);
  const int max_threads_per_block = MAX_THREADS_PER_BLOCK
                                        ? min(props.maxThreadsPerBlock,
                                              MAX_THREADS_PER_BLOCK)
                                        : props.maxThreadsPerBlock;
  const size_t max_smem = props.sharedMemPerBlock;

  // Old heuristic
  // for (int z = 1; z <= max_threads_per_block; ++z) {
  //   for (int y = 1; y <= max_threads_per_block; ++y) {
  //     for (int x = max(y, z); x <= max_threads_per_block; ++x) {

  // New: require that tpb.x is a multiple of the minimum transaction or L2
  // cache line size
  const int minimum_transaction_size_in_elems = 32 / sizeof(AcReal);

  const size_t num_samples = max_threads_per_block*max_threads_per_block;

  size_t counter  = 0;
  for (int z = 1; z <= max_threads_per_block; ++z) {
    for (int y = 1; y <= max_threads_per_block; ++y) {
      if (log) logAutotuningStatus(counter,num_samples,kernel);
      counter++;
      // 64 bytes on NVIDIA but the minimum L1 cache transaction is 32
      for (int x = minimum_transaction_size_in_elems;
           x <= max_threads_per_block; x += minimum_transaction_size_in_elems) {

	
        if (x * y * z > max_threads_per_block)
          break;

        // if (x * y * z * max_regs_per_thread > max_regs_per_block)
        //  break;

        // if (max_regs_per_block / (x * y * z) < min_regs_per_thread)
        //   continue;

        // if (x < y || x < z)
        //   continue;

        const dim3 tpb(x, y, z);
        const dim3 bpg    = to_dim3(
				get_bpg(to_volume(dims), 
				to_volume(tpb))
				);
        const size_t smem = get_smem(to_volume(tpb), STENCIL_ORDER,
                                     sizeof(AcReal));

        if (smem > max_smem)
          continue;

        if ((x * y * z) % props.warpSize)
          continue;

        if (!is_valid_configuration(to_volume(dims), to_volume(tpb)))
          continue;

        // #if VECTORIZED_LOADS
        //         const size_t window = tpb.x + STENCIL_ORDER;

        //         // Vectorization criterion
        //         if (window % veclen) // Window not divisible into vectorized
        //         blocks
        //           continue;

        //         if (dims.x % tpb.x)
        //           continue;

        //           // May be too strict
        //           // if (dims.x % tpb.x || dims.y % tpb.y || dims.z % tpb.z)
        //           //   continue;
        // #endif
        // #if 0 // Disabled for now (waiting for cleanup)
        // #if USE_SMEM
        //         const size_t max_smem = 128 * 1024;
        //         if (smem > max_smem)
        //           continue;

        // #if VECTORIZED_LOADS
        //         const size_t window = tpb.x + STENCIL_ORDER;

        //         // Vectorization criterion
        //         if (window % veclen) // Window not divisible into vectorized
        //         blocks
        //           continue;

        //         if (dims.x % tpb.x || dims.y % tpb.y || dims.z % tpb.z)
        //           continue;
        // #endif

        //           //  Padding criterion
        //           //  TODO (cannot be checked here)
        // #else
        //         if ((x * y * z) % warp_size)
        //           continue;
        // #endif
        // #endif

        // printf("%d, %d, %d: %lu\n", tpb.x, tpb.y, tpb.z, smem);

        cudaEvent_t tstart, tstop;
        cudaEventCreate(&tstart);
        cudaEventCreate(&tstop);

        kernel<<<bpg, tpb, smem>>>(start, end, vba); // Dryrun
        cudaDeviceSynchronize();
        cudaEventRecord(tstart); // Timing start
        for (int i = 0; i < num_iters; ++i)
          kernel<<<bpg, tpb, smem>>>(start, end, vba);
        cudaEventRecord(tstop); // Timing stop
        cudaEventSynchronize(tstop);

        float milliseconds = 0;
        cudaEventElapsedTime(&milliseconds, tstart, tstop);

        cudaEventDestroy(tstart);
        cudaEventDestroy(tstop);

        // Discard failed runs (attempt to clear the error to cudaSuccess)
        if (cudaGetLastError() != cudaSuccess) {
          // Exit in case of unrecoverable error that needs a device reset
          ERRCHK_CUDA_KERNEL_ALWAYS();
          ERRCHK_CUDA_ALWAYS(cudaGetLastError());
          continue;
        }

        if (milliseconds < best_time) {
          best_time = milliseconds;
          best_tpb  = tpb;
        }

        // printf("Auto-optimizing... Current tpb: (%d, %d, %d), time %f ms\n",
        //        tpb.x, tpb.y, tpb.z, (double)milliseconds / num_iters);
        // fflush(stdout);
      }
    }
  }
  c.tpb = best_tpb;

  // printf("\tThe best tpb: (%d, %d, %d), time %f ms\n", best_tpb.x,
  // best_tpb.y,
  //        best_tpb.z, (double)best_time / num_iters);

  FILE* fp = fopen(autotune_csv_path, "a");
  ERRCHK_ALWAYS(fp);
#if IMPLEMENTATION == SMEM_HIGH_OCCUPANCY_CT_CONST_TB
  fprintf(fp, "%d, (%d, %d, %d), (%d, %d, %d), %g\n", IMPLEMENTATION, nx, ny,
          nz, best_tpb.x, best_tpb.y, best_tpb.z,
          (double)best_time / num_iters);
#else
  fprintf(fp, "%d, %d, %d, %d, %d, %d, %d, %d, %g\n", IMPLEMENTATION, get_kernel_index(kernel), dims.x,
          dims.y, dims.z, best_tpb.x, best_tpb.y, best_tpb.z,
          (double)best_time / num_iters);
#endif
  fclose(fp);

  if (c.tpb.x * c.tpb.y * c.tpb.z <= 0) {
    fprintf(stderr,
            "Fatal error: failed to find valid thread block dimensions.\n");
  }
  ERRCHK_ALWAYS(c.tpb.x * c.tpb.y * c.tpb.z > 0);
  return c;
}
int
get_entries(char** dst, const char* line)
{
      char* line_copy = strdup(line);
      int counter = 0;
      char* token;
      token = strtok(line_copy,",");
      while(token != NULL)
      {
              dst[counter] = strdup(token);
              ++counter;
              token = strtok(NULL,",");
      }
      free(line_copy);
      return counter;
}
static int3
read_optim_tpb(const Kernel kernel, const int3 dims)
{
  const char* filename = autotune_csv_path;
  FILE *file = fopen ( filename, "r" );
  int3 res = {-1,-1,-1};
  const double best_time = pow(10.0,20);
  if (file != NULL) {
    char line [1000];
    while(fgets(line,sizeof line,file)!= NULL) /* read a line from a file */ {
      char* entries[9];
      int num_entries = get_entries(entries,line);
      if (num_entries > 1)
      {
         int kernel_index  = atoi(entries[1]);
         int3 read_dims = {atoi(entries[2]), atoi(entries[3]), atoi(entries[4])};
         int3 tpb = {atoi(entries[5]), atoi(entries[6]), atoi(entries[7])};
         double time = atof(entries[8]);
	 res =  (read_dims == dims && kernel_index == get_kernel_index(kernel) && time < best_time) ? tpb  : res;
      }
      for(int i = 0; i < num_entries; ++i)
             free(entries[i]);

  }
    fclose(file);
  }
  else {
    perror(filename); //print the error message on stderr.
  }
  return res;
}


static TBConfig
getOptimalTBConfig(const Kernel kernel, const int3 dims, VertexBufferArray vba)
{
  for (auto c : tbconfigs)
    if (c.kernel == kernel && c.dims == dims)
      return c;

  const int3 read_tpb = read_optim_tpb(kernel,dims);
  TBConfig c  = (read_tpb != (int3){-1,-1,-1})
          ? (TBConfig){kernel,dims,(dim3){(uint32_t)read_tpb.x, (uint32_t)read_tpb.y, (uint32_t)read_tpb.z}}
          : autotune(kernel,dims,vba);
  tbconfigs.push_back(c);
  return c;
}

AcKernel
acGetOptimizedKernel(const AcKernel kernel_enum, const VertexBufferArray vba)
{
	//#include "user_kernel_ifs.h"
	//silence unused warnings
	(void)vba;
	//TP: for now this is no-op in the future in some cases we choose which kernel to call passed on the input params
	return kernel_enum;
	//return kernels[(int) kernel_enum];
}
void
acVBASwapBuffer(const Field field, VertexBufferArray* vba)
{
  AcReal* tmp     = vba->in[field];
  vba->in[field]  = vba->out[field];
  vba->out[field] = tmp;
}

void
acVBASwapBuffers(VertexBufferArray* vba)
{
  for (size_t i = 0; i < NUM_FIELDS; ++i)
    acVBASwapBuffer((Field)i, vba);
}

void
acPBASwapBuffer(const Profile profile, VertexBufferArray* vba)
{
  AcReal* tmp                = vba->profiles.in[profile];
  vba->profiles.in[profile]  = vba->profiles.out[profile];
  vba->profiles.out[profile] = tmp;
}

void
acPBASwapBuffers(VertexBufferArray* vba)
{
  for (size_t i = 0; i < NUM_PROFILES; ++i)
    acPBASwapBuffer((Profile)i, vba);
}

void
acLoadMeshInfo(const AcMeshInfo info, const cudaStream_t stream)
{
  for (int i = 0; i < NUM_INT_PARAMS; ++i)
    acLoadIntUniform(stream, (AcIntParam)i, info.int_params[i]);

  for (int i = 0; i < NUM_INT3_PARAMS; ++i)
    acLoadInt3Uniform(stream, (AcInt3Param)i, info.int3_params[i]);

  for (int i = 0; i < NUM_REAL_PARAMS; ++i)
    acLoadRealUniform(stream, (AcRealParam)i, info.real_params[i]);

  for (int i = 0; i < NUM_REAL3_PARAMS; ++i)
    acLoadReal3Uniform(stream, (AcReal3Param)i, info.real3_params[i]);
}

//---------------
// static __host__ __device__ constexpr size_t
// acShapeSize(const AcShape& shape)
size_t
acShapeSize(const AcShape shape)
{
  return shape.x * shape.y * shape.z * shape.w;
}

static __host__ __device__ constexpr bool
acOutOfBounds(const AcIndex& index, const AcShape& shape)
{
  return (index.x >= shape.x) || //
         (index.y >= shape.y) || //
         (index.z >= shape.z) || //
         (index.w >= shape.w);
}

static __host__ __device__ constexpr AcIndex
min(const AcIndex& a, const AcIndex& b)
{
  return (AcIndex){
      a.x < b.x ? a.x : b.x,
      a.y < b.y ? a.y : b.y,
      a.z < b.z ? a.z : b.z,
      a.w < b.w ? a.w : b.w,
  };
}

static __host__ __device__ constexpr AcIndex
operator+(const AcIndex& a, const AcIndex& b)
{
  return (AcIndex){
      a.x + b.x,
      a.y + b.y,
      a.z + b.z,
      a.w + b.w,
  };
}

static __host__ __device__ constexpr AcIndex
operator-(const AcIndex& a, const AcIndex& b)
{
  return (AcIndex){
      a.x - b.x,
      a.y - b.y,
      a.z - b.z,
      a.w - b.w,
  };
}

static __host__ __device__ constexpr AcIndex
to_spatial(const size_t i, const AcShape& shape)
{
  return (AcIndex){
      .x = i % shape.x,
      .y = (i / shape.x) % shape.y,
      .z = (i / (shape.x * shape.y)) % shape.z,
      .w = i / (shape.x * shape.y * shape.z),
  };
}

static __host__ __device__ constexpr size_t
to_linear(const AcIndex& index, const AcShape& shape)
{
  return index.x +           //
         index.y * shape.x + //
         index.z * shape.x * shape.y + index.w * shape.x * shape.y * shape.z;
}

static __global__ void
reindex(const AcReal* in, const AcIndex in_offset, const AcShape in_shape,
        AcReal* out, const AcIndex out_offset, const AcShape out_shape,
        const AcShape block_shape)
{
  const size_t i    = (size_t)threadIdx.x + blockIdx.x * blockDim.x;
  const AcIndex idx = to_spatial(i, block_shape);

  const AcIndex in_pos  = idx + in_offset;
  const AcIndex out_pos = idx + out_offset;

  if (acOutOfBounds(idx, block_shape) || //
      acOutOfBounds(in_pos, in_shape) || //
      acOutOfBounds(out_pos, out_shape))
    return;

  const size_t in_idx  = to_linear(in_pos, in_shape);
  const size_t out_idx = to_linear(out_pos, out_shape);

  out[out_idx] = in[in_idx];
}

AcResult
acReindex(const cudaStream_t stream, //
          const AcReal* in, const AcIndex in_offset, const AcShape in_shape,
          AcReal* out, const AcIndex out_offset, const AcShape out_shape,
          const AcShape block_shape)
{
  const size_t count = acShapeSize(block_shape);
  const size_t tpb   = min(256ul, count);
  const size_t bpg   = (count + tpb - 1) / tpb;

  reindex<<<bpg, tpb, 0, stream>>>(in, in_offset, in_shape, //
                                   out, out_offset, out_shape, block_shape);
  ERRCHK_CUDA_KERNEL();

  return AC_SUCCESS;
}

typedef struct {
  AcReal *x, *y, *z;
} SOAVector;

typedef struct {
  // Input vectors
  SOAVector A[1];
  size_t A_count;
  SOAVector B[4];
  size_t B_count;
  // Note: more efficient with A_count < B_count

  // Output vectors
  SOAVector C[1 * 4];
  // C count = A_count*B_count
} CrossProductArrays;

static __global__ void UNUSED
reindex_cross(const CrossProductArrays arrays, const AcIndex in_offset,
              const AcShape in_shape, const AcIndex out_offset,
              const AcShape out_shape, const AcShape block_shape)
{
  const AcIndex idx = to_spatial((size_t)threadIdx.x + blockIdx.x * blockDim.x
		  , block_shape);

  const AcIndex in_pos  = idx + in_offset;
  const AcIndex out_pos = idx + out_offset;

  if (acOutOfBounds(idx, block_shape) || //
      acOutOfBounds(in_pos, in_shape) || //
      acOutOfBounds(out_pos, out_shape))
    return;

  const size_t in_idx  = to_linear(in_pos, in_shape);
  const size_t out_idx = to_linear(out_pos, out_shape);

  for (size_t j = 0; j < arrays.A_count; ++j) {
    const AcReal3 a = {
        arrays.A[j].x[in_idx],
        arrays.A[j].y[in_idx],
        arrays.A[j].z[in_idx],
    };
    for (size_t i = 0; i < arrays.B_count; ++i) {
      const AcReal3 b = {
          arrays.B[i].x[in_idx],
          arrays.B[i].y[in_idx],
          arrays.B[i].z[in_idx],
      };
      const AcReal3 res                           = AC_cross(a, b);
      arrays.C[i + j * arrays.B_count].x[out_idx] = res.x;
      arrays.C[i + j * arrays.B_count].y[out_idx] = res.y;
      arrays.C[i + j * arrays.B_count].z[out_idx] = res.z;
    }
  }
}

#if 0
__global__ void
map_cross_product(const CrossProductInputs inputs, const AcIndex start,
                  const AcIndex end)
{

  const AcIndex tid = {
      .x = threadIdx.x + blockIdx.x * blockDim.x,
      .y = threadIdx.y + blockIdx.y * blockDim.y,
      .z = threadIdx.z + blockIdx.z * blockDim.z,
      .w = 0,
  };

  const AcIndex in_idx3d = start + tid;
  const size_t in_idx = DEVICE_VTXBUF_IDX(in_idx3d.x, in_idx3d.y, in_idx3d.z);

  const AcShape dims   = end - start;
  const size_t out_idx = tid.x + tid.y * dims.x + tid.z * dims.x * dims.y;

  const bool within_bounds = in_idx3d.x < end.x && in_idx3d.y < end.y &&
                             in_idx3d.z < end.z;
  if (within_bounds) {
    for (size_t i = 0; i < inputs.A_count; ++i) {
      const AcReal3 a = (AcReal3){
          inputs.A[i].x[in_idx],
          inputs.A[i].y[in_idx],
          inputs.A[i].z[in_idx],
      };
      for (size_t j = 0; j < inputs.B_count; ++j) {
        const AcReal3 b = (AcReal3){
            inputs.B[j].x[in_idx],
            inputs.B[j].y[in_idx],
            inputs.B[j].z[in_idx],
        };
        const AcReal3 res            = cross(a, b);
        inputs.outputs[j].x[out_idx] = res.x;
        inputs.outputs[j].y[out_idx] = res.y;
        inputs.outputs[j].z[out_idx] = res.z;
      }
    }
  }
}
#endif

#ifdef AC_TFM_ENABLED
AcResult
acReindexCross(const cudaStream_t stream, //
               const VertexBufferArray vba, const AcIndex in_offset,
               const AcShape in_shape, //
               AcReal* out, const AcIndex out_offset, const AcShape out_shape,
               const AcShape block_shape)
{
<<<<<<< HEAD
=======
#if 0 // ifdef AC_TFM_ENABLED
>>>>>>> 81f8e01f
  const SOAVector uu = {
      .x = vba.in[VTXBUF_UUX],
      .y = vba.in[VTXBUF_UUY],
      .z = vba.in[VTXBUF_UUZ],
  };
  const SOAVector bb11 = {
      .x = vba.in[TF_b11_x],
      .y = vba.in[TF_b11_y],
      .z = vba.in[TF_b11_z],
  };
  const SOAVector bb12 = {
      .x = vba.in[TF_b12_x],
      .y = vba.in[TF_b12_y],
      .z = vba.in[TF_b12_z],
  };
  const SOAVector bb21 = {
      .x = vba.in[TF_b21_x],
      .y = vba.in[TF_b21_y],
      .z = vba.in[TF_b21_z],
  };
  const SOAVector bb22 = {
      .x = vba.in[TF_b22_x],
      .y = vba.in[TF_b22_y],
      .z = vba.in[TF_b22_z],
  };

  const size_t block_offset = out_shape.x * out_shape.y * out_shape.z;
  const SOAVector out_bb11  = {
      .x = &out[3 * block_offset],
      .y = &out[4 * block_offset],
      .z = &out[5 * block_offset],
  };
  const SOAVector out_bb12 = {
      .x = &out[6 * block_offset],
      .y = &out[7 * block_offset],
      .z = &out[8 * block_offset],
  };
  const SOAVector out_bb21 = {
      .x = &out[9 * block_offset],
      .y = &out[10 * block_offset],
      .z = &out[11 * block_offset],
  };
  const SOAVector out_bb22 = {
      .x = &out[12 * block_offset],
      .y = &out[13 * block_offset],
      .z = &out[14 * block_offset],
  };

  const CrossProductArrays arrays = {
      .A       = {uu},
      .A_count = 1,
      .B       = {bb11, bb12, bb21, bb22},
      .B_count = 4,
      .C       = {out_bb11, out_bb12, out_bb21, out_bb22},
  };

  const size_t count = acShapeSize(block_shape);
  const size_t tpb   = min(256ul, count);
  const size_t bpg   = (count + tpb - 1) / tpb;

  reindex_cross<<<bpg, tpb, 0, stream>>>(arrays, in_offset, in_shape,
                                         out_offset, out_shape, block_shape);
  return AC_SUCCESS;
#else
AcResult
acReindexCross(const cudaStream_t , //
               const VertexBufferArray , const AcIndex ,
               const AcShape , //
               AcReal* , const AcIndex , const AcShape ,
               const AcShape )
{
  ERROR("acReindexCross called but AC_TFM_ENABLED was false");
  return AC_FAILURE;
#endif
}

#if AC_USE_HIP
#include <hipcub/hipcub.hpp>
#define cub hipcub
#else
#include <cub/cub.cuh>
#endif

AcResult
acSegmentedReduce(const cudaStream_t stream, const AcReal* d_in,
                  const size_t count, const size_t num_segments, AcReal* d_out)
{
  size_t* offsets = (size_t*)malloc(sizeof(offsets[0]) * (num_segments + 1));
  ERRCHK_ALWAYS(offsets);
  for (size_t i = 0; i <= num_segments; ++i) {
    offsets[i] = i * (count / num_segments);
    // printf("Offset %zu: %zu\n", i, offsets[i]);
  }

  size_t* d_offsets = NULL;
  cudaMalloc(&d_offsets, sizeof(d_offsets[0]) * (num_segments + 1));
  ERRCHK_ALWAYS(d_offsets);
  cudaMemcpy(d_offsets, offsets, sizeof(d_offsets[0]) * (num_segments + 1),
             cudaMemcpyHostToDevice);

  void* d_temp_storage      = NULL;
  size_t temp_storage_bytes = 0;
  cub::DeviceSegmentedReduce::Sum(d_temp_storage, temp_storage_bytes, d_in,
                                  d_out, num_segments, d_offsets, d_offsets + 1,
                                  stream);
  // printf("Temp storage: %zu bytes\n", temp_storage_bytes);
  cudaMalloc(&d_temp_storage, temp_storage_bytes);
  ERRCHK_ALWAYS(d_temp_storage);

  cub::DeviceSegmentedReduce::Sum(d_temp_storage, temp_storage_bytes, d_in,
                                  d_out, num_segments, d_offsets, d_offsets + 1,
                                  stream);

  cudaStreamSynchronize(
      stream); // Note, would not be needed if allocated at initialization
  cudaFree(d_temp_storage);
  cudaFree(d_offsets);
  free(offsets);
  return AC_SUCCESS;
}

static __global__ void
multiply_inplace(const AcReal value, const size_t count, AcReal* array)
{
  const size_t idx = threadIdx.x + blockIdx.x * blockDim.x;
  if (idx < count)
    array[idx] *= value;
}

AcResult
acMultiplyInplace(const AcReal value, const size_t count, AcReal* array)
{
  const size_t tpb = 256;
  const size_t bpg = (count + tpb - 1) / tpb;
  multiply_inplace<<<bpg, tpb>>>(value, count, array);
  ERRCHK_CUDA_KERNEL();
  return AC_SUCCESS;
}<|MERGE_RESOLUTION|>--- conflicted
+++ resolved
@@ -546,20 +546,9 @@
 {
   const size_t count = vba->bytes / sizeof(vba->in[0][0]);
 
-  // Set vba.in data to all-nan and vba.out to 0
   for (size_t i = 0; i < NUM_VTXBUF_HANDLES; ++i) {
-<<<<<<< HEAD
-    if (vtxbuf_is_auxiliary[i])
-    {
-      acKernelFlush(stream, vba->in[i],count, (AcReal)0.0);
-    } else{
-      acKernelFlush(stream, vba->in[i],count, (AcReal)NAN);
-      acKernelFlush(stream, vba->out[i],count, (AcReal)0.0);
-    }
-=======
     acKernelFlush(stream, vba->in[i], count, (AcReal)0);
     acKernelFlush(stream, vba->out[i], count, (AcReal)0);
->>>>>>> 81f8e01f
   }
   memset(&vba->kernel_input_params,0,sizeof(acKernelInputParams));
   // Note: should be moved out when refactoring VBA to KernelParameterArray
@@ -1659,10 +1648,6 @@
                AcReal* out, const AcIndex out_offset, const AcShape out_shape,
                const AcShape block_shape)
 {
-<<<<<<< HEAD
-=======
-#if 0 // ifdef AC_TFM_ENABLED
->>>>>>> 81f8e01f
   const SOAVector uu = {
       .x = vba.in[VTXBUF_UUX],
       .y = vba.in[VTXBUF_UUY],
@@ -1726,6 +1711,7 @@
   reindex_cross<<<bpg, tpb, 0, stream>>>(arrays, in_offset, in_shape,
                                          out_offset, out_shape, block_shape);
   return AC_SUCCESS;
+}
 #else
 AcResult
 acReindexCross(const cudaStream_t , //
