/*
    Copyright (C) 2014-2021, Johannes Pekkila, Miikka Vaisala.

    This file is part of Astaroth.

    Astaroth is free software: you can redistribute it and/or modify
    it under the terms of the GNU General Public License as published by
    the Free Software Foundation, either version 3 of the License, or
    (at your option) any later version.

    Astaroth is distributed in the hope that it will be useful,
    but WITHOUT ANY WARRANTY; without even the implied warranty of
    MERCHANTABILITY or FITNESS FOR A PARTICULAR PURPOSE.  See the
    GNU General Public License for more details.

    You should have received a copy of the GNU General Public License
    along with Astaroth.  If not, see <http://www.gnu.org/licenses/>.
*/
#include "acc_runtime.h"

#include <math.h> 
#include <vector> // tbconfig

#include "errchk.h"
#include "math_utils.h"

#if AC_USE_HIP
#include <hip/hip_runtime.h> // Needed in files that include kernels
#endif

#define USE_COMPRESSIBLE_MEMORY (0)

#include "acc/implementation.h"

static dim3 last_tpb = (dim3){0, 0, 0};

Volume
acKernelLaunchGetLastTPB(void)
{
  return to_volume(last_tpb);
}

Volume
get_bpg(const Volume dims, const Volume tpb)
{
  switch (IMPLEMENTATION) {
  case IMPLICIT_CACHING:             // Fallthrough
  case EXPLICIT_CACHING:             // Fallthrough
  case EXPLICIT_CACHING_3D_BLOCKING: // Fallthrough
  case EXPLICIT_CACHING_4D_BLOCKING: // Fallthrough
  case EXPLICIT_PINGPONG_txw:        // Fallthrough
  case EXPLICIT_PINGPONG_txy:        // Fallthrough
  case EXPLICIT_PINGPONG_txyblocked: // Fallthrough
  case EXPLICIT_PINGPONG_txyz:       // Fallthrough
  case EXPLICIT_ROLLING_PINGPONG: {
    return (Volume){
        (size_t)ceil(1. * dims.x / tpb.x),
        (size_t)ceil(1. * dims.y / tpb.y),
        (size_t)ceil(1. * dims.z / tpb.z),
    };
  }
  default: {
    ERROR("Invalid IMPLEMENTATION in get_bpg");
    return (Volume){0, 0, 0};
  }
  }
}

bool
is_valid_configuration(const Volume dims, const Volume tpb)
{
  cudaDeviceProp props;
  cudaGetDeviceProperties(&props, 0);
  const size_t warp_size = props.warpSize;
  const size_t xmax      = (size_t)(warp_size * ceil(1. * dims.x / warp_size));
  const size_t ymax      = (size_t)(warp_size * ceil(1. * dims.y / warp_size));
  const size_t zmax      = (size_t)(warp_size * ceil(1. * dims.z / warp_size));
  const bool too_large   = (tpb.x > xmax) || (tpb.y > ymax) || (tpb.z > zmax);

  switch (IMPLEMENTATION) {
  case IMPLICIT_CACHING: {

    if (too_large)
      return false;

    return true;
  }
  case EXPLICIT_CACHING_4D_BLOCKING: // Fallthrough
    if (tpb.z > 1)
      return false;
  case EXPLICIT_CACHING: // Fallthrough
  case EXPLICIT_CACHING_3D_BLOCKING: {

    // For some reason does not work without this
    // Probably because of break vs continue when fetching (some threads
    // quit too early if the dims are not divisible)
    return !(dims.x % tpb.x) && !(dims.y % tpb.y) && !(dims.z % tpb.z);
  }
  case EXPLICIT_PINGPONG_txw: {
    return (tpb.y == 1) && (tpb.z == 1);
  }
  case EXPLICIT_PINGPONG_txy: {
    return (tpb.z == 1);
  }
  case EXPLICIT_PINGPONG_txyblocked: {
    return (tpb.z == 1);
  }
  case EXPLICIT_PINGPONG_txyz: {
    return true;
  }
  case EXPLICIT_ROLLING_PINGPONG: {
    // OK for every other rolling pingpong implementation
    // return true;

    // Required only when unrolling smem loads
    // Ensures two unrolls is enough to fill the smem buffer
    return (2 * tpb.x >= STENCIL_WIDTH - 1 + tpb.x) &&
           (2 * tpb.y >= STENCIL_HEIGHT - 1 + tpb.y);
  }
  default: {
    ERROR("Invalid IMPLEMENTATION in is_valid_configuration");
    return false;
  }
  }
}

size_t
get_smem(const Volume tpb, const size_t stencil_order,
         const size_t bytes_per_elem)
{
  switch (IMPLEMENTATION) {
  case IMPLICIT_CACHING: {
    return 0;
  }
  case EXPLICIT_CACHING: {
    return (tpb.x + stencil_order) * (tpb.y + stencil_order) * tpb.z *
           bytes_per_elem;
  }
  case EXPLICIT_CACHING_3D_BLOCKING: {
    return (tpb.x + stencil_order) * (tpb.y + stencil_order) *
           (tpb.z + stencil_order) * bytes_per_elem;
  }
  case EXPLICIT_CACHING_4D_BLOCKING: {
    return (tpb.x + stencil_order) * (tpb.y + stencil_order) * tpb.z *
           (NUM_FIELDS)*bytes_per_elem;
  }
  case EXPLICIT_PINGPONG_txw: {
    return 2 * (tpb.x + stencil_order) * NUM_FIELDS * bytes_per_elem;
  }
  case EXPLICIT_PINGPONG_txy: {
    return 2 * (tpb.x + stencil_order) * (tpb.y + stencil_order) *
           bytes_per_elem;
  }
  case EXPLICIT_PINGPONG_txyblocked: {
    const size_t block_size = 7;
    return 2 * (tpb.x + stencil_order) * (tpb.y + stencil_order) * block_size *
           bytes_per_elem;
  }
  case EXPLICIT_PINGPONG_txyz: {
    return 2 * (tpb.x + stencil_order) * (tpb.y + stencil_order) *
           (tpb.z + stencil_order) * bytes_per_elem;
  }
  case EXPLICIT_ROLLING_PINGPONG: {
    // tpbxy slices with halos
    // tpbz depth + 1 rolling cache slab
    return EXPLICIT_ROLLING_PINGPONG_BLOCKSIZE * (tpb.x + stencil_order) *
           (tpb.y + stencil_order) * (tpb.z + 1) * bytes_per_elem;
  }
  default: {
    ERROR("Invalid IMPLEMENTATION in get_smem");
    return (size_t)-1;
  }
  }
}

/*
// Device info (TODO GENERIC)
// Use the maximum available reg count per thread
#define REGISTERS_PER_THREAD (255)
#define MAX_REGISTERS_PER_BLOCK (65536)
#if AC_DOUBLE_PRECISION
#define MAX_THREADS_PER_BLOCK                                                  \
  (MAX_REGISTERS_PER_BLOCK / REGISTERS_PER_THREAD / 2)
#else
#define MAX_THREADS_PER_BLOCK (MAX_REGISTERS_PER_BLOCK / REGISTERS_PER_THREAD)
#endif
*/

__device__ __constant__ AcMeshInfo d_mesh_info;

// Astaroth 2.0 backwards compatibility START
#define d_multigpu_offset (d_mesh_info.int3_params[AC_multigpu_offset])

int __device__ __forceinline__
DCONST(const AcIntParam param)
{
  return d_mesh_info.int_params[param];
}
int3 __device__ __forceinline__
DCONST(const AcInt3Param param)
{
  return d_mesh_info.int3_params[param];
}
AcReal __device__ __forceinline__
DCONST(const AcRealParam param)
{
  return d_mesh_info.real_params[param];
}
AcReal3 __device__ __forceinline__
DCONST(const AcReal3Param param)
{
  return d_mesh_info.real3_params[param];
}

#define DEVICE_VTXBUF_IDX(i, j, k)                                             \
  ((i) + (j)*DCONST(AC_mx) + (k)*DCONST(AC_mxy))

__device__ int
LOCAL_COMPDOMAIN_IDX(const int3 coord)
{
  return (coord.x) + (coord.y) * DCONST(AC_nx) + (coord.z) * DCONST(AC_nxy);
}

__device__ constexpr int
IDX(const int i)
{
  return i;
}

#if 1
__device__ __forceinline__ int
IDX(const int i, const int j, const int k)
{
  return DEVICE_VTXBUF_IDX(i, j, k);
}
#else
constexpr __device__ int
IDX(const uint i, const uint j, const uint k)
{
  /*
  const int precision   = 32; // Bits
  const int dimensions  = 3;
  const int bits = ceil(precision / dimensions);
  */
  const int dimensions = 3;
  const int bits       = 11;

  uint idx = 0;
#pragma unroll
  for (uint bit = 0; bit < bits; ++bit) {
    const uint mask = 0b1 << bit;
    idx |= ((i & mask) << 0) << (dimensions - 1) * bit;
    idx |= ((j & mask) << 1) << (dimensions - 1) * bit;
    idx |= ((k & mask) << 2) << (dimensions - 1) * bit;
  }
  return idx;
}
#endif

// Only used in reductions
__device__ __forceinline__ int
IDX(const int3 idx)
{
  return DEVICE_VTXBUF_IDX(idx.x, idx.y, idx.z);
}

#define Field3(x, y, z) make_int3((x), (y), (z))
#define print printf                          // TODO is this a good idea?
#define len(arr) sizeof(arr) / sizeof(arr[0]) // Leads to bugs if the user
// passes an array into a device function and then calls len (need to modify
// the compiler to always pass arrays to functions as references before
// re-enabling)

#include "random.cuh"

#include "user_kernels.h"

typedef struct {
  Kernel kernel;
  int3 dims;
  dim3 tpb;
} TBConfig;

static std::vector<TBConfig> tbconfigs;

static TBConfig getOptimalTBConfig(const Kernel kernel, const int3 dims,
                                   VertexBufferArray vba);

static __global__ void
flush_kernel(AcReal* arr, const size_t n, const AcReal value)
{
  const size_t idx = threadIdx.x + blockIdx.x * blockDim.x;
  if (idx < n)
    arr[idx] = value;
}

AcResult
acKernelFlush(const cudaStream_t stream, AcReal* arr, const size_t n,
              const AcReal value)
{
  const size_t tpb = 256;
  const size_t bpg = (size_t)(ceil((double)n / tpb));
  flush_kernel<<<bpg, tpb, 0, stream>>>(arr, n, value);
  ERRCHK_CUDA_KERNEL_ALWAYS();
  return AC_SUCCESS;
}

#if USE_COMPRESSIBLE_MEMORY
#include <cuda.h>

#define ERRCHK_CU_ALWAYS(x) ERRCHK_ALWAYS((x) == CUDA_SUCCESS)

static cudaError_t
mallocCompressible(void** addr, const size_t requested_bytes)
{
  CUdevice device;
  ERRCHK_ALWAYS(cuCtxGetDevice(&device) == CUDA_SUCCESS);

  CUmemAllocationProp prop;
  memset(&prop, 0, sizeof(CUmemAllocationProp));
  prop.type                       = CU_MEM_ALLOCATION_TYPE_PINNED;
  prop.location.type              = CU_MEM_LOCATION_TYPE_DEVICE;
  prop.location.id                = device;
  prop.allocFlags.compressionType = CU_MEM_ALLOCATION_COMP_GENERIC;

  size_t granularity;
  ERRCHK_CU_ALWAYS(cuMemGetAllocationGranularity(
      &granularity, &prop, CU_MEM_ALLOC_GRANULARITY_MINIMUM));

  // Pad to align
  const size_t bytes = ((requested_bytes - 1) / granularity + 1) * granularity;

  CUdeviceptr dptr;
  ERRCHK_ALWAYS(cuMemAddressReserve(&dptr, bytes, 0, 0, 0) == CUDA_SUCCESS);

  CUmemGenericAllocationHandle handle;
  ERRCHK_ALWAYS(cuMemCreate(&handle, bytes, &prop, 0) == CUDA_SUCCESS)

  // Check if cuMemCreate was able to allocate compressible memory.
  CUmemAllocationProp alloc_prop;
  memset(&alloc_prop, 0, sizeof(CUmemAllocationProp));
  cuMemGetAllocationPropertiesFromHandle(&alloc_prop, handle);
  ERRCHK_ALWAYS(alloc_prop.allocFlags.compressionType ==
                CU_MEM_ALLOCATION_COMP_GENERIC);

  ERRCHK_ALWAYS(cuMemMap(dptr, bytes, 0, handle, 0) == CUDA_SUCCESS);
  ERRCHK_ALWAYS(cuMemRelease(handle) == CUDA_SUCCESS);

  CUmemAccessDesc accessDescriptor;
  accessDescriptor.location.id   = prop.location.id;
  accessDescriptor.location.type = prop.location.type;
  accessDescriptor.flags         = CU_MEM_ACCESS_FLAGS_PROT_READWRITE;

  ERRCHK_ALWAYS(cuMemSetAccess(dptr, bytes, &accessDescriptor, 1) ==
                CUDA_SUCCESS);

  *addr = (void*)dptr;
  return cudaSuccess;
}

static void
freeCompressible(void* ptr, const size_t requested_bytes)
{
  CUdevice device;
  ERRCHK_ALWAYS(cuCtxGetDevice(&device) == CUDA_SUCCESS);

  CUmemAllocationProp prop;
  memset(&prop, 0, sizeof(CUmemAllocationProp));
  prop.type                       = CU_MEM_ALLOCATION_TYPE_PINNED;
  prop.location.type              = CU_MEM_LOCATION_TYPE_DEVICE;
  prop.location.id                = device;
  prop.allocFlags.compressionType = CU_MEM_ALLOCATION_COMP_GENERIC;

  size_t granularity = 0;
  ERRCHK_ALWAYS(cuMemGetAllocationGranularity(
                    &granularity, &prop, CU_MEM_ALLOC_GRANULARITY_MINIMUM) ==
                CUDA_SUCCESS);
  const size_t bytes = ((requested_bytes - 1) / granularity + 1) * granularity;

  ERRCHK_ALWAYS(ptr);
  ERRCHK_ALWAYS(cuMemUnmap((CUdeviceptr)ptr, bytes) == CUDA_SUCCESS);
  ERRCHK_ALWAYS(cuMemAddressFree((CUdeviceptr)ptr, bytes) == CUDA_SUCCESS);
}
#endif

AcResult
acVBAReset(const cudaStream_t stream, VertexBufferArray* vba)
{
  const size_t count = vba->bytes / sizeof(vba->in[0][0]);

  // Set vba.in data to all-nan and vba.out to 0
  for (size_t i = 0; i < NUM_VTXBUF_HANDLES; ++i) {
    if(vtxbuf_is_auxiliary[i])
    {
      acKernelFlush(stream, vba->in[i],count, (AcReal)0.0);
    } else{
      acKernelFlush(stream, vba->in[i],count, (AcReal)NAN);
      acKernelFlush(stream, vba->out[i],count, (AcReal)0.0);
    }
  }
  return AC_SUCCESS;
}

void
device_malloc(void** dst, const int bytes)
{
 #if USE_COMPRESSIBLE_MEMORY 
    ERRCHK_CUDA_ALWAYS(mallocCompressible(dst, bytes));
 #else
    ERRCHK_CUDA_ALWAYS(cudaMalloc(dst, bytes));
  #endif
}

VertexBufferArray
acVBACreate(const AcMeshInfo config)
{
  //can't use acVertexBufferDims because of linking issues
  const int3 counts = (int3){
        (config.int_params[AC_mx]),
        (config.int_params[AC_my]),
        (config.int_params[AC_mz])
  };


  VertexBufferArray vba;
  size_t count = counts.x*counts.y*counts.z;
  const size_t bytes = sizeof(vba.in[0][0]) * count;
  vba.bytes          = bytes;
#if AC_ADJACENT_VERTEX_BUFFERS
  const size_t allbytes = bytes*NUM_VTXBUF_HANDLES;
  AcReal *allbuf_in, *allbuf_out;

  ERRCHK_CUDA_ALWAYS(cudaMalloc((void**)&allbuf_in, allbytes));
  ERRCHK_CUDA_ALWAYS(cudaMalloc((void**)&allbuf_out, allbytes));
  acKernelFlush(allbuf_in, count*NUM_VTXBUF_HANDLES);
  ERRCHK_CUDA_ALWAYS(cudaMemset((void*)allbuf_out, 0, allbytes));

  vba.in[0]=allbuf_in; vba.out[0]=allbuf_out;
printf("i,vbas[0]= %p %p \n",vba.in[0],vba.out[0]);
  for (size_t i = 1; i < NUM_VTXBUF_HANDLES; ++i) {
    vba.in [i]=vba.in [i-1]+count;
    vba.out[i]=vba.out[i-1]+count;
printf("i,vbas[i]= %zu %p %p\n",i,vba.in[i],vba.out[i]);
  }
#else
  for (size_t i = 0; i < NUM_VTXBUF_HANDLES; ++i) {
    //Allocate auxilary fields
    //They need only a single copy so out can point to in
    if(vtxbuf_is_auxiliary[i])
    {
      device_malloc((void**) &vba.in[i],bytes);
      vba.out[i] = vba.in[i];
    }else{
      device_malloc((void**) &vba.in[i],bytes);
      device_malloc((void**) &vba.out[i],bytes);
    }
  }
#endif
  //Allocate profiles
  for(size_t i= 0; i < NUM_PROFILES; i++){
    //if the user loads in a nullptr for the profile it won't be allocated and set to null (the user will be warned at acGridInit)
    if(config.profiles[i] != nullptr)
    {
      const size_t profile_bytes = sizeof(vba.in[0][0]) * config.int_params[profile_lengths[i]];
      device_malloc((void**)&vba.profiles[i],profile_bytes);
    }else{
      vba.profiles[i] = nullptr;
    }
  }
  //Allocate workbuffers
  for (size_t i = 0; i < NUM_WORK_BUFFERS; ++i)
    device_malloc((void**)&vba.w[i],bytes);
  //Allocate arrays
  for (size_t i = 0; i < NUM_REAL_ARRAYS; ++i)
<<<<<<< HEAD
    device_malloc((void**)&vba.real_arrays[i],sizeof(vba.in[0][0])*config.int_params[real_array_lengths[i]]);
=======
    device_malloc((void**)&vba.arrays[i],sizeof(vba.in[0][0])*config.int_params[real_array_lengths[i]]);
>>>>>>> 74cfc301
  acVBAReset(0, &vba);
  cudaDeviceSynchronize();
  return vba;
}

void
device_free(AcReal** dst, const int bytes)
{
#if USE_COMPRESSIBLE_MEMORY
  freeCompressible(*dst, bytes);
#else
  cudaFree(*dst);
#endif
  *dst = NULL;
}
void
acVBADestroy(VertexBufferArray* vba, const AcMeshInfo config)
{
  for (size_t i = 0; i < NUM_VTXBUF_HANDLES; ++i) {
    device_free(&(vba->in[i]), vba->bytes);
    if(vtxbuf_is_auxiliary[i])
      vba->out[i] = NULL;
    else
      device_free(&(vba->out[i]), vba->bytes);
  }
  //Free workbuffers 
  for (size_t i = 0; i < NUM_WORK_BUFFERS; ++i) 
    device_free(&(vba->w[i]), vba->bytes);
  //Free profiles
  for(size_t i=0;i<NUM_PROFILES; ++i)
    //Nothing to free if nullptr, don't know if a nullptr would break compressed memory free so this is safest
    if(config.profiles[i] != nullptr){
      device_free(&(vba->profiles[i]),config.int_params[profile_lengths[i]]);
    }
  //Free arrays
  for(size_t i=0;i<NUM_REAL_ARRAYS; ++i)
<<<<<<< HEAD
    device_free(&(vba->real_arrays[i]), config.int_params[real_array_lengths[i]]);
=======
    device_free(&(vba->arrays[i]), config.int_params[real_array_lengths[i]]);
>>>>>>> 74cfc301
  vba->bytes = 0;
}

AcResult
acLaunchKernel(Kernel kernel, const cudaStream_t stream, const int3 start,
               const int3 end, VertexBufferArray vba)
{
  const int3 n = end - start;

  const TBConfig tbconf = getOptimalTBConfig(kernel, n, vba);
  const dim3 tpb        = tbconf.tpb;
  const int3 dims       = tbconf.dims;
  const dim3 bpg        = to_dim3(get_bpg(to_volume(dims), to_volume(tpb)));

  const size_t smem = get_smem(to_volume(tpb), STENCIL_ORDER, sizeof(AcReal));

  // cudaFuncSetCacheConfig(kernel, cudaFuncCachePreferL1);

  kernel<<<bpg, tpb, smem, stream>>>(start, end, vba);
  ERRCHK_CUDA_KERNEL();

  last_tpb = tpb; // Note: a bit hacky way to get the tpb
  return AC_SUCCESS;
}

AcResult
acBenchmarkKernel(Kernel kernel, const int3 start, const int3 end,
                  VertexBufferArray vba)
{
  const int3 n = end - start;

  const TBConfig tbconf = getOptimalTBConfig(kernel, n, vba);
  const dim3 tpb        = tbconf.tpb;
  const int3 dims       = tbconf.dims;
  const dim3 bpg        = to_dim3(get_bpg(to_volume(dims), to_volume(tpb)));
  const size_t smem = get_smem(to_volume(tpb), STENCIL_ORDER, sizeof(AcReal));

  // Timer create
  cudaEvent_t tstart, tstop;
  cudaEventCreate(&tstart);
  cudaEventCreate(&tstop);

  // Warmup
  cudaEventRecord(tstart);
  kernel<<<bpg, tpb, smem>>>(start, end, vba);
  cudaEventRecord(tstop);
  cudaEventSynchronize(tstop);
  ERRCHK_CUDA_KERNEL();
  cudaDeviceSynchronize();

  // Benchmark
  cudaEventRecord(tstart); // Timing start
  kernel<<<bpg, tpb, smem>>>(start, end, vba);
  cudaEventRecord(tstop); // Timing stop
  cudaEventSynchronize(tstop);
  float milliseconds = 0;
  cudaEventElapsedTime(&milliseconds, tstart, tstop);

  size_t kernel_id = NUM_KERNELS;
  for (size_t i = 0; i < NUM_KERNELS; ++i) {
    if (kernels[i] == kernel) {
      kernel_id = i;
    }
  }
  ERRCHK_ALWAYS(kernel_id < NUM_KERNELS);
  printf("Kernel %s time elapsed: %g ms\n", kernel_names[kernel_id],
         milliseconds);

  // Timer destroy
  cudaEventDestroy(tstart);
  cudaEventDestroy(tstop);

  last_tpb = tpb; // Note: a bit hacky way to get the tpb
  return AC_SUCCESS;
}

AcResult
acLoadStencil(const Stencil stencil, const cudaStream_t /* stream */,
              const AcReal data[STENCIL_DEPTH][STENCIL_HEIGHT][STENCIL_WIDTH])
{
  ERRCHK_ALWAYS(stencil < NUM_STENCILS);

  // Note important cudaDeviceSynchronize below
  //
  // Constant memory allocated for stencils is shared among kernel
  // invocations, therefore a race condition is possible when updating
  // the coefficients. To avoid this, all kernels that can access
  // the coefficients must be completed before starting async copy to
  // constant memory
  cudaDeviceSynchronize();

  const size_t bytes = sizeof(data[0][0][0]) * STENCIL_DEPTH * STENCIL_HEIGHT *
                       STENCIL_WIDTH;
  const cudaError_t retval = cudaMemcpyToSymbol(
      stencils, data, bytes, stencil * bytes, cudaMemcpyHostToDevice);

  return retval == cudaSuccess ? AC_SUCCESS : AC_FAILURE;
};

AcResult
acStoreStencil(const Stencil stencil, const cudaStream_t /* stream */,
               AcReal data[STENCIL_DEPTH][STENCIL_HEIGHT][STENCIL_WIDTH])
{
  ERRCHK_ALWAYS(stencil < NUM_STENCILS);

  // Ensure all acLoadUniform calls have completed before continuing
  cudaDeviceSynchronize();

  const size_t bytes = sizeof(data[0][0][0]) * STENCIL_DEPTH * STENCIL_HEIGHT *
                       STENCIL_WIDTH;
  const cudaError_t retval = cudaMemcpyFromSymbol(
      data, stencils, bytes, stencil * bytes, cudaMemcpyDeviceToHost);

  return retval == cudaSuccess ? AC_SUCCESS : AC_FAILURE;
};

#define GEN_LOAD_UNIFORM(LABEL_UPPER, LABEL_LOWER)                             \
  ERRCHK_ALWAYS(param < NUM_##LABEL_UPPER##_PARAMS);                           \
  cudaDeviceSynchronize(); /* See note in acLoadStencil */                     \
                                                                               \
  const size_t offset = (size_t)&d_mesh_info.LABEL_LOWER##_params[param] -     \
                        (size_t)&d_mesh_info;                                  \
                                                                               \
  const cudaError_t retval = cudaMemcpyToSymbol(                               \
      d_mesh_info, &value, sizeof(value), offset, cudaMemcpyHostToDevice);     \
  return retval == cudaSuccess ? AC_SUCCESS : AC_FAILURE;

AcResult
acLoadRealUniform(const cudaStream_t /* stream */, const AcRealParam param,
                  const AcReal value)
{
  if (isnan(value)) {
    fprintf(stderr,
            "WARNING: Passed an invalid value %g to device constant %s. "
            "Skipping.\n",
            (double)value, realparam_names[param]);
    return AC_FAILURE;
  }
  GEN_LOAD_UNIFORM(REAL, real);
}

AcResult
acLoadReal3Uniform(const cudaStream_t /* stream */, const AcReal3Param param,
                   const AcReal3 value)
{
  if (isnan(value.x) || isnan(value.y) || isnan(value.z)) {
    fprintf(stderr,
            "WARNING: Passed an invalid value (%g, %g, %g) to device constant "
            "%s. Skipping.\n",
            (double)value.x, (double)value.y, (double)value.z,
            real3param_names[param]);
    return AC_FAILURE;
  }
  GEN_LOAD_UNIFORM(REAL3, real3);
}

AcResult
acLoadIntUniform(const cudaStream_t /* stream */, const AcIntParam param,
                 const int value)
{
  GEN_LOAD_UNIFORM(INT, int);
}

AcResult
acLoadInt3Uniform(const cudaStream_t /* stream */, const AcInt3Param param,
                  const int3 value)
{
  GEN_LOAD_UNIFORM(INT3, int3);
}

#define GEN_STORE_UNIFORM(LABEL_UPPER, LABEL_LOWER)                            \
  ERRCHK_ALWAYS(param < NUM_##LABEL_UPPER##_PARAMS);                           \
  cudaDeviceSynchronize(); /* See notes in GEN_LOAD_UNIFORM */                 \
                                                                               \
  const size_t offset = (size_t)&d_mesh_info.LABEL_LOWER##_params[param] -     \
                        (size_t)&d_mesh_info;                                  \
                                                                               \
  const cudaError_t retval = cudaMemcpyFromSymbol(                             \
      value, d_mesh_info, sizeof(*value), offset, cudaMemcpyDeviceToHost);     \
  return retval == cudaSuccess ? AC_SUCCESS : AC_FAILURE;

AcResult
acStoreRealUniform(const cudaStream_t /* stream */, const AcRealParam param,
                   AcReal* value)
{
  GEN_STORE_UNIFORM(REAL, real);
}

AcResult
acStoreReal3Uniform(const cudaStream_t /* stream */, const AcReal3Param param,
                    AcReal3* value)
{
  GEN_STORE_UNIFORM(REAL3, real3);
}

AcResult
acStoreIntUniform(const cudaStream_t /* stream */, const AcIntParam param,
                  int* value)
{
  GEN_STORE_UNIFORM(INT, int);
}

AcResult
acStoreInt3Uniform(const cudaStream_t /* stream */, const AcInt3Param param,
                   int3* value)
{
  GEN_STORE_UNIFORM(INT3, int3);
}

static TBConfig
autotune(const Kernel kernel, const int3 dims, VertexBufferArray vba)
{
  size_t id = (size_t)-1;
  for (size_t i = 0; i < NUM_KERNELS; ++i) {
    if (kernels[i] == kernel) {
      id = i;
      break;
    }
  }
  ERRCHK_ALWAYS(id < NUM_KERNELS);
  // printf("Autotuning kernel '%s' (%p), block (%d, %d, %d), implementation "
  //        "(%d):\n",
  //        kernel_names[id], kernel, dims.x, dims.y, dims.z, IMPLEMENTATION);
  // fflush(stdout);

#if 0
  cudaDeviceProp prop;
  cudaGetDeviceProperties(&prop, 0);
  size_t size = min(int(prop.l2CacheSize * 0.75), prop.persistingL2CacheMaxSize);
  cudaDeviceSetLimit(cudaLimitPersistingL2CacheSize, size);
  // set-aside 3/4 of L2 cache for persisting accesses or the max allowed
#endif

  TBConfig c = {
      .kernel = kernel,
      .dims   = dims,
      .tpb    = (dim3){0, 0, 0},
  };

  const int3 start = (int3){
      STENCIL_ORDER / 2,
      STENCIL_ORDER / 2,
      STENCIL_ORDER / 2,
  };
  const int3 end = start + dims;

  dim3 best_tpb(0, 0, 0);
  float best_time     = INFINITY;
  const int num_iters = 2;

  // Get device hardware information
  cudaDeviceProp props;
  cudaGetDeviceProperties(&props, 0);
  const int max_threads_per_block = MAX_THREADS_PER_BLOCK
                                        ? min(props.maxThreadsPerBlock,
                                              MAX_THREADS_PER_BLOCK)
                                        : props.maxThreadsPerBlock;
  const size_t max_smem           = props.sharedMemPerBlock;

  // Old heuristic
  // for (int z = 1; z <= max_threads_per_block; ++z) {
  //   for (int y = 1; y <= max_threads_per_block; ++y) {
  //     for (int x = max(y, z); x <= max_threads_per_block; ++x) {

  // New: require that tpb.x is a multiple of the minimum transaction or L2
  // cache line size
  for (int z = 1; z <= max_threads_per_block; ++z) {
    for (int y = 1; y <= max_threads_per_block; ++y) {
      // 64 bytes on NVIDIA but the minimum L1 cache transaction is 32
      const int minimum_transaction_size_in_elems = 32 / sizeof(AcReal);
      for (int x = minimum_transaction_size_in_elems;
           x <= max_threads_per_block; x += minimum_transaction_size_in_elems) {

        if (x * y * z > max_threads_per_block)
          break;

        // if (x * y * z * max_regs_per_thread > max_regs_per_block)
        //  break;

        // if (max_regs_per_block / (x * y * z) < min_regs_per_thread)
        //   continue;

        // if (x < y || x < z)
        //   continue;

        const dim3 tpb(x, y, z);
        const dim3 bpg    = to_dim3(get_bpg(to_volume(dims), to_volume(tpb)));
        const size_t smem = get_smem(to_volume(tpb), STENCIL_ORDER,
                                     sizeof(AcReal));

        if (smem > max_smem)
          continue;

        if ((x * y * z) % props.warpSize)
          continue;

        if (!is_valid_configuration(to_volume(dims), to_volume(tpb)))
          continue;

	// #if VECTORIZED_LOADS
        //         const size_t window = tpb.x + STENCIL_ORDER;

        //         // Vectorization criterion
        //         if (window % veclen) // Window not divisible into vectorized
        //         blocks
        //           continue;

        //         if (dims.x % tpb.x)
        //           continue;

        //           // May be too strict
        //           // if (dims.x % tpb.x || dims.y % tpb.y || dims.z % tpb.z)
        //           //   continue;
        // #endif
        // #if 0 // Disabled for now (waiting for cleanup)
        // #if USE_SMEM
        //         const size_t max_smem = 128 * 1024;
        //         if (smem > max_smem)
        //           continue;

        // #if VECTORIZED_LOADS
        //         const size_t window = tpb.x + STENCIL_ORDER;

        //         // Vectorization criterion
        //         if (window % veclen) // Window not divisible into vectorized
        //         blocks
        //           continue;

        //         if (dims.x % tpb.x || dims.y % tpb.y || dims.z % tpb.z)
        //           continue;
        // #endif

        //           //  Padding criterion
        //           //  TODO (cannot be checked here)
        // #else
        //         if ((x * y * z) % warp_size)
        //           continue;
        // #endif
        // #endif

        // printf("%d, %d, %d: %lu\n", tpb.x, tpb.y, tpb.z, smem);

        cudaEvent_t tstart, tstop;
        cudaEventCreate(&tstart);
        cudaEventCreate(&tstop);

        kernel<<<bpg, tpb, smem>>>(start, end, vba); // Dryrun
        cudaDeviceSynchronize();
        cudaEventRecord(tstart); // Timing start
        for (int i = 0; i < num_iters; ++i)
          kernel<<<bpg, tpb, smem>>>(start, end, vba);
        cudaEventRecord(tstop); // Timing stop
        cudaEventSynchronize(tstop);

        float milliseconds = 0;
        cudaEventElapsedTime(&milliseconds, tstart, tstop);

        cudaEventDestroy(tstart);
        cudaEventDestroy(tstop);

        // Discard failed runs (attempt to clear the error to cudaSuccess)
        if (cudaGetLastError() != cudaSuccess) {
          // Exit in case of unrecoverable error that needs a device reset
          ERRCHK_CUDA_KERNEL_ALWAYS();
          ERRCHK_CUDA_ALWAYS(cudaGetLastError());
          continue;
        }

        if (milliseconds < best_time) {
          best_time = milliseconds;
          best_tpb  = tpb;
        }

        // printf("Auto-optimizing... Current tpb: (%d, %d, %d), time %f ms\n",
        //        tpb.x, tpb.y, tpb.z, (double)milliseconds / num_iters);
        // fflush(stdout);
      }
    }
  }
  c.tpb = best_tpb;

  // printf("\tThe best tpb: (%d, %d, %d), time %f ms\n", best_tpb.x,
  // best_tpb.y,
  //        best_tpb.z, (double)best_time / num_iters);

  FILE* fp = fopen("autotune.csv", "a");
  ERRCHK_ALWAYS(fp);
#if IMPLEMENTATION == SMEM_HIGH_OCCUPANCY_CT_CONST_TB
  fprintf(fp, "%d, (%d, %d, %d), (%d, %d, %d), %g\n", IMPLEMENTATION, nx, ny,
          nz, best_tpb.x, best_tpb.y, best_tpb.z,
          (double)best_time / num_iters);
#else
  fprintf(fp, "%d, %d, %d, %d, %d, %d, %d, %g\n", IMPLEMENTATION, dims.x,
          dims.y, dims.z, best_tpb.x, best_tpb.y, best_tpb.z,
          (double)best_time / num_iters);
#endif
  fclose(fp);

  if (c.tpb.x * c.tpb.y * c.tpb.z <= 0) {
    fprintf(stderr,
            "Fatal error: failed to find valid thread block dimensions.\n");
  }
  ERRCHK_ALWAYS(c.tpb.x * c.tpb.y * c.tpb.z > 0);
  return c;
}

static TBConfig
getOptimalTBConfig(const Kernel kernel, const int3 dims, VertexBufferArray vba)
{
  for (auto c : tbconfigs) {
    if (c.kernel == kernel && c.dims == dims)
      return c;
  }
  TBConfig c = autotune(kernel, dims, vba);
  tbconfigs.push_back(c);
  return c;
}<|MERGE_RESOLUTION|>--- conflicted
+++ resolved
@@ -472,11 +472,7 @@
     device_malloc((void**)&vba.w[i],bytes);
   //Allocate arrays
   for (size_t i = 0; i < NUM_REAL_ARRAYS; ++i)
-<<<<<<< HEAD
-    device_malloc((void**)&vba.real_arrays[i],sizeof(vba.in[0][0])*config.int_params[real_array_lengths[i]]);
-=======
     device_malloc((void**)&vba.arrays[i],sizeof(vba.in[0][0])*config.int_params[real_array_lengths[i]]);
->>>>>>> 74cfc301
   acVBAReset(0, &vba);
   cudaDeviceSynchronize();
   return vba;
@@ -513,11 +509,7 @@
     }
   //Free arrays
   for(size_t i=0;i<NUM_REAL_ARRAYS; ++i)
-<<<<<<< HEAD
-    device_free(&(vba->real_arrays[i]), config.int_params[real_array_lengths[i]]);
-=======
     device_free(&(vba->arrays[i]), config.int_params[real_array_lengths[i]]);
->>>>>>> 74cfc301
   vba->bytes = 0;
 }
 
