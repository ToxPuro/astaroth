/*
    Copyright (C) 2014-2021, Johannes Pekkila, Miikka Vaisala.

    This file is part of Astaroth.

    Astaroth is free software: you can redistribute it and/or modify
    it under the terms of the GNU General Public License as published by
    the Free Software Foundation, either version 3 of the License, or
    (at your option) any later version.

    Astaroth is distributed in the hope that it will be useful,
    but WITHOUT ANY WARRANTY; without even the implied warranty of
    MERCHANTABILITY or FITNESS FOR A PARTICULAR PURPOSE.  See the
    GNU General Public License for more details.

    You should have received a copy of the GNU General Public License
    along with Astaroth.  If not, see <http://www.gnu.org/licenses/>.
*/
#define AC_INSIDE_AC_LIBRARY 

#include "acc_runtime.h"
typedef void (*Kernel)(const int3, const int3, VertexBufferArray vba);
#define AcReal3(x,y,z)   (AcReal3){x,y,z}
#define AcComplex(x,y)   (AcComplex){x,y}

#include <math.h> 
#include <vector> // tbconfig

#include "errchk.h"
#include "math_utils.h"
#include <unordered_map>
#include <utility>

#if AC_USE_HIP
#include <hip/hip_runtime.h> // Needed in files that include kernels
#include <rocprim/rocprim.hpp>
#endif

#include "user_kernel_declarations.h"


#define USE_COMPRESSIBLE_MEMORY (0)



#include "acc/implementation.h"

static dim3 last_tpb = (dim3){0, 0, 0};
static AcReal3 AC_INTERNAL_global_real_vec = {0.0,0.0,0.0};
static int3 AC_INTERNAL_global_int_vec = {0,0,0};

static AcReal AC_INTERNAL_big_real_array[8*1024*1024]{0.0};
static int AC_INTERNAL_big_int_array[8*1024*1024]{0};

//the int key in the nested map corresponds to the starting vertexIdx linearized
std::unordered_map<Kernel,std::unordered_map<int,int>> reduce_offsets;
int kernel_running_reduce_offsets[NUM_KERNELS];

Volume
acKernelLaunchGetLastTPB(void)
{
  return to_volume(last_tpb);
}
int
acGetKernelReduceScratchPadSize(const AcKernel kernel)
{
	return kernel_running_reduce_offsets[(int)kernel];
}
int
acGetKernelReduceScratchPadMinSize()
{
	int res = 0; 
	for(int i = 0; i < NUM_KERNELS; ++i)
		res = (res < kernel_running_reduce_offsets[i]) ? kernel_running_reduce_offsets[i] : res;
	return res;
}
Volume
get_bpg(const Volume dims, const Volume tpb)
{
  switch (IMPLEMENTATION) {
  case IMPLICIT_CACHING:             // Fallthrough
  case EXPLICIT_CACHING:             // Fallthrough
  case EXPLICIT_CACHING_3D_BLOCKING: // Fallthrough
  case EXPLICIT_CACHING_4D_BLOCKING: // Fallthrough
  case EXPLICIT_PINGPONG_txw:        // Fallthrough
  case EXPLICIT_PINGPONG_txy:        // Fallthrough
  case EXPLICIT_PINGPONG_txyblocked: // Fallthrough
  case EXPLICIT_PINGPONG_txyz:       // Fallthrough
  case EXPLICIT_ROLLING_PINGPONG: {
    return (Volume){
        (size_t)ceil(1. * dims.x / tpb.x),
        (size_t)ceil(1. * dims.y / tpb.y),
        (size_t)ceil(1. * dims.z / tpb.z),
    };
  }
  default: {
    ERROR("Invalid IMPLEMENTATION in get_bpg");
    return (Volume){0, 0, 0};
  }
  }
}

bool
is_valid_configuration(const Volume dims, const Volume tpb)
{
  cudaDeviceProp props;
  cudaGetDeviceProperties(&props, 0);
  const size_t warp_size = props.warpSize;
  const size_t xmax      = (size_t)(warp_size * ceil(1. * dims.x / warp_size));
  const size_t ymax      = (size_t)(warp_size * ceil(1. * dims.y / warp_size));
  const size_t zmax      = (size_t)(warp_size * ceil(1. * dims.z / warp_size));
  const bool too_large   = (tpb.x > xmax) || (tpb.y > ymax) || (tpb.z > zmax);

  switch (IMPLEMENTATION) {
  case IMPLICIT_CACHING: {

    if (too_large)
      return false;

    return true;
  }
  case EXPLICIT_CACHING_4D_BLOCKING: // Fallthrough
    if (tpb.z > 1)
      return false;
  case EXPLICIT_CACHING: // Fallthrough
  case EXPLICIT_CACHING_3D_BLOCKING: {

    // For some reason does not work without this
    // Probably because of break vs continue when fetching (some threads
    // quit too early if the dims are not divisible)
    return !(dims.x % tpb.x) && !(dims.y % tpb.y) && !(dims.z % tpb.z);
  }
  case EXPLICIT_PINGPONG_txw: {
    return (tpb.y == 1) && (tpb.z == 1);
  }
  case EXPLICIT_PINGPONG_txy: {
    return (tpb.z == 1);
  }
  case EXPLICIT_PINGPONG_txyblocked: {
    return (tpb.z == 1);
  }
  case EXPLICIT_PINGPONG_txyz: {
    return true;
  }
  case EXPLICIT_ROLLING_PINGPONG: {
    // OK for every other rolling pingpong implementation
    // return true;

    // Required only when unrolling smem loads
    // Ensures two unrolls is enough to fill the smem buffer
    return (2 * tpb.x >= STENCIL_WIDTH - 1 + tpb.x) &&
           (2 * tpb.y >= STENCIL_HEIGHT - 1 + tpb.y);
  }
  default: {
    ERROR("Invalid IMPLEMENTATION in is_valid_configuration");
    return false;
  }
  }
}

size_t
get_smem(const Volume tpb, const size_t stencil_order,
         const size_t bytes_per_elem)
{
  switch (IMPLEMENTATION) {
  case IMPLICIT_CACHING: {
    return 0;
  }
  case EXPLICIT_CACHING: {
    return (tpb.x + stencil_order) * (tpb.y + stencil_order) * tpb.z *
           bytes_per_elem;
  }
  case EXPLICIT_CACHING_3D_BLOCKING: {
    return (tpb.x + stencil_order) * (tpb.y + stencil_order) *
           (tpb.z + stencil_order) * bytes_per_elem;
  }
  case EXPLICIT_CACHING_4D_BLOCKING: {
    return (tpb.x + stencil_order) * (tpb.y + stencil_order) * tpb.z *
           (NUM_FIELDS)*bytes_per_elem;
  }
  case EXPLICIT_PINGPONG_txw: {
    return 2 * (tpb.x + stencil_order) * NUM_FIELDS * bytes_per_elem;
  }
  case EXPLICIT_PINGPONG_txy: {
    return 2 * (tpb.x + stencil_order) * (tpb.y + stencil_order) *
           bytes_per_elem;
  }
  case EXPLICIT_PINGPONG_txyblocked: {
    const size_t block_size = 7;
    return 2 * (tpb.x + stencil_order) * (tpb.y + stencil_order) * block_size *
           bytes_per_elem;
  }
  case EXPLICIT_PINGPONG_txyz: {
    return 2 * (tpb.x + stencil_order) * (tpb.y + stencil_order) *
           (tpb.z + stencil_order) * bytes_per_elem;
  }
  case EXPLICIT_ROLLING_PINGPONG: {
    // tpbxy slices with halos
    // tpbz depth + 1 rolling cache slab
    return EXPLICIT_ROLLING_PINGPONG_BLOCKSIZE * (tpb.x + stencil_order) *
           (tpb.y + stencil_order) * (tpb.z + 1) * bytes_per_elem;
  }
  default: {
    ERROR("Invalid IMPLEMENTATION in get_smem");
    return (size_t)-1;
  }
  }
}

/*
// Device info (TODO GENERIC)
// Use the maximum available reg count per thread
#define REGISTERS_PER_THREAD (255)
#define MAX_REGISTERS_PER_BLOCK (65536)
#if AC_DOUBLE_PRECISION
#define MAX_THREADS_PER_BLOCK                                                  \
  (MAX_REGISTERS_PER_BLOCK / REGISTERS_PER_THREAD / 2)
#else
#define MAX_THREADS_PER_BLOCK (MAX_REGISTERS_PER_BLOCK / REGISTERS_PER_THREAD)
#endif
*/

__device__ __constant__ AcMeshInfo d_mesh_info;
#include "dconst_arrays_decl.h"
//TP: We do this ugly macro because I want to keep the generated headers the same if we are compiling cpu analysis and for the actual gpu comp
#define DECLARE_GMEM_ARRAY(DATATYPE, DEFINE_NAME, ARR_NAME) __device__ __constant__ DATATYPE* AC_INTERNAL_gmem_##DEFINE_NAME##_arrays_##ARR_NAME 
#define DECLARE_CONST_DIMS_GMEM_ARRAY(DATATYPE, DEFINE_NAME, ARR_NAME, LEN) __device__ DATATYPE AC_INTERNAL_gmem_##DEFINE_NAME##_arrays_##ARR_NAME[LEN]
#include "gmem_arrays_decl.h"



//The macros above generate d arrays like these:

// Astaroth 2.0 backwards compatibility START
#define d_multigpu_offset (d_mesh_info.int3_params[AC_multigpu_offset])


#include "dconst_decl.h"

#define DEVICE_INLINE __device__ __forceinline__

DEVICE_INLINE AcReal
VAL(const AcRealParam& param)
{
	return DCONST(param);
}

DEVICE_INLINE AcReal
VAL(const AcReal& val)
{
	return val;
}

DEVICE_INLINE int
VAL(const AcIntParam& param)
{
	return DCONST(param);
}

DEVICE_INLINE int
VAL(const int& val)
{
	return val;
}


#include "get_address.h"
#include "load_dconst_arrays.h"
#include "store_dconst_arrays.h"



#define DEVICE_VTXBUF_IDX(i, j, k)                                             \
<<<<<<< HEAD
  ((i) + (j)*VAL(AC_mx) + (k)*VAL(AC_mxy))
=======
  ((i) + (j)*DCONST(AC_mx) + (k)*DCONST(AC_mxy))
>>>>>>> b3eb5e54

__device__ int
LOCAL_COMPDOMAIN_IDX(const int3 coord)
{
  return (coord.x) + (coord.y) * VAL(AC_nx) + (coord.z) * VAL(AC_nxy);
}

__device__ constexpr int
IDX(const int i)
{
  return i;
}

#if 1
__device__ __forceinline__ int
IDX(const int i, const int j, const int k)
{
  return DEVICE_VTXBUF_IDX(i, j, k);
}
#else
constexpr __device__ int
IDX(const uint i, const uint j, const uint k)
{
  /*
  const int precision   = 32; // Bits
  const int dimensions  = 3;
  const int bits = ceil(precision / dimensions);
  */
  const int dimensions = 3;
  const int bits       = 11;

  uint idx = 0;
#pragma unroll
  for (uint bit = 0; bit < bits; ++bit) {
    const uint mask = 0b1 << bit;
    idx |= ((i & mask) << 0) << (dimensions - 1) * bit;
    idx |= ((j & mask) << 1) << (dimensions - 1) * bit;
    idx |= ((k & mask) << 2) << (dimensions - 1) * bit;
  }
  return idx;
}
#endif

// Only used in reductions
__device__ __forceinline__ int
IDX(const int3 idx)
{
  return DEVICE_VTXBUF_IDX(idx.x, idx.y, idx.z);
}

#define print printf                          // TODO is this a good idea?
#define len(arr) sizeof(arr) / sizeof(arr[0]) // Leads to bugs if the user
// passes an array into a device function and then calls len (need to modify
// the compiler to always pass arrays to functions as references before
// re-enabling)

#include "random.cuh"

#define suppress_unused_warning(X) (void)X
#define longlong long long
#include "user_kernels.h"
#undef longlong


typedef struct {
  Kernel kernel;
  int3 dims;
  dim3 tpb;
} TBConfig;

static std::vector<TBConfig> tbconfigs;


static TBConfig getOptimalTBConfig(const Kernel kernel, const int3 dims, VertexBufferArray vba);

static __global__ void
flush_kernel(AcReal* arr, const size_t n, const AcReal value)
{
  const size_t idx = threadIdx.x + blockIdx.x * blockDim.x;
  if (idx < n)
    arr[idx] = value;
}

AcResult
acKernelFlush(const cudaStream_t stream, AcReal* arr, const size_t n,
              const AcReal value)
{
  const size_t tpb = 256;
  const size_t bpg = (size_t)(ceil((double)n / tpb));
  flush_kernel<<<bpg, tpb, 0, stream>>>(arr, n, value);
  ERRCHK_CUDA_KERNEL_ALWAYS();
  return AC_SUCCESS;
}

#if USE_COMPRESSIBLE_MEMORY
#include <cuda.h>

#define ERRCHK_CU_ALWAYS(x) ERRCHK_ALWAYS((x) == CUDA_SUCCESS)

static cudaError_t
mallocCompressible(void** addr, const size_t requested_bytes)
{
  CUdevice device;
  ERRCHK_ALWAYS(cuCtxGetDevice(&device) == CUDA_SUCCESS);

  CUmemAllocationProp prop;
  memset(&prop, 0, sizeof(CUmemAllocationProp));
  prop.type                       = CU_MEM_ALLOCATION_TYPE_PINNED;
  prop.location.type              = CU_MEM_LOCATION_TYPE_DEVICE;
  prop.location.id                = device;
  prop.allocFlags.compressionType = CU_MEM_ALLOCATION_COMP_GENERIC;

  size_t granularity;
  ERRCHK_CU_ALWAYS(cuMemGetAllocationGranularity(
      &granularity, &prop, CU_MEM_ALLOC_GRANULARITY_MINIMUM));

  // Pad to align
  const size_t bytes = ((requested_bytes - 1) / granularity + 1) * granularity;

  CUdeviceptr dptr;
  ERRCHK_ALWAYS(cuMemAddressReserve(&dptr, bytes, 0, 0, 0) == CUDA_SUCCESS);

  CUmemGenericAllocationHandle handle;
  ERRCHK_ALWAYS(cuMemCreate(&handle, bytes, &prop, 0) == CUDA_SUCCESS)

  // Check if cuMemCreate was able to allocate compressible memory.
  CUmemAllocationProp alloc_prop;
  memset(&alloc_prop, 0, sizeof(CUmemAllocationProp));
  cuMemGetAllocationPropertiesFromHandle(&alloc_prop, handle);
  ERRCHK_ALWAYS(alloc_prop.allocFlags.compressionType ==
                CU_MEM_ALLOCATION_COMP_GENERIC);

  ERRCHK_ALWAYS(cuMemMap(dptr, bytes, 0, handle, 0) == CUDA_SUCCESS);
  ERRCHK_ALWAYS(cuMemRelease(handle) == CUDA_SUCCESS);

  CUmemAccessDesc accessDescriptor;
  accessDescriptor.location.id   = prop.location.id;
  accessDescriptor.location.type = prop.location.type;
  accessDescriptor.flags         = CU_MEM_ACCESS_FLAGS_PROT_READWRITE;

  ERRCHK_ALWAYS(cuMemSetAccess(dptr, bytes, &accessDescriptor, 1) ==
                CUDA_SUCCESS);

  *addr = (void*)dptr;
  return cudaSuccess;
}

static void
freeCompressible(void* ptr, const size_t requested_bytes)
{
  CUdevice device;
  ERRCHK_ALWAYS(cuCtxGetDevice(&device) == CUDA_SUCCESS);

  CUmemAllocationProp prop;
  memset(&prop, 0, sizeof(CUmemAllocationProp));
  prop.type                       = CU_MEM_ALLOCATION_TYPE_PINNED;
  prop.location.type              = CU_MEM_LOCATION_TYPE_DEVICE;
  prop.location.id                = device;
  prop.allocFlags.compressionType = CU_MEM_ALLOCATION_COMP_GENERIC;

  size_t granularity = 0;
  ERRCHK_ALWAYS(cuMemGetAllocationGranularity(
                    &granularity, &prop, CU_MEM_ALLOC_GRANULARITY_MINIMUM) ==
                CUDA_SUCCESS);
  const size_t bytes = ((requested_bytes - 1) / granularity + 1) * granularity;

  ERRCHK_ALWAYS(ptr);
  ERRCHK_ALWAYS(cuMemUnmap((CUdeviceptr)ptr, bytes) == CUDA_SUCCESS);
  ERRCHK_ALWAYS(cuMemAddressFree((CUdeviceptr)ptr, bytes) == CUDA_SUCCESS);
}
#endif

AcResult
acPBAReset(const cudaStream_t stream, ProfileBufferArray* pba)
{
  // Set pba.in data to all-nan and pba.out to 0
  for (size_t i = 0; i < NUM_PROFILES; ++i) {
    acKernelFlush(stream, pba->in[i], pba->count, (AcReal)NAN);
    acKernelFlush(stream, pba->out[i], pba->count, (AcReal)0.0);
  }
  return AC_SUCCESS;
}

ProfileBufferArray
acPBACreate(const size_t count)
{
  ProfileBufferArray pba = {.count = count};

<<<<<<< HEAD
  const size_t bytes = sizeof(pba.in[0][0]) * count;
  for (size_t i = 0; i < NUM_PROFILES; ++i) {
#if USE_COMPRESSIBLE_MEMORY
    ERRCHK_CUDA_ALWAYS(mallocCompressible((void**)&pba.in[i], bytes));
    ERRCHK_CUDA_ALWAYS(mallocCompressible((void**)&pba.out[i], bytes));
#else
    ERRCHK_CUDA_ALWAYS(cudaMalloc((void**)&pba.in[i], bytes));
    ERRCHK_CUDA_ALWAYS(cudaMalloc((void**)&pba.out[i], bytes));
#endif
=======
  const size_t bytes = sizeof(pba.in[0][0]) * pba.count * NUM_PROFILES;
  AcReal *in, *out;
#if USE_COMPRESSIBLE_MEMORY
  ERRCHK_CUDA_ALWAYS(mallocCompressible((void**)&in, bytes));
  ERRCHK_CUDA_ALWAYS(mallocCompressible((void**)&out, bytes));
#else
  ERRCHK_CUDA_ALWAYS(cudaMalloc((void**)&in, bytes));
  ERRCHK_CUDA_ALWAYS(cudaMalloc((void**)&out, bytes));
#endif
  for (size_t i = 0; i < NUM_PROFILES; ++i) {
    pba.in[i]  = &in[i * pba.count];
    pba.out[i] = &out[i * pba.count];
>>>>>>> b3eb5e54
  }

  acPBAReset(0, &pba);
  cudaDeviceSynchronize();
  return pba;
}

void
acPBADestroy(ProfileBufferArray* pba)
{
<<<<<<< HEAD
  for (size_t i = 0; i < NUM_PROFILES; ++i) {
#if USE_COMPRESSIBLE_MEMORY
    freeCompressible(pba->in[i], sizeof(pba.in[0][0]) * pba->count);
    freeCompressible(pba->out[i], sizeof(pba.out[0][0]) * pba->count);
#else
    cudaFree(pba->in[i]);
    cudaFree(pba->out[i]);
#endif
=======
#if USE_COMPRESSIBLE_MEMORY
  freeCompressible(pba->in[0],
                   sizeof(pba.in[0][0]) * pba->count * NUM_PROFILES);
  freeCompressible(pba->out[0],
                   sizeof(pba.out[0][0]) * pba->count * NUM_PROFILES);
#else
  cudaFree(pba->in[0]);
  cudaFree(pba->out[0]);
#endif
  for (size_t i = 0; i < NUM_PROFILES; ++i) {
>>>>>>> b3eb5e54
    pba->in[i]  = NULL;
    pba->out[i] = NULL;
  }
  pba->count = 0;
}

AcResult
acVBAReset(const cudaStream_t stream, VertexBufferArray* vba)
{
  const size_t count = vba->bytes / sizeof(vba->in[0][0]);

  // Set vba.in data to all-nan and vba.out to 0
  for (size_t i = 0; i < NUM_VTXBUF_HANDLES; ++i) {
    if (vtxbuf_is_auxiliary[i])
    {
      acKernelFlush(stream, vba->in[i],count, (AcReal)0.0);
    } else{
      acKernelFlush(stream, vba->in[i],count, (AcReal)NAN);
      acKernelFlush(stream, vba->out[i],count, (AcReal)0.0);
    }
  }
<<<<<<< HEAD
  memset(&vba->kernel_input_params,0,sizeof(acKernelInputParams));
=======

>>>>>>> b3eb5e54
  // Note: should be moved out when refactoring VBA to KernelParameterArray
  acPBAReset(stream, &vba->profiles);
  return AC_SUCCESS;
}

<<<<<<< HEAD
void
device_malloc(void** dst, const int bytes)
=======
VertexBufferArray
acVBACreate(const size_t mx, const size_t my, const size_t mz)
>>>>>>> b3eb5e54
{
 #if USE_COMPRESSIBLE_MEMORY 
    ERRCHK_CUDA_ALWAYS(mallocCompressible(dst, bytes));
 #else
    ERRCHK_CUDA_ALWAYS(cudaMalloc(dst, bytes));
  #endif
}

<<<<<<< HEAD
template <typename T>
void
device_malloc(T** dst, const int bytes)
{
 #if USE_COMPRESSIBLE_MEMORY 
    ERRCHK_CUDA_ALWAYS(mallocCompressible((void**)dst, bytes));
 #else
    ERRCHK_CUDA_ALWAYS(cudaMalloc((void**)dst, bytes));
  #endif
}
=======
  const size_t bytes = sizeof(vba.in[0][0]) * mx * my * mz;
  vba.bytes          = bytes;
  vba.mx             = mx;
  vba.my             = my;
  vba.mz             = mz;
>>>>>>> b3eb5e54

template <typename T>
void
device_free(T** dst, const int bytes)
{
#if USE_COMPRESSIBLE_MEMORY
  freeCompressible(*dst, bytes);
#else
  cudaFree(*dst);
  //used to silence unused warning
  (void)bytes;
#endif
  *dst = NULL;
}
#include "memcpy_to_gmem_arrays.h"

#include "memcpy_from_gmem_arrays.h"

template <typename P>
struct allocate_arrays
{
	void operator()(const AcMeshInfo& config) 
	{
		for(P array : get_params<P>())
		{
			if(get_config_param(array,config) != nullptr && !is_dconst(array) && is_alive(array) && !has_const_dims(array))
			{

#if AC_VERBOSE
				fprintf(stderr,"Allocating %s|%d\n",get_name(array),get_array_length(array,config));
				fflush(stderr);
#endif
				auto d_mem_ptr = get_empty_pointer(array);
			        device_malloc(((void**)&d_mem_ptr), sizeof(get_config_param(array,config)[0])*get_array_length(array,config));
				memcpy_to_gmem_array(array,d_mem_ptr);
			}
		}
	}
};

int
get_val(const AcMeshInfo, const int val)
{
	return val;
}

int
get_val(const AcMeshInfo config, const AcIntParam param)
{
	return config.int_params[param];
}


int3
buffer_dims(const AcMeshInfo config)
{
	const int x = get_val(config,AC_mx);
	const int y = get_val(config,AC_my);
#if TWO_D == 0
	const int z = get_val(config,AC_mz);
#else
	const int z = 1;
#endif
	return (int3){x,y,z};
}

VertexBufferArray
acVBACreate(const AcMeshInfo config)
{
  //TP: cannot call normal acVertexBufferDims since that would make us depend on astaroth core
  const int3 counts = buffer_dims(config);
  VertexBufferArray vba;
  size_t count = counts.x*counts.y*counts.z;
  size_t bytes = sizeof(vba.in[0][0]) * count;
  vba.bytes          = bytes;
#if AC_ADJACENT_VERTEX_BUFFERS
  const size_t allbytes = bytes*NUM_VTXBUF_HANDLES;
  AcReal *allbuf_in, *allbuf_out;

  ERRCHK_CUDA_ALWAYS(cudaMalloc((void**)&allbuf_in, allbytes));
  ERRCHK_CUDA_ALWAYS(cudaMalloc((void**)&allbuf_out, allbytes));

  acKernelFlush(STREAM_DEFAULT,allbuf_in, count*NUM_VTXBUF_HANDLES, (AcReal)0.0);
  ERRCHK_CUDA_ALWAYS(cudaMemset((void*)allbuf_out, 0, allbytes));

  vba.in[0]=allbuf_in; vba.out[0]=allbuf_out;
printf("i,vbas[0]= %p %p \n",vba.in[0],vba.out[0]);
  for (size_t i = 1; i < NUM_VTXBUF_HANDLES; ++i) {
    vba.in [i]=vba.in [i-1]+count;
    vba.out[i]=vba.out[i-1]+count;
printf("i,vbas[i]= %zu %p %p\n",i,vba.in[i],vba.out[i]);
  }
#else
  for (size_t i = 0; i < NUM_VTXBUF_HANDLES; ++i) {
    device_malloc((void**) &vba.in[i],bytes);
    //Auxiliary fields need only a single copy so out can point to in
    if (vtxbuf_is_auxiliary[i])
    {
      vba.out[i] = vba.in[i];
    }else{
      device_malloc((void**) &vba.out[i],bytes);
    }
  }
#endif
  //Allocate workbuffers
  for (int i = 0; i < NUM_WORK_BUFFERS; ++i)
    device_malloc((void**)&vba.w[i],bytes);


  AcArrayTypes::run<allocate_arrays>(config);

  // Note: should be moved out when refactoring VBA to KernelParameterArray
  vba.profiles = acPBACreate(counts.z);

  // Note: should be moved out when refactoring VBA to KernelParameterArray
  vba.profiles = acPBACreate(mz);

  acVBAReset(0, &vba);
  cudaDeviceSynchronize();
  return vba;
}

template <typename P>
struct update_arrays
{
	void operator()(const AcMeshInfo& config)
	{
		for(P array : get_params<P>())
		{
			if(is_dconst(array) || !is_alive(array) || has_const_dims(array)) continue;
			auto config_array = get_config_param(array,config);
			auto gmem_array   = get_empty_pointer(array);
			memcpy_from_gmem_array(array,gmem_array);
			size_t bytes = sizeof(config_array[0])*get_array_length(array,config);
			if(config_array == nullptr && gmem_array != nullptr) 
				device_free(&gmem_array,bytes);
			else if(config_array != nullptr && gmem_array  == nullptr) 
				device_malloc(&gmem_array,bytes);
			memcpy_to_gmem_array(array,gmem_array);
		}
	}
};
void
acVBAUpdate(VertexBufferArray* vba, const AcMeshInfo config)
{
  (void)vba;
  AcArrayTypes::run<update_arrays>(config);
}


template <typename P>
struct free_arrays
{
	void operator()(const AcMeshInfo& config)
	{
		for(P array: get_params<P>())
		{
			auto config_array = get_config_param(array,config);
			if(config_array == nullptr || is_dconst(array) || !is_alive(array) || has_const_dims(array)) continue;
			auto gmem_array = get_empty_pointer(array);
			memcpy_from_gmem_array(array,gmem_array);
			device_free(&gmem_array, get_array_length(array,config));
			memcpy_to_gmem_array(array,gmem_array);
		}
	}
};

void
acVBADestroy(VertexBufferArray* vba, const AcMeshInfo config)
{
  for (int i = 0; i < NUM_VTXBUF_HANDLES; ++i) { 
    //TP: if dead then not allocated and thus nothing to free
    device_free(&(vba->in[i]), vba->bytes);
    if (vtxbuf_is_auxiliary[i])
      vba->out[i] = NULL;
    else
      device_free(&(vba->out[i]), vba->bytes);
  }
  //Free workbuffers 
  for (int i = 0; i < NUM_WORK_BUFFERS; ++i) 
    device_free(&(vba->w[i]), vba->bytes);

  //Free arrays
  AcArrayTypes::run<free_arrays>(config);
  vba->bytes = 0;
<<<<<<< HEAD
  // Note: should be moved out when refactoring VBA to KernelParameterArray
  acPBADestroy(&vba->profiles);
}

int
get_num_of_reduce_output(const dim3 bpg, const dim3 tpb)
{
#if AC_USE_HIP
	const int warp_size = rocprim::host_warp_size();
#else
	const int warp_size = 32;
#endif
	const int num_of_warps_per_block = (tpb.x*tpb.y*tpb.z + warp_size-1)/warp_size;
	const int num_of_blocks = bpg.x*bpg.y*bpg.z;
	return num_of_warps_per_block*num_of_blocks;
=======
  vba->mx    = 0;
  vba->my    = 0;
  vba->mz    = 0;

  // Note: should be moved out when refactoring VBA to KernelParameterArray
  acPBADestroy(&vba->profiles);
>>>>>>> b3eb5e54
}

int
get_kernel_index(const Kernel kernel)
{
	for(int i = 0; i < NUM_KERNELS; ++i)
		if(kernel == kernels[i]) return i;
	return -1;
}
AcResult
acLaunchKernel(AcKernel kernel_enum, const cudaStream_t stream, const int3 start,
               const int3 end, VertexBufferArray vba)
{
  const Kernel kernel = kernels[kernel_enum];
  const int3 n = end - start;

  const TBConfig tbconf = getOptimalTBConfig(kernel, n, vba);
  const dim3 tpb        = tbconf.tpb;
  const int3 dims       = tbconf.dims;
  const dim3 bpg        = to_dim3(get_bpg(to_volume(dims), to_volume(tpb)));

  const size_t smem = get_smem(to_volume(tpb), STENCIL_ORDER, sizeof(AcReal));
  const int key = start.x + 10000*start.y + 10000*10000*start.z;
  if(reduce_offsets[kernel].find(key) == reduce_offsets[kernel].end())
  {
  	reduce_offsets[kernel][key] = kernel_running_reduce_offsets[get_kernel_index(kernel)];
  	kernel_running_reduce_offsets[get_kernel_index(kernel)] += get_num_of_reduce_output(bpg,tpb);
  }

  vba.reduce_offset = reduce_offsets[kernel][key];
  // cudaFuncSetCacheConfig(kernel, cudaFuncCachePreferL1);
  kernel<<<bpg, tpb, smem, stream>>>(start, end, vba);
  ERRCHK_CUDA_KERNEL();

  last_tpb = tpb; // Note: a bit hacky way to get the tpb
  return AC_SUCCESS;
}

AcResult
acBenchmarkKernel(AcKernel kernel_enum, const int3 start, const int3 end,
                  VertexBufferArray vba)
{
  const Kernel kernel = kernels[kernel_enum];
  const int3 n = end - start;

  const TBConfig tbconf = getOptimalTBConfig(kernel, n, vba);
  const dim3 tpb        = tbconf.tpb;
  const int3 dims       = tbconf.dims;
  const dim3 bpg        = to_dim3(get_bpg(to_volume(dims), to_volume(tpb)));
  const size_t smem = get_smem(to_volume(tpb), STENCIL_ORDER, sizeof(AcReal));

  // Timer create
  cudaEvent_t tstart, tstop;
  cudaEventCreate(&tstart);
  cudaEventCreate(&tstop);

  // Warmup
  cudaEventRecord(tstart);
  kernel<<<bpg, tpb, smem>>>(start, end, vba);
  cudaEventRecord(tstop);
  cudaEventSynchronize(tstop);
  ERRCHK_CUDA_KERNEL();
  cudaDeviceSynchronize();

  // Benchmark
  cudaEventRecord(tstart); // Timing start
  kernel<<<bpg, tpb, smem>>>(start, end, vba);
  cudaEventRecord(tstop); // Timing stop
  cudaEventSynchronize(tstop);
  float milliseconds = 0;
  cudaEventElapsedTime(&milliseconds, tstart, tstop);

  size_t kernel_id = NUM_KERNELS;
  for (size_t i = 0; i < NUM_KERNELS; ++i) {
    if (kernels[i] == kernel) {
      kernel_id = i;
    }
  }
  ERRCHK_ALWAYS(kernel_id < NUM_KERNELS);
  printf("Kernel %s time elapsed: %g ms\n", kernel_names[kernel_id],
         (double)milliseconds);

  // Timer destroy
  cudaEventDestroy(tstart);
  cudaEventDestroy(tstop);

  last_tpb = tpb; // Note: a bit hacky way to get the tpb
  return AC_SUCCESS;
}


#if TWO_D == 0
AcResult
acLoadStencil(const Stencil stencil, const cudaStream_t /* stream */,
              const AcReal data[STENCIL_DEPTH][STENCIL_HEIGHT][STENCIL_WIDTH])
{
  ERRCHK_ALWAYS(stencil < NUM_STENCILS);

  // Note important cudaDeviceSynchronize below
  //
  // Constant memory allocated for stencils is shared among kernel
  // invocations, therefore a race condition is possible when updating
  // the coefficients. To avoid this, all kernels that can access
  // the coefficients must be completed before starting async copy to
  // constant memory
  cudaDeviceSynchronize();

  const size_t bytes = sizeof(data[0][0][0]) * STENCIL_DEPTH * STENCIL_HEIGHT *
                       STENCIL_WIDTH;
  const cudaError_t retval = cudaMemcpyToSymbol(
      stencils, data, bytes, stencil * bytes, cudaMemcpyHostToDevice);

  return retval == cudaSuccess ? AC_SUCCESS : AC_FAILURE;
};
#else
AcResult
acLoadStencil(const Stencil stencil, const cudaStream_t /* stream */,
              const AcReal data[STENCIL_HEIGHT][STENCIL_WIDTH])
{
  ERRCHK_ALWAYS(stencil < NUM_STENCILS);

  // Note important cudaDeviceSynchronize below
  //
  // Constant memory allocated for stencils is shared among kernel
  // invocations, therefore a race condition is possible when updating
  // the coefficients. To avoid this, all kernels that can access
  // the coefficients must be completed before starting async copy to
  // constant memory
  cudaDeviceSynchronize();

  const size_t bytes = sizeof(data[0][0]) * STENCIL_HEIGHT * STENCIL_WIDTH;
  const cudaError_t retval = cudaMemcpyToSymbol(
      stencils, data, bytes, stencil * bytes, cudaMemcpyHostToDevice);

  return retval == cudaSuccess ? AC_SUCCESS : AC_FAILURE;
};
#endif

#if TWO_D == 0
AcResult
acStoreStencil(const Stencil stencil, const cudaStream_t /* stream */,
               AcReal data[STENCIL_DEPTH][STENCIL_HEIGHT][STENCIL_WIDTH])
{
  ERRCHK_ALWAYS(stencil < NUM_STENCILS);

  // Ensure all acLoadUniform calls have completed before continuing
  cudaDeviceSynchronize();

  const size_t bytes = sizeof(data[0][0][0]) * STENCIL_DEPTH * STENCIL_HEIGHT *
                       STENCIL_WIDTH;
  const cudaError_t retval = cudaMemcpyFromSymbol(
      data, stencils, bytes, stencil * bytes, cudaMemcpyDeviceToHost);

  return retval == cudaSuccess ? AC_SUCCESS : AC_FAILURE;
};
<<<<<<< HEAD
#else
=======

#define GEN_LOAD_UNIFORM(LABEL_UPPER, LABEL_LOWER)                             \
  ERRCHK_ALWAYS(param < NUM_##LABEL_UPPER##_PARAMS);                           \
  cudaDeviceSynchronize(); /* See note in acLoadStencil */                     \
                                                                               \
  const size_t offset = (size_t)&d_mesh_info.LABEL_LOWER##_params[param] -     \
                        (size_t)&d_mesh_info;                                  \
                                                                               \
  const cudaError_t retval = cudaMemcpyToSymbol(                               \
      d_mesh_info, &value, sizeof(value), offset, cudaMemcpyHostToDevice);     \
  return retval == cudaSuccess ? AC_SUCCESS : AC_FAILURE;

>>>>>>> b3eb5e54
AcResult
acStoreStencil(const Stencil stencil, const cudaStream_t /* stream */,
               AcReal data[STENCIL_HEIGHT][STENCIL_WIDTH])
{
  ERRCHK_ALWAYS(stencil < NUM_STENCILS);

  // Ensure all acLoadUniform calls have completed before continuing
  cudaDeviceSynchronize();

  const size_t bytes = sizeof(data[0][0]) * STENCIL_HEIGHT * STENCIL_WIDTH;
  const cudaError_t retval = cudaMemcpyFromSymbol(
      data, stencils, bytes, stencil * bytes, cudaMemcpyDeviceToHost);

<<<<<<< HEAD
=======
AcResult
acLoadInt3Uniform(const cudaStream_t /* stream */, const AcInt3Param param,
                  const int3 value)
{
  GEN_LOAD_UNIFORM(INT3, int3);
}

#define GEN_STORE_UNIFORM(LABEL_UPPER, LABEL_LOWER)                            \
  ERRCHK_ALWAYS(param < NUM_##LABEL_UPPER##_PARAMS);                           \
  cudaDeviceSynchronize(); /* See notes in GEN_LOAD_UNIFORM */                 \
                                                                               \
  const size_t offset = (size_t)&d_mesh_info.LABEL_LOWER##_params[param] -     \
                        (size_t)&d_mesh_info;                                  \
                                                                               \
  const cudaError_t retval = cudaMemcpyFromSymbol(                             \
      value, d_mesh_info, sizeof(*value), offset, cudaMemcpyDeviceToHost);     \
>>>>>>> b3eb5e54
  return retval == cudaSuccess ? AC_SUCCESS : AC_FAILURE;
};
#endif



template <typename P, typename V>
static AcResult
acLoadUniform(const P param, const V value)
{
	if constexpr (std::is_same<P,AcReal>::value)
	{
  		if (isnan(value)) {
  		  fprintf(stderr,
  		          "WARNING: Passed an invalid value %g to device constant %s. "
  		          "Skipping.\n",
  		          (double)value, realparam_names[param]);
  		  return AC_FAILURE;
  		}
	}
	else if constexpr (std::is_same<P,AcReal3>::value)
	{
  		if (isnan(value.x) || isnan(value.y) || isnan(value.z)) {
  		  fprintf(stderr,
  		          "WARNING: Passed an invalid value (%g, %g, %g) to device constant "
  		          "%s. Skipping.\n",
  		          (double)value.x, (double)value.y, (double)value.z,
  		          real3param_names[param]);
  		  return AC_FAILURE;
  		}
	}
  	ERRCHK_ALWAYS(param < get_num_params<P>());
  	cudaDeviceSynchronize(); /* See note in acLoadStencil */

  	const size_t offset =  get_address(param) - (size_t)&d_mesh_info;
  	const cudaError_t retval = cudaMemcpyToSymbol(d_mesh_info, &value, sizeof(value), offset, cudaMemcpyHostToDevice);
  	return retval == cudaSuccess ? AC_SUCCESS : AC_FAILURE;
}



template <typename P, typename V>
static AcResult
acLoadArrayUniform(const P array, const V* values, const size_t length)
{
#if AC_VERBOSE
	fprintf(stderr,"Loading %s\n",get_name(array));
	fflush(stderr);
#endif
	cudaDeviceSynchronize();
	ERRCHK_ALWAYS(values  != nullptr);
	const size_t bytes = length*sizeof(values[0]);
	if(!is_dconst(array))
	{
		if(!is_alive(array)) return AC_NOT_ALLOCATED;
		if(has_const_dims(array))
		{
			memcpy_to_const_dims_gmem_array(array,values);
			return AC_SUCCESS;
		}
		auto dst_ptr = get_empty_pointer(array);
		memcpy_from_gmem_array(array,dst_ptr);
		ERRCHK_ALWAYS(dst_ptr != nullptr);
		if(dst_ptr == nullptr)
		{
			fprintf(stderr,"FATAL AC ERROR from acLoadArrayUniform\n");
			exit(EXIT_FAILURE);
		}
#if AC_VERBOSE
		fprintf(stderr,"Calling (cuda/hip)memcpy %s|%ld\n",get_name(array),length);
		fflush(stderr);
#endif
		ERRCHK_CUDA_ALWAYS(cudaMemcpy(dst_ptr,values,bytes,cudaMemcpyHostToDevice));
	}
	else 
		ERRCHK_CUDA_ALWAYS(load_array(values, bytes, array));
#if AC_VERBOSE
	fprintf(stderr,"Loaded %s\n",get_name(array));
	fflush(stderr);
#endif
	return AC_SUCCESS;
}

template <typename P, typename V>
AcResult
acStoreUniform(const P param, V* value)
{
	ERRCHK_ALWAYS(param < get_num_params<P>());
	cudaDeviceSynchronize();
  	const size_t offset =  get_address(param) - (size_t)&d_mesh_info;
	const cudaError_t retval = cudaMemcpyFromSymbol(value, d_mesh_info, sizeof(V), offset, cudaMemcpyDeviceToHost);
	return retval == cudaSuccess ? AC_SUCCESS : AC_FAILURE;
}

template <typename P, typename V>
AcResult
acStoreArrayUniform(const P array, V* values, const size_t length)
{
	ERRCHK_ALWAYS(values  != nullptr);
	const size_t bytes = length*sizeof(values[0]);
	if(!is_dconst(array))
	{
		if(!is_alive(array)) return AC_NOT_ALLOCATED;
		if(has_const_dims(array))
		{
			memcpy_from_gmem_array(array,values);
			return AC_SUCCESS;
		}
		auto src_ptr = get_empty_pointer(array);
		memcpy_from_gmem_array(array,src_ptr);
		ERRCHK_ALWAYS(src_ptr != nullptr);
		ERRCHK_CUDA_ALWAYS(cudaMemcpy(values, src_ptr, bytes, cudaMemcpyDeviceToHost));
	}
	else
		ERRCHK_CUDA_ALWAYS(store_array(values, bytes, array));
	return AC_SUCCESS;
}


#include "load_and_store_uniform_funcs.h"


static TBConfig
autotune(const Kernel kernel, const int3 dims, VertexBufferArray vba)
{
  vba.reduce_offset = 0;
  ERRCHK_ALWAYS(get_kernel_index(kernel) < NUM_KERNELS);
  // printf("Autotuning kernel '%s' (%p), block (%d, %d, %d), implementation "
  //        "(%d):\n",
  //        kernel_names[id], kernel, dims.x, dims.y, dims.z, IMPLEMENTATION);
  // fflush(stdout);

#if 0
  cudaDeviceProp prop;
  cudaGetDeviceProperties(&prop, 0);
  size_t size = min(int(prop.l2CacheSize * 0.75), prop.persistingL2CacheMaxSize);
  cudaDeviceSetLimit(cudaLimitPersistingL2CacheSize, size);
  // set-aside 3/4 of L2 cache for persisting accesses or the max allowed
#endif

  TBConfig c = {
      .kernel = kernel,
      .dims   = dims,
      .tpb    = (dim3){0, 0, 0},
  };

#if TWO_D == 0
  const int3 start = (int3){
      STENCIL_ORDER / 2,
      STENCIL_ORDER / 2,
      STENCIL_ORDER / 2,
  };
#else
  const int3 start = (int3){
      STENCIL_ORDER / 2,
      STENCIL_ORDER / 2,
      0,
  };
#endif
  const int3 end = start + dims;

  dim3 best_tpb(0, 0, 0);
  float best_time     = INFINITY;
  const int num_iters = 2;

  // Get device hardware information
  cudaDeviceProp props;
  cudaGetDeviceProperties(&props, 0);
  const int max_threads_per_block = MAX_THREADS_PER_BLOCK
                                        ? min(props.maxThreadsPerBlock,
                                              MAX_THREADS_PER_BLOCK)
                                        : props.maxThreadsPerBlock;
  const size_t max_smem = props.sharedMemPerBlock;

  // Old heuristic
  // for (int z = 1; z <= max_threads_per_block; ++z) {
  //   for (int y = 1; y <= max_threads_per_block; ++y) {
  //     for (int x = max(y, z); x <= max_threads_per_block; ++x) {

  // New: require that tpb.x is a multiple of the minimum transaction or L2
  // cache line size
  for (int z = 1; z <= max_threads_per_block; ++z) {
    for (int y = 1; y <= max_threads_per_block; ++y) {
      // 64 bytes on NVIDIA but the minimum L1 cache transaction is 32
      const int minimum_transaction_size_in_elems = 32 / sizeof(AcReal);
      for (int x = minimum_transaction_size_in_elems;
           x <= max_threads_per_block; x += minimum_transaction_size_in_elems) {

        if (x * y * z > max_threads_per_block)
          break;

        // if (x * y * z * max_regs_per_thread > max_regs_per_block)
        //  break;

        // if (max_regs_per_block / (x * y * z) < min_regs_per_thread)
        //   continue;

        // if (x < y || x < z)
        //   continue;

        const dim3 tpb(x, y, z);
        const dim3 bpg    = to_dim3(
				get_bpg(to_volume(dims), 
				to_volume(tpb))
				);
        const size_t smem = get_smem(to_volume(tpb), STENCIL_ORDER,
                                     sizeof(AcReal));

        if (smem > max_smem)
          continue;

        if ((x * y * z) % props.warpSize)
          continue;

        if (!is_valid_configuration(to_volume(dims), to_volume(tpb)))
          continue;

        // #if VECTORIZED_LOADS
        //         const size_t window = tpb.x + STENCIL_ORDER;

        //         // Vectorization criterion
        //         if (window % veclen) // Window not divisible into vectorized
        //         blocks
        //           continue;

        //         if (dims.x % tpb.x)
        //           continue;

        //           // May be too strict
        //           // if (dims.x % tpb.x || dims.y % tpb.y || dims.z % tpb.z)
        //           //   continue;
        // #endif
        // #if 0 // Disabled for now (waiting for cleanup)
        // #if USE_SMEM
        //         const size_t max_smem = 128 * 1024;
        //         if (smem > max_smem)
        //           continue;

        // #if VECTORIZED_LOADS
        //         const size_t window = tpb.x + STENCIL_ORDER;

        //         // Vectorization criterion
        //         if (window % veclen) // Window not divisible into vectorized
        //         blocks
        //           continue;

        //         if (dims.x % tpb.x || dims.y % tpb.y || dims.z % tpb.z)
        //           continue;
        // #endif

        //           //  Padding criterion
        //           //  TODO (cannot be checked here)
        // #else
        //         if ((x * y * z) % warp_size)
        //           continue;
        // #endif
        // #endif

        // printf("%d, %d, %d: %lu\n", tpb.x, tpb.y, tpb.z, smem);

        cudaEvent_t tstart, tstop;
        cudaEventCreate(&tstart);
        cudaEventCreate(&tstop);

        kernel<<<bpg, tpb, smem>>>(start, end, vba); // Dryrun
        cudaDeviceSynchronize();
        cudaEventRecord(tstart); // Timing start
        for (int i = 0; i < num_iters; ++i)
          kernel<<<bpg, tpb, smem>>>(start, end, vba);
        cudaEventRecord(tstop); // Timing stop
        cudaEventSynchronize(tstop);

        float milliseconds = 0;
        cudaEventElapsedTime(&milliseconds, tstart, tstop);

        cudaEventDestroy(tstart);
        cudaEventDestroy(tstop);

        // Discard failed runs (attempt to clear the error to cudaSuccess)
        if (cudaGetLastError() != cudaSuccess) {
          // Exit in case of unrecoverable error that needs a device reset
          ERRCHK_CUDA_KERNEL_ALWAYS();
          ERRCHK_CUDA_ALWAYS(cudaGetLastError());
          continue;
        }

        if (milliseconds < best_time) {
          best_time = milliseconds;
          best_tpb  = tpb;
        }

        // printf("Auto-optimizing... Current tpb: (%d, %d, %d), time %f ms\n",
        //        tpb.x, tpb.y, tpb.z, (double)milliseconds / num_iters);
        // fflush(stdout);
      }
    }
  }
  c.tpb = best_tpb;

  // printf("\tThe best tpb: (%d, %d, %d), time %f ms\n", best_tpb.x,
  // best_tpb.y,
  //        best_tpb.z, (double)best_time / num_iters);

  FILE* fp = fopen(autotune_csv_path, "a");
  ERRCHK_ALWAYS(fp);
#if IMPLEMENTATION == SMEM_HIGH_OCCUPANCY_CT_CONST_TB
  fprintf(fp, "%d, (%d, %d, %d), (%d, %d, %d), %g\n", IMPLEMENTATION, nx, ny,
          nz, best_tpb.x, best_tpb.y, best_tpb.z,
          (double)best_time / num_iters);
#else
  fprintf(fp, "%d, %d, %d, %d, %d, %d, %d, %d, %g\n", IMPLEMENTATION, get_kernel_index(kernel), dims.x,
          dims.y, dims.z, best_tpb.x, best_tpb.y, best_tpb.z,
          (double)best_time / num_iters);
#endif
  fclose(fp);

  if (c.tpb.x * c.tpb.y * c.tpb.z <= 0) {
    fprintf(stderr,
            "Fatal error: failed to find valid thread block dimensions.\n");
  }
  ERRCHK_ALWAYS(c.tpb.x * c.tpb.y * c.tpb.z > 0);
  return c;
}
int
get_entries(char** dst, const char* line)
{
      char* line_copy = strdup(line);
      int counter = 0;
      char* token;
      token = strtok(line_copy,",");
      while(token != NULL)
      {
              dst[counter] = strdup(token);
              ++counter;
              token = strtok(NULL,",");
      }
      free(line_copy);
      return counter;
}
static int3
read_optim_tpb(const Kernel kernel, const int3 dims)
{
  const char* filename = autotune_csv_path;
  FILE *file = fopen ( filename, "r" );
  int3 res = {-1,-1,-1};
  const double best_time = pow(10.0,20);
  if (file != NULL) {
    char line [1000];
    while(fgets(line,sizeof line,file)!= NULL) /* read a line from a file */ {
      char* entries[9];
      int num_entries = get_entries(entries,line);
      if(num_entries > 1)
      {
         int kernel_index  = atoi(entries[1]);
         int3 read_dims = {atoi(entries[2]), atoi(entries[3]), atoi(entries[4])};
         int3 tpb = {atoi(entries[5]), atoi(entries[6]), atoi(entries[7])};
         double time = atof(entries[8]);
	 res =  (read_dims == dims && kernel_index == get_kernel_index(kernel) && time < best_time) ? tpb  : res;
      }
      for(int i = 0; i < num_entries; ++i)
             free(entries[i]);

  }
    fclose(file);
  }
  else {
    perror(filename); //print the error message on stderr.
  }
  return res;
}


static TBConfig
getOptimalTBConfig(const Kernel kernel, const int3 dims, VertexBufferArray vba)
{
  for (auto c : tbconfigs)
    if (c.kernel == kernel && c.dims == dims)
      return c;

  const int3 read_tpb = read_optim_tpb(kernel,dims);
  TBConfig c  = (read_tpb != (int3){-1,-1,-1})
          ? (TBConfig){kernel,dims,(dim3){(uint32_t)read_tpb.x, (uint32_t)read_tpb.y, (uint32_t)read_tpb.z}}
          : autotune(kernel,dims,vba);
  tbconfigs.push_back(c);
  return c;
}

<<<<<<< HEAD
AcKernel
acGetOptimizedKernel(const AcKernel kernel_enum, const VertexBufferArray vba)
{
	//#include "user_kernel_ifs.h"
	//silence unused warnings
	(void)vba;
	//TP: for now this is no-op in the future in some cases we choose which kernel to call passed on the input params
	return kernel_enum;
	//return kernels[(int) kernel_enum];
=======
void
acVBASwapBuffer(const Field field, VertexBufferArray* vba)
{
  AcReal* tmp     = vba->in[field];
  vba->in[field]  = vba->out[field];
  vba->out[field] = tmp;
}

void
acVBASwapBuffers(VertexBufferArray* vba)
{
  for (size_t i = 0; i < NUM_FIELDS; ++i)
    acVBASwapBuffer((Field)i, vba);
}

void
acPBASwapBuffer(const Profile profile, VertexBufferArray* vba)
{
  AcReal* tmp                = vba->profiles.in[profile];
  vba->profiles.in[profile]  = vba->profiles.out[profile];
  vba->profiles.out[profile] = tmp;
}

void
acPBASwapBuffers(VertexBufferArray* vba)
{
  for (size_t i = 0; i < NUM_PROFILES; ++i)
    acPBASwapBuffer((Profile)i, vba);
}

void
acLoadMeshInfo(const AcMeshInfo info, const cudaStream_t stream)
{
  for (int i = 0; i < NUM_INT_PARAMS; ++i)
    acLoadIntUniform(stream, (AcIntParam)i, info.int_params[i]);

  for (int i = 0; i < NUM_INT3_PARAMS; ++i)
    acLoadInt3Uniform(stream, (AcInt3Param)i, info.int3_params[i]);

  for (int i = 0; i < NUM_REAL_PARAMS; ++i)
    acLoadRealUniform(stream, (AcRealParam)i, info.real_params[i]);

  for (int i = 0; i < NUM_REAL3_PARAMS; ++i)
    acLoadReal3Uniform(stream, (AcReal3Param)i, info.real3_params[i]);
}

//---------------
// static __host__ __device__ constexpr size_t
// acShapeSize(const AcShape& shape)
size_t
acShapeSize(const AcShape shape)
{
  return shape.x * shape.y * shape.z * shape.w;
}

static __host__ __device__ constexpr bool
acOutOfBounds(const AcIndex& index, const AcShape& shape)
{
  return (index.x >= shape.x) || //
         (index.y >= shape.y) || //
         (index.z >= shape.z) || //
         (index.w >= shape.w);
}

static __host__ __device__ constexpr AcIndex
min(const AcIndex& a, const AcIndex& b)
{
  return (AcIndex){
      a.x < b.x ? a.x : b.x,
      a.y < b.y ? a.y : b.y,
      a.z < b.z ? a.z : b.z,
      a.w < b.w ? a.w : b.w,
  };
}

static __host__ __device__ constexpr AcIndex
operator+(const AcIndex& a, const AcIndex& b)
{
  return (AcIndex){
      a.x + b.x,
      a.y + b.y,
      a.z + b.z,
      a.w + b.w,
  };
}

static __host__ __device__ constexpr AcIndex
operator-(const AcIndex& a, const AcIndex& b)
{
  return (AcIndex){
      a.x - b.x,
      a.y - b.y,
      a.z - b.z,
      a.w - b.w,
  };
}

static __host__ __device__ constexpr AcIndex
to_spatial(const size_t i, const AcShape& shape)
{
  return (AcIndex){
      .x = i % shape.x,
      .y = (i / shape.x) % shape.y,
      .z = (i / (shape.x * shape.y)) % shape.z,
      .w = i / (shape.x * shape.y * shape.z),
  };
}

static __host__ __device__ constexpr size_t
to_linear(const AcIndex& index, const AcShape& shape)
{
  return index.x +           //
         index.y * shape.x + //
         index.z * shape.x * shape.y + index.w * shape.x * shape.y * shape.z;
}

static __global__ void
reindex(const AcReal* in, const AcIndex in_offset, const AcShape in_shape,
        AcReal* out, const AcIndex out_offset, const AcShape out_shape,
        const AcShape block_shape)
{
  const size_t i    = (size_t)threadIdx.x + blockIdx.x * blockDim.x;
  const AcIndex idx = to_spatial(i, block_shape);

  const AcIndex in_pos  = idx + in_offset;
  const AcIndex out_pos = idx + out_offset;

  if (acOutOfBounds(idx, block_shape) || //
      acOutOfBounds(in_pos, in_shape) || //
      acOutOfBounds(out_pos, out_shape))
    return;

  const size_t in_idx  = to_linear(in_pos, in_shape);
  const size_t out_idx = to_linear(out_pos, out_shape);

  out[out_idx] = in[in_idx];
}

AcResult
acReindex(const cudaStream_t stream, //
          const AcReal* in, const AcIndex in_offset, const AcShape in_shape,
          AcReal* out, const AcIndex out_offset, const AcShape out_shape,
          const AcShape block_shape)
{
  const size_t count = acShapeSize(block_shape);
  const size_t tpb   = min(256ul, count);
  const size_t bpg   = (count + tpb - 1) / tpb;

  reindex<<<bpg, tpb, 0, stream>>>(in, in_offset, in_shape, //
                                   out, out_offset, out_shape, block_shape);
  ERRCHK_CUDA_KERNEL();

  return AC_SUCCESS;
}

typedef struct {
  AcReal *x, *y, *z;
} SOAVector;

typedef struct {
  // Input vectors
  SOAVector A[1];
  size_t A_count;
  SOAVector B[4];
  size_t B_count;
  // Note: more efficient with A_count < B_count

  // Output vectors
  SOAVector C[1 * 4];
  // C count = A_count*B_count
} CrossProductArrays;

static __global__ void
reindex_cross(const CrossProductArrays arrays, const AcIndex in_offset,
              const AcShape in_shape, const AcIndex out_offset,
              const AcShape out_shape, const AcShape block_shape)
{
  const size_t i    = (size_t)threadIdx.x + blockIdx.x * blockDim.x;
  const AcIndex idx = to_spatial(i, block_shape);

  const AcIndex in_pos  = idx + in_offset;
  const AcIndex out_pos = idx + out_offset;

  if (acOutOfBounds(idx, block_shape) || //
      acOutOfBounds(in_pos, in_shape) || //
      acOutOfBounds(out_pos, out_shape))
    return;

  const size_t in_idx  = to_linear(in_pos, in_shape);
  const size_t out_idx = to_linear(out_pos, out_shape);

  for (size_t j = 0; j < arrays.A_count; ++j) {
    const AcReal3 a = {
        arrays.A[j].x[in_idx],
        arrays.A[j].y[in_idx],
        arrays.A[j].z[in_idx],
    };
    for (size_t i = 0; i < arrays.B_count; ++i) {
      const AcReal3 b = {
          arrays.B[i].x[in_idx],
          arrays.B[i].y[in_idx],
          arrays.B[i].z[in_idx],
      };
      const AcReal3 res                           = cross(a, b);
      arrays.C[i + j * arrays.B_count].x[out_idx] = res.x;
      arrays.C[i + j * arrays.B_count].y[out_idx] = res.y;
      arrays.C[i + j * arrays.B_count].z[out_idx] = res.z;
    }
  }
}

#if 0
__global__ void
map_cross_product(const CrossProductInputs inputs, const AcIndex start,
                  const AcIndex end)
{

  const AcIndex tid = {
      .x = threadIdx.x + blockIdx.x * blockDim.x,
      .y = threadIdx.y + blockIdx.y * blockDim.y,
      .z = threadIdx.z + blockIdx.z * blockDim.z,
      .w = 0,
  };

  const AcIndex in_idx3d = start + tid;
  const size_t in_idx = DEVICE_VTXBUF_IDX(in_idx3d.x, in_idx3d.y, in_idx3d.z);

  const AcShape dims   = end - start;
  const size_t out_idx = tid.x + tid.y * dims.x + tid.z * dims.x * dims.y;

  const bool within_bounds = in_idx3d.x < end.x && in_idx3d.y < end.y &&
                             in_idx3d.z < end.z;
  if (within_bounds) {
    for (size_t i = 0; i < inputs.A_count; ++i) {
      const AcReal3 a = (AcReal3){
          inputs.A[i].x[in_idx],
          inputs.A[i].y[in_idx],
          inputs.A[i].z[in_idx],
      };
      for (size_t j = 0; j < inputs.B_count; ++j) {
        const AcReal3 b = (AcReal3){
            inputs.B[j].x[in_idx],
            inputs.B[j].y[in_idx],
            inputs.B[j].z[in_idx],
        };
        const AcReal3 res            = cross(a, b);
        inputs.outputs[j].x[out_idx] = res.x;
        inputs.outputs[j].y[out_idx] = res.y;
        inputs.outputs[j].z[out_idx] = res.z;
      }
    }
  }
}
#endif

AcResult
acReindexCross(const cudaStream_t stream, //
               const VertexBufferArray vba, const AcIndex in_offset,
               const AcShape in_shape, //
               AcReal* out, const AcIndex out_offset, const AcShape out_shape,
               const AcShape block_shape)
{
#ifdef AC_TFM_ENABLED
  const SOAVector uu = {
      .x = vba.in[VTXBUF_UUX],
      .y = vba.in[VTXBUF_UUY],
      .z = vba.in[VTXBUF_UUZ],
  };
  const SOAVector bb11 = {
      .x = vba.in[TF_b11_x],
      .y = vba.in[TF_b11_y],
      .z = vba.in[TF_b11_z],
  };
  const SOAVector bb12 = {
      .x = vba.in[TF_b12_x],
      .y = vba.in[TF_b12_y],
      .z = vba.in[TF_b12_z],
  };
  const SOAVector bb21 = {
      .x = vba.in[TF_b21_x],
      .y = vba.in[TF_b21_y],
      .z = vba.in[TF_b21_z],
  };
  const SOAVector bb22 = {
      .x = vba.in[TF_b22_x],
      .y = vba.in[TF_b22_y],
      .z = vba.in[TF_b22_z],
  };

  const size_t block_offset = out_shape.x * out_shape.y * out_shape.z;
  const SOAVector out_bb11  = {
      .x = &out[3 * block_offset],
      .y = &out[4 * block_offset],
      .z = &out[5 * block_offset],
  };
  const SOAVector out_bb12 = {
      .x = &out[6 * block_offset],
      .y = &out[7 * block_offset],
      .z = &out[8 * block_offset],
  };
  const SOAVector out_bb21 = {
      .x = &out[9 * block_offset],
      .y = &out[10 * block_offset],
      .z = &out[11 * block_offset],
  };
  const SOAVector out_bb22 = {
      .x = &out[12 * block_offset],
      .y = &out[13 * block_offset],
      .z = &out[14 * block_offset],
  };

  const CrossProductArrays arrays = {
      .A       = {uu},
      .A_count = 1,
      .B       = {bb11, bb12, bb21, bb22},
      .B_count = 4,
      .C       = {out_bb11, out_bb12, out_bb21, out_bb22},
  };

  const size_t count = acShapeSize(block_shape);
  const size_t tpb   = min(256ul, count);
  const size_t bpg   = (count + tpb - 1) / tpb;

  reindex_cross<<<bpg, tpb, 0, stream>>>(arrays, in_offset, in_shape,
                                         out_offset, out_shape, block_shape);
  return AC_SUCCESS;
#else
  ERROR("acReindexCross called but AC_TFM_ENABLED was false");
  return AC_FAILURE;
#endif
}

#if AC_USE_HIP
#include <hipcub/hipcub.hpp>
#define cub hipcub
#else
#include <cub/cub.cuh>
#endif

AcResult
acSegmentedReduce(const cudaStream_t stream, const AcReal* d_in,
                  const size_t count, const size_t num_segments, AcReal* d_out)
{
  size_t* offsets = (size_t*)malloc(sizeof(offsets[0]) * (num_segments + 1));
  ERRCHK_ALWAYS(offsets);
  for (size_t i = 0; i <= num_segments; ++i) {
    offsets[i] = i * (count / num_segments);
    // printf("Offset %zu: %zu\n", i, offsets[i]);
  }

  size_t* d_offsets = NULL;
  cudaMalloc(&d_offsets, sizeof(d_offsets[0]) * (num_segments + 1));
  ERRCHK_ALWAYS(d_offsets);
  cudaMemcpy(d_offsets, offsets, sizeof(d_offsets[0]) * (num_segments + 1),
             cudaMemcpyHostToDevice);

  void* d_temp_storage      = NULL;
  size_t temp_storage_bytes = 0;
  cub::DeviceSegmentedReduce::Sum(d_temp_storage, temp_storage_bytes, d_in,
                                  d_out, num_segments, d_offsets, d_offsets + 1,
                                  stream);
  // printf("Temp storage: %zu bytes\n", temp_storage_bytes);
  cudaMalloc(&d_temp_storage, temp_storage_bytes);
  ERRCHK_ALWAYS(d_temp_storage);

  cub::DeviceSegmentedReduce::Sum(d_temp_storage, temp_storage_bytes, d_in,
                                  d_out, num_segments, d_offsets, d_offsets + 1,
                                  stream);

  cudaStreamSynchronize(
      stream); // Note, would not be needed if allocated at initialization
  cudaFree(d_temp_storage);
  cudaFree(d_offsets);
  free(offsets);
  return AC_SUCCESS;
}

static __global__ void
multiply_inplace(const AcReal value, const size_t count, AcReal* array)
{
  const size_t idx = threadIdx.x + blockIdx.x * blockDim.x;
  if (idx < count)
    array[idx] *= value;
}

AcResult
acMultiplyInplace(const AcReal value, const size_t count, AcReal* array)
{
  const size_t tpb = 256;
  const size_t bpg = (count + tpb - 1) / tpb;
  multiply_inplace<<<bpg, tpb>>>(value, count, array);
  ERRCHK_CUDA_KERNEL();
  return AC_SUCCESS;
>>>>>>> b3eb5e54
}<|MERGE_RESOLUTION|>--- conflicted
+++ resolved
@@ -271,11 +271,7 @@
 
 
 #define DEVICE_VTXBUF_IDX(i, j, k)                                             \
-<<<<<<< HEAD
   ((i) + (j)*VAL(AC_mx) + (k)*VAL(AC_mxy))
-=======
-  ((i) + (j)*DCONST(AC_mx) + (k)*DCONST(AC_mxy))
->>>>>>> b3eb5e54
 
 __device__ int
 LOCAL_COMPDOMAIN_IDX(const int3 coord)
@@ -464,17 +460,6 @@
 {
   ProfileBufferArray pba = {.count = count};
 
-<<<<<<< HEAD
-  const size_t bytes = sizeof(pba.in[0][0]) * count;
-  for (size_t i = 0; i < NUM_PROFILES; ++i) {
-#if USE_COMPRESSIBLE_MEMORY
-    ERRCHK_CUDA_ALWAYS(mallocCompressible((void**)&pba.in[i], bytes));
-    ERRCHK_CUDA_ALWAYS(mallocCompressible((void**)&pba.out[i], bytes));
-#else
-    ERRCHK_CUDA_ALWAYS(cudaMalloc((void**)&pba.in[i], bytes));
-    ERRCHK_CUDA_ALWAYS(cudaMalloc((void**)&pba.out[i], bytes));
-#endif
-=======
   const size_t bytes = sizeof(pba.in[0][0]) * pba.count * NUM_PROFILES;
   AcReal *in, *out;
 #if USE_COMPRESSIBLE_MEMORY
@@ -487,7 +472,6 @@
   for (size_t i = 0; i < NUM_PROFILES; ++i) {
     pba.in[i]  = &in[i * pba.count];
     pba.out[i] = &out[i * pba.count];
->>>>>>> b3eb5e54
   }
 
   acPBAReset(0, &pba);
@@ -498,16 +482,6 @@
 void
 acPBADestroy(ProfileBufferArray* pba)
 {
-<<<<<<< HEAD
-  for (size_t i = 0; i < NUM_PROFILES; ++i) {
-#if USE_COMPRESSIBLE_MEMORY
-    freeCompressible(pba->in[i], sizeof(pba.in[0][0]) * pba->count);
-    freeCompressible(pba->out[i], sizeof(pba.out[0][0]) * pba->count);
-#else
-    cudaFree(pba->in[i]);
-    cudaFree(pba->out[i]);
-#endif
-=======
 #if USE_COMPRESSIBLE_MEMORY
   freeCompressible(pba->in[0],
                    sizeof(pba.in[0][0]) * pba->count * NUM_PROFILES);
@@ -518,7 +492,6 @@
   cudaFree(pba->out[0]);
 #endif
   for (size_t i = 0; i < NUM_PROFILES; ++i) {
->>>>>>> b3eb5e54
     pba->in[i]  = NULL;
     pba->out[i] = NULL;
   }
@@ -540,23 +513,14 @@
       acKernelFlush(stream, vba->out[i],count, (AcReal)0.0);
     }
   }
-<<<<<<< HEAD
   memset(&vba->kernel_input_params,0,sizeof(acKernelInputParams));
-=======
-
->>>>>>> b3eb5e54
   // Note: should be moved out when refactoring VBA to KernelParameterArray
   acPBAReset(stream, &vba->profiles);
   return AC_SUCCESS;
 }
 
-<<<<<<< HEAD
 void
 device_malloc(void** dst, const int bytes)
-=======
-VertexBufferArray
-acVBACreate(const size_t mx, const size_t my, const size_t mz)
->>>>>>> b3eb5e54
 {
  #if USE_COMPRESSIBLE_MEMORY 
     ERRCHK_CUDA_ALWAYS(mallocCompressible(dst, bytes));
@@ -565,7 +529,6 @@
   #endif
 }
 
-<<<<<<< HEAD
 template <typename T>
 void
 device_malloc(T** dst, const int bytes)
@@ -576,13 +539,6 @@
     ERRCHK_CUDA_ALWAYS(cudaMalloc((void**)dst, bytes));
   #endif
 }
-=======
-  const size_t bytes = sizeof(vba.in[0][0]) * mx * my * mz;
-  vba.bytes          = bytes;
-  vba.mx             = mx;
-  vba.my             = my;
-  vba.mz             = mz;
->>>>>>> b3eb5e54
 
 template <typename T>
 void
@@ -658,6 +614,9 @@
   size_t count = counts.x*counts.y*counts.z;
   size_t bytes = sizeof(vba.in[0][0]) * count;
   vba.bytes          = bytes;
+  vba.mx             = counts.x;
+  vba.my             = counts.y;
+  vba.mz             = counts.z;
 #if AC_ADJACENT_VERTEX_BUFFERS
   const size_t allbytes = bytes*NUM_VTXBUF_HANDLES;
   AcReal *allbuf_in, *allbuf_out;
@@ -696,9 +655,6 @@
 
   // Note: should be moved out when refactoring VBA to KernelParameterArray
   vba.profiles = acPBACreate(counts.z);
-
-  // Note: should be moved out when refactoring VBA to KernelParameterArray
-  vba.profiles = acPBACreate(mz);
 
   acVBAReset(0, &vba);
   cudaDeviceSynchronize();
@@ -732,7 +688,6 @@
   AcArrayTypes::run<update_arrays>(config);
 }
 
-
 template <typename P>
 struct free_arrays
 {
@@ -768,7 +723,9 @@
   //Free arrays
   AcArrayTypes::run<free_arrays>(config);
   vba->bytes = 0;
-<<<<<<< HEAD
+  vba->mx    = 0;
+  vba->my    = 0;
+  vba->mz    = 0;
   // Note: should be moved out when refactoring VBA to KernelParameterArray
   acPBADestroy(&vba->profiles);
 }
@@ -784,14 +741,6 @@
 	const int num_of_warps_per_block = (tpb.x*tpb.y*tpb.z + warp_size-1)/warp_size;
 	const int num_of_blocks = bpg.x*bpg.y*bpg.z;
 	return num_of_warps_per_block*num_of_blocks;
-=======
-  vba->mx    = 0;
-  vba->my    = 0;
-  vba->mz    = 0;
-
-  // Note: should be moved out when refactoring VBA to KernelParameterArray
-  acPBADestroy(&vba->profiles);
->>>>>>> b3eb5e54
 }
 
 int
@@ -947,22 +896,7 @@
 
   return retval == cudaSuccess ? AC_SUCCESS : AC_FAILURE;
 };
-<<<<<<< HEAD
 #else
-=======
-
-#define GEN_LOAD_UNIFORM(LABEL_UPPER, LABEL_LOWER)                             \
-  ERRCHK_ALWAYS(param < NUM_##LABEL_UPPER##_PARAMS);                           \
-  cudaDeviceSynchronize(); /* See note in acLoadStencil */                     \
-                                                                               \
-  const size_t offset = (size_t)&d_mesh_info.LABEL_LOWER##_params[param] -     \
-                        (size_t)&d_mesh_info;                                  \
-                                                                               \
-  const cudaError_t retval = cudaMemcpyToSymbol(                               \
-      d_mesh_info, &value, sizeof(value), offset, cudaMemcpyHostToDevice);     \
-  return retval == cudaSuccess ? AC_SUCCESS : AC_FAILURE;
-
->>>>>>> b3eb5e54
 AcResult
 acStoreStencil(const Stencil stencil, const cudaStream_t /* stream */,
                AcReal data[STENCIL_HEIGHT][STENCIL_WIDTH])
@@ -976,25 +910,6 @@
   const cudaError_t retval = cudaMemcpyFromSymbol(
       data, stencils, bytes, stencil * bytes, cudaMemcpyDeviceToHost);
 
-<<<<<<< HEAD
-=======
-AcResult
-acLoadInt3Uniform(const cudaStream_t /* stream */, const AcInt3Param param,
-                  const int3 value)
-{
-  GEN_LOAD_UNIFORM(INT3, int3);
-}
-
-#define GEN_STORE_UNIFORM(LABEL_UPPER, LABEL_LOWER)                            \
-  ERRCHK_ALWAYS(param < NUM_##LABEL_UPPER##_PARAMS);                           \
-  cudaDeviceSynchronize(); /* See notes in GEN_LOAD_UNIFORM */                 \
-                                                                               \
-  const size_t offset = (size_t)&d_mesh_info.LABEL_LOWER##_params[param] -     \
-                        (size_t)&d_mesh_info;                                  \
-                                                                               \
-  const cudaError_t retval = cudaMemcpyFromSymbol(                             \
-      value, d_mesh_info, sizeof(*value), offset, cudaMemcpyDeviceToHost);     \
->>>>>>> b3eb5e54
   return retval == cudaSuccess ? AC_SUCCESS : AC_FAILURE;
 };
 #endif
@@ -1113,7 +1028,6 @@
 	return AC_SUCCESS;
 }
 
-
 #include "load_and_store_uniform_funcs.h"
 
 
@@ -1382,7 +1296,6 @@
   return c;
 }
 
-<<<<<<< HEAD
 AcKernel
 acGetOptimizedKernel(const AcKernel kernel_enum, const VertexBufferArray vba)
 {
@@ -1392,7 +1305,7 @@
 	//TP: for now this is no-op in the future in some cases we choose which kernel to call passed on the input params
 	return kernel_enum;
 	//return kernels[(int) kernel_enum];
-=======
+}
 void
 acVBASwapBuffer(const Field field, VertexBufferArray* vba)
 {
@@ -1565,13 +1478,13 @@
   // C count = A_count*B_count
 } CrossProductArrays;
 
-static __global__ void
+static __global__ void UNUSED
 reindex_cross(const CrossProductArrays arrays, const AcIndex in_offset,
               const AcShape in_shape, const AcIndex out_offset,
               const AcShape out_shape, const AcShape block_shape)
 {
-  const size_t i    = (size_t)threadIdx.x + blockIdx.x * blockDim.x;
-  const AcIndex idx = to_spatial(i, block_shape);
+  const AcIndex idx = to_spatial((size_t)threadIdx.x + blockIdx.x * blockDim.x
+		  , block_shape);
 
   const AcIndex in_pos  = idx + in_offset;
   const AcIndex out_pos = idx + out_offset;
@@ -1596,7 +1509,7 @@
           arrays.B[i].y[in_idx],
           arrays.B[i].z[in_idx],
       };
-      const AcReal3 res                           = cross(a, b);
+      const AcReal3 res                           = AC_cross(a, b);
       arrays.C[i + j * arrays.B_count].x[out_idx] = res.x;
       arrays.C[i + j * arrays.B_count].y[out_idx] = res.y;
       arrays.C[i + j * arrays.B_count].z[out_idx] = res.z;
@@ -1648,6 +1561,7 @@
 }
 #endif
 
+#ifdef AC_TFM_ENABLED
 AcResult
 acReindexCross(const cudaStream_t stream, //
                const VertexBufferArray vba, const AcIndex in_offset,
@@ -1655,7 +1569,6 @@
                AcReal* out, const AcIndex out_offset, const AcShape out_shape,
                const AcShape block_shape)
 {
-#ifdef AC_TFM_ENABLED
   const SOAVector uu = {
       .x = vba.in[VTXBUF_UUX],
       .y = vba.in[VTXBUF_UUY],
@@ -1720,6 +1633,13 @@
                                          out_offset, out_shape, block_shape);
   return AC_SUCCESS;
 #else
+AcResult
+acReindexCross(const cudaStream_t , //
+               const VertexBufferArray , const AcIndex ,
+               const AcShape , //
+               AcReal* , const AcIndex , const AcShape ,
+               const AcShape )
+{
   ERROR("acReindexCross called but AC_TFM_ENABLED was false");
   return AC_FAILURE;
 #endif
@@ -1786,5 +1706,4 @@
   multiply_inplace<<<bpg, tpb>>>(value, count, array);
   ERRCHK_CUDA_KERNEL();
   return AC_SUCCESS;
->>>>>>> b3eb5e54
 }