--- conflicted
+++ resolved
@@ -53,7 +53,6 @@
 int3 AC_reduction_tile_dimensions
 int3 AC_multigpu_offset
 int3 AC_domain_coordinates
-<<<<<<< HEAD
 
 run_const bool AC_include_3d_halo_corners
 run_const bool AC_skip_single_gpu_optim
@@ -66,11 +65,6 @@
 hostdefine AC_SPHERICAL_COORDINATES   (1)
 hostdefine AC_CYLINDRICAL_COORDINATES (2)
 
-=======
-bool3 AC_dimension_inactive
-bool  AC_lagrangian_grid
->>>>>>> abea6799
-
 //TP: these belong here but at the moment are deprecated
 /**
 run_const AC_xy_plate_bufsize
