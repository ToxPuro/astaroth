
real AC_dt
/*
real AC_cs_sound, AC_cp_sound
real AC_gamma, AC_nu_visc, AC_zeta, AC_eta
real AC_lnrho0, AC_mu0, AC_lnT0
*/
// Note: not used by mhdsolver.ac at the moment (src/utils/modelsolver.c does)
hostdefine AC_INTEGRATION_ENABLED // Enables acIntegrate() and other non-generic library functions
//#include "../../../../PC_moduleflags.h"
hostdefine LDENSITY (0)
hostdefine LHYDRO (0)
hostdefine LMAGNETIC (0)
hostdefine LENTROPY (0)
hostdefine LTEMPERATURE (0)
hostdefine LFORCING (0)
hostdefine LUPWD (0)
hostdefine LSINK (0)
hostdefine LBFIELD (0 && LMAGNETIC) // bfield only relevant if magnetic is on
hostdefine LSHOCK (0)
//hostdefine AC_THERMAL_CONDUCTIVITY (0.001) // Now a config parameter, AC_K_heatcond, as it should be. 
hostdefine R_PI (AC_REAL_PI)

//Field UUX, UUY, UUZ, RHO, SS
Field UUX, UUY, UUZ, RHO, SS, AAX, AAY, AAZ


//Profile_X AC_PROFILE_GRAVX_XPENCIL
//Profile_Y AC_PROFILE_GRAVY_YPENCIL
//Profile_Z AC_PROFILE_GRAVZ_ZPENCIL, AC_PROFILE_Z
//Profile_Z AC_PROFILE_DLNHCOND_PROF, AC_PROFILE_HCOND_PROF
Profile_z AC_dlnhcond_prof[AC_nz]
Profile_z AC_hcond_prof[AC_nz]






// slices output period
int AC_slice_steps
real AC_slice_save_t
int AC_save_steps
real AC_slice_save_t

// maximun number of time snapshots during runtime 
// Set AC_num_snapshots < 0 for unlimited snapshots
int AC_num_snapshots
int AC_bin_steps
int AC_lpressuregradient_gas
real AC_cv
real AC_cp
real AC_bin_save_t

// max simulation time
int AC_max_steps
real AC_max_time
// Forcing parameter generation period (if forcing is on)
int AC_forcing_period_steps
real AC_forcing_period_t

// Initial time step index, default should be 0
int AC_start_step

real AC_dsx, AC_dsy, AC_dsz 


#define AC_inv_dsy  (1.0/AC_dsx)
#define AC_inv_dsx  (1.0/AC_dsy)
#define AC_inv_dsz  (1.0/AC_dsz)

//TP for pencil
#define AC_inv_dsx_6 AC_inv_dsx*AC_inv_dsx*AC_inv_dsx*AC_inv_dsx*AC_inv_dsx*AC_inv_dsx
#define AC_inv_dsy_6 AC_inv_dsy*AC_inv_dsy*AC_inv_dsy*AC_inv_dsy*AC_inv_dsy*AC_inv_dsy
#define AC_inv_dsz_6 AC_inv_dsz*AC_inv_dsz*AC_inv_dsz*AC_inv_dsz*AC_inv_dsz*AC_inv_dsz

#define AC_inv_dsx_5 AC_inv_dsx*AC_inv_dsx*AC_inv_dsx*AC_inv_dsx*AC_inv_dsx
#define AC_inv_dsy_5 AC_inv_dsy*AC_inv_dsy*AC_inv_dsy*AC_inv_dsy*AC_inv_dsy
#define AC_inv_dsz_5 AC_inv_dsz*AC_inv_dsz*AC_inv_dsz*AC_inv_dsz*AC_inv_dsz

#define AC_inv_dsx_4 AC_inv_dsx*AC_inv_dsx*AC_inv_dsx*AC_inv_dsx
#define AC_inv_dsy_4 AC_inv_dsy*AC_inv_dsy*AC_inv_dsy*AC_inv_dsy
#define AC_inv_dsz_4 AC_inv_dsz*AC_inv_dsz*AC_inv_dsz*AC_inv_dsz

#define AC_inv_dsx_2 AC_inv_dsx*AC_inv_dsx
#define AC_inv_dsy_2 AC_inv_dsy*AC_inv_dsy
#define AC_inv_dsz_2 AC_inv_dsz*AC_inv_dsz

#define DER1_3 (1. / 60.)
#define DER1_2 (-3. / 20.)
#define DER1_1 (3. / 4.)
#define DER1_0 (0)

#define DER2_3 (1. / 90.)
#define DER2_2 (-3. / 20.)
#define DER2_1 (3. / 2.)
#define DER2_0 (-49. / 18.)

#define DERX_3 (2. / 720.)
#define DERX_2 (-27. / 720.)
#define DERX_1 (270. / 720.)
#define DERX_0 (0)

#define DER6UPWD_3 (  1. / 60.)  
#define DER6UPWD_2 ( -6. / 60.)   
#define DER6UPWD_1 ( 15. / 60.)     
#define DER6UPWD_0 (-20. / 60.)  

#define DER6_0 -20.0
#define DER6_1 15.0
#define DER6_2 -6.0
#define DER6_3 1.0

#define DER5_1 2.5
#define DER5_2 2.0
#define DER5_3 0.5

#define DER4_0 (56.0/6.0)
#define DER4_1 (-39.0/6.0)
#define DER4_2 (12.0/6.0)
#define DER4_3 (-1.0)

#define DER4i2j_scaling_factor 1/(6.0*180.0)
#define DER4i2j_first 56.0
#define DER4i2j_second -39.0
#define DER4i2j_third 12.0
#define DER4i2j_fourth -1.0

#define DER4i2j_0 -490.0
#define DER4i2j_1 270.0
#define DER4i2j_2 -27.0
#define DER4i2j_3 2.0


// Real params
// Spacing
real AC_dsmin
// physical grid
real AC_xlen
real AC_ylen
real AC_zlen
real AC_xorig
real AC_yorig
real AC_zorig
// Physical units
real AC_unit_density
real AC_unit_velocity
real AC_unit_length
real AC_unit_magnetic
// properties of gravitating star
real AC_star_pos_x
real AC_star_pos_y
real AC_star_pos_z
real AC_M_star
// properties of sink particle
real AC_sink_pos_x
real AC_sink_pos_y
real AC_sink_pos_z
real AC_M_sink
real AC_nu
real AC_M_sink_init
real AC_M_sink_Msun
real AC_soft
real AC_accretion_range
real AC_switch_accretion
//  Run params
real AC_cdt
real AC_cdtv
real AC_cdts
real AC_nu_visc
real AC_cs_sound
real AC_eta
real AC_mu0

real AC_cp_sound
real AC_gamma
real AC_cv_sound
//real AC_cv1
real AC_cs2cool
real AC_lnTT0
real AC_gamma_m1
real AC_gamma1
real AC_cs20
real AC_lnT0
real AC_lnrho0
real AC_zeta
real AC_trans
real AC_nu_shock
real AC_K_heatcond

//  Parameters for generic boundary conditions, this is a dummy variable for testing, please use different ones for each field
real AC_boundary_derivative

//  Parameters only used in boundary conditions at the moment
//  If you feel they should be elsewhere, please move them
real AC_hcond0_kramers
real AC_hcond0
real AC_hflux
real AC_n_kramers
real AC_sigma_SBt
real AC_chi
real AC_chi_t
real AC_chi_t_prof1

//  Initial condition params
real AC_ampl_lnrho
real AC_ampl_uu
real AC_init_ampl_uu
real AC_angl_uu
real AC_lnrho_edge
real AC_lnrho_out
real AC_ampl_aa
real AC_init_k_wave
real AC_init_sigma_hel
real AC_init_shell_radius
real AC_init_shell_width
//  Forcing parameters. User configured.
real AC_forcing_magnitude
real AC_relhel
real AC_kmin
real AC_kmax
real AC_switch_forcing
//  Forcing parameters. Set by the generator.
real AC_forcing_phase
real AC_k_forcex
real AC_k_forcey
real AC_k_forcez
real AC_kaver
real AC_ff_hel_rex
real AC_ff_hel_rey
real AC_ff_hel_rez
real AC_ff_hel_imx
real AC_ff_hel_imy
real AC_ff_hel_imz
//  Additional helper params  //  (deduced from other params do not set these directly!)
real AC_G_const
real AC_GM_star
real AC_unit_mass
real AC_sq2GM_star
real AC_cs2_sound
Profile_z AC_test_profile[AC_nz]
//
real AC_current_time

#define F_UU Field3(UUX, UUY, UUZ)
#define F_AA Field3(AAX, AAY, AAZ)

#define DER1_3 (1.0 / 60.)
#define DER1_2 (-3. / 20.)
#define DER1_1 (3. / 4.)
#define DER1_0 (0)

#define DER2_3 (1.0 / 90.)
#define DER2_2 (-3. / 20.)
#define DER2_1 (3. / 2.)
#define DER2_0 (-49. / 18.)

#define DERX_3 (2. / 720.)
#define DERX_2 (-27. / 720.)
#define DERX_1 (270. / 720.)
#define DERX_0 (0)

#define DER6UPWD_3 (  1. / 60.)  
#define DER6UPWD_2 ( -6. / 60.)   
#define DER6UPWD_1 ( 15. / 60.)     
#define DER6UPWD_0 (-20. / 60.)  

//can't pass from Fortran since it is in cdata.f90


#if LSHOCK

#include "smooth_kernel.ach" 

#endif 


/*
// A hax to access close by stencil values
Stencil value_xm3 {
    [0][0][-3] = 1
}
Stencil value_xm2 {
    [0][0][-2] = 1
}
Stencil value_xm1 {
    [0][0][-1] = 1
}
Stencil value_xp1 {
    [0][0][1] = 1
}
Stencil value_xp2 {
    [0][0][2] = 1
}
Stencil value_xp3 {
    [0][0][3] = 1
}

Stencil value_ym3 {
    [0][-3][0] = 1
}
Stencil value_ym2 {
    [0][-2][0] = 1
}
Stencil value_ym1 {
    [0][-1][0] = 1
}
Stencil value_yp1 {
    [0][1][0] = 1
}
Stencil value_yp2 {
    [0][2][0] = 1
}
Stencil value_yp3 {
    [0][3][0] = 1
}

Stencil value_zm3 {
    [-3][0][0] = 1
}
Stencil value_zm2 {
    [-2][0][0] = 1
}
Stencil value_zm1 {
    [-1][0][0] = 1
}
Stencil value_zp1 {
    [1][0][0] = 1
}
Stencil value_zp2 {
    [2][0][0] = 1
}
Stencil value_zp3 {
    [3][0][0] = 1
}
*/

//MV: Based on the standard rules of multiplications, why -AC_inv_dsx etc could
//MV: not be outside of the stencil operation? 

//TP: for pencil
//Corresponds to der5 in Pencil Code
Stencil der5x {
    [0][0][-3] = -AC_inv_dsx_5 * DER5_3,
    [0][0][-2] = -AC_inv_dsx_5 * DER5_2,
    [0][0][-1] = -AC_inv_dsx_5 * DER5_1,
    [0][0][1]  = AC_inv_dsx_5 * DER5_1,
    [0][0][2]  = AC_inv_dsx_5 * DER5_2,
    [0][0][3]  = AC_inv_dsx_5 * DER5_3
}
Stencil der5y {
    [0][-3][0] = -AC_inv_dsy_5 * DER5_3,
    [0][-2][0] = -AC_inv_dsy_5 * DER5_2,
    [0][-1][0] = -AC_inv_dsy_5 * DER5_1,
    [0][1][0]  = AC_inv_dsy_5 * DER5_1,
    [0][2][0]  = AC_inv_dsy_5 * DER5_2,
    [0][3][0]  = AC_inv_dsy_5 * DER5_3
}
Stencil der5z {
    [-3][0][0] = -AC_inv_dsz_5 * DER5_3,
    [-2][0][0] = -AC_inv_dsz_5 * DER5_2,
    [-1][0][0] = -AC_inv_dsz_5 * DER5_1,
    [1][0][0]  = AC_inv_dsz_5 * DER5_1,
    [2][0][0]  = AC_inv_dsz_5 * DER5_2,
    [3][0][0]  = AC_inv_dsz_5 * DER5_3
}
//TP: corresponds to der4 in Pencil Code
Stencil der4x {
    [0][0][-3] = AC_inv_dsx_4 * DER4_3,
    [0][0][-2] = AC_inv_dsx_4 * DER4_2,
    [0][0][-1] = AC_inv_dsx_4 * DER4_1,
    [0][0][0]  = AC_inv_dsx_4 * DER4_0,
    [0][0][1]  = AC_inv_dsx_4 * DER4_1,
    [0][0][2]  = AC_inv_dsx_4 * DER4_2,
    [0][0][3]  = AC_inv_dsx_4 * DER4_3
}
Stencil der4y {
    [0][-3][0] = AC_inv_dsy_4 * DER4_3,
    [0][-2][0] = AC_inv_dsy_4 * DER4_2,
    [0][-1][0] = AC_inv_dsy_4 * DER4_1,
    [0][0][0]  = AC_inv_dsy_4 * DER4_0,
    [0][1][0]  = AC_inv_dsy_4 * DER4_1,
    [0][2][0]  = AC_inv_dsy_4 * DER4_2,
    [0][3][0]  = AC_inv_dsy_4 * DER4_3
}
Stencil der4z {
    [-3][0][0] = AC_inv_dsz_4 * DER4_3,
    [-2][0][0] = AC_inv_dsz_4 * DER4_2,
    [-1][0][0] = AC_inv_dsz_4 * DER4_1,
    [0][0][0]  = AC_inv_dsz_4 * DER4_0,
    [1][0][0]  = AC_inv_dsz_4 * DER4_1,
    [2][0][0]  = AC_inv_dsz_4 * DER4_2,
    [3][0][0]  = AC_inv_dsz_4 * DER4_3
}
//TP: corresponds to der6_main
Stencil der6x {
    [0][0][-3] = AC_inv_dsx_6 * DER6_3,
    [0][0][-2] = AC_inv_dsx_6 * DER6_2,
    [0][0][-1] = AC_inv_dsx_6 * DER6_1,
    [0][0][0]  = AC_inv_dsx_6 * DER6_0,
    [0][0][1]  = AC_inv_dsx_6 * DER6_1,
    [0][0][2]  = AC_inv_dsx_6 * DER6_2,
    [0][0][3]  = AC_inv_dsx_6 * DER6_3
}
Stencil der6y {
    [0][-3][0] = AC_inv_dsy_6 * DER6_3,
    [0][-2][0] = AC_inv_dsy_6 * DER6_2,
    [0][-1][0] = AC_inv_dsy_6 * DER6_1,
    [0][0][0]  = AC_inv_dsy_6 * DER6_0,
    [0][1][0]  = AC_inv_dsy_6 * DER6_1,
    [0][2][0]  = AC_inv_dsy_6 * DER6_2,
    [0][3][0]  = AC_inv_dsy_6 * DER6_3
}
Stencil der6z {
    [-3][0][0] = AC_inv_dsz_6 * DER6_3,
    [-2][0][0] = AC_inv_dsz_6 * DER6_2,
    [-1][0][0] = AC_inv_dsz_6 * DER6_1,
    [0][0][0]  = AC_inv_dsz_6 * DER6_0,
    [1][0][0]  = AC_inv_dsz_6 * DER6_1,
    [2][0][0]  = AC_inv_dsz_6 * DER6_2,
    [3][0][0]  = AC_inv_dsz_6 * DER6_3
}
//TP: corresponds to der4i2j
//when i==1 and j==2
/**
Stencil der4x2y {
    [0][-3][0] = DER4i2j_first * AC_inv_dsx_4 * AC_inv_dsx_2 * DER4i2j_3,
    [0][-2][0] = DER4i2j_first * AC_inv_dsx_4 * AC_inv_dsx_2 * DER4i2j_2,
    [0][-1][0] = DER4i2j_first * AC_inv_dsx_4 * AC_inv_dsx_2 * DER4i2j_1,
    [0][0][0] = DER4i2j_first * AC_inv_dsx_4 * AC_inv_dsx_2 * DER4i2j_0,
    [0][1][0] = DER4i2j_first * AC_inv_dsx_4 * AC_inv_dsx_2 * DER4i2j_1,
    [0][2][0] = DER4i2j_first * AC_inv_dsx_4 * AC_inv_dsx_2 * DER4i2j_2,
    [0][3][0] = DER4i2j_first * AC_inv_dsx_4 * AC_inv_dsx_2 * DER4i2j_3,

    [0][-3][1] = DER4i2j_second * AC_inv_dsx_4 * AC_inv_dsx_2 * DER4i2j_3,
    [0][-2][1] = DER4i2j_second * AC_inv_dsx_4 * AC_inv_dsx_2 * DER4i2j_2,
    [0][-1][1] = DER4i2j_second * AC_inv_dsx_4 * AC_inv_dsx_2 * DER4i2j_1,
    [0][0][1] = DER4i2j_second * AC_inv_dsx_4 * AC_inv_dsx_2 * DER4i2j_0,
    [0][1][1] = DER4i2j_second * AC_inv_dsx_4 * AC_inv_dsx_2 * DER4i2j_1,
    [0][2][1] = DER4i2j_second * AC_inv_dsx_4 * AC_inv_dsx_2 * DER4i2j_2,
    [0][3][1] = DER4i2j_second * AC_inv_dsx_4 * AC_inv_dsx_2 * DER4i2j_3,
    [0][-3][-1] = DER4i2j_second * AC_inv_dsx_4 * AC_inv_dsx_2 * DER4i2j_3,
    [0][-2][-1] = DER4i2j_second * AC_inv_dsx_4 * AC_inv_dsx_2 * DER4i2j_2,
    [0][-1][-1] = DER4i2j_second * AC_inv_dsx_4 * AC_inv_dsx_2 * DER4i2j_1,
    [0][0][-1] = DER4i2j_second * AC_inv_dsx_4 * AC_inv_dsx_2 * DER4i2j_0,
    [0][1][-1] = DER4i2j_second * AC_inv_dsx_4 * AC_inv_dsx_2 * DER4i2j_1,
    [0][2][-1] = DER4i2j_second * AC_inv_dsx_4 * AC_inv_dsx_2 * DER4i2j_2,
    [0][3][-1] = DER4i2j_second * AC_inv_dsx_4 * AC_inv_dsx_2 * DER4i2j_3,

    [0][-3][2] = DER4i2j_third * AC_inv_dsx_4 * AC_inv_dsx_2 * DER4i2j_3,
    [0][-2][2] = DER4i2j_third * AC_inv_dsx_4 * AC_inv_dsx_2 * DER4i2j_2,
    [0][-1][2] = DER4i2j_third * AC_inv_dsx_4 * AC_inv_dsx_2 * DER4i2j_1,
    [0][0][2] = DER4i2j_third * AC_inv_dsx_4 * AC_inv_dsx_2 * DER4i2j_0,
    [0][1][2] = DER4i2j_third * AC_inv_dsx_4 * AC_inv_dsx_2 * DER4i2j_1,
    [0][2][2] = DER4i2j_third * AC_inv_dsx_4 * AC_inv_dsx_2 * DER4i2j_2,
    [0][3][2] = DER4i2j_third * AC_inv_dsx_4 * AC_inv_dsx_2 * DER4i2j_3,
    [0][-3][-2] = DER4i2j_third * AC_inv_dsx_4 * AC_inv_dsx_2 * DER4i2j_3,
    [0][-2][-2] = DER4i2j_third * AC_inv_dsx_4 * AC_inv_dsx_2 * DER4i2j_2,
    [0][-1][-2] = DER4i2j_third * AC_inv_dsx_4 * AC_inv_dsx_2 * DER4i2j_1,
    [0][0][-2] = DER4i2j_third * AC_inv_dsx_4 * AC_inv_dsx_2 * DER4i2j_0,
    [0][1][-2] = DER4i2j_third * AC_inv_dsx_4 * AC_inv_dsx_2 * DER4i2j_1,
    [0][2][-2] = DER4i2j_third * AC_inv_dsx_4 * AC_inv_dsx_2 * DER4i2j_2,
    [0][3][-2] = DER4i2j_third * AC_inv_dsx_4 * AC_inv_dsx_2 * DER4i2j_3,

    [0][-3][3] = DER4i2j_fourth * AC_inv_dsx_4 * AC_inv_dsx_2 * DER4i2j_3,
    [0][-2][3] = DER4i2j_fourth * AC_inv_dsx_4 * AC_inv_dsx_2 * DER4i2j_2,
    [0][-1][3] = DER4i2j_fourth * AC_inv_dsx_4 * AC_inv_dsx_2 * DER4i2j_1,
    [0][0][3] = DER4i2j_fourth * AC_inv_dsx_4 * AC_inv_dsx_2 * DER4i2j_0,
    [0][1][3] = DER4i2j_fourth * AC_inv_dsx_4 * AC_inv_dsx_2 * DER4i2j_1,
    [0][2][3] = DER4i2j_fourth * AC_inv_dsx_4 * AC_inv_dsx_2 * DER4i2j_2,
    [0][3][3] = DER4i2j_fourth * AC_inv_dsx_4 * AC_inv_dsx_2 * DER4i2j_3,
    [0][-3][-3] = DER4i2j_fourth * AC_inv_dsx_4 * AC_inv_dsx_2 * DER4i2j_3,
    [0][-2][-3] = DER4i2j_fourth * AC_inv_dsx_4 * AC_inv_dsx_2 * DER4i2j_2,
    [0][-1][-3] = DER4i2j_fourth * AC_inv_dsx_4 * AC_inv_dsx_2 * DER4i2j_1,
    [0][0][-3] = DER4i2j_fourth * AC_inv_dsx_4 * AC_inv_dsx_2 * DER4i2j_0,
    [0][1][-3] = DER4i2j_fourth * AC_inv_dsx_4 * AC_inv_dsx_2 * DER4i2j_1,
    [0][2][-3] = DER4i2j_fourth * AC_inv_dsx_4 * AC_inv_dsx_2 * DER4i2j_2,
    [0][3][-3] = DER4i2j_fourth * AC_inv_dsx_4 * AC_inv_dsx_2 * DER4i2j_3
}
**/
Stencil derx {
    [0][0][-3] = -AC_inv_dsx * DER1_3,
    [0][0][-2] = -AC_inv_dsx * DER1_2,
    [0][0][-1] = -AC_inv_dsx * DER1_1,
    [0][0][1]  = AC_inv_dsx * DER1_1,
    [0][0][2]  = AC_inv_dsx * DER1_2,
    [0][0][3]  = AC_inv_dsx * DER1_3
}

Stencil dery {
    [0][-3][0] = -AC_inv_dsy * DER1_3,
    [0][-2][0] = -AC_inv_dsy * DER1_2,
    [0][-1][0] = -AC_inv_dsy * DER1_1,
    [0][1][0]  = AC_inv_dsy * DER1_1,
    [0][2][0]  = AC_inv_dsy * DER1_2,
    [0][3][0]  = AC_inv_dsy * DER1_3
}

Stencil derz {
    [-3][0][0] = -AC_inv_dsz * DER1_3,
    [-2][0][0] = -AC_inv_dsz * DER1_2,
    [-1][0][0] = -AC_inv_dsz * DER1_1,
    [1][0][0]  = AC_inv_dsz * DER1_1,
    [2][0][0]  = AC_inv_dsz * DER1_2,
    [3][0][0]  = AC_inv_dsz * DER1_3
}

Stencil derxx {
    [0][0][-3] = AC_inv_dsx * AC_inv_dsx * DER2_3,
    [0][0][-2] = AC_inv_dsx * AC_inv_dsx * DER2_2,
    [0][0][-1] = AC_inv_dsx * AC_inv_dsx * DER2_1,
    [0][0][0]  = AC_inv_dsx * AC_inv_dsx * DER2_0,
    [0][0][1]  = AC_inv_dsx * AC_inv_dsx * DER2_1,
    [0][0][2]  = AC_inv_dsx * AC_inv_dsx * DER2_2,
    [0][0][3]  = AC_inv_dsx * AC_inv_dsx * DER2_3
}

Stencil deryy {
    [0][-3][0] = AC_inv_dsy * AC_inv_dsy * DER2_3,
    [0][-2][0] = AC_inv_dsy * AC_inv_dsy * DER2_2,
    [0][-1][0] = AC_inv_dsy * AC_inv_dsy * DER2_1,
    [0][0][0]  = AC_inv_dsy * AC_inv_dsy * DER2_0,
    [0][1][0]  = AC_inv_dsy * AC_inv_dsy * DER2_1,
    [0][2][0]  = AC_inv_dsy * AC_inv_dsy * DER2_2,
    [0][3][0]  = AC_inv_dsy * AC_inv_dsy * DER2_3
}

Stencil derzz {
    [-3][0][0] = AC_inv_dsz * AC_inv_dsz * DER2_3,
    [-2][0][0] = AC_inv_dsz * AC_inv_dsz * DER2_2,
    [-1][0][0] = AC_inv_dsz * AC_inv_dsz * DER2_1,
    [0][0][0]  = AC_inv_dsz * AC_inv_dsz * DER2_0,
    [1][0][0]  = AC_inv_dsz * AC_inv_dsz * DER2_1,
    [2][0][0]  = AC_inv_dsz * AC_inv_dsz * DER2_2,
    [3][0][0]  = AC_inv_dsz * AC_inv_dsz * DER2_3
}

Stencil derxy {
    [0][-3][-3] = AC_inv_dsx * AC_inv_dsy * DERX_3,
    [0][-2][-2] = AC_inv_dsx * AC_inv_dsy * DERX_2,
    [0][-1][-1] = AC_inv_dsx * AC_inv_dsy * DERX_1,
    [0][0][0]  = AC_inv_dsx * AC_inv_dsy * DERX_0,
    [0][1][1]  = AC_inv_dsx * AC_inv_dsy * DERX_1,
    [0][2][2]  = AC_inv_dsx * AC_inv_dsy * DERX_2,
    [0][3][3]  = AC_inv_dsx * AC_inv_dsy * DERX_3,
    [0][-3][3] = -AC_inv_dsx * AC_inv_dsy * DERX_3,
    [0][-2][2] = -AC_inv_dsx * AC_inv_dsy * DERX_2,
    [0][-1][1] = -AC_inv_dsx * AC_inv_dsy * DERX_1,
    [0][1][-1] = -AC_inv_dsx * AC_inv_dsy * DERX_1,
    [0][2][-2] = -AC_inv_dsx * AC_inv_dsy * DERX_2,
    [0][3][-3] = -AC_inv_dsx * AC_inv_dsy * DERX_3
}

Stencil derxz {
    [-3][0][-3] = AC_inv_dsx * AC_inv_dsz * DERX_3,
    [-2][0][-2] = AC_inv_dsx * AC_inv_dsz * DERX_2,
    [-1][0][-1] = AC_inv_dsx * AC_inv_dsz * DERX_1,
    [0][0][0]  = AC_inv_dsx * AC_inv_dsz * DERX_0,
    [1][0][1]  = AC_inv_dsx * AC_inv_dsz * DERX_1,
    [2][0][2]  = AC_inv_dsx * AC_inv_dsz * DERX_2,
    [3][0][3]  = AC_inv_dsx * AC_inv_dsz * DERX_3,
    [-3][0][3] = -AC_inv_dsx * AC_inv_dsz * DERX_3,
    [-2][0][2] = -AC_inv_dsx * AC_inv_dsz * DERX_2,
    [-1][0][1] = -AC_inv_dsx * AC_inv_dsz * DERX_1,
    [1][0][-1] = -AC_inv_dsx * AC_inv_dsz * DERX_1,
    [2][0][-2] = -AC_inv_dsx * AC_inv_dsz * DERX_2,
    [3][0][-3] = -AC_inv_dsx * AC_inv_dsz * DERX_3
}

Stencil deryz {
    [-3][-3][0] = AC_inv_dsy * AC_inv_dsz * DERX_3,
    [-2][-2][0] = AC_inv_dsy * AC_inv_dsz * DERX_2,
    [-1][-1][0] = AC_inv_dsy * AC_inv_dsz * DERX_1,
    [0][0][0]  = AC_inv_dsy * AC_inv_dsz * DERX_0,
    [1][1][0]  = AC_inv_dsy * AC_inv_dsz * DERX_1,
    [2][2][0]  = AC_inv_dsy * AC_inv_dsz * DERX_2,
    [3][3][0]  = AC_inv_dsy * AC_inv_dsz * DERX_3,
    [-3][3][0] = -AC_inv_dsy * AC_inv_dsz * DERX_3,
    [-2][2][0] = -AC_inv_dsy * AC_inv_dsz * DERX_2,
    [-1][1][0] = -AC_inv_dsy * AC_inv_dsz * DERX_1,
    [1][-1][0] = -AC_inv_dsy * AC_inv_dsz * DERX_1,
    [2][-2][0] = -AC_inv_dsy * AC_inv_dsz * DERX_2,
    [3][-3][0] = -AC_inv_dsy * AC_inv_dsz * DERX_3
}

Stencil der6x_upwd {
    [0][0][-3] =  AC_inv_dsx * DER6UPWD_3,
    [0][0][-2] =  AC_inv_dsx * DER6UPWD_2,
    [0][0][-1] =  AC_inv_dsx * DER6UPWD_1,
    [0][0][0]  =  AC_inv_dsx * DER6UPWD_0,
    [0][0][1]  =  AC_inv_dsx * DER6UPWD_1,
    [0][0][2]  =  AC_inv_dsx * DER6UPWD_2,
    [0][0][3]  =  AC_inv_dsx * DER6UPWD_3
}

Stencil der6y_upwd {
    [0][-3][0] =  AC_inv_dsy * DER6UPWD_3,
    [0][-2][0] =  AC_inv_dsy * DER6UPWD_2,
    [0][-1][0] =  AC_inv_dsy * DER6UPWD_1,
    [0][0][0]  =  AC_inv_dsy * DER6UPWD_0,
    [0][1][0]  =  AC_inv_dsy * DER6UPWD_1,
    [0][2][0]  =  AC_inv_dsy * DER6UPWD_2,
    [0][3][0]  =  AC_inv_dsy * DER6UPWD_3
}

Stencil der6z_upwd {
    [-3][0][0] =  AC_inv_dsz * DER6UPWD_3,
    [-2][0][0] =  AC_inv_dsz * DER6UPWD_2,
    [-1][0][0] =  AC_inv_dsz * DER6UPWD_1,
    [0][0][0]  =  AC_inv_dsz * DER6UPWD_0,
    [1][0][0]  =  AC_inv_dsz * DER6UPWD_1,
    [2][0][0]  =  AC_inv_dsz * DER6UPWD_2,
    [3][0][0]  =  AC_inv_dsz * DER6UPWD_3
}
u_dot_grad_vec(m,v){
  return real3(dot(v,m.row(0)),dot(v,m.col(1)),dot(v,m.col(2)))
}

curl_from_matrix(m) {
  return real3(m.data[2][1]-m.data[1][2], m.data[0][2] - m.data[2][0], m.data[1][0] - m.data[0][1])
}


gradient(s) {
    return real3(derx(s), dery(s), derz(s))
}

gradient6_upwd(s) {
    return real3(der6x_upwd(s), der6y_upwd(s), der6z_upwd(s))
}

gradients_upwd(v) {
    return Matrix(gradient6_upwd(v.x), gradient6_upwd(v.y), gradient6_upwd(v.z))
}

gradients(v) {
    return Matrix(gradient(v.x), gradient(v.y), gradient(v.z))
}


divergence(v) {
    return derx(v.x) + dery(v.y) + derz(v.z)
}

curl(v) {
    return real3(dery(v.z) - derz(v.y), derz(v.x) - derx(v.z), derx(v.y) - dery(v.x))
}

del4(s) {
  return der4x(s) + der4y(s) + der4z(s)
}
del6(s) {
  return der6x(s) + der6y(s) + der6z(s)
}
del6_upwd(s) {
  return der6x_upwd(s) + der6y_upwd(s) + der6z_upwd(s)
}
laplace(s) {
    return derxx(s) + deryy(s) + derzz(s)
}

veclaplace(v) {
    return real3(laplace(v.x), laplace(v.y), laplace(v.z))
}

#if LMAGNETIC
induction() {
    return cross(vecvalue(UU), curl(AA)) + AC_eta * veclaplace(AA)
}
#endif

traceless_strain(uij,divu)
{
  Matrix sij
  for row in 0:3{
    sij.data[row][row] = uij.data[row][row] - (1.0/3.0)*divu
    for col in row+1:3{
      sij.data[col][row] = 0.5*(uij.data[col][row]+uij.data[row][col])
      sij.data[row][col] = sij.data[col][row]
    }
  }
  return sij
}


stress_tensor(v) {

    Matrix S

    S.data[0][0] = (2.0 / 3.0) * derx(v.x) - (1.0 / 3.0) * (dery(v.y) + derz(v.z))
    S.data[0][1] = (1.0 / 2.0) * (dery(v.x) + derx(v.y))
    S.data[0][2] = (1.0 / 2.0) * (derz(v.x) + derx(v.z))

    S.data[1][0] = S.data[0][1]
    S.data[1][1] = (2.0 / 3.0) * dery(v.y) - (1.0 / 3.0) * (derx(v.x) + derz(v.z))
    S.data[1][2] = (1.0 / 2.0) * (derz(v.y) + dery(v.z))

    S.data[2][0] = S.data[0][2]
    S.data[2][1] = S.data[1][2]
    S.data[2][2] = (2.0 / 3.0) * derz(v.z) - (1.0 / 3.0) * (derx(v.x) + dery(v.y))

    return S
}

gradient_of_divergence(v) {
    return real3(
        derxx(v.x) + derxy(v.y) + derxz(v.z),
        derxy(v.x) + deryy(v.y) + deryz(v.z),
        derxz(v.x) + deryz(v.y) + derzz(v.z)
    )
}

contract(mat) {
    return dot(mat.row(0), mat.row(0)) +
           dot(mat.row(1), mat.row(1)) +
           dot(mat.row(2), mat.row(2))
}

length(v1,v2) {
    return sqrt( dot(v1-v2,v1-v2) )
}

grid_position() {
    return real3((globalVertexIdx.x - AC_nx_min) * AC_dsx, 
                 (globalVertexIdx.y - AC_ny_min) * AC_dsy, 
                 (globalVertexIdx.z - AC_nz_min) * AC_dsz)
}

grid_centre() {
    return real3(((globalGridN.x-1) * AC_dsx)/2.0, 
                 ((globalGridN.y-1) * AC_dsy)/2.0, 
                 ((globalGridN.z-1) * AC_dsz)/2.0)
}



rk3_intermediate(w, roc,step_num) {
    real alpha = 0., -5./9., -153. / 128.
    return alpha[step_num] * w + roc * AC_dt
}
rk3_intermediate_vector(w,roc,step_num){
  return real3(
    rk3_intermediate(w.x,roc.x,step_num),
    rk3_intermediate(w.y,roc.y,step_num),
    rk3_intermediate(w.z,roc.z,step_num)
  )
}

rk3_final(f, w,step_num) {
    real beta = 1. / 3., 15./ 16., 8. / 15.
    return f + beta[step_num] * w
}
rk3_final_vector(f,w,step_num){
  return real3(
    rk3_final(f.x,w.x,step_num),
    rk3_final(f.y,w.y,step_num),
    rk3_final(f.z,w.z,step_num)
  )
}
symmetric_derx(field)
{
  /**
    [0][0][-3] = -AC_inv_dsx * DER1_3,
    [0][0][-2] = -AC_inv_dsx * DER1_2,
    [0][0][-1] = -AC_inv_dsx * DER1_1,
    [0][0][1]  = AC_inv_dsx * DER1_1,
    [0][0][2]  = AC_inv_dsx * DER1_2,
    [0][0][3]  = AC_inv_dsx * DER1_3
  **/
  //res = AC_inv_dsx*DER1_3*(FIELD_IN[field][IDX(vertexIdx.x+3,vertexIdx.y,vertexIdx.z)]-FIELD_IN[field][IDX(vertexIdx.x-3,vertexIdx.y,vertexIdx.z)])
  return 0
}
Kernel twopass_solve_intermediate(int ac_input_step_num){
	UU = vecvalue(F_UU)
  UIJ = gradients(F_UU)
  DIVU = divergence(F_UU)

  /**
  Matrix SIJ
  SIJ.data[0][0] = 2.0
  SIJ.data[0][1] = 2.0
  SIJ.data[0][2] = 2.0

  SIJ.data[1][0] = 2.0
  SIJ.data[1][1] = 2.0
  SIJ.data[1][2] = 2.0

  SIJ.data[2][0] = 2.0
  SIJ.data[2][1] = 2.0
  SIJ.data[2][2] = 2.0
  **/

  SIJ = traceless_strain(UIJ,DIVU)

  //SIJ2 = 2.0
  SIJ2 = multm2_sym(SIJ)
  UGU = UIJ*UU
  //UGU_1 = UIJ.data[0][0] + UIJ.data[1][1]+ UIJ.data[2][2]
  //UGU = UIJ.row(0)
  //UIJ_SUM = UIJ.data[0][0] + UIJ.data[0][1] + UIJ.data[0][2]
  //UGU = real3(UIJ_SUM, UIJ_SUM, UIJ_SUM)
  DEL2U = veclaplace(F_UU)
  //GRADDIVU = gradient_of_divergence(F_UU)
  //GRADDIVU = real3(2.0,2.0,2.0)
  GRADDIVU = divergence(F_UU)
  LNRHO = value(RHO)
  RHO1 = exp(-LNRHO)
  //GLNRHO = real3(2.0,2.0,2.0)
  GLNRHO = gradient(RHO)
  UGLNRHO = dot(GLNRHO,UU)
  DEL2LNRHO = laplace(RHO)
  //SGLNRHO = real3(2.0,2.0,2.0)
  SGLNRHO = SIJ*GLNRHO
  AC_cv1 = 1/AC_cv
<<<<<<< HEAD
  SSV = value(SS)
  GSS = gradient(SS)
  DEL2SS = laplace(SS)
  cs2 = AC_cs20*exp(AC_cv1*SSV+AC_gamma_m1*(LNRHO-AC_lnrho0))
  LNTT = AC_lnTT0+AC_cv1*SSV+AC_gamma_m1*(LNRHO-AC_lnrho0)
=======
  SS = value(SS)
  GSS = gradient(SS)
  DEL2SS = laplace(SS)
  cs2 = AC_cs20*exp(AC_cv1*SS+AC_gamma_m1*(LNRHO-AC_lnrho0))
  LNTT = AC_lnTT0+AC_cv1*SS+AC_gamma_m1*(LNRHO-AC_lnrho0)
>>>>>>> f69fff2d
  TT = exp(LNTT)
  TT1 = exp(-LNTT)
  GLNTT = AC_gamma_m1*GLNRHO+AC_cv1*GSS
  DEL2LNTT = AC_gamma_m1*DEL2LNRHO+AC_cv1*DEL2SS
  UGSS = dot(GSS,UU)
  FPRES = -cs2*(GLNRHO+GLNTT)*AC_gamma1
  //FVISC = AC_nu*(DEL2U + 2.*SGLNRHO + (1.0/3.0)*GRADDIVU)
  //FVISC = AC_nu*(DEL2U + 2.*2.0+ (1.0/3.0)*GRADDIVU)
  //FVISC = AC_nu*(DEL2U + (1.0/3.0)*GRADDIVU)
  FVISC = AC_nu*(DEL2U+2.0*SGLNRHO + (1.0/3.0)*gradient_of_divergence(F_UU))
  VISC_HEAT = 2.0*AC_nu*SIJ2
  BB = curl(F_AA)
  UXB = cross(UU,BB)
  DEL2A = veclaplace(F_AA)
  //JJ = (1. / AC_mu0) * (2.0 - veclaplace(F_AA))
  JJ = (1. / AC_mu0)*(gradient_of_divergence(F_AA)-DEL2A)
  J2 = dot(JJ,JJ)
  //J2 = 2.0
  JXB = cross(JJ,BB)
  //JXB = real3(2.0,2.0,2.0)
  JXBR = RHO1*JXB

  //DF_UU = -UGU+FPRES+JXBR
  //+FVISC
  //
  //DF_UU = -UGU
  //+JXBR+FPRES+FVISC
  //DF_UU = 2.0*vecvalue(F_UU)
  DF_UU = -UGU+FPRES+JXBR+FVISC
  //+FVISC
  //+JXBR+FVISC
  //+FPRES+JXBR+FVISC
  //DF_UU = -UGU+JXBR
  //+2.0
  //DF_UU = real3(2.0,2.0,2.0)
  //DF_LNRHO = 2.0
  DF_LNRHO = -DIVU-UGLNRHO
  //DF_SS = 2.0
  DF_SS = -UGSS+TT1*VISC_HEAT+AC_nu*AC_mu0*J2*RHO1*TT1

  //DF_AA = real3(2.0,2.0,2.0)
  DF_AA = UXB+(AC_nu*DEL2A)



  W_UU = rk3_intermediate_vector(vecprevious(F_UU),DF_UU,ac_input_step_num)
  W_SS = rk3_intermediate(previous(SS),DF_SS,ac_input_step_num)
  W_LNRHO = rk3_intermediate(previous(RHO),DF_LNRHO,ac_input_step_num)
  W_AA  = rk3_intermediate_vector(vecprevious(F_AA),DF_AA,ac_input_step_num)
 

  vecwrite(F_UU,W_UU)
  write(SS,W_SS)
  write(RHO, W_LNRHO)
  vecwrite(F_AA,W_AA)
  /**
  beta_1 = 0.333333333333333333333333
  vecwrite(F_UU,vecvalue(F_UU)+AC_dt*DF_UU*beta_1)
  write(SS,value(SS)+AC_dt*DF_SS*beta_1)
  write(RHO, value(RHO)+AC_dt*DF_LNRHO*beta_1)
  vecwrite(F_AA,vecvalue(F_AA)+AC_dt*DF_AA*beta_1)
  **/
}

Kernel twopass_solve_final(int ac_input_step_num) {
  vecwrite(F_UU,rk3_final_vector(vecprevious(F_UU),vecvalue(F_UU),ac_input_step_num))
  write(SS,rk3_final(previous(SS),value(SS),ac_input_step_num))
  write(RHO, rk3_final(previous(RHO),value(RHO),ac_input_step_num))
  vecwrite(F_AA,rk3_final_vector(vecprevious(F_AA),vecvalue(F_AA),ac_input_step_num))
}




// Scale all fields by a scaling factor
// TODO ensure AC_scaling_factor is set!
real AC_scaling_factor
Kernel scale() {
    for field in 0:NUM_FIELDS {
        write(Field(field), value(field))
    }
}
Kernel copy_and_add(){
  for field in 0:NUM_FIELDS{
    write(Field(field),previous(Field(field))+(1.0/3.0)*value(Field(field)))
  }
  
}
Kernel write_previous(){
  for field in 0:NUM_FIELDS{
    write(Field(field),previous(Field(field)))
  }
}
Kernel add_field0(){
  /**
  write(UUX,rk3_final(previous(UUX),value(UUX),0))
  **/
}

Kernel reset() {
    for field in 0:NUM_FIELDS {
        write(Field(field), 0.0)
    }
}

/*
xorshift(state) {
    x = 1 + uint64_t(state)
    x ^= x << 12
    x ^= x >> 25
    x ^= x << 27
    return x * 0x2545F4914F6CDD1D
}

Kernel randomize() {
    // N.B. scale: result in [-AC_rng_scale, AC_rng_scale] range
    AC_rng_scale = 1e-5

    for field in 0:NUM_VTXBUF_HANDLES{
        i = uint64_t(globalVertexIdx.x) + uint64_t(globalVertexIdx.y) * uint64_t(globalGridN.x) + uint64_t(globalVertexIdx.z) * uint64_t(globalGridN.x) * uint64_t(globalGridN.y) + uint64_t(field) * uint64_t(globalGridN.x) * uint64_t(globalGridN.y) * uint64_t(globalGridN.z)
        //i += i*i + i*i*i + i*i*i*i + i*i*i*i*i // Add some non-linearity
        
        // Generate some entropy
        for step in 0:10 {
            i = xorshift(i)
        }
        for step in 0:(i % 40) {
            i = xorshift(i)
        }

        // Simple linear congruential RNG
        //write(Field(field), 2.0 * ((75 * i + 74 + 3257*i*i + 6067*i*i*i + 7919*i*i*i*i)%999331) / 999331 - 1.0)
        
        // xorshift*
        //seed = uint64_t(globalGridN.x) * uint64_t(globalGridN.y) * uint64_t(globalGridN.z) * uint64_t(NUM_FIELDS)
        r = 2.0 * xorshift(i) / UINT64_MAX - 1.0
        write(Field(field), AC_rng_scale * r)
    }
}
*/

Kernel randomize() {
    
    // N.B. scale: result in (-AC_rng_scale, AC_rng_scale] range
    AC_rng_scale = 1e-5

    for field in 0:NUM_VTXBUF_HANDLES{
        r = 2.0 * rand_uniform() - 1.0
        write(Field(field), AC_rng_scale * r)
    }
}
<<<<<<< HEAD

Kernel haatouken(){}
Kernel singlepass_solve(){}
=======
>>>>>>> f69fff2d
<|MERGE_RESOLUTION|>--- conflicted
+++ resolved
@@ -812,19 +812,11 @@
   //SGLNRHO = real3(2.0,2.0,2.0)
   SGLNRHO = SIJ*GLNRHO
   AC_cv1 = 1/AC_cv
-<<<<<<< HEAD
-  SSV = value(SS)
-  GSS = gradient(SS)
-  DEL2SS = laplace(SS)
-  cs2 = AC_cs20*exp(AC_cv1*SSV+AC_gamma_m1*(LNRHO-AC_lnrho0))
-  LNTT = AC_lnTT0+AC_cv1*SSV+AC_gamma_m1*(LNRHO-AC_lnrho0)
-=======
   SS = value(SS)
   GSS = gradient(SS)
   DEL2SS = laplace(SS)
   cs2 = AC_cs20*exp(AC_cv1*SS+AC_gamma_m1*(LNRHO-AC_lnrho0))
   LNTT = AC_lnTT0+AC_cv1*SS+AC_gamma_m1*(LNRHO-AC_lnrho0)
->>>>>>> f69fff2d
   TT = exp(LNTT)
   TT1 = exp(-LNTT)
   GLNTT = AC_gamma_m1*GLNRHO+AC_cv1*GSS
@@ -976,9 +968,3 @@
         write(Field(field), AC_rng_scale * r)
     }
 }
-<<<<<<< HEAD
-
-Kernel haatouken(){}
-Kernel singlepass_solve(){}
-=======
->>>>>>> f69fff2d
