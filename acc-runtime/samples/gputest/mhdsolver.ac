--- conflicted
+++ resolved
@@ -239,7 +239,6 @@
 real AC_sq2GM_star
 real AC_cs2_sound
 Profile_z AC_test_profile[AC_nz]
-realArray AC_test_array[AC_slice_steps]
 //
 real AC_current_time
 
@@ -621,28 +620,6 @@
   return real3(m.data[2][1]-m.data[1][2], m.data[0][2] - m.data[2][0], m.data[1][0] - m.data[0][1])
 }
 
-<<<<<<< HEAD
-multmm_sc_mn(a,b){
-    real res = 0.0
-    for row in 0:3{
-        for col in 0:3{
-            res = res + a.data[row][col]*b.data[row][col]
-        }
-    }
-    return res
-}
-
-vecprevious(v){
-    return real3(previous(Field(v.x)),previous(Field(v.y)),previous(Field(v.z)))
-}
-vecvalue(v) {
-    return real3(value(v.x), value(v.y), value(v.z))
-}
-=======
->>>>>>> 74cfc301
-vecvalue_abs(v) {
-    return real3(fabs(value(v.x)), fabs(value(v.y)), fabs(value(v.z)))
-}
 
 gradient(s) {
     return real3(derx(s), dery(s), derz(s))
@@ -659,9 +636,7 @@
 gradients(v) {
     return Matrix(gradient(v.x), gradient(v.y), gradient(v.z))
 }
-gradients_from_index(k){
-  return Matrix(gradient(k),gradient(k+1),gradient(k+2))
-}
+
 
 divergence(v) {
     return derx(v.x) + dery(v.y) + derz(v.z)
