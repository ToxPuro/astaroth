--- conflicted
+++ resolved
@@ -1019,12 +1019,4 @@
     write(VTXBUF_UUX, uu.x)
     write(VTXBUF_UUY, uu.y)
     write(VTXBUF_UUZ, uu.z)
-<<<<<<< HEAD
-    
-    val = AC_test_dconst_array[1*3-1]/AC_test_int_dconst_array[vertexIdx.x*2]
-=======
-    val = AC_test_array[2]/AC_test_int_array[vertexIdx.x*2-1]
-
-
->>>>>>> fcbc191f
 }