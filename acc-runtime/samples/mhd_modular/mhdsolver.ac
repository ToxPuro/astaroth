--- conflicted
+++ resolved
@@ -464,10 +464,6 @@
 
 Kernel shock_2_max()
 {
-<<<<<<< HEAD
-
-=======
->>>>>>> ecd7ebd7
     write(VTXBUF_SHOCK, max5_shock())
 }
 
