typedef struct TimeParams
{
        real dt;
        real current_time;
} TimeParams;
int AC_step_number
real AC_dt

/*
real AC_cs_sound, AC_cp_sound
real AC_gamma, AC_nu_visc, AC_zeta, AC_eta
real AC_lnrho0, AC_mu0, AC_lnT0
*/
// Note: not used by mhdsolver.ac at the moment (src/utils/modelsolver.c does)
hostdefine AC_INTEGRATION_ENABLED // Enables acIntegrate() and other non-generic library functions
hostdefine LDENSITY (1)
hostdefine LHYDRO (1)
hostdefine LMAGNETIC (1)
hostdefine LENTROPY (1)
hostdefine LTEMPERATURE (0)
hostdefine LFORCING (0)
hostdefine LUPWD (1)
hostdefine LSINK (0)
hostdefine LBFIELD (1 && LMAGNETIC) // bfield only relevant if magnetic is on
hostdefine LSHOCK (0)
//hostdefine AC_THERMAL_CONDUCTIVITY (0.001) // Now a config parameter, AC_K_heatcond, as it should be. 
hostdefine R_PI (AC_REAL_PI)
<<<<<<< HEAD

=======
//real AC_test_array[5]
//int  AC_test_dconst_int_array[100]
//gmem int  AC_test_int_array[AC_nx]
>>>>>>> 8f6dfd83

// Enables a set of special reductions. Currently for primarily for testing
// purposes:  
hostdefine LSPECIAL_REDUCTIONS (0)  

Field VTXBUF_LNRHO, VTXBUF_UUX, VTXBUF_UUY, VTXBUF_UUZ


#if LMAGNETIC
Field VTXBUF_AX, VTXBUF_AY, VTXBUF_AZ
#endif

#if LENTROPY 
Field VTXBUF_ENTROPY
#endif

Field CHEMISTRY_FIELDS[5]

#if LBFIELD
auxiliary Field BFIELDX
auxiliary Field BFIELDY
auxiliary Field BFIELDZ
#endif

#if LSHOCK 
Field VTXBUF_SHOCK
#endif

// Additional params needed by standalone & standalone_mpi
// diagnostics period
int AC_save_steps

// snapshot period
int AC_bin_steps
real AC_bin_save_t

// slices output period
int AC_slice_steps
real AC_slice_save_t

// maximun number of time snapshots during runtime 
// Set AC_num_snapshots < 0 for unlimited snapshots
int AC_num_snapshots

// max simulation time
int AC_max_steps
real AC_max_time

// Forcing parameter generation period (if forcing is on)
int AC_forcing_period_steps
real AC_forcing_period_t

// Initial time step index, default should be 0
int AC_start_step

real AC_dsx, AC_dsy, AC_dsz 


// Real params
// Spacing
real AC_dsmin
// physical grid
real AC_xlen
real AC_ylen
real AC_zlen
real AC_xorig
real AC_yorig
real AC_zorig
// Physical units
real AC_unit_density
real AC_unit_velocity
real AC_unit_length
real AC_unit_magnetic
// properties of gravitating star
real AC_star_pos_x
real AC_star_pos_y
real AC_star_pos_z
real AC_M_star
// properties of sink particle
real AC_sink_pos_x
real AC_sink_pos_y
real AC_sink_pos_z
real AC_M_sink
real AC_M_sink_init
real AC_M_sink_Msun
real AC_soft
real AC_accretion_range
real AC_switch_accretion
//  Run params
real AC_cdt
real AC_cdtv
real AC_cdts
real AC_nu_visc
real AC_cs_sound
real AC_eta
real AC_mu0
real AC_cp_sound
real AC_gamma
real AC_cv_sound
real AC_lnT0
real AC_lnrho0
real AC_zeta
real AC_trans
real AC_nu_shock
real AC_K_heatcond

//  Parameters for generic boundary conditions, this is a dummy variable for testing, please use different ones for each field
real AC_boundary_derivative

//  Parameters only used in boundary conditions at the moment
//  If you feel they should be elsewhere, please move them
real AC_hcond0_kramers
real AC_hflux
real AC_n_kramers
real AC_sigma_SBt
real AC_chi
real AC_chi_t
real AC_chi_t_prof1

//  Initial condition params
real AC_ampl_lnrho
real AC_ampl_uu
real AC_init_ampl_uu
real AC_angl_uu
real AC_lnrho_edge
real AC_lnrho_out
real AC_ampl_aa
real AC_init_k_wave
real AC_init_sigma_hel
real AC_init_shell_radius
real AC_init_shell_width
//  Forcing parameters. User configured.
real AC_forcing_magnitude
real AC_relhel
real AC_kmin
real AC_kmax
real AC_switch_forcing
//  Forcing parameters. Set by the generator.
real AC_forcing_phase
real AC_k_forcex
real AC_k_forcey
real AC_k_forcez
real AC_kaver
real AC_ff_hel_rex
real AC_ff_hel_rey
real AC_ff_hel_rez
real AC_ff_hel_imx
real AC_ff_hel_imy
real AC_ff_hel_imz
//  Additional helper params  //  (deduced from other params do not set these directly!)
real AC_G_const
real AC_GM_star
real AC_unit_mass
real AC_sq2GM_star
real AC_cs2_sound
//
real AC_current_time
//realArray AC_test_array[AC_slice_steps]

dconst real AC_test_dconst_array[5]
dconst int AC_test_int_dconst_array[120]

#define UU Field3(VTXBUF_UUX, VTXBUF_UUY, VTXBUF_UUZ)

#if LMAGNETIC
#define AA Field3(VTXBUF_AX, VTXBUF_AY, VTXBUF_AZ)
#endif


#define DER1_3 (1. / 60.)
#define DER1_2 (-3. / 20.)
#define DER1_1 (3. / 4.)
#define DER1_0 (0)

#define DER2_3 (1. / 90.)
#define DER2_2 (-3. / 20.)
#define DER2_1 (3. / 2.)
#define DER2_0 (-49. / 18.)

#define DERX_3 (2. / 720.)
#define DERX_2 (-27. / 720.)
#define DERX_1 (270. / 720.)
#define DERX_0 (0)

#define DER6UPWD_3 (  1. / 60.)  
#define DER6UPWD_2 ( -6. / 60.)   
#define DER6UPWD_1 ( 15. / 60.)     
#define DER6UPWD_0 (-20. / 60.)  
#define NGHOST (3)

#if LSHOCK

#include "smooth_kernel.ach" 

#endif 


/*
// A hax to access close by stencil values
Stencil value_xm3 {
    [0][0][-3] = 1
}
Stencil value_xm2 {
    [0][0][-2] = 1
}
Stencil value_xm1 {
    [0][0][-1] = 1
}
Stencil value_xp1 {
    [0][0][1] = 1
}
Stencil value_xp2 {
    [0][0][2] = 1
}
Stencil value_xp3 {
    [0][0][3] = 1
}

Stencil value_ym3 {
    [0][-3][0] = 1
}
Stencil value_ym2 {
    [0][-2][0] = 1
}
Stencil value_ym1 {
    [0][-1][0] = 1
}
Stencil value_yp1 {
    [0][1][0] = 1
}
Stencil value_yp2 {
    [0][2][0] = 1
}
Stencil value_yp3 {
    [0][3][0] = 1
}

Stencil value_zm3 {
    [-3][0][0] = 1
}
Stencil value_zm2 {
    [-2][0][0] = 1
}
Stencil value_zm1 {
    [-1][0][0] = 1
}
Stencil value_zp1 {
    [1][0][0] = 1
}
Stencil value_zp2 {
    [2][0][0] = 1
}
Stencil value_zp3 {
    [3][0][0] = 1
}
*/

//MV: Based on the standard rules of multiplications, why -(1.0/AC_dsx) etc could
//MV: not be outside of the stencil operation? 

Stencil derx {
    [0][0][-3] = -(1.0/AC_dsx) * DER1_3,
    [0][0][-2] = -(1.0/AC_dsx) * DER1_2,
    [0][0][-1] = -(1.0/AC_dsx) * DER1_1,
    [0][0][1]  = (1.0/AC_dsx) * DER1_1,
    [0][0][2]  = (1.0/AC_dsx) * DER1_2,
    [0][0][3]  = (1.0/AC_dsx) * DER1_3
}

Stencil dery {
    [0][-3][0] = -(1.0/AC_dsy) * DER1_3,
    [0][-2][0] = -(1.0/AC_dsy) * DER1_2,
    [0][-1][0] = -(1.0/AC_dsy) * DER1_1,
    [0][1][0]  = (1.0/AC_dsy) * DER1_1,
    [0][2][0]  = (1.0/AC_dsy) * DER1_2,
    [0][3][0]  = (1.0/AC_dsy) * DER1_3
}

Stencil derz {
    [-3][0][0] = -(1.0/AC_dsz) * DER1_3,
    [-2][0][0] = -(1.0/AC_dsz) * DER1_2,
    [-1][0][0] = -(1.0/AC_dsz) * DER1_1,
    [1][0][0]  = (1.0/AC_dsz) * DER1_1,
    [2][0][0]  = (1.0/AC_dsz) * DER1_2,
    [3][0][0]  = (1.0/AC_dsz) * DER1_3
}

Stencil derxx {
    [0][0][-3] = (1.0/AC_dsx) * (1.0/AC_dsx) * DER2_3,
    [0][0][-2] = (1.0/AC_dsx) * (1.0/AC_dsx) * DER2_2,
    [0][0][-1] = (1.0/AC_dsx) * (1.0/AC_dsx) * DER2_1,
    [0][0][0]  = (1.0/AC_dsx) * (1.0/AC_dsx) * DER2_0,
    [0][0][1]  = (1.0/AC_dsx) * (1.0/AC_dsx) * DER2_1,
    [0][0][2]  = (1.0/AC_dsx) * (1.0/AC_dsx) * DER2_2,
    [0][0][3]  = (1.0/AC_dsx) * (1.0/AC_dsx) * DER2_3
}

Stencil deryy {
    [0][-3][0] = (1.0/AC_dsy) * (1.0/AC_dsy) * DER2_3,
    [0][-2][0] = (1.0/AC_dsy) * (1.0/AC_dsy) * DER2_2,
    [0][-1][0] = (1.0/AC_dsy) * (1.0/AC_dsy) * DER2_1,
    [0][0][0]  = (1.0/AC_dsy) * (1.0/AC_dsy) * DER2_0,
    [0][1][0]  = (1.0/AC_dsy) * (1.0/AC_dsy) * DER2_1,
    [0][2][0]  = (1.0/AC_dsy) * (1.0/AC_dsy) * DER2_2,
    [0][3][0]  = (1.0/AC_dsy) * (1.0/AC_dsy) * DER2_3
}

Stencil derzz {
    [-3][0][0] = (1.0/AC_dsz) * (1.0/AC_dsz) * DER2_3,
    [-2][0][0] = (1.0/AC_dsz) * (1.0/AC_dsz) * DER2_2,
    [-1][0][0] = (1.0/AC_dsz) * (1.0/AC_dsz) * DER2_1,
    [0][0][0]  = (1.0/AC_dsz) * (1.0/AC_dsz) * DER2_0,
    [1][0][0]  = (1.0/AC_dsz) * (1.0/AC_dsz) * DER2_1,
    [2][0][0]  = (1.0/AC_dsz) * (1.0/AC_dsz) * DER2_2,
    [3][0][0]  = (1.0/AC_dsz) * (1.0/AC_dsz) * DER2_3
}

Stencil derxy {
    [0][-3][-3] = (1.0/AC_dsx) * (1.0/AC_dsy) * DERX_3,
    [0][-2][-2] = (1.0/AC_dsx) * (1.0/AC_dsy) * DERX_2,
    [0][-1][-1] = (1.0/AC_dsx) * (1.0/AC_dsy) * DERX_1,
    [0][0][0]  = (1.0/AC_dsx) * (1.0/AC_dsy) * DERX_0,
    [0][1][1]  = (1.0/AC_dsx) * (1.0/AC_dsy) * DERX_1,
    [0][2][2]  = (1.0/AC_dsx) * (1.0/AC_dsy) * DERX_2,
    [0][3][3]  = (1.0/AC_dsx) * (1.0/AC_dsy) * DERX_3,
    [0][-3][3] = -(1.0/AC_dsx) * (1.0/AC_dsy) * DERX_3,
    [0][-2][2] = -(1.0/AC_dsx) * (1.0/AC_dsy) * DERX_2,
    [0][-1][1] = -(1.0/AC_dsx) * (1.0/AC_dsy) * DERX_1,
    [0][1][-1] = -(1.0/AC_dsx) * (1.0/AC_dsy) * DERX_1,
    [0][2][-2] = -(1.0/AC_dsx) * (1.0/AC_dsy) * DERX_2,
    [0][3][-3] = -(1.0/AC_dsx) * (1.0/AC_dsy) * DERX_3
}

Stencil derxz {
    [-3][0][-3] = (1.0/AC_dsx) * (1.0/AC_dsz) * DERX_3,
    [-2][0][-2] = (1.0/AC_dsx) * (1.0/AC_dsz) * DERX_2,
    [-1][0][-1] = (1.0/AC_dsx) * (1.0/AC_dsz) * DERX_1,
    [0][0][0]  = (1.0/AC_dsx) * (1.0/AC_dsz) * DERX_0,
    [1][0][1]  = (1.0/AC_dsx) * (1.0/AC_dsz) * DERX_1,
    [2][0][2]  = (1.0/AC_dsx) * (1.0/AC_dsz) * DERX_2,
    [3][0][3]  = (1.0/AC_dsx) * (1.0/AC_dsz) * DERX_3,
    [-3][0][3] = -(1.0/AC_dsx) * (1.0/AC_dsz) * DERX_3,
    [-2][0][2] = -(1.0/AC_dsx) * (1.0/AC_dsz) * DERX_2,
    [-1][0][1] = -(1.0/AC_dsx) * (1.0/AC_dsz) * DERX_1,
    [1][0][-1] = -(1.0/AC_dsx) * (1.0/AC_dsz) * DERX_1,
    [2][0][-2] = -(1.0/AC_dsx) * (1.0/AC_dsz) * DERX_2,
    [3][0][-3] = -(1.0/AC_dsx) * (1.0/AC_dsz) * DERX_3
}

Stencil deryz {
    [-3][-3][0] = (1.0/AC_dsy) * (1.0/AC_dsz) * DERX_3,
    [-2][-2][0] = (1.0/AC_dsy) * (1.0/AC_dsz) * DERX_2,
    [-1][-1][0] = (1.0/AC_dsy) * (1.0/AC_dsz) * DERX_1,
    [0][0][0]  = (1.0/AC_dsy) * (1.0/AC_dsz) * DERX_0,
    [1][1][0]  = (1.0/AC_dsy) * (1.0/AC_dsz) * DERX_1,
    [2][2][0]  = (1.0/AC_dsy) * (1.0/AC_dsz) * DERX_2,
    [3][3][0]  = (1.0/AC_dsy) * (1.0/AC_dsz) * DERX_3,
    [-3][3][0] = -(1.0/AC_dsy) * (1.0/AC_dsz) * DERX_3,
    [-2][2][0] = -(1.0/AC_dsy) * (1.0/AC_dsz) * DERX_2,
    [-1][1][0] = -(1.0/AC_dsy) * (1.0/AC_dsz) * DERX_1,
    [1][-1][0] = -(1.0/AC_dsy) * (1.0/AC_dsz) * DERX_1,
    [2][-2][0] = -(1.0/AC_dsy) * (1.0/AC_dsz) * DERX_2,
    [3][-3][0] = -(1.0/AC_dsy) * (1.0/AC_dsz) * DERX_3
}

Stencil der6x_upwd {
    [0][0][-3] =  (1.0/AC_dsx) * DER6UPWD_3,
    [0][0][-2] =  (1.0/AC_dsx) * DER6UPWD_2,
    [0][0][-1] =  (1.0/AC_dsx) * DER6UPWD_1,
    [0][0][0]  =  (1.0/AC_dsx) * DER6UPWD_0,
    [0][0][1]  =  (1.0/AC_dsx) * DER6UPWD_1,
    [0][0][2]  =  (1.0/AC_dsx) * DER6UPWD_2,
    [0][0][3]  =  (1.0/AC_dsx) * DER6UPWD_3
}

Stencil der6y_upwd {
    [0][-3][0] =  (1.0/AC_dsy) * DER6UPWD_3,
    [0][-2][0] =  (1.0/AC_dsy) * DER6UPWD_2,
    [0][-1][0] =  (1.0/AC_dsy) * DER6UPWD_1,
    [0][0][0]  =  (1.0/AC_dsy) * DER6UPWD_0,
    [0][1][0]  =  (1.0/AC_dsy) * DER6UPWD_1,
    [0][2][0]  =  (1.0/AC_dsy) * DER6UPWD_2,
    [0][3][0]  =  (1.0/AC_dsy) * DER6UPWD_3
}

Stencil der6z_upwd {
    [-3][0][0] =  (1.0/AC_dsz) * DER6UPWD_3,
    [-2][0][0] =  (1.0/AC_dsz) * DER6UPWD_2,
    [-1][0][0] =  (1.0/AC_dsz) * DER6UPWD_1,
    [0][0][0]  =  (1.0/AC_dsz) * DER6UPWD_0,
    [1][0][0]  =  (1.0/AC_dsz) * DER6UPWD_1,
    [2][0][0]  =  (1.0/AC_dsz) * DER6UPWD_2,
    [3][0][0]  =  (1.0/AC_dsz) * DER6UPWD_3
}



vecvalue_abs(v) {
<<<<<<< HEAD
    	return +real3(fabs(value(v.x)), fabs(value(v.y)), fabs(value(v.z)))
=======
    return +real3(fabs(value(v.x)), fabs(value(v.y)), fabs(value(v.z)))
>>>>>>> 8f6dfd83
}

gradient(s) {
    return real3(derx(s), dery(s), derz(s))
}

gradient6_upwd(s) {
    return real3(der6x_upwd(s), der6y_upwd(s), der6z_upwd(s))
}

gradients_upwd(v) {
    return Matrix(gradient6_upwd(v.x), gradient6_upwd(v.y), gradient6_upwd(v.z))
}

gradients(v) {
    return Matrix(gradient(v.x), gradient(v.y), gradient(v.z))
}

divergence(v) {
    return derx(v.x) + dery(v.y) + derz(v.z)
}

curl(v) {
    return real3(dery(v.z) - derz(v.y), derz(v.x) - derx(v.z), derx(v.y) - dery(v.x))
}

laplace(s) {
    return derxx(s) + deryy(s) + derzz(s)
}

veclaplace(v) {
    return real3(laplace(v.x), laplace(v.y), laplace(v.z))
}

#if LMAGNETIC
induction() {
    return cross(vecvalue(UU), curl(AA)) + AC_eta * veclaplace(AA)
}
#endif

stress_tensor(v) {
    Matrix S

    S.data[0][0] = (2.0 / 3.0) * derx(v.x) - (1.0 / 3.0) * (dery(v.y) + derz(v.z))
    S.data[0][1] = (1.0 / 2.0) * (dery(v.x) + derx(v.y))
    S.data[0][2] = (1.0 / 2.0) * (derz(v.x) + derx(v.z))

    S.data[1][0] = S.data[0][1]
    S.data[1][1] = (2.0 / 3.0) * dery(v.y) - (1.0 / 3.0) * (derx(v.x) + derz(v.z))
    S.data[1][2] = (1.0 / 2.0) * (derz(v.y) + dery(v.z))

    S.data[2][0] = S.data[0][2]
    S.data[2][1] = S.data[1][2]
    S.data[2][2] = (2.0 / 3.0) * derz(v.z) - (1.0 / 3.0) * (derx(v.x) + dery(v.y))

    return S
}

gradient_of_divergence(v) {
    return real3(
        derxx(v.x) + derxy(v.y) + derxz(v.z),
        derxy(v.x) + deryy(v.y) + deryz(v.z),
        derxz(v.x) + deryz(v.y) + derzz(v.z)
    )
}

contract(mat) {
    return dot(mat.row(0), mat.row(0)) +
           dot(mat.row(1), mat.row(1)) +
           dot(mat.row(2), mat.row(2))
}

length(v1,v2) {
    return sqrt( dot(v1-v2,v1-v2) )
}

grid_position() {
    return real3((globalVertexIdx.x - AC_nx_min) * AC_dsx, 
                 (globalVertexIdx.y - AC_ny_min) * AC_dsy, 
                 (globalVertexIdx.z - AC_nz_min) * AC_dsz)
}

grid_centre() {
    return real3(((AC_nxgrid-1) * AC_dsx)/2.0, 
                 ((AC_nygrid-1) * AC_dsy)/2.0, 
                 ((AC_nzgrid-1) * AC_dsz)/2.0)
}


#if LFORCING
// The Pencil Code forcing_hel_noshear(), manual Eq. 222, inspired forcing function with adjustable
// helicity
helical_forcing(k_force, xx, ff_re, ff_im, phi)
{
    real3 yy
    yy.x = xx.x * (2.0 * R_PI / (AC_dsx * AC_nxgrid))
    yy.y = xx.y * (2.0 * R_PI / (AC_dsy * AC_nygrid))
    yy.z = xx.z * (2.0 * R_PI / (AC_dsz * AC_nzgrid))

    cos_phi     = cos(phi)
    sin_phi     = sin(phi)
    cos_k_dot_x = cos(dot(k_force, yy))
    sin_k_dot_x = sin(dot(k_force, yy))
    real_comp_phase = cos_k_dot_x * cos_phi - sin_k_dot_x * sin_phi
    imag_comp_phase = cos_k_dot_x * sin_phi + sin_k_dot_x * cos_phi

    force = real3(ff_re.x * real_comp_phase - ff_im.x * imag_comp_phase,
                  ff_re.y * real_comp_phase - ff_im.y * imag_comp_phase,
                  ff_re.z * real_comp_phase - ff_im.z * imag_comp_phase)

    return force
}

forcing(dt)
{
    xx = real3((globalVertexIdx.x - AC_nx_min) * AC_dsx,
               (globalVertexIdx.y - AC_ny_min) * AC_dsy,
               (globalVertexIdx.z - AC_nz_min) * AC_dsz)
    cs  = sqrt(AC_cs2_sound)

    // Placeholders until determined properly
    k_force   = real3(AC_k_forcex,   AC_k_forcey,   AC_k_forcez  )
    ff_re     = real3(AC_ff_hel_rex, AC_ff_hel_rey, AC_ff_hel_rez)
    ff_im     = real3(AC_ff_hel_imx, AC_ff_hel_imy, AC_ff_hel_imz)

    // Determine that forcing funtion type at this point.
    force = helical_forcing(k_force, xx, ff_re, ff_im, AC_forcing_phase)

    // Scaling N = magnitude*cs*sqrt(k*cs/dt)  * dt
    NN = cs * AC_forcing_magnitude * sqrt(AC_kaver * cs)
    // sqrt(dt) because 1/sqrt(dt)*dt = sqrt(dt)
    force.x = sqrt(dt) * NN * force.x
    force.y = sqrt(dt) * NN * force.y
    force.z = sqrt(dt) * NN * force.z

    return force
}
#endif // LFORCING


continuity() {
    return -dot(vecvalue(UU), gradient(VTXBUF_LNRHO)) - divergence(UU)
#if LUPWD
           + dot(vecvalue_abs(UU), gradient6_upwd(VTXBUF_LNRHO))
#endif

}

momentum() {
    S = stress_tensor(UU)
    cs2_sound = AC_cs_sound * AC_cs_sound
#if LENTROPY 
    cs2 = cs2_sound * exp(AC_gamma * value(VTXBUF_ENTROPY) / AC_cp_sound + (AC_gamma - 1.) * (value(VTXBUF_LNRHO) - AC_lnrho0))
#else
    cs2 = cs2_sound
#endif

#if LMAGNETIC
    j = (1. / AC_mu0) * (gradient_of_divergence(AA) - veclaplace(AA))
    B = curl(AA)
    inv_rho = 1. / exp(value(VTXBUF_LNRHO))
#endif

    mom = - gradients(UU) * vecvalue(UU)
#if LUPWD
          + gradients_upwd(UU) * vecvalue_abs(UU)
#endif
#if LENTROPY 
          - cs2 * ((1. / AC_cp_sound) * gradient(VTXBUF_ENTROPY) + gradient(VTXBUF_LNRHO))
#else
          - cs2 * gradient(VTXBUF_LNRHO)
#endif
#if LMAGNETIC
          + inv_rho * cross(j, B)
#endif
          + AC_nu_visc * (veclaplace(UU) + (1. / 3.) * gradient_of_divergence(UU)
                       + 2. * S * gradient(VTXBUF_LNRHO))
          + AC_zeta * gradient_of_divergence(UU)
#if LSHOCK
          + AC_nu_shock * (value(VTXBUF_SHOCK) * (divergence(UU) * gradient(VTXBUF_LNRHO) +
                                           gradient_of_divergence(UU)) +
                           divergence(UU) * gradient(VTXBUF_SHOCK))
#endif

    return mom
}

#if LENTROPY 
lnT() {
    return AC_lnT0
         + AC_gamma * value(VTXBUF_ENTROPY) / AC_cp_sound
         + (AC_gamma - 1.) * (value(VTXBUF_LNRHO) - AC_lnrho0)
}

heat_conduction() {
    inv_AC_cp_sound = 1. / AC_cp_sound
    grad_ln_chi = -gradient(VTXBUF_LNRHO)

    first_term = AC_gamma * inv_AC_cp_sound * laplace(VTXBUF_ENTROPY) + (AC_gamma - 1.) * laplace(VTXBUF_LNRHO)
    second_term = AC_gamma * inv_AC_cp_sound * gradient(VTXBUF_ENTROPY) + (AC_gamma - 1.) * gradient(VTXBUF_LNRHO)
    third_term = AC_gamma * (inv_AC_cp_sound * gradient(VTXBUF_ENTROPY) + gradient(VTXBUF_LNRHO)) + grad_ln_chi

    //chi = AC_THERMAL_CONDUCTIVITY / (exp(value(VTXBUF_LNRHO)) * AC_cp_sound)
    chi = AC_K_heatcond / (exp(value(VTXBUF_LNRHO)) * AC_cp_sound)

    return AC_cp_sound * chi * (first_term + dot(second_term, third_term))
}

entropy() {
    S = stress_tensor(UU)
    inv_pT = 1. / (exp(value(VTXBUF_LNRHO)) * exp(lnT()))
#if LMAGNETIC
    j = (1. / AC_mu0) * (gradient_of_divergence(AA) - veclaplace(AA))
#else
    j = real3(0,0,0)
#endif
#if LSHOCK
    entshock = AC_nu_shock * value(VTXBUF_SHOCK) * (divergence(UU) * divergence(UU))  
#else
    entshock = 0.0
#endif
    RHS = (0) - (0) + AC_eta * AC_mu0 * dot(j, j) +
                       2. * exp(value(VTXBUF_LNRHO)) * AC_nu_visc * contract(S) +
                       entshock +
                       AC_zeta * exp(value(VTXBUF_LNRHO)) * divergence(UU) * divergence(UU)

    return -dot(vecvalue(UU), gradient(VTXBUF_ENTROPY)) + inv_pT * RHS + heat_conduction()
}
#endif

#if LSHOCK
// Get divergence of velocity for the first pass in shock viscosity.
divu_shock()
{
    // Set discard the values which do not contain negative divergence.
    divu = divergence(UU)
    if divu < 0.0 {
        return -divu
    }
    else {
        return 0.0
    }
}

// Calculate local maximum from divergences.
max5_shock()
{
    return max5(VTXBUF_SHOCK)
}

Kernel shock_1_divu()
{
    for field in 0:NUM_FIELDS {
        write(Field(field), value(field))
    }

    write(VTXBUF_SHOCK, divu_shock())
}

Kernel shock_2_max()
{
    for field in 0:NUM_FIELDS {
        write(Field(field), value(field))
    }

    write(VTXBUF_SHOCK, max5_shock())
}

Kernel shock_3_smooth()
{
    dsmin = AC_dsx //Here assuming that all spacing are equal
    cshock = 1.0  

    s_shock = smooth_kernel(VTXBUF_SHOCK)
    out_shock = cshock*dsmin*dsmin*s_shock //Add scaling constant cshock

    for field in 0:NUM_FIELDS {
        write(Field(field), value(field))
    }

    write(VTXBUF_SHOCK, out_shock)
}

#endif


rk3(s0, s1, roc, step_num, dt) {
    /*
    real alpha = 0., -5./9., -153. / 128.
    real beta = 1. / 3., 15./ 16., 8. / 15.

    // This conditional has abysmal performance on AMD for some reason, better performance on NVIDIA than the workaround below
    if step_num > 0 {
        return s1 + beta[step_num] * ((alpha[step_num] / beta[step_num - 1]) * (s1 - s0) + roc * dt)
    } else {
        return s1 + beta[step_num] * roc * dt 
    }
    */
    // Workaround
    real alpha = 0., -5./9., -153. / 128.
    real beta  = 1., 1. / 3., 15./ 16., 8. / 15.

    /*
    // Commented out, BUG that NDEBUG is not enabled during code generation s.t. the following conditional
    // is evaluated, this destroys the performance
    #ifndef NDEBUG
    if (step_num >= len(alpha) || step_num + 1 >= len(beta)) {
        print("step_num invalid: '%d'\n", step_num)
    }
    #endif
    */

    return s1 + beta[step_num + 1] * ((alpha[step_num] / beta[step_num]) * (s1 - s0) + roc * dt)
    /*
    if step_num == 0 {
        return s1 + (1. / 3.) * roc * dt
    } else if step_num == 1 {
        return s1 + (15./16.) * (((-5./9.) / (1./3.)) * (s1 - s0) + roc * dt)
    } else {
        return s1 + (8./15.) * (((-153./128.) / (15./16.)) * (s1 - s0) + roc * dt)
    }
    */
}


Kernel singlepass_solve(int step_num, TimeParams time_params) {
    write(VTXBUF_LNRHO, rk3(previous(VTXBUF_LNRHO), value(VTXBUF_LNRHO), continuity(), step_num, time_params.dt))

#if LENTROPY 
    write(VTXBUF_ENTROPY, rk3(previous(VTXBUF_ENTROPY), value(VTXBUF_ENTROPY), entropy(), step_num, time_params.dt))
#endif 

    mom = momentum()

#if LFORCING
    //Add the forcing component to the velocity field at the last integration step.
    //Important to init to zero here: ohterwise will produce numerical garbage! 
    forcing_step = real3(0.0, 0.0, 0.0)
    if step_num == 2 {
        if time_params.current_time > AC_switch_forcing {
            forcing_step = forcing(time_params.dt)
        }
    }
    write(VTXBUF_UUX, rk3(previous(VTXBUF_UUX), value(VTXBUF_UUX), mom.x, step_num, time_params.dt) + forcing_step.x)
    write(VTXBUF_UUY, rk3(previous(VTXBUF_UUY), value(VTXBUF_UUY), mom.y, step_num, time_params.dt) + forcing_step.y)
    write(VTXBUF_UUZ, rk3(previous(VTXBUF_UUZ), value(VTXBUF_UUZ), mom.z, step_num, time_params.dt) + forcing_step.z)
#else 
    write(VTXBUF_UUX, rk3(previous(VTXBUF_UUX), value(VTXBUF_UUX), mom.x, step_num, time_params.dt))
    write(VTXBUF_UUY, rk3(previous(VTXBUF_UUY), value(VTXBUF_UUY), mom.y, step_num, time_params.dt))
    write(VTXBUF_UUZ, rk3(previous(VTXBUF_UUZ), value(VTXBUF_UUZ), mom.z, step_num, time_params.dt))
#endif

#if LMAGNETIC
    ind = induction()
    write(VTXBUF_AX, rk3(previous(VTXBUF_AX), value(VTXBUF_AX), ind.x, step_num, time_params.dt))
    write(VTXBUF_AY, rk3(previous(VTXBUF_AY), value(VTXBUF_AY), ind.y, step_num, time_params.dt))
    write(VTXBUF_AZ, rk3(previous(VTXBUF_AZ), value(VTXBUF_AZ), ind.z, step_num, time_params.dt))
#endif

#if LBFIELD
    if step_num == 2 {
        bfield = curl(AA) 
        write(BFIELDX, bfield.x)
        write(BFIELDY, bfield.y)
        write(BFIELDZ, bfield.z)
    }
#endif

#if LSHOCK
    // Required for buffers to match correctly. 
    write(VTXBUF_SHOCK, value(VTXBUF_SHOCK))
#endif

}

rk3_intermediate(w, roc, step_num,dt) {
    real alpha = 0., -5./9., -153. / 128.
    return alpha[step_num] * w + roc * dt 

    /*
    #ifndef NDEBUG
    if (step_num >= len(alpha)) {
        print("step_num invalid: '%d'\n", step_num)
    }
    #endif

    // return alpha[step_num] * w + roc * dt

    // TODO NOTE abysmal performance on AMD, needs a workaround like in rk3() 
    if step_num > 0 {
        return alpha[step_num] * w + roc * dt
    } else {
        return roc * dt
    }
    */
}

rk3_final(f, w, step_num) {
    real beta = 1. / 3., 15./ 16., 8. / 15.

    /*
    #ifndef NDEBUG
    if (step_num >= len(beta)) {
        print("step_num invalid: '%d'\n", step_num)
    }
    #endif
    */

    return f + beta[step_num] * w
}


Kernel twopass_solve_intermediate(int step_num, real dt) {
    write(VTXBUF_LNRHO, rk3_intermediate(previous(VTXBUF_LNRHO), continuity(), step_num, dt))

    #if LENTROPY 
    write(VTXBUF_ENTROPY, rk3_intermediate(previous(VTXBUF_ENTROPY), entropy(), step_num, dt))
    #endif

    mom = momentum()
    write(VTXBUF_UUX, rk3_intermediate(previous(VTXBUF_UUX), mom.x, step_num, dt))
    write(VTXBUF_UUY, rk3_intermediate(previous(VTXBUF_UUY), mom.y, step_num, dt))
    write(VTXBUF_UUZ, rk3_intermediate(previous(VTXBUF_UUZ), mom.z, step_num, dt))

    #if LMAGNETIC
    ind = induction()
    write(VTXBUF_AX, rk3_intermediate(previous(VTXBUF_AX), ind.x, step_num, dt))
    write(VTXBUF_AY, rk3_intermediate(previous(VTXBUF_AY), ind.y, step_num, dt))
    write(VTXBUF_AZ, rk3_intermediate(previous(VTXBUF_AZ), ind.z, step_num, dt))
    #endif

    #if LBFIELD
    if step_num == 2 {
        bfield = curl(AA) 
        write(BFIELDX, bfield.x)
        write(BFIELDY, bfield.y)
        write(BFIELDZ, bfield.z)
    }
    #endif

    // %JP: TODO NOTE IMPORTANT (MV please check)
    // LSHOCK not yet adapted to two-pass integration.
    // Unclear how should be written to memory to ensure proper swapping!
    // 1) In the single-pass approach need to write the shock field to `out`
    // because buffers are swapped afterwards
    // 2) In the two-pass approach this may not be necessary: if the shock
    // field is in `in` buffer and we swap twice, the correct shock values are
    // still in the `in` buffer
    //
    // Is this correct?
    //
}

Kernel twopass_solve_final(int step_num, real current_time) {
    write(VTXBUF_LNRHO, rk3_final(previous(VTXBUF_LNRHO), value(VTXBUF_LNRHO), step_num))

    #if LENTROPY 
    write(VTXBUF_ENTROPY, rk3_final(previous(VTXBUF_ENTROPY), value(VTXBUF_ENTROPY), step_num))
    #endif

    forcing_step = real3(0.0, 0.0, 0.0)
    #if LFORCING
    if step_num == 2 {
        if current_time > AC_switch_forcing {
            forcing_step = forcing()
        }
    }
    #endif
    write(VTXBUF_UUX, rk3_final(previous(VTXBUF_UUX), value(VTXBUF_UUX), step_num) + forcing_step.x)
    write(VTXBUF_UUY, rk3_final(previous(VTXBUF_UUY), value(VTXBUF_UUY), step_num) + forcing_step.y)
    write(VTXBUF_UUZ, rk3_final(previous(VTXBUF_UUZ), value(VTXBUF_UUZ), step_num) + forcing_step.z)

    #if LMAGNETIC
    write(VTXBUF_AX, rk3_final(previous(VTXBUF_AX), value(VTXBUF_AX), step_num))
    write(VTXBUF_AY, rk3_final(previous(VTXBUF_AY), value(VTXBUF_AY), step_num))
    write(VTXBUF_AZ, rk3_final(previous(VTXBUF_AZ), value(VTXBUF_AZ), step_num))
    #endif
}

// Scale all fields by a scaling factor
// TODO ensure AC_scaling_factor is set!
real AC_scaling_factor
Kernel scale() {
    for field in 0:NUM_FIELDS {
        write(Field(field), value(field))
    }

#if LMAGNETIC
    write(VTXBUF_AX, AC_scaling_factor * value(VTXBUF_AX))
    write(VTXBUF_AY, AC_scaling_factor * value(VTXBUF_AY))
    write(VTXBUF_AZ, AC_scaling_factor * value(VTXBUF_AZ))
#else
    if vertexIdx.x == AC_mx/2 && vertexIdx.y == AC_my/2 && vertexIdx.z == AC_mz/2 {
        print("WARNING: scale kernel called but LMAGNETIC was not enabled. Scale will have no effect.")
    }
#endif
}

Kernel reset() {
    for field in 0:NUM_FIELDS {
        write(Field(field), 0.0)
    }
}

/*
xorshift(state) {
    x = 1 + uint64_t(state)
    x ^= x << 12
    x ^= x >> 25
    x ^= x << 27
    return x * 0x2545F4914F6CDD1D
}

Kernel randomize() {
    // N.B. scale: result in [-AC_rng_scale, AC_rng_scale] range
    AC_rng_scale = 1e-5

    for field in 0:NUM_FIELDS {
        i = uint64_t(globalVertexIdx.x) + uint64_t(globalVertexIdx.y) * uint64_t(AC_nxgrid) + uint64_t(globalVertexIdx.z) * uint64_t(AC_nxgrid) * uint64_t(AC_nygrid) + uint64_t(field) * uint64_t(AC_nxgrid) * uint64_t(AC_nygrid) * uint64_t(AC_nzgrid)
        //i += i*i + i*i*i + i*i*i*i + i*i*i*i*i // Add some non-linearity
        
        // Generate some entropy
        for step in 0:10 {
            i = xorshift(i)
        }
        for step in 0:(i % 40) {
            i = xorshift(i)
        }

        // Simple linear congruential RNG
        //write(Field(field), 2.0 * ((75 * i + 74 + 3257*i*i + 6067*i*i*i + 7919*i*i*i*i)%999331) / 999331 - 1.0)
        
        // xorshift*
        //seed = uint64_t(AC_nxgrid) * uint64_t(AC_nygrid) * uint64_t(AC_nzgrid) * uint64_t(NUM_FIELDS)
        r = 2.0 * xorshift(i) / UINT64_MAX - 1.0
        write(Field(field), AC_rng_scale * r)
    }
}
*/

Kernel randomize() {
    
    // N.B. scale: result in (-AC_rng_scale, AC_rng_scale] range
    AC_rng_scale = 1e-5

    for field in 0:NUM_FIELDS {
        r = 2.0 * rand_uniform() - 1.0
        write(Field(field), AC_rng_scale * r)
    }
}

Kernel haatouken() {
    // Parameters
    // Shock punch the air in front of you.
    // AC_init_ampl_uu
    // AC_init_shell_radius
    // AC_init_shell_width

    uu = vecvalue(UU)

    xx = grid_position()

    centre = grid_centre()

    xx.x = xx.x - centre.x
    xx.y = xx.y - centre.y
    xx.z = xx.z - centre.z

    rr = sqrt(xx.x*xx.x +  xx.y*xx.y + xx.z*xx.z)

    theta = real(atan2(xx.z, xx.x))
    phi   = real(atan2(xx.y, xx.x))

    uu_radial = 0.0

    if rr > 2.0*AC_dsx { 
        uu_radial = AC_init_ampl_uu * 
                    exp(-pow((rr - AC_init_shell_radius), 2.0) / (2.0 * pow(AC_init_shell_width, 2.0))) *
                    exp(-pow(theta , 2.0) / (2.0 * pow(R_PI / 8.0, 2.0))) *
                    exp(-pow(phi, 2.0) / (2.0 * pow(R_PI / 8.0, 2.0)))
    } 

    //if (rr > 0.8 && rr < 1.2) {
    //    if (phi < R_PI/8.0 && phi > -R_PI/8.0) {
    //        if (theta < R_PI/8 && theta > -R_PI/8) {
    //            uu_radial = AC_init_ampl_uu 
    //        }
    //    }
    //} 

    uu.x = uu.x + uu_radial * cos(theta) * cos(phi)
    uu.y = uu.y + uu_radial * cos(theta) * sin(phi)
    uu.z = uu.z + uu_radial * cos(theta) 

    write(VTXBUF_UUX, uu.x)
    write(VTXBUF_UUY, uu.y)
    write(VTXBUF_UUZ, uu.z)
<<<<<<< HEAD
    complex test
    test2 = 2.0
    complex test3 = complex(1.0,2.0)
    complex test4 = test*test2
    test4 = test2*test
    test4 = test*test3
    test4 = exp(test)
=======
    der_val = derx(CHEMISTRY_FIELDS[2])
>>>>>>> 8f6dfd83
}<|MERGE_RESOLUTION|>--- conflicted
+++ resolved
@@ -25,13 +25,6 @@
 hostdefine LSHOCK (0)
 //hostdefine AC_THERMAL_CONDUCTIVITY (0.001) // Now a config parameter, AC_K_heatcond, as it should be. 
 hostdefine R_PI (AC_REAL_PI)
-<<<<<<< HEAD
-
-=======
-//real AC_test_array[5]
-//int  AC_test_dconst_int_array[100]
-//gmem int  AC_test_int_array[AC_nx]
->>>>>>> 8f6dfd83
 
 // Enables a set of special reductions. Currently for primarily for testing
 // purposes:  
@@ -430,11 +423,7 @@
 
 
 vecvalue_abs(v) {
-<<<<<<< HEAD
-    	return +real3(fabs(value(v.x)), fabs(value(v.y)), fabs(value(v.z)))
-=======
     return +real3(fabs(value(v.x)), fabs(value(v.y)), fabs(value(v.z)))
->>>>>>> 8f6dfd83
 }
 
 gradient(s) {
@@ -1032,7 +1021,6 @@
     write(VTXBUF_UUX, uu.x)
     write(VTXBUF_UUY, uu.y)
     write(VTXBUF_UUZ, uu.z)
-<<<<<<< HEAD
     complex test
     test2 = 2.0
     complex test3 = complex(1.0,2.0)
@@ -1040,7 +1028,5 @@
     test4 = test2*test
     test4 = test*test3
     test4 = exp(test)
-=======
     der_val = derx(CHEMISTRY_FIELDS[2])
->>>>>>> 8f6dfd83
 }