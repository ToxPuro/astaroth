const int AC_const_ints = {1,2,3}
const int AC_const_ints_len = 3
const real AC_const_real = 2.0
enum IHEATCOND
{
	NOTHING,
	K_const,
	SOMETHING
} 

struct TimeParams
{
        real dt;
        real current_time;
}

struct EnumParams
{
	bool test;
	IHEATCOND heatcond;
}  

const real AC_const_reals = {1.0,2,0,3.0}

const bool AC_const_bool = false
const bool AC_const_bool_true = true
const bool AC_const_bool_arr = {true,false}
//const int AC_first = 1, AC_second = 2
const int AC_first = 2
const int AC_second = 2
const bool AC_first_bool = false, AC_second_bool = true
const bool AC_first_bool_arr = {false,false}, AC_third_bool= true
#define NGHOST (3)

int AC_step_number
real AC_dt

/*
real AC_cs_sound, AC_cp_sound
real AC_gamma, AC_nu_visc, AC_zeta, AC_eta
real AC_lnrho0, AC_mu0, AC_lnT0
*/
// Note: not used by mhdsolver.ac at the moment (src/utils/modelsolver.c does)
hostdefine AC_INTEGRATION_ENABLED // Enables acIntegrate() and other non-generic library functions
hostdefine LDENSITY (1)
hostdefine LHYDRO (1)
hostdefine LMAGNETIC (1)
hostdefine LENTROPY (1)
hostdefine LTEMPERATURE (0)
hostdefine LFORCING (0)
hostdefine LUPWD (1)
hostdefine LSINK (0)
hostdefine LBFIELD (1 && LMAGNETIC) // bfield only relevant if magnetic is on
hostdefine LSHOCK (0)
hostdefine LTEST (0)
//hostdefine AC_THERMAL_CONDUCTIVITY (0.001) // Now a config parameter, AC_K_heatcond, as it should be. 
hostdefine R_PI (AC_REAL_PI)

// Enables a set of special reductions. Currently for primarily for testing
// purposes:  
hostdefine LSPECIAL_REDUCTIONS (0)  

Field VTXBUF_LNRHO, VTXBUF_UUX, VTXBUF_UUY, VTXBUF_UUZ


#if LMAGNETIC
Field VTXBUF_AX, VTXBUF_AY, VTXBUF_AZ
#endif

#if LENTROPY 
Field VTXBUF_ENTROPY
#endif

const int AC_const_int = 2
const int AC_const_int_2nd = 4
//const int nghost = 3
//Field CHEMISTRY_FIELDS[5]

#if LBFIELD
auxiliary Field BFIELDX
auxiliary Field BFIELDY
auxiliary Field BFIELDZ
#endif

#if LSHOCK 
Field VTXBUF_SHOCK
#endif

// Additional params needed by standalone & standalone_mpi
// diagnostics period
int AC_save_steps

// snapshot period
int AC_bin_steps
real AC_bin_save_t

// slices output period
int AC_slice_steps
real AC_slice_save_t

// maximun number of time snapshots during runtime 
// Set AC_num_snapshots < 0 for unlimited snapshots
int AC_num_snapshots

// max simulation time
int AC_max_steps
real AC_max_time

// Forcing parameter generation period (if forcing is on)
int AC_forcing_period_steps
real AC_forcing_period_t

// Initial time step index, default should be 0
int AC_start_step

real AC_dsx, AC_dsy, AC_dsz 


// Real params
// Spacing
real AC_dsmin
// physical grid
real AC_xlen
real AC_ylen
real AC_zlen
real AC_xorig
real AC_yorig
real AC_zorig
// Physical units
real AC_unit_density
real AC_unit_velocity
real AC_unit_length
real AC_unit_magnetic
// properties of gravitating star
real AC_star_pos_x
real AC_star_pos_y
real AC_star_pos_z
real AC_M_star
// properties of sink particle
real AC_sink_pos_x
real AC_sink_pos_y
real AC_sink_pos_z
real AC_M_sink
real AC_M_sink_init
real AC_M_sink_Msun
real AC_soft
real AC_accretion_range
real AC_switch_accretion
//  Run params
real AC_cdt
real AC_cdtv
real AC_cdts
real AC_nu_visc
real AC_cs_sound
real AC_eta
real AC_mu0
real AC_cp_sound
real AC_gamma
real AC_cv_sound
real AC_lnT0
real AC_lnrho0
real AC_zeta
real AC_trans
real AC_nu_shock
real AC_K_heatcond

//  Parameters for generic boundary conditions, this is a dummy variable for testing, please use different ones for each field
real AC_boundary_derivative

//  Parameters only used in boundary conditions at the moment
//  If you feel they should be elsewhere, please move them
real AC_hcond0_kramers
real AC_hflux
real AC_n_kramers
real AC_sigma_SBt
real AC_chi
real AC_chi_t
real AC_chi_t_prof1

//  Initial condition params
real AC_ampl_lnrho
real AC_ampl_uu
real AC_init_ampl_uu
real AC_angl_uu
real AC_lnrho_edge
real AC_lnrho_out
real AC_ampl_aa
real AC_init_k_wave
real AC_init_sigma_hel
real AC_init_shell_radius
real AC_init_shell_width
//  Forcing parameters. User configured.
real AC_forcing_magnitude
real AC_relhel
real AC_kmin
real AC_kmax
real AC_switch_forcing
//  Forcing parameters. Set by the generator.
real AC_forcing_phase
real AC_k_forcex
real AC_k_forcey
real AC_k_forcez
real AC_kaver
real AC_ff_hel_rex
real AC_ff_hel_rey
real AC_ff_hel_rez
real AC_ff_hel_imx
real AC_ff_hel_imy
real AC_ff_hel_imz
//  Additional helper params  //  (deduced from other params do not set these directly!)
real AC_G_const
real AC_GM_star
real AC_unit_mass
real AC_sq2GM_star
real AC_cs2_sound
//
real AC_current_time

output real timestep_out;
output real timestep_out1;
output real timestep_out2;
const int test_arr_size = 6;
#if LTEST
real AC_test_arr[test_arr_size];
real AC_test_arr_2[(2-1)*2+1];
int AC_test_int_arr[test_arr_size/2];
#endif



#define UU Field3(VTXBUF_UUX, VTXBUF_UUY, VTXBUF_UUZ)

#if LMAGNETIC
#define AA Field3(VTXBUF_AX, VTXBUF_AY, VTXBUF_AZ)
#endif


#define DER1_3 (1. / 60.)
#define DER1_2 (-3. / 20.)
#define DER1_1 (3. / 4.)
#define DER1_0 (0)

#define DER2_3 (1. / 90.)
#define DER2_2 (-3. / 20.)
#define DER2_1 (3. / 2.)
#define DER2_0 (-49. / 18.)

#define DERX_3 (2. / 720.)
#define DERX_2 (-27. / 720.)
#define DERX_1 (270. / 720.)
#define DERX_0 (0)

#define DER6UPWD_3 (  1. / 60.)  
#define DER6UPWD_2 ( -6. / 60.)   
#define DER6UPWD_1 ( 15. / 60.)     
#define DER6UPWD_0 (-20. / 60.)  

#if LSHOCK

#include "smooth_kernel.ach" 

#endif 


/*
// A hax to access close by stencil values
Stencil value_xm3 {
    [0][0][-3] = 1
}
Stencil value_xm2 {
    [0][0][-2] = 1
}
Stencil value_xm1 {
    [0][0][-1] = 1
}
Stencil value_xp1 {
    [0][0][1] = 1
}
Stencil value_xp2 {
    [0][0][2] = 1
}
Stencil value_xp3 {
    [0][0][3] = 1
}

Stencil value_ym3 {
    [0][-3][0] = 1
}
Stencil value_ym2 {
    [0][-2][0] = 1
}
Stencil value_ym1 {
    [0][-1][0] = 1 }
Stencil value_yp1 {
    [0][1][0] = 1
}
Stencil value_yp2 {
    [0][2][0] = 1
}
Stencil value_yp3 {
    [0][3][0] = 1
}

Stencil value_zm3 {
    [-3][0][0] = 1
}
Stencil value_zm2 {
    [-2][0][0] = 1
}
Stencil value_zm1 {
    [-1][0][0] = 1
}
Stencil value_zp1 {
    [1][0][0] = 1
}
Stencil value_zp2 {
    [2][0][0] = 1
}
Stencil value_zp3 {
    [3][0][0] = 1
}
*/

//MV: Based on the standard rules of multiplications, why -(1.0/AC_dsx) etc could
//MV: not be outside of the stencil operation? 

Stencil derx {
    [0][0][-3] = -(1.0/AC_dsx) * DER1_3,
    [0][0][-2] = -(1.0/AC_dsx) * DER1_2,
    [0][0][-1] = -(1.0/AC_dsx) * DER1_1,
    [0][0][1]  = (1.0/AC_dsx) * DER1_1,
    [0][0][2]  = (1.0/AC_dsx) * DER1_2,
    [0][0][3]  = (1.0/AC_dsx) * DER1_3
}

Stencil dery {
    [0][-3][0] = -(1.0/AC_dsy) * DER1_3,
    [0][-2][0] = -(1.0/AC_dsy) * DER1_2,
    [0][-1][0] = -(1.0/AC_dsy) * DER1_1,
    [0][1][0]  = (1.0/AC_dsy) * DER1_1,
    [0][2][0]  = (1.0/AC_dsy) * DER1_2,
    [0][3][0]  = (1.0/AC_dsy) * DER1_3
}

Stencil derz {
    [-3][0][0] = -(1.0/AC_dsz) * DER1_3,
    [-2][0][0] = -(1.0/AC_dsz) * DER1_2,
    [-1][0][0] = -(1.0/AC_dsz) * DER1_1,
    [1][0][0]  = (1.0/AC_dsz) * DER1_1,
    [2][0][0]  = (1.0/AC_dsz) * DER1_2,
    [3][0][0]  = (1.0/AC_dsz) * DER1_3
}

Stencil derxx {
    [0][0][-3] = (1.0/AC_dsx) * (1.0/AC_dsx) * DER2_3,
    [0][0][-2] = (1.0/AC_dsx) * (1.0/AC_dsx) * DER2_2,
    [0][0][-1] = (1.0/AC_dsx) * (1.0/AC_dsx) * DER2_1,
    [0][0][0]  = (1.0/AC_dsx) * (1.0/AC_dsx) * DER2_0,
    [0][0][1]  = (1.0/AC_dsx) * (1.0/AC_dsx) * DER2_1,
    [0][0][2]  = (1.0/AC_dsx) * (1.0/AC_dsx) * DER2_2,
    [0][0][3]  = (1.0/AC_dsx) * (1.0/AC_dsx) * DER2_3
}

Stencil deryy {
    [0][-3][0] = (1.0/AC_dsy) * (1.0/AC_dsy) * DER2_3,
    [0][-2][0] = (1.0/AC_dsy) * (1.0/AC_dsy) * DER2_2,
    [0][-1][0] = (1.0/AC_dsy) * (1.0/AC_dsy) * DER2_1,
    [0][0][0]  = (1.0/AC_dsy) * (1.0/AC_dsy) * DER2_0,
    [0][1][0]  = (1.0/AC_dsy) * (1.0/AC_dsy) * DER2_1,
    [0][2][0]  = (1.0/AC_dsy) * (1.0/AC_dsy) * DER2_2,
    [0][3][0]  = (1.0/AC_dsy) * (1.0/AC_dsy) * DER2_3
}

Stencil derzz {
    [-3][0][0] = (1.0/AC_dsz) * (1.0/AC_dsz) * DER2_3,
    [-2][0][0] = (1.0/AC_dsz) * (1.0/AC_dsz) * DER2_2,
    [-1][0][0] = (1.0/AC_dsz) * (1.0/AC_dsz) * DER2_1,
    [0][0][0]  = (1.0/AC_dsz) * (1.0/AC_dsz) * DER2_0,
    [1][0][0]  = (1.0/AC_dsz) * (1.0/AC_dsz) * DER2_1,
    [2][0][0]  = (1.0/AC_dsz) * (1.0/AC_dsz) * DER2_2,
    [3][0][0]  = (1.0/AC_dsz) * (1.0/AC_dsz) * DER2_3
}

Stencil derxy {
    [0][-3][-3] = (1.0/AC_dsx) * (1.0/AC_dsy) * DERX_3,
    [0][-2][-2] = (1.0/AC_dsx) * (1.0/AC_dsy) * DERX_2,
    [0][-1][-1] = (1.0/AC_dsx) * (1.0/AC_dsy) * DERX_1,
    [0][0][0]  = (1.0/AC_dsx) * (1.0/AC_dsy) * DERX_0,
    [0][1][1]  = (1.0/AC_dsx) * (1.0/AC_dsy) * DERX_1,
    [0][2][2]  = (1.0/AC_dsx) * (1.0/AC_dsy) * DERX_2,
    [0][3][3]  = (1.0/AC_dsx) * (1.0/AC_dsy) * DERX_3,
    [0][-3][3] = -(1.0/AC_dsx) * (1.0/AC_dsy) * DERX_3,
    [0][-2][2] = -(1.0/AC_dsx) * (1.0/AC_dsy) * DERX_2,
    [0][-1][1] = -(1.0/AC_dsx) * (1.0/AC_dsy) * DERX_1,
    [0][1][-1] = -(1.0/AC_dsx) * (1.0/AC_dsy) * DERX_1,
    [0][2][-2] = -(1.0/AC_dsx) * (1.0/AC_dsy) * DERX_2,
    [0][3][-3] = -(1.0/AC_dsx) * (1.0/AC_dsy) * DERX_3
}

Stencil derxz {
    [-3][0][-3] = (1.0/AC_dsx) * (1.0/AC_dsz) * DERX_3,
    [-2][0][-2] = (1.0/AC_dsx) * (1.0/AC_dsz) * DERX_2,
    [-1][0][-1] = (1.0/AC_dsx) * (1.0/AC_dsz) * DERX_1,
    [0][0][0]  = (1.0/AC_dsx) * (1.0/AC_dsz) * DERX_0,
    [1][0][1]  = (1.0/AC_dsx) * (1.0/AC_dsz) * DERX_1,
    [2][0][2]  = (1.0/AC_dsx) * (1.0/AC_dsz) * DERX_2,
    [3][0][3]  = (1.0/AC_dsx) * (1.0/AC_dsz) * DERX_3,
    [-3][0][3] = -(1.0/AC_dsx) * (1.0/AC_dsz) * DERX_3,
    [-2][0][2] = -(1.0/AC_dsx) * (1.0/AC_dsz) * DERX_2,
    [-1][0][1] = -(1.0/AC_dsx) * (1.0/AC_dsz) * DERX_1,
    [1][0][-1] = -(1.0/AC_dsx) * (1.0/AC_dsz) * DERX_1,
    [2][0][-2] = -(1.0/AC_dsx) * (1.0/AC_dsz) * DERX_2,
    [3][0][-3] = -(1.0/AC_dsx) * (1.0/AC_dsz) * DERX_3
}

Stencil deryz {
    [-3][-3][0] = (1.0/AC_dsy) * (1.0/AC_dsz) * DERX_3,
    [-2][-2][0] = (1.0/AC_dsy) * (1.0/AC_dsz) * DERX_2,
    [-1][-1][0] = (1.0/AC_dsy) * (1.0/AC_dsz) * DERX_1,
    [0][0][0]  = (1.0/AC_dsy) * (1.0/AC_dsz) * DERX_0,
    [1][1][0]  = (1.0/AC_dsy) * (1.0/AC_dsz) * DERX_1,
    [2][2][0]  = (1.0/AC_dsy) * (1.0/AC_dsz) * DERX_2,
    [3][3][0]  = (1.0/AC_dsy) * (1.0/AC_dsz) * DERX_3,
    [-3][3][0] = -(1.0/AC_dsy) * (1.0/AC_dsz) * DERX_3,
    [-2][2][0] = -(1.0/AC_dsy) * (1.0/AC_dsz) * DERX_2,
    [-1][1][0] = -(1.0/AC_dsy) * (1.0/AC_dsz) * DERX_1,
    [1][-1][0] = -(1.0/AC_dsy) * (1.0/AC_dsz) * DERX_1,
    [2][-2][0] = -(1.0/AC_dsy) * (1.0/AC_dsz) * DERX_2,
    [3][-3][0] = -(1.0/AC_dsy) * (1.0/AC_dsz) * DERX_3
}

Stencil der6x_upwd {
    [0][0][-3] =  (1.0/AC_dsx) * DER6UPWD_3,
    [0][0][-2] =  (1.0/AC_dsx) * DER6UPWD_2,
    [0][0][-1] =  (1.0/AC_dsx) * DER6UPWD_1,
    [0][0][0]  =  (1.0/AC_dsx) * DER6UPWD_0,
    [0][0][1]  =  (1.0/AC_dsx) * DER6UPWD_1,
    [0][0][2]  =  (1.0/AC_dsx) * DER6UPWD_2,
    [0][0][3]  =  (1.0/AC_dsx) * DER6UPWD_3
}

Stencil der6y_upwd {
    [0][-3][0] =  (1.0/AC_dsy) * DER6UPWD_3,
    [0][-2][0] =  (1.0/AC_dsy) * DER6UPWD_2,
    [0][-1][0] =  (1.0/AC_dsy) * DER6UPWD_1,
    [0][0][0]  =  (1.0/AC_dsy) * DER6UPWD_0,
    [0][1][0]  =  (1.0/AC_dsy) * DER6UPWD_1,
    [0][2][0]  =  (1.0/AC_dsy) * DER6UPWD_2,
    [0][3][0]  =  (1.0/AC_dsy) * DER6UPWD_3
}

Stencil der6z_upwd {
    [-3][0][0] =  (1.0/AC_dsz) * DER6UPWD_3,
    [-2][0][0] =  (1.0/AC_dsz) * DER6UPWD_2,
    [-1][0][0] =  (1.0/AC_dsz) * DER6UPWD_1,
    [0][0][0]  =  (1.0/AC_dsz) * DER6UPWD_0,
    [1][0][0]  =  (1.0/AC_dsz) * DER6UPWD_1,
    [2][0][0]  =  (1.0/AC_dsz) * DER6UPWD_2,
    [3][0][0]  =  (1.0/AC_dsz) * DER6UPWD_3
}



vecvalue_abs(v) {
    return +real3(fabs(value(v.x)), fabs(value(v.y)), fabs(value(v.z)))
}

gradient(s) {
    return real3(derx(s), dery(s), derz(s))
}

gradient6_upwd(s) {
    return real3(der6x_upwd(s), der6y_upwd(s), der6z_upwd(s))
}

gradients_upwd(v) {
    return Matrix(gradient6_upwd(v.x), gradient6_upwd(v.y), gradient6_upwd(v.z))
}

gradients(v) {
    return Matrix(gradient(v.x), gradient(v.y), gradient(v.z))
}

divergence(v) {
    return derx(v.x) + dery(v.y) + derz(v.z)
}

curl(v) {
    return real3(dery(v.z) - derz(v.y), derz(v.x) - derx(v.z), derx(v.y) - dery(v.x))
}

laplace(s) {
    return derxx(s) + deryy(s) + derzz(s)
}

veclaplace(v) {
    return real3(laplace(v.x), laplace(v.y), laplace(v.z))
}

#if LMAGNETIC
induction() {
    return cross(vecvalue(UU), curl(AA)) + AC_eta * veclaplace(AA)
}
#endif

stress_tensor(v) {
    Matrix S

    S.data[0][0] = (2.0 / 3.0) * derx(v.x) - (1.0 / 3.0) * (dery(v.y) + derz(v.z))
    S.data[0][1] = (1.0 / 2.0) * (dery(v.x) + derx(v.y))
    S.data[0][2] = (1.0 / 2.0) * (derz(v.x) + derx(v.z))

    S.data[1][0] = S.data[0][1]
    S.data[1][1] = (2.0 / 3.0) * dery(v.y) - (1.0 / 3.0) * (derx(v.x) + derz(v.z))
    S.data[1][2] = (1.0 / 2.0) * (derz(v.y) + dery(v.z))

    S.data[2][0] = S.data[0][2]
    S.data[2][1] = S.data[1][2]
    S.data[2][2] = (2.0 / 3.0) * derz(v.z) - (1.0 / 3.0) * (derx(v.x) + dery(v.y))

    return S
}

gradient_of_divergence(v) {
    return real3(
        derxx(v.x) + derxy(v.y) + derxz(v.z),
        derxy(v.x) + deryy(v.y) + deryz(v.z),
        derxz(v.x) + deryz(v.y) + derzz(v.z)
    )
}

contract(mat) {
    return dot(mat.row(0), mat.row(0)) +
           dot(mat.row(1), mat.row(1)) +
           dot(mat.row(2), mat.row(2))
}

length(v1,v2) {
    return sqrt( dot(v1-v2,v1-v2) )
}

grid_position() {
    return real3((globalVertexIdx.x - AC_nx_min) * AC_dsx, 
                 (globalVertexIdx.y - AC_ny_min) * AC_dsy, 
                 (globalVertexIdx.z - AC_nz_min) * AC_dsz)
}

grid_centre() {
    return real3(((AC_nxgrid-1) * AC_dsx)/2.0, 
                 ((AC_nygrid-1) * AC_dsy)/2.0, 
                 ((AC_nzgrid-1) * AC_dsz)/2.0)
}


#if LFORCING
// The Pencil Code forcing_hel_noshear(), manual Eq. 222, inspired forcing function with adjustable
// helicity
helical_forcing(k_force, xx, ff_re, ff_im, phi)
{
    real3 yy
    yy.x = xx.x * (2.0 * R_PI / (AC_dsx * AC_nxgrid))
    yy.y = xx.y * (2.0 * R_PI / (AC_dsy * AC_nygrid))
    yy.z = xx.z * (2.0 * R_PI / (AC_dsz * AC_nzgrid))

    cos_phi     = cos(phi)
    sin_phi     = sin(phi)
    cos_k_dot_x = cos(dot(k_force, yy))
    sin_k_dot_x = sin(dot(k_force, yy))
    real_comp_phase = cos_k_dot_x * cos_phi - sin_k_dot_x * sin_phi
    imag_comp_phase = cos_k_dot_x * sin_phi + sin_k_dot_x * cos_phi

    force = real3(ff_re.x * real_comp_phase - ff_im.x * imag_comp_phase,
                  ff_re.y * real_comp_phase - ff_im.y * imag_comp_phase,
                  ff_re.z * real_comp_phase - ff_im.z * imag_comp_phase)

    return force
}

forcing(dt)
{
    xx = real3((globalVertexIdx.x - AC_nx_min) * AC_dsx,
               (globalVertexIdx.y - AC_ny_min) * AC_dsy,
               (globalVertexIdx.z - AC_nz_min) * AC_dsz)
    cs  = sqrt(AC_cs2_sound)

    // Placeholders until determined properly
    k_force   = real3(AC_k_forcex,   AC_k_forcey,   AC_k_forcez  )
    ff_re     = real3(AC_ff_hel_rex, AC_ff_hel_rey, AC_ff_hel_rez)
    ff_im     = real3(AC_ff_hel_imx, AC_ff_hel_imy, AC_ff_hel_imz)

    // Determine that forcing funtion type at this point.
    force = helical_forcing(k_force, xx, ff_re, ff_im, AC_forcing_phase)

    // Scaling N = magnitude*cs*sqrt(k*cs/dt)  * dt
    NN = cs * AC_forcing_magnitude * sqrt(AC_kaver * cs)
    // sqrt(dt) because 1/sqrt(dt)*dt = sqrt(dt)
    force.x = sqrt(dt) * NN * force.x
    force.y = sqrt(dt) * NN * force.y
    force.z = sqrt(dt) * NN * force.z

    return force
}
#endif // LFORCING


continuity() {
    return -dot(vecvalue(UU), gradient(VTXBUF_LNRHO)) - divergence(UU)
#if LUPWD
           + dot(vecvalue_abs(UU), gradient6_upwd(VTXBUF_LNRHO))
#endif

}

momentum() {
    S = stress_tensor(UU)
    cs2_sound = AC_cs_sound * AC_cs_sound
#if LENTROPY 
    cs2 = cs2_sound * exp(AC_gamma * value(VTXBUF_ENTROPY) / AC_cp_sound + (AC_gamma - 1.) * (value(VTXBUF_LNRHO) - AC_lnrho0))
#else
    cs2 = cs2_sound
#endif

#if LMAGNETIC
    j = (1. / AC_mu0) * (gradient_of_divergence(AA) - veclaplace(AA))
    B = curl(AA)
    inv_rho = 1. / exp(value(VTXBUF_LNRHO))
#endif

    mom = - gradients(UU) * vecvalue(UU)
#if LUPWD
          + gradients_upwd(UU) * vecvalue_abs(UU)
#endif
#if LENTROPY 
          - cs2 * ((1. / AC_cp_sound) * gradient(VTXBUF_ENTROPY) + gradient(VTXBUF_LNRHO))
#else
          - cs2 * gradient(VTXBUF_LNRHO)
#endif
#if LMAGNETIC
          + inv_rho * cross(j, B)
#endif
          + AC_nu_visc * (veclaplace(UU) + (1. / 3.) * gradient_of_divergence(UU)
                       + 2. * S * gradient(VTXBUF_LNRHO))
          + AC_zeta * gradient_of_divergence(UU)
#if LSHOCK
          + AC_nu_shock * (value(VTXBUF_SHOCK) * (divergence(UU) * gradient(VTXBUF_LNRHO) +
                                           gradient_of_divergence(UU)) +
                           divergence(UU) * gradient(VTXBUF_SHOCK))
#endif

    return mom
}

#if LENTROPY 
lnT() {
    return AC_lnT0
         + AC_gamma * value(VTXBUF_ENTROPY) / AC_cp_sound
         + (AC_gamma - 1.) * (value(VTXBUF_LNRHO) - AC_lnrho0)
}

heat_conduction() {
    inv_AC_cp_sound = 1. / AC_cp_sound
    grad_ln_chi = -gradient(VTXBUF_LNRHO)

    first_term = AC_gamma * inv_AC_cp_sound * laplace(VTXBUF_ENTROPY) + (AC_gamma - 1.) * laplace(VTXBUF_LNRHO)
    second_term = AC_gamma * inv_AC_cp_sound * gradient(VTXBUF_ENTROPY) + (AC_gamma - 1.) * gradient(VTXBUF_LNRHO)
    third_term = AC_gamma * (inv_AC_cp_sound * gradient(VTXBUF_ENTROPY) + gradient(VTXBUF_LNRHO)) + grad_ln_chi

    //chi = AC_THERMAL_CONDUCTIVITY / (exp(value(VTXBUF_LNRHO)) * AC_cp_sound)
    chi = AC_K_heatcond / (exp(value(VTXBUF_LNRHO)) * AC_cp_sound)

    return AC_cp_sound * chi * (first_term + dot(second_term, third_term))
}

entropy() {
    S = stress_tensor(UU)
    inv_pT = 1. / (exp(value(VTXBUF_LNRHO)) * exp(lnT()))
#if LMAGNETIC
    j = (1. / AC_mu0) * (gradient_of_divergence(AA) - veclaplace(AA))
#else
    j = real3(0,0,0)
#endif
#if LSHOCK
    entshock = AC_nu_shock * value(VTXBUF_SHOCK) * (divergence(UU) * divergence(UU))  
#else
    entshock = 0.0
#endif
    RHS = (0) - (0) + AC_eta * AC_mu0 * dot(j, j) +
                       2. * exp(value(VTXBUF_LNRHO)) * AC_nu_visc * contract(S) +
                       entshock +
                       AC_zeta * exp(value(VTXBUF_LNRHO)) * divergence(UU) * divergence(UU)

    return -dot(vecvalue(UU), gradient(VTXBUF_ENTROPY)) + inv_pT * RHS + heat_conduction()
}
#endif

#if LSHOCK
// Get divergence of velocity for the first pass in shock viscosity.
divu_shock()
{
    // Set discard the values which do not contain negative divergence.
    divu = divergence(UU)
    if divu < 0.0 {
        return -divu
    }
    else {
        return 0.0
    }
}

// Calculate local maximum from divergences.
max5_shock()
{
    return max5(VTXBUF_SHOCK)
}

Kernel shock_1_divu()
{
    for field in 0:NUM_FIELDS {
        write(Field(field), value(field))
    }

    write(VTXBUF_SHOCK, divu_shock())
}

Kernel shock_2_max()
{
    for field in 0:NUM_FIELDS {
        write(Field(field), value(field))
    }

    write(VTXBUF_SHOCK, max5_shock())
}

Kernel shock_3_smooth()
{
    dsmin = AC_dsx //Here assuming that all spacing are equal
    cshock = 1.0  

    s_shock = smooth_kernel(VTXBUF_SHOCK)
    out_shock = cshock*dsmin*dsmin*s_shock //Add scaling constant cshock

    for field in 0:NUM_FIELDS {
        write(Field(field), value(field))
    }

    write(VTXBUF_SHOCK, out_shock)
}

#endif


rk3(s0, s1, roc, step_num, dt) {
    // Workaround
    real alpha = {0., -5./9., -153. / 128.}
    real beta  = {1., 1. / 3., 15./ 16., 8. / 15.}

    /*
    // Commented out, BUG that NDEBUG is not enabled during code generation s.t. the following conditional
    // is evaluated, this destroys the performance
    #ifndef NDEBUG
    if (step_num >= len(alpha) || step_num + 1 >= len(beta)) {
        print("step_num invalid: '%d'\n", step_num)
    }
    #endif
    */

    return s1 + beta[step_num + 1] * ((alpha[step_num] / beta[step_num]) * (s1 - s0) + roc * dt)
    /*
    if step_num == 0 {
        return s1 + (1. / 3.) * roc * dt
    } else if step_num == 1 {
        return s1 + (15./16.) * (((-5./9.) / (1./3.)) * (s1 - s0) + roc * dt)
    } else {
        return s1 + (8./15.) * (((-153./128.) / (15./16.)) * (s1 - s0) + roc * dt)
    }
    */
}

reduce_test(step_num)
{
    reduce_sum(step_num == 0, 2.0, timestep_out)
}


Kernel singlepass_solve(int step_num, TimeParams time_params, EnumParams enums, bool bool_param) {
    if enums.heatcond == NOTHING 
    {
	print("HI\n")
    }
    else if enums.heatcond == K_const
    {
	print("Kobra\n")
    }
	if bool_param
	{
		print("BYE\n")
	}
    write(VTXBUF_LNRHO, rk3(previous(VTXBUF_LNRHO), value(VTXBUF_LNRHO), continuity(), step_num, time_params.dt))

#if LENTROPY 
    write(VTXBUF_ENTROPY, rk3(previous(VTXBUF_ENTROPY), value(VTXBUF_ENTROPY), entropy(), step_num, time_params.dt))
#endif 
    mom = momentum()

#if LFORCING
    //Add the forcing component to the velocity field at the last integration step.
    //Important to init to zero here: ohterwise will produce numerical garbage! 
    forcing_step = real3(0.0, 0.0, 0.0)
    if step_num == 2 {
        if time_params.current_time > AC_switch_forcing {
            forcing_step = forcing(time_params.dt)
        }
    }
    write(VTXBUF_UUX, rk3(previous(VTXBUF_UUX), value(VTXBUF_UUX), mom.x, step_num, time_params.dt) + forcing_step.x)
    write(VTXBUF_UUY, rk3(previous(VTXBUF_UUY), value(VTXBUF_UUY), mom.y, step_num, time_params.dt) + forcing_step.y)
    write(VTXBUF_UUZ, rk3(previous(VTXBUF_UUZ), value(VTXBUF_UUZ), mom.z, step_num, time_params.dt) + forcing_step.z)
#else 
    write(VTXBUF_UUX, rk3(previous(VTXBUF_UUX), value(VTXBUF_UUX), mom.x, step_num, time_params.dt))
    write(VTXBUF_UUY, rk3(previous(VTXBUF_UUY), value(VTXBUF_UUY), mom.y, step_num, time_params.dt))
    write(VTXBUF_UUZ, rk3(previous(VTXBUF_UUZ), value(VTXBUF_UUZ), mom.z, step_num, time_params.dt))
#endif

#if LMAGNETIC
    ind = induction()
    write(VTXBUF_AX, rk3(previous(VTXBUF_AX), value(VTXBUF_AX), ind.x, step_num, time_params.dt))
    write(VTXBUF_AY, rk3(previous(VTXBUF_AY), value(VTXBUF_AY), ind.y, step_num, time_params.dt))
    write(VTXBUF_AZ, rk3(previous(VTXBUF_AZ), value(VTXBUF_AZ), ind.z, step_num, time_params.dt))
#endif

#if LBFIELD
    if step_num == 2 {
        bfield = curl(AA) 
        write(BFIELDX, bfield.x)
        write(BFIELDY, bfield.y)
        write(BFIELDZ, bfield.z)
    }
#endif

#if LSHOCK
    // Required for buffers to match correctly. 
    write(VTXBUF_SHOCK, value(VTXBUF_SHOCK))
#endif
    reduce_min(step_num == 0, 2.0, timestep_out1)
    reduce_test(step_num)
    reduce_max(step_num == 0, 2.0, timestep_out2)
}

inline rk3_intermediate(w, roc, step_num,dt) {
    real alpha = 0., -5./9., -153. / 128.
    return alpha[step_num] * w + roc * dt 

    /*
    #ifndef NDEBUG
    if (step_num >= len(alpha)) {
        print("step_num invalid: '%d'\n", step_num)
    }
    #endif

    // return alpha[step_num] * w + roc * dt
    // TODO NOTE abysmal performance on AMD, needs a workaround like in rk3() 
    if step_num > 0 {
        return alpha[step_num] * w + roc * dt
    } else {
        return roc * dt
    }
    */
}
inline array_val(field_array, size)
{
	real res[size]
	for i in 0:size
	{
		res[i] = value(field_array[i])
	}
	return res
}

rk3_final(f, w, step_num) {
    real beta = 1. / 3., 15./ 16., 8. / 15.

    /*
    #ifndef NDEBUG
    if (step_num >= len(beta)) {
        print("step_num invalid: '%d'\n", step_num)
    }
    #endif
    */

    return f + beta[step_num] * w
}


Kernel twopass_solve_intermediate(int step_num, real dt) {
    write(VTXBUF_LNRHO, rk3_intermediate(previous(VTXBUF_LNRHO), continuity(), step_num, dt))

    #if LENTROPY 
    write(VTXBUF_ENTROPY, rk3_intermediate(previous(VTXBUF_ENTROPY), entropy(), step_num, dt))
    #endif

    mom = momentum()
    write(VTXBUF_UUX, rk3_intermediate(previous(VTXBUF_UUX), mom.x, step_num, dt))
    write(VTXBUF_UUY, rk3_intermediate(previous(VTXBUF_UUY), mom.y, step_num, dt))
    write(VTXBUF_UUZ, rk3_intermediate(previous(VTXBUF_UUZ), mom.z, step_num, dt))

    #if LMAGNETIC
    ind = induction()
    write(VTXBUF_AX, rk3_intermediate(previous(VTXBUF_AX), ind.x, step_num, dt))
    write(VTXBUF_AY, rk3_intermediate(previous(VTXBUF_AY), ind.y, step_num, dt))
    write(VTXBUF_AZ, rk3_intermediate(previous(VTXBUF_AZ), ind.z, step_num, dt))
    #endif

    #if LBFIELD
    if step_num == 2 {
        bfield = curl(AA) 
        write(BFIELDX, bfield.x)
        write(BFIELDY, bfield.y)
        write(BFIELDZ, bfield.z)
    }
    #endif

    // %JP: TODO NOTE IMPORTANT (MV please check)
    // LSHOCK not yet adapted to two-pass integration.
    // Unclear how should be written to memory to ensure proper swapping!
    // 1) In the single-pass approach need to write the shock field to `out`
    // because buffers are swapped afterwards
    // 2) In the two-pass approach this may not be necessary: if the shock
    // field is in `in` buffer and we swap twice, the correct shock values are
    // still in the `in` buffer
    //
    // Is this correct?
    //
}

Kernel twopass_solve_final(int step_num, real current_time) {
    write(VTXBUF_LNRHO, rk3_final(previous(VTXBUF_LNRHO), value(VTXBUF_LNRHO), step_num))

    #if LENTROPY 
    write(VTXBUF_ENTROPY, rk3_final(previous(VTXBUF_ENTROPY), value(VTXBUF_ENTROPY), step_num))
    #endif

    forcing_step = real3(0.0, 0.0, 0.0)
    #if LFORCING
    if step_num == 2 {
        if current_time > AC_switch_forcing {
            forcing_step = forcing()
        }
    }
    #endif
    write(VTXBUF_UUX, rk3_final(previous(VTXBUF_UUX), value(VTXBUF_UUX), step_num) + forcing_step.x)
    write(VTXBUF_UUY, rk3_final(previous(VTXBUF_UUY), value(VTXBUF_UUY), step_num) + forcing_step.y)
    write(VTXBUF_UUZ, rk3_final(previous(VTXBUF_UUZ), value(VTXBUF_UUZ), step_num) + forcing_step.z)

    #if LMAGNETIC
    write(VTXBUF_AX, rk3_final(previous(VTXBUF_AX), value(VTXBUF_AX), step_num))
    write(VTXBUF_AY, rk3_final(previous(VTXBUF_AY), value(VTXBUF_AY), step_num))
    write(VTXBUF_AZ, rk3_final(previous(VTXBUF_AZ), value(VTXBUF_AZ), step_num))
    #endif
}

// Scale all fields by a scaling factor
// TODO ensure AC_scaling_factor is set!
real AC_scaling_factor
Kernel scale() {
    for field in 0:NUM_FIELDS {
        write(Field(field), value(field))
    }

#if LMAGNETIC
    write(VTXBUF_AX, AC_scaling_factor * value(VTXBUF_AX))
    write(VTXBUF_AY, AC_scaling_factor * value(VTXBUF_AY))
    write(VTXBUF_AZ, AC_scaling_factor * value(VTXBUF_AZ))
#else
    if vertexIdx.x == AC_mx/2 && vertexIdx.y == AC_my/2 && vertexIdx.z == AC_mz/2 {
        print("WARNING: scale kernel called but LMAGNETIC was not enabled. Scale will have no effect.")
    }
#endif
}

Kernel reset() {
    for field in 0:NUM_FIELDS {
        write(Field(field), 0.0)
    }
}

/*
xorshift(state) {
    x = 1 + uint64_t(state)
    x ^= x << 12
    x ^= x >> 25
    x ^= x << 27
    return x * 0x2545F4914F6CDD1D
}

Kernel randomize() {
    // N.B. scale: result in [-AC_rng_scale, AC_rng_scale] range
    AC_rng_scale = 1e-5

    for field in 0:NUM_FIELDS {
        i = uint64_t(globalVertexIdx.x) + uint64_t(globalVertexIdx.y) * uint64_t(AC_nxgrid) + uint64_t(globalVertexIdx.z) * uint64_t(AC_nxgrid) * uint64_t(AC_nygrid) + uint64_t(field) * uint64_t(AC_nxgrid) * uint64_t(AC_nygrid) * uint64_t(AC_nzgrid)
        //i += i*i + i*i*i + i*i*i*i + i*i*i*i*i // Add some non-linearity
        
        // Generate some entropy
        for step in 0:10 {
            i = xorshift(i)
        }
        for step in 0:(i % 40) {
            i = xorshift(i)
        }

        // Simple linear congruential RNG
        //write(Field(field), 2.0 * ((75 * i + 74 + 3257*i*i + 6067*i*i*i + 7919*i*i*i*i)%999331) / 999331 - 1.0)
        
        // xorshift*
        //seed = uint64_t(AC_nxgrid) * uint64_t(AC_nygrid) * uint64_t(AC_nzgrid) * uint64_t(NUM_FIELDS)
        r = 2.0 * xorshift(i) / UINT64_MAX - 1.0
        write(Field(field), AC_rng_scale * r)
    }
}
*/

Kernel randomize() {
    
    // N.B. scale: result in (-AC_rng_scale, AC_rng_scale] range
    AC_rng_scale = 1e-5

    for field in 0:NUM_FIELDS {
        r = 2.0 * rand_uniform() - 1.0
        write(Field(field), AC_rng_scale * r)
    }
}

#if LTEST
Kernel test_dconst_arr()
{
	write(VTXBUF_UUX,AC_test_int_arr[0]*(AC_test_arr[0] + AC_test_arr[3] + AC_test_arr_2[0]));
	write(VTXBUF_UUY,AC_test_int_arr[1]*(AC_test_arr[1] + AC_test_arr[4] + AC_test_arr_2[1]));
	write(VTXBUF_UUZ,AC_test_int_arr[2]*(AC_test_arr[2] + AC_test_arr[5] + AC_test_arr_2[2]));

}
#endif


Kernel haatouken() {
    // Parameters
    // Shock punch the air in front of you.
    // AC_init_ampl_uu
    // AC_init_shell_radius
    // AC_init_shell_width

    uu = vecvalue(UU)

    xx = grid_position()

    centre = grid_centre()

    xx.x = xx.x - centre.x
    xx.y = xx.y - centre.y
    xx.z = xx.z - centre.z

    rr = sqrt(xx.x*xx.x +  xx.y*xx.y + xx.z*xx.z)

    theta = real(atan2(xx.z, xx.x))
    phi   = real(atan2(xx.y, xx.x))

    uu_radial = 0.0

    if rr > 2.0*AC_dsx { 
        uu_radial = AC_init_ampl_uu * 
                    exp(-pow((rr - AC_init_shell_radius), 2.0) / (2.0 * pow(AC_init_shell_width, 2.0))) *
                    exp(-pow(theta , 2.0) / (2.0 * pow(R_PI / 8.0, 2.0))) *
                    exp(-pow(phi, 2.0) / (2.0 * pow(R_PI / 8.0, 2.0)))
    } 

    //if (rr > 0.8 && rr < 1.2) {
    //    if (phi < R_PI/8.0 && phi > -R_PI/8.0) {
    //        if (theta < R_PI/8 && theta > -R_PI/8) {
    //            uu_radial = AC_init_ampl_uu 
    //        }
    //    }
    //} 

    uu.x = uu.x + uu_radial * cos(theta) * cos(phi)
    uu.y = uu.y + uu_radial * cos(theta) * sin(phi)
    uu.z = uu.z + uu_radial * cos(theta) 

    write(VTXBUF_UUX, uu.x)
    write(VTXBUF_UUY, uu.y)
    write(VTXBUF_UUZ, uu.z)
}
get_d_from_normal(normal)
{
    real d_out
    if normal.x != 0.0
    {
	d_out = AC_dsx
    }
    if normal.y != 0.0
    {
	d_out = AC_dsy
    }
    if normal.z != 0.0
    {
	d_out = AC_dsz
    }
    return d_out
}
get_uudir(boundary_in, int3 normal_in, VtxBuffer vtxbuf)
{
    real uudir_out
    if normal_in.x != 0
    {
        uudir_out = vtxbuf[boundary_in.x][boundary_in.y][boundary_in.z]*normal_in.x
    }
    if(normal_in.y != 0)
    {
        uudir_out = vtxbuf[boundary_in.x][boundary_in.y][boundary_in.z]*normal_in.y
    }
    if(normal_in.z != 0)
    {
        uudir_out = vtxbuf[boundary_in.x][boundary_in.y][boundary_in.z]*normal_in.z
    }
    return uudir_out
}

get_boundary_from_normal(normal_in)
{
    int3 boundary_out
    if normal_in.x == 1
    {
	boundary_out.x = NGHOST + AC_nx -1
    }
    if normal_in.x == 0
    {
	boundary_out.x = vertexIdx.x
    }
    if normal_in.x == -1
    {
	boundary_out.x = NGHOST
    }


    if normal_in.y == 1
    {
	boundary_out.y = NGHOST + AC_ny -1
    }
    if normal_in.y == 0
    {
	boundary_out.y = vertexIdx.y
    }
    if normal_in.y == -1
    {
	boundary_out.y = NGHOST
    }

<<<<<<< HEAD

    if normal_in.z == 1
    {
	boundary_out.z = NGHOST + AC_nz -1
    }
    if normal_in.z == 0
    {
	boundary_out.z = vertexIdx.z
    }
    if normal_in.z == -1
    {
	boundary_out.z = NGHOST
    }
    return boundary_out
}
Kernel prescribed_derivative_boundcond(int3 normal, VtxBuffer vtxbuf, real der_val)
{
    d = get_d_from_normal(normal)
    real direction
    if(normal.x != 0)
    {
        direction = normal.x
    }
    if(normal.y != 0)
    {
	direction = normal.y
    }
    if(normal.z != 0)
    {
	direction = normal.z
    }
    int3 boundary = get_boundary_from_normal(normal)
    int3 ghost  = boundary
    int3 domain = boundary
    for  i  in 0:NGHOST {
        domain = domain - normal
        ghost  = ghost + normal
	distance = 2 * (i + 1)*d
	if direction < 0.0
	{
		distance = -distance
	}
	vtxbuf[ghost.x][ghost.y][ghost.z] = vtxbuf[domain.x][domain.y][domain.z] + distance*der_val
    }
}
=======
}

beltrami(ampl, ex, ey, ez, kx, ky, kz, phase) {
    // Based on Pencil Code beltrami_general() 
    // https://github.com/pencil-code/pencil-code/blob/43f0b658a905bbeb641daa0ccf88720a20f0c562/src/initcond.f90#L1818C16-L1818C32

    kxe_x = ky*ez - kz*ey
    kxe_y = kz*ex - kx*ez
    kxe_z = kx*ey - ky*ex

    kxkxe_x = ky*kxe_z - kz*kxe_y
    kxkxe_y = kz*kxe_x - kx*kxe_z
    kxkxe_z = kx*kxe_y - ky*kxe_x

    kk=sqrt(kx*kx+ky*ky+kz*kz)

    xx = grid_position()

    cfunc = abs(ampl) * cos(kx*xx.x + ky*xx.y + kz*xx.z + phase)
    sfunc =     ampl  * sin(kx*xx.x + ky*xx.y + kz*xx.z + phase)

    field = real3(kxkxe_x*cfunc + kk*kxe_x*sfunc,   
                  kxkxe_y*cfunc + kk*kxe_y*sfunc,   
                  kxkxe_z*cfunc + kk*kxe_z*sfunc)

    return field
}

Kernel beltrami_initcond() {
    //uu = beltrami(1e-5, 0.0, 0.0, 1.0, 3.0, 2.0, 3.0, 0.0)
    aa = beltrami(1e-5, 0.0, 0.0, 1.0, 6.0, 4.0, 6.0, 0.0)

    //write(VTXBUF_UUX, uu.x)
    //write(VTXBUF_UUY, uu.y)
    //write(VTXBUF_UUZ, uu.z)
    write(VTXBUF_AX, aa.x)
    write(VTXBUF_AY, aa.y)
    write(VTXBUF_AZ, aa.z)
}

radial_vector_field(ampl) {
    xx = grid_position()
    centre = grid_centre()

    xx.x = xx.x - centre.x
    xx.y = xx.y - centre.y
    xx.z = xx.z - centre.z

    rr = sqrt(xx.x*xx.x + xx.y*xx.y + xx.z*xx.z)
    rr_xy = sqrt(xx.x*xx.x + xx.y*xx.y )

    field = real3(0.0,
                  0.0,
                  0.0)

    if rr >= 2.0*DSX {

        theta = real(atan2(rr_xy, xx.z))

        phi   = real(atan2(xx.y, xx.x))

        field = real3(ampl * cos(theta)* cos(phi),  
                      ampl * cos(theta)* sin(phi),  
                      ampl * cos(theta))
    }

    return field
}

Kernel radial_vec_initcond() {
    uu = radial_vector_field(-1e-5) 

    write(VTXBUF_UUX, uu.x)
    write(VTXBUF_UUY, uu.y)
    write(VTXBUF_UUZ, uu.z)
}

Kernel constant() {
    
    AC_value = 1.0

    for field in 0:NUM_FIELDS {
        write(Field(field), AC_value)
    }
}
>>>>>>> b1c1ebf6
<|MERGE_RESOLUTION|>--- conflicted
+++ resolved
@@ -1087,6 +1087,7 @@
     write(VTXBUF_UUY, uu.y)
     write(VTXBUF_UUZ, uu.z)
 }
+
 get_d_from_normal(normal)
 {
     real d_out
@@ -1152,7 +1153,6 @@
 	boundary_out.y = NGHOST
     }
 
-<<<<<<< HEAD
 
     if normal_in.z == 1
     {
@@ -1198,8 +1198,7 @@
 	vtxbuf[ghost.x][ghost.y][ghost.z] = vtxbuf[domain.x][domain.y][domain.z] + distance*der_val
     }
 }
-=======
-}
+
 
 beltrami(ampl, ex, ey, ez, kx, ky, kz, phase) {
     // Based on Pencil Code beltrami_general() 
@@ -1254,7 +1253,7 @@
                   0.0,
                   0.0)
 
-    if rr >= 2.0*DSX {
+    if rr >= 2.0*AC_dsx{
 
         theta = real(atan2(rr_xy, xx.z))
 
@@ -1283,5 +1282,4 @@
     for field in 0:NUM_FIELDS {
         write(Field(field), AC_value)
     }
-}
->>>>>>> b1c1ebf6
+}