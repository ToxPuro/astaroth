--- conflicted
+++ resolved
@@ -16,18 +16,11 @@
 hostdefine LFORCING (0)
 hostdefine LUPWD (0)
 hostdefine LSINK (0)
-<<<<<<< HEAD
-hostdefine LBFIELD (0)
-=======
 hostdefine LBFIELD (1 && LMAGNETIC) // bfield only relevant if magnetic is on
->>>>>>> 5dd41f70
 hostdefine LSHOCK (0)
 //hostdefine AC_THERMAL_CONDUCTIVITY (0.001) // Now a config parameter, AC_K_heatcond, as it should be. 
 hostdefine R_PI (AC_REAL_PI)
 
-<<<<<<< HEAD
-Field VTXBUF_UUX, VTXBUF_UUY, VTXBUF_UUZ, VTXBUF_LNRHO
-=======
 // Enables a set of special reductions. Currently for primarily for testing
 // purposes:  
 hostdefine LSPECIAL_REDUCTIONS (0)  
@@ -37,7 +30,6 @@
 #if LMAGNETIC
 Field VTXBUF_AX, VTXBUF_AY, VTXBUF_AZ
 #endif
->>>>>>> 5dd41f70
 
 #if LENTROPY 
 Field VTXBUF_ENTROPY
@@ -88,34 +80,10 @@
 int AC_start_step
 
 real AC_dsx, AC_dsy, AC_dsz // WARNING UNUSED! NEED TO BE COMPILE-TIME CONSTANTS
-<<<<<<< HEAD
-/*
-#define DSX (0.04908738521)
-#define DSY (0.04908738521)
-#define DSZ (0.04908738521)
-#define DSX (0.78539816339745)
-#define DSY (0.78539816339745)
-#define DSZ (0.78539816339745)
-
-#define DSX (0.52359877559830)
-#define DSY (0.52359877559830)
-#define DSZ (0.52359877559830)
-
-#define DSX (0.098174770424681035)
-#define DSY (0.098174770424681035)
-#define DSZ (0.098174770424681035)
-*/
-      
-#define DSX (0.19634954084936207)
-#define DSY (0.19634954084936207)
-#define DSZ (0.19634954084936207)
-      
-=======
 
 hostdefine DSX (0.012271846303085129837744700715935558141395192)
 hostdefine DSY (0.012271846303085129837744700715935558141395192)
 hostdefine DSZ (0.012271846303085129837744700715935558141395192)
->>>>>>> 5dd41f70
 #define AC_inv_dsx (1. / DSX)
 #define AC_inv_dsy (1. / DSY)
 #define AC_inv_dsz (1. / DSZ)
@@ -166,13 +134,10 @@
 real AC_zeta
 real AC_trans
 real AC_nu_shock
-<<<<<<< HEAD
 int AC_lpressuregradient_gas
 real AC_cs20
 real AC_lntt0
-=======
 real AC_K_heatcond
->>>>>>> 5dd41f70
 
 //  Parameters for generic boundary conditions, this is a dummy variable for testing, please use different ones for each field
 real AC_boundary_derivative
@@ -675,15 +640,11 @@
     second_term = AC_gamma * inv_AC_cp * gradient(VTXBUF_ENTROPY) + (AC_gamma - 1.) * grad_ln_chi
     third_term = AC_gamma * (inv_AC_cp * gradient(VTXBUF_ENTROPY) + grad_ln_chi) - grad_ln_chi
 
-<<<<<<< HEAD
-    chi = AC_THERMAL_CONDUCTIVITY / (exp(value(VTXBUF_LNRHO)) * AC_cp)
-
-    return AC_cp * chi * (first_term + dot(second_term, third_term))
-}
-=======
     //chi = AC_THERMAL_CONDUCTIVITY / (exp(value(VTXBUF_LNRHO)) * AC_cp_sound)
     chi = AC_K_heatcond / (exp(value(VTXBUF_LNRHO)) * AC_cp_sound)
->>>>>>> 5dd41f70
+
+    return AC_cp * chi * (first_term + dot(second_term, third_term))
+}
 
 heat_conduction_const_chi() {
     inv_AC_cv = 1. / AC_cv
