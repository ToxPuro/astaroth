## CMake settings
cmake_minimum_required(VERSION 3.21)

## Project settings
project(acc-runtime)

## Standards
set(CMAKE_C_STANDARD 11)
set(CMAKE_CXX_STANDARD 17)
set(CMAKE_CUDA_STANDARD 17)
set(CMAKE_CUDA_STANDARD_REQUIRED ON)
set(CMAKE_HIP_STANDARD 17)
set(CMAKE_HIP_STANDARD_REQUIRED ON)

## Build type
if (NOT CMAKE_BUILD_TYPE)
    set(CMAKE_BUILD_TYPE RelWithDebInfo)
endif()

## Project options
option(USE_HIP "Use HIP as the underlying GPGPU library instead of CUDA" OFF)

## CUDA and HIP
find_package(CUDAToolkit QUIET)
find_package(HIP QUIET)
if(NOT USE_HIP AND CUDAToolkit_FOUND)
    message(STATUS "CUDA found")
    enable_language(CUDA)
    add_compile_definitions(DEVICE_ENABLED)
<<<<<<< HEAD
    #add_compile_options(CUDA_ENABLED)
=======
    add_compile_definitions(CUDA_ENABLED)
>>>>>>> 2b0e1317
    include_directories(SYSTEM ${CMAKE_CUDA_TOOLKIT_INCLUDE_DIRECTORIES}) # Silence warnings originating from CUDA headers

    set(CMAKE_CUDA_ARCHITECTURES "60;61;70;80")
    message(STATUS "Enabled CUDA architectures (ACC): " ${CMAKE_CUDA_ARCHITECTURES})
elseif(USE_HIP OR HIP_FOUND)
    set(USE_HIP ON)
    message(STATUS "HIP found")
    enable_language(HIP)
    add_compile_definitions(DEVICE_ENABLED)
    add_compile_definitions(HIP_ENABLED)
    include_directories(SYSTEM ${HIP_INCLUDE_DIRS}) # Silence warnings originating from HIP headers

    find_library(ROCTRACER NAMES roctracer64 PATHS ${ROCM_PATH}/lib REQUIRED)
    find_library(HIPRAND NAMES hiprand PATHS ${ROCM_PATH}/lib REQUIRED)

    set(CMAKE_HIP_ARCHITECTURES "gfx90a;gfx908")
    message(STATUS "Enabled HIP architectures (ACC): " ${CMAKE_HIP_ARCHITECTURES})
else()
    message(ERROR "Did not find CUDA or HIP")
endif()

## Compile options
if (NOT DEFINED IMPLEMENTATION)
    set(IMPLEMENTATION 1)
endif()
if (NOT DEFINED MAX_THREADS_PER_BLOCK)
    set(MAX_THREADS_PER_BLOCK 0)
endif()

add_compile_options(-DIMPLEMENTATION=${IMPLEMENTATION})
add_compile_options(-DMAX_THREADS_PER_BLOCK=${MAX_THREADS_PER_BLOCK})

if (USE_HIP)
    add_compile_options(-DAC_USE_HIP=1)
    add_compile_definitions(GPU_API_INCLUDES="${ROCM_PATH}/include -I ${ROCM_PATH}/roctracer/include ")
else()
    add_compile_definitions(GPU_API_INCLUDES="${CMAKE_CUDA_TOOLKIT_INCLUDE_DIRECTORIES}")
endif()

## Subdirectories
add_subdirectory(acc)
add_subdirectory(api)
#add_subdirectory(transpilers)
<|MERGE_RESOLUTION|>--- conflicted
+++ resolved
@@ -27,11 +27,7 @@
     message(STATUS "CUDA found")
     enable_language(CUDA)
     add_compile_definitions(DEVICE_ENABLED)
-<<<<<<< HEAD
-    #add_compile_options(CUDA_ENABLED)
-=======
     add_compile_definitions(CUDA_ENABLED)
->>>>>>> 2b0e1317
     include_directories(SYSTEM ${CMAKE_CUDA_TOOLKIT_INCLUDE_DIRECTORIES}) # Silence warnings originating from CUDA headers
 
     set(CMAKE_CUDA_ARCHITECTURES "60;61;70;80")
