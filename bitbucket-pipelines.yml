--- conflicted
+++ resolved
@@ -38,15 +38,8 @@
           - cmake -DUSE_HIP=OFF -DBUILD_UTILS=ON -DBUILD_SAMPLES=ON -DDOUBLE_PRECISION=OFF -DMULTIGPU_ENABLED=ON -DMPI_ENABLED=OFF .. # Single precision
           - make -j
           - rm -rf *
-<<<<<<< HEAD
-          - cmake -DUSE_HIP=OFF -DCMAKE_BUILD_TYPE=Release -DOPTIMIZE_MEM_ACCESSES=ON -DDSL_MODULE_DIR="../acc-runtime/samples/mhd_modular" -DVERBOSE=ON -DBUILD_UTILS=ON -DBUILD_SAMPLES=ON -DDOUBLE_PRECISION=ON -DMULTIGPU_ENABLED=ON -DMPI_ENABLED=ON .. # Double precision
+          - cmake -DUSE_HIP=OFF -DBUILD_SHARED_LIBS=ON -DCMAKE_BUILD_TYPE=Release -DOPTIMIZE_MEM_ACCESSES=ON -DDSL_MODULE_DIR="../acc-runtime/samples/mhd_modular" -DVERBOSE=ON -DBUILD_UTILS=ON -DBUILD_SAMPLES=ON -DDOUBLE_PRECISION=ON -DMULTIGPU_ENABLED=ON -DMPI_ENABLED=ON .. # Double precision
           - make -j
           - rm -rf *
-          - cmake -DUSE_HIP=OFF -DCMAKE_BUILD_TYPE=Debug -DOPTIMIZE_MEM_ACCESSES=ON -DDSL_MODULE_DIR="../acc-runtime/samples/mhd_modular" -DVERBOSE=ON -DBUILD_UTILS=ON -DBUILD_SAMPLES=ON -DDOUBLE_PRECISION=ON -DMULTIGPU_ENABLED=ON -DMPI_ENABLED=ON .. # Debug
-=======
-          - cmake -DBUILD_SHARED_LIBS=ON -DCMAKE_BUILD_TYPE=Release -DOPTIMIZE_MEM_ACCESSES=ON -DDSL_MODULE_DIR="../acc-runtime/samples/mhd_modular" -DVERBOSE=ON -DBUILD_UTILS=ON -DBUILD_SAMPLES=ON -DDOUBLE_PRECISION=ON -DMULTIGPU_ENABLED=ON -DMPI_ENABLED=ON .. # Double precision
-          - make -j
-          - rm -rf *
-          - cmake -DCMAKE_BUILD_TYPE=Debug -DBUILD_ACC_RUNTIME_LIBRARY=ON -DOPTIMIZE_MEM_ACCESSES=ON -DDSL_MODULE_DIR="../acc-runtime/samples/mhd_modular" -DVERBOSE=ON -DBUILD_UTILS=ON -DBUILD_SAMPLES=ON -DDOUBLE_PRECISION=ON -DMULTIGPU_ENABLED=ON -DMPI_ENABLED=ON .. # Debug
->>>>>>> 60c4ce9e
+          - cmake -DUSE_HIP=OFF -DCMAKE_BUILD_TYPE=Debug -DBUILD_ACC_RUNTIME_LIBRARY=ON -DOPTIMIZE_MEM_ACCESSES=ON -DDSL_MODULE_DIR="../acc-runtime/samples/mhd_modular" -DVERBOSE=ON -DBUILD_UTILS=ON -DBUILD_SAMPLES=ON -DDOUBLE_PRECISION=ON -DMULTIGPU_ENABLED=ON -DMPI_ENABLED=ON .. # Debug
           - make -j