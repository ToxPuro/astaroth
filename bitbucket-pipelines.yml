--- conflicted
+++ resolved
@@ -38,11 +38,7 @@
           - cmake -DOPTIMIZE_MEM_ACCESSES=ON -DUSE_HIP=OFF -DBUILD_UTILS=ON -DBUILD_SAMPLES=ON -DDOUBLE_PRECISION=OFF -DMULTIGPU_ENABLED=ON -DMPI_ENABLED=OFF .. # Single precision
           - make -j
           - rm -rf *
-<<<<<<< HEAD
-          - cmake -DUSE_HIP=OFF -DCMAKE_BUILD_TYPE=Release -DOPTIMIZE_MEM_ACCESSES=ON -DDSL_MODULE_DIR="../acc-runtime/samples/mhd_modular" -DVERBOSE=ON -DBUILD_UTILS=ON -DBUILD_SAMPLES=ON -DDOUBLE_PRECISION=ON -DMULTIGPU_ENABLED=ON -DMPI_ENABLED=ON .. # Double precision
-=======
-          - cmake -DOPTIMIZE_MEM_ACCESSES=ON -DUSE_HIP=OFF -DBUILD_SHARED_LIBS=ON -DCMAKE_BUILD_TYPE=Release -DDSL_MODULE_DIR="../acc-runtime/samples/mhd_modular" -DVERBOSE=ON -DBUILD_UTILS=ON -DBUILD_SAMPLES=ON -DDOUBLE_PRECISION=ON -DMULTIGPU_ENABLED=ON -DMPI_ENABLED=ON .. # Double precision
->>>>>>> f101313a
+          - cmake -DOPTIMIZE_MEM_ACCESSES=ON -DUSE_HIP=OFF -DCMAKE_BUILD_TYPE=Release -DDSL_MODULE_DIR="../acc-runtime/samples/mhd_modular" -DVERBOSE=ON -DBUILD_UTILS=ON -DBUILD_SAMPLES=ON -DDOUBLE_PRECISION=ON -DMULTIGPU_ENABLED=ON -DMPI_ENABLED=ON .. # Double precision
           - make -j
           - rm -rf *
           - cmake -DOPTIMIZE_MEM_ACCESSES=ON -DUSE_HIP=OFF -DCMAKE_BUILD_TYPE=Debug -DBUILD_ACC_RUNTIME_LIBRARY=ON -DDSL_MODULE_DIR="../acc-runtime/samples/mhd_modular" -DVERBOSE=ON -DBUILD_UTILS=ON -DBUILD_SAMPLES=ON -DDOUBLE_PRECISION=ON -DMULTIGPU_ENABLED=ON -DMPI_ENABLED=ON .. # Debug
