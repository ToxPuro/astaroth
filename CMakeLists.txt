## CMake settings
# V3.9 required for first-class CUDA support
# V3.17 required for the FindCUDAToolkit package
# V3.18 required for CMAKE_CUDA_ARCHITECTURES
cmake_minimum_required(VERSION 3.19)

## Options
option(DOUBLE_PRECISION   "Generates double precision code."                    ON)
option(BUILD_STANDALONE   "Build the standalone_mpi executable to run standard simulation." ON)
option(BUILD_SAMPLES      "Builds projects in samples subdirectory."            ON)
option(BUILD_MHD_SAMPLES  "Builds MHD samples. Has no effect if BUILD_SAMPLES=OFF." ON)
option(BUILD_MLLIB_SAMPLES "Builds samples that use cuDNN or MIOpen" OFF)
option(MPI_ENABLED        "Enables additional functions for MPI communciation." OFF)
option(USE_CUDA_AWARE_MPI "Uses GPUDirect RDMA for direct GPU-GPU communication instead of routing communication through host memory" ON)
option(MULTIGPU_ENABLED   "Enables multi-GPU on a single node. Uses peer-to-peer communication instead of MPI. Affects Legacy & Node layers only." ON)
option(VERBOSE            "Enables various status and warning messages"         OFF)
option(BUILD_UTILS        "Builds the utility library"                          ON)
option(SINGLEPASS_INTEGRATION "Perform integration in a single pass. Improves performance by ~20% but may introduce slightly larger floating-point arithmetic error than the conventional approach" OFF)
option(USE_DISTRIBUTED_IO "Use distributed IO (one file per process) instead of collective" ON)
option(USE_HIP     "Use HIP as the underlying GPGPU library instead of CUDA" OFF)
option(BUILD_SHARED_LIBS "Build Astaroth as a collection of shared libraries instead of statically built modules" OFF)

option(USE_PERFSTUBS "Build with perfstubs" OFF)
option(USE_VENDORED_PERFSTUBS "Use the vendored perfstubs in 3rd_party/perfstubs" ON)
option(DEBUG_SYNC "Whether to sync after all tasks in default ops" OFF)

if (USE_HIP)
    find_program(CMAKE_HIP_COMPILER hipcc REQUIRED)
    set(CMAKE_C_COMPILER ${CMAKE_HIP_COMPILER})
    set(CMAKE_CXX_COMPILER ${CMAKE_HIP_COMPILER})
endif()



## Project settings
project(astaroth C CXX)
set(CMAKE_RUNTIME_OUTPUT_DIRECTORY ${PROJECT_BINARY_DIR})

## Project-wide compilation flags
# -Werror TODO readd
<<<<<<< HEAD
#set(COMMON_FLAGS "-DOMPI_SKIP_MPICXX -Wall -Wextra -Wdouble-promotion -Wfloat-conversion -Wshadow -Wno-unused-result") #-DOMPI_SKIP_MPICXX is to force OpenMPI to use the C interface
set(COMMON_FLAGS "-DOMPI_SKIP_MPICXX -Wall -Wdouble-promotion -Wfloat-conversion -Wshadow -Wno-unused-result") #-DOMPI_SKIP_MPICXX is to force OpenMPI to use the C interface
=======
set(COMMON_FLAGS "-DOMPI_SKIP_MPICXX -Wfatal-errors -Wall -Wextra -Wdouble-promotion -Wfloat-conversion -Wshadow -Wno-unused-result") #-DOMPI_SKIP_MPICXX is to force OpenMPI to use the C interface
>>>>>>> 5dd41f70
set(CMAKE_C_FLAGS "${CMAKE_C_FLAGS} ${COMMON_FLAGS}")
set(CMAKE_CXX_FLAGS "${CMAKE_CXX_FLAGS} ${COMMON_FLAGS}")
set(CMAKE_C_STANDARD 11)
set(CMAKE_CXX_STANDARD 17)
set(CMAKE_EXPORT_COMPILE_COMMANDS ON) # For IDE highlighting (clangd)

## Build type
if(NOT CMAKE_BUILD_TYPE)
    set(CMAKE_BUILD_TYPE "Release") # Default
endif()
message(STATUS "Build type: " ${CMAKE_BUILD_TYPE})

<<<<<<< HEAD
## Options
option(DOUBLE_PRECISION   "Generates double precision code."                        OFF)
option(BUILD_SAMPLES      "Builds projects in samples subdirectory."                ON)
option(BUILD_MHD_SAMPLES  "Builds MHD samples. Has no effect if BUILD_SAMPLES=OFF." ON)
option(MPI_ENABLED        "Enables additional functions for MPI communciation."     OFF)
option(USE_CUDA_AWARE_MPI "Uses GPUDirect RDMA for direct GPU-GPU communication instead of routing communication through host memory" ON)
option(MULTIGPU_ENABLED   "Enables multi-GPU on a single node. Uses peer-to-peer communication instead of MPI. Affects Legacy & Node layers only." ON)
option(VERBOSE            "Enables various status and warning messages"             OFF)
option(BUILD_UTILS        "Builds the utility library"                              ON)
option(BUILD_SHARED       "Creates shared library"                                  OFF)
option(PACKED_DATA_TRANSFERS    "Enables kernel for packed data transfers"          OFF)
option(SINGLEPASS_INTEGRATION "Perform integration in a single pass. Improves performance by ~20% but may introduce slightly larger floating-point arithmetic error than the conventional approach" ON)
option(ADJACENT_VERTEX_BUFFERS "Allocate vertex buffers such that they form a single massive" OFF)
=======
>>>>>>> 5dd41f70

## CUDA/HIP
if (USE_HIP)
    add_definitions(-DAC_USE_HIP=1)

    set(GPU_TARGETS "gfx908" CACHE STRING "GPU target")
<<<<<<< HEAD
    list(APPEND CMAKE_PREFIX_PATH /opt/rocm/hip /opt/rocm)
    list(APPEND CMAKE_PREFIX_PATH /opt/rocm-5.2.3/hip /opt/rocm-5.2.3)
=======
    set(CMAKE_CXX_FLAGS "${CMAKE_CXX_FLAGS} --offload-arch=gfx908 --offload-arch=gfx90a")

    # Workaround for finding HIP on Triton
    list(APPEND CMAKE_PREFIX_PATH /opt/rocm/hip /opt/rocm)
    # Workaround for finding HIP on Lumi
    list(APPEND CMAKE_PREFIX_PATH /opt/rocm-5.2.3/hip /opt/rocm-5.2.3)
    # Workaround for finding roctracer on Frontier
    list(APPEND CMAKE_PREFIX_PATH /opt/rocm-default/roctracer /opt/rocm-default)
    include_directories(/opt/rocm-default/roctracer/include)
    link_directories(/opt/rocm-default/roctracer/lib)


    # Rocm
    #include_directories(/opt/rocm/include)
    #link_directories(/opt/rocm/lib)

    # Roctracer
    include_directories(/opt/rocm/roctracer/include)
    link_directories(/opt/rocm/roctracer/lib)

    # Rocrand
    include_directories(/opt/rocm/hiprand/include)
    include_directories(/opt/rocm/rocrand/include)
    link_directories(/opt/rocm/hiprand/lib)
    link_directories(/opt/rocm/rocrand/lib)
>>>>>>> 5dd41f70

    find_package(hip)
else ()
    enable_language(CUDA)

    # Commented out CUDA host compiler flags: seem to be ignored anyways
    #string (REPLACE " " "," CUDA_COMMON_FLAGS "${COMMON_FLAGS}")
    #set(CMAKE_CUDA_FLAGS "${CMAKE_CUDA_FLAGS} -forward-unknown-to-host-compiler -Wall -Wextra -Wdouble-promotion -Wfloat-conversion -Wshadow --compiler-options=${CUDA_COMMON_FLAGS}")

    # To inspect ptx, run
    # cmake .. && make -j && nvcc -DAC_DOUBLE_PRECISION=1 --generate-code=arch=compute_60,code=[compute_60,sm_60] -c ../src/core/kernels/kernels.cu -I acc-runtime/api/ -I ../include/ -I ../acc-runtime/api/ -I ../acc-runtime -ptx -Xptxas=-Werror,--warn-on-double-precision-use
    # less kernels.ptx
    # Additional compilation info: --resource-usage

    # Not supported with older CUDA
    # set(CMAKE_CUDA_FLAGS "${CMAKE_CUDA_FLAGS} --Werror all-warnings")
    if (NOT DOUBLE_PRECISION)
      set(CMAKE_CUDA_FLAGS "${CMAKE_CUDA_FLAGS} -Xptxas=--warn-on-double-precision-use") # -Werror,
    endif()
    #set(CMAKE_CUDA_FLAGS "${CMAKE_CUDA_FLAGS} -Xptxas -dlcm=ca") # Cache global loads in L1
    #set(CMAKE_CUDA_FLAGS "${CMAKE_CUDA_FLAGS} -Xptxas -dlcm=cg") # Cache global loads in L2 (default on >= NVIDIA Fermi)

    # Set device code architecture
    if (NOT CUDA_ARCHITECTURES)
        set(CMAKE_CUDA_ARCHITECTURES 60 61 70 80) # Default
    else ()
        set(CMAKE_CUDA_ARCHITECTURES ${CUDA_ARCHITECTURES}) # User-specified
    endif()
endif()

include(FetchContent)

## Global flags
if (DOUBLE_PRECISION)
    add_definitions(-DAC_DOUBLE_PRECISION=1)
endif ()
if (VERBOSE)
    add_definitions(-DAC_VERBOSE=1)
endif ()
if (MPI_ENABLED)
    find_package(MPI REQUIRED COMPONENTS C)
    include_directories(${MPI_C_INCLUDE_DIRS})
    add_definitions(-DAC_MPI_ENABLED=1)
endif ()
if (USE_CUDA_AWARE_MPI)
    add_definitions(-DUSE_CUDA_AWARE_MPI=1)
endif()
if (MULTIGPU_ENABLED)
  add_definitions(-DAC_MULTIGPU_ENABLED=1)
endif()
if (SINGLEPASS_INTEGRATION)
    add_definitions(-DAC_SINGLEPASS_INTEGRATION)
endif()
if (USE_DISTRIBUTED_IO)
    add_definitions(-DUSE_DISTRIBUTED_IO=1)
endif()
if (USE_PERFSTUBS)
    add_definitions(-DUSE_PERFSTUBS=1)
    include(${PROJECT_SOURCE_DIR}/cmake/configure_perfstubs.cmake)
endif()
if (DEBUG_SYNC)
    add_definitions(-DDEBUG_SYNC)
endif()

if (ADJACENT_VERTEX_BUFFERS)
    add_definitions(-DAC_ADJACENT_VERTEX_BUFFERS=1)
else ()
    add_definitions(-DAC_ADJACENT_VERTEX_BUFFERS=0)
endif ()

add_definitions(-DAC_DEFAULT_CONFIG="${CMAKE_SOURCE_DIR}/config/astaroth.conf")

## Includes
include_directories(include)                                   # Library headers
include_directories(${CMAKE_CUDA_TOOLKIT_INCLUDE_DIRECTORIES}) # CUDA headers

# Additional program modules
if (PROGRAM_MODULE_DIR)
    get_filename_component(resolved_program_dir "${PROGRAM_MODULE_DIR}" ABSOLUTE
                           BASE_DIR ${CMAKE_SOURCE_DIR})
    add_subdirectory(${resolved_program_dir})
    message("Resolved program module dir: " ${resolved_program_dir})
endif()

## Subdirectories
add_subdirectory(acc-runtime)
add_subdirectory(src/core/kernels)
add_subdirectory(src/core)
if (NOT BUILD_SHARED_LIBS)
    add_subdirectory(samples/ac-interpreter)
endif()

if (BUILD_UTILS)
    add_subdirectory(src/utils)
endif()

## Have this as a separate option when no other "samples" aree needed.
## Useful e.g. when compilation time is long e.g. with shock viscosity. 
if (BUILD_STANDALONE)
    add_subdirectory(samples/standalone_mpi)
endif()

if (BUILD_SAMPLES)
    add_subdirectory(samples/ctest)
    add_subdirectory(samples/cpptest)
    add_subdirectory(samples/benchmark)
    add_subdirectory(samples/benchmark-device)
    add_subdirectory(samples/benchmark-node)
    add_subdirectory(samples/mpi-io)
    add_subdirectory(samples/mpi-io-multithreaded)
    add_subdirectory(samples/pc-varfile-import)
    add_subdirectory(samples/bwtest)
    add_subdirectory(samples/microbenchmark)

    if (BUILD_MLLIB_SAMPLES)
        add_subdirectory(samples/microbenchmark-nn)
    endif ()

    if (BUILD_MHD_SAMPLES)
        # add_subdirectory(samples/standalone)
        # add_subdirectory(samples/standalone_mpi)
        add_subdirectory(samples/mpitest)
        add_subdirectory(samples/devicetest)
        add_subdirectory(samples/stencil-loader)
    endif()

  # add_subdirectory(samples/standalone)
  #add_subdirectory(samples/standalone_mpi)
  #add_subdirectory(samples/ctest)
  #add_subdirectory(samples/cpptest)
  #add_subdirectory(samples/mpitest)
  #add_subdirectory(samples/taskgraph_example)
  #add_subdirectory(samples/taskgraph_print)
  #add_subdirectory(samples/taskgraph_trace)
  #add_subdirectory(samples/taskgraph_test)
  #add_subdirectory(samples/mpi_fullgriderror_test)
  #add_subdirectory(samples/benchmark)
  #add_subdirectory(samples/benchmark-device)
  #add_subdirectory(samples/boundcond_test)

  #add_subdirectory(samples/mpi-io)
  #add_subdirectory(samples/genbenchmarkscripts)
  #add_subdirectory(samples/mpi_reduce_bench)
  #add_subdirectory(samples/fortrantest)

  #if (MPI_ENABLED)
  #  add_subdirectory(samples/bwtest)
  #endif()
endif()<|MERGE_RESOLUTION|>--- conflicted
+++ resolved
@@ -19,6 +19,8 @@
 option(USE_DISTRIBUTED_IO "Use distributed IO (one file per process) instead of collective" ON)
 option(USE_HIP     "Use HIP as the underlying GPGPU library instead of CUDA" OFF)
 option(BUILD_SHARED_LIBS "Build Astaroth as a collection of shared libraries instead of statically built modules" OFF)
+option(PACKED_DATA_TRANSFERS    "Enables kernel for packed data transfers"          OFF)
+option(ADJACENT_VERTEX_BUFFERS "Allocate vertex buffers such that they form a single massive" OFF)
 
 option(USE_PERFSTUBS "Build with perfstubs" OFF)
 option(USE_VENDORED_PERFSTUBS "Use the vendored perfstubs in 3rd_party/perfstubs" ON)
@@ -38,12 +40,7 @@
 
 ## Project-wide compilation flags
 # -Werror TODO readd
-<<<<<<< HEAD
-#set(COMMON_FLAGS "-DOMPI_SKIP_MPICXX -Wall -Wextra -Wdouble-promotion -Wfloat-conversion -Wshadow -Wno-unused-result") #-DOMPI_SKIP_MPICXX is to force OpenMPI to use the C interface
-set(COMMON_FLAGS "-DOMPI_SKIP_MPICXX -Wall -Wdouble-promotion -Wfloat-conversion -Wshadow -Wno-unused-result") #-DOMPI_SKIP_MPICXX is to force OpenMPI to use the C interface
-=======
 set(COMMON_FLAGS "-DOMPI_SKIP_MPICXX -Wfatal-errors -Wall -Wextra -Wdouble-promotion -Wfloat-conversion -Wshadow -Wno-unused-result") #-DOMPI_SKIP_MPICXX is to force OpenMPI to use the C interface
->>>>>>> 5dd41f70
 set(CMAKE_C_FLAGS "${CMAKE_C_FLAGS} ${COMMON_FLAGS}")
 set(CMAKE_CXX_FLAGS "${CMAKE_CXX_FLAGS} ${COMMON_FLAGS}")
 set(CMAKE_C_STANDARD 11)
@@ -56,32 +53,12 @@
 endif()
 message(STATUS "Build type: " ${CMAKE_BUILD_TYPE})
 
-<<<<<<< HEAD
-## Options
-option(DOUBLE_PRECISION   "Generates double precision code."                        OFF)
-option(BUILD_SAMPLES      "Builds projects in samples subdirectory."                ON)
-option(BUILD_MHD_SAMPLES  "Builds MHD samples. Has no effect if BUILD_SAMPLES=OFF." ON)
-option(MPI_ENABLED        "Enables additional functions for MPI communciation."     OFF)
-option(USE_CUDA_AWARE_MPI "Uses GPUDirect RDMA for direct GPU-GPU communication instead of routing communication through host memory" ON)
-option(MULTIGPU_ENABLED   "Enables multi-GPU on a single node. Uses peer-to-peer communication instead of MPI. Affects Legacy & Node layers only." ON)
-option(VERBOSE            "Enables various status and warning messages"             OFF)
-option(BUILD_UTILS        "Builds the utility library"                              ON)
-option(BUILD_SHARED       "Creates shared library"                                  OFF)
-option(PACKED_DATA_TRANSFERS    "Enables kernel for packed data transfers"          OFF)
-option(SINGLEPASS_INTEGRATION "Perform integration in a single pass. Improves performance by ~20% but may introduce slightly larger floating-point arithmetic error than the conventional approach" ON)
-option(ADJACENT_VERTEX_BUFFERS "Allocate vertex buffers such that they form a single massive" OFF)
-=======
->>>>>>> 5dd41f70
 
 ## CUDA/HIP
 if (USE_HIP)
     add_definitions(-DAC_USE_HIP=1)
 
     set(GPU_TARGETS "gfx908" CACHE STRING "GPU target")
-<<<<<<< HEAD
-    list(APPEND CMAKE_PREFIX_PATH /opt/rocm/hip /opt/rocm)
-    list(APPEND CMAKE_PREFIX_PATH /opt/rocm-5.2.3/hip /opt/rocm-5.2.3)
-=======
     set(CMAKE_CXX_FLAGS "${CMAKE_CXX_FLAGS} --offload-arch=gfx908 --offload-arch=gfx90a")
 
     # Workaround for finding HIP on Triton
@@ -107,7 +84,6 @@
     include_directories(/opt/rocm/rocrand/include)
     link_directories(/opt/rocm/hiprand/lib)
     link_directories(/opt/rocm/rocrand/lib)
->>>>>>> 5dd41f70
 
     find_package(hip)
 else ()
