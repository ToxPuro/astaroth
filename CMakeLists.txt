## CMake settings
# V3.9 required for first-class CUDA support
# V3.17 required for the FindCUDAToolkit package
# V3.18 required for CMAKE_CUDA_ARCHITECTURES
# V3.21 required for first-class HIP support
cmake_minimum_required(VERSION 3.21)

## Project settings
project(astaroth)
set(CMAKE_RUNTIME_OUTPUT_DIRECTORY ${PROJECT_BINARY_DIR})

## Standards
set(CMAKE_C_STANDARD 11)
set(CMAKE_CXX_STANDARD 17)
set(CMAKE_CUDA_STANDARD 17)
set(CMAKE_HIP_STANDARD 17)

set(CMAKE_C_STANDARD_REQUIRED ON)
set(CMAKE_CXX_STANDARD_REQUIRED ON)
set(CMAKE_CUDA_STANDARD_REQUIRED ON)
set(CMAKE_HIP_STANDARD_REQUIRED ON)

## Build type
if (NOT CMAKE_BUILD_TYPE)
    set(CMAKE_BUILD_TYPE RelWithDebInfo)
endif()

## Options
option(DOUBLE_PRECISION   "Generates double precision code."                    ON)
option(INCLUDE_3RD_PARTIES "Whether to include 3rd party dependencies"          OFF)
option(BUILD_STANDALONE   "Build the standalone_mpi executable to run standard simulation." ON)
option(BUILD_SAMPLES      "Builds projects in samples subdirectory."            ON)
option(BUILD_TESTS        "Builds tests in test subdirectory."            OFF)
option(BUILD_MHD_SAMPLES  "Builds MHD samples. Has no effect if BUILD_SAMPLES=OFF." ON)
option(BUILD_MLLIB_SAMPLES "Builds samples that use cuDNN or MIOpen" OFF)
option(MPI_ENABLED        "Enables additional functions for MPI communciation." OFF)
option(USE_POSIX_IO       "Uses POSIX I/O less error prone, but increased overheads." ON)
option(USE_CUDA_AWARE_MPI "Uses GPUDirect RDMA for direct GPU-GPU communication instead of routing communication through host memory" ON)
option(MULTIGPU_ENABLED   "Enables multi-GPU on a single node. Uses peer-to-peer communication instead of MPI. Affects Legacy & Node layers only." ON)
option(VERBOSE            "Enables various status and warning messages"         OFF)
option(BUILD_UTILS        "Builds the utility library"                          ON)
option(SINGLEPASS_INTEGRATION "Perform integration in a single pass. Improves performance by ~20% but may introduce slightly larger floating-point arithmetic error than the conventional approach" OFF)
option(USE_DISTRIBUTED_IO "Use distributed IO (one file per process) instead of collective" ON)
option(USE_HIP     "Use HIP as the underlying GPGPU library instead of CUDA" OFF)
<<<<<<< HEAD
option(BUILD_SHARED_LIBS "Build Astaroth as a collection of shared libraries instead of statically built modules" OFF)
option(PACKED_DATA_TRANSFERS    "Enables kernel for packed data transfers"          OFF)
option(LAGRANGIAN_GRID "Use Lagrangian grid instead of Eulerian" OFF)
option(2D  "Compile Astaroth for 2D simulation" OFF)
=======
# option(BUILD_SHARED_LIBS "Build Astaroth as a collection of shared libraries instead of statically built modules" OFF) # Deprecated

>>>>>>> 2b0e1317
option(USE_PERFSTUBS "Build with perfstubs" OFF)
option(USE_VENDORED_PERFSTUBS "Use the vendored perfstubs in 3rd_party/perfstubs" ON)
option(DEBUG_SYNC "Whether to sync after all tasks in default ops" OFF)
option(RUNTIME_COMPILATION "Compile version of Astaroth compiled at runtime" OFF)

## Project-wide compilation flags
<<<<<<< HEAD
# -Werror TODO read
set(COMMON_FLAGS "-DOMPI_SKIP_MPICXX -Wfatal-errors -Wall -Wextra -Wdouble-promotion -Wfloat-conversion -Wshadow -Wno-unused-result -Wno-cast-function-type") #-DOMPI_SKIP_MPICXX is to force OpenMPI to use the C interface
set(CMAKE_C_FLAGS "${CMAKE_C_FLAGS} ${COMMON_FLAGS}")
set(CMAKE_CXX_FLAGS "${CMAKE_CXX_FLAGS} ${COMMON_FLAGS}")
add_definitions(-DAC_OVERRIDES_PATH="${CMAKE_SOURCE_DIR}/acc-runtime/overrides.h")
add_definitions(-DAC_BASE_PATH="${CMAKE_SOURCE_DIR}")
set(AC_BASE_PATH "${CMAKE_SOURCE_DIR}")

if(RUNTIME_COMPILATION)
	add_definitions(-DAC_RUNTIME_COMPILATION=1)
else()
	add_definitions(-DAC_RUNTIME_COMPILATION=0)
endif()

if(LAGRANGIAN_GRID)
	add_definitions(-DAC_LAGRANGIAN_GRID=1)
else()
	add_definitions(-DAC_LAGRANGIAN_GRID=0)
endif()
=======
add_compile_options(# C/CXX/CUDA/HIP
                    # $<$<COMPILE_LANGUAGE:C,CXX,HIP>:-Werror>
                    $<$<COMPILE_LANGUAGE:C,CXX,HIP>:-Wfatal-errors>
                    $<$<COMPILE_LANGUAGE:C,CXX,HIP>:-Wall>
                    $<$<COMPILE_LANGUAGE:C,CXX,HIP>:-Wextra>
                    $<$<COMPILE_LANGUAGE:C,CXX,HIP>:-Wdouble-promotion>
                    $<$<COMPILE_LANGUAGE:C,CXX,HIP>:-Wfloat-conversion>
                    $<$<COMPILE_LANGUAGE:C,CXX,HIP>:-Wshadow>
                    $<$<COMPILE_LANGUAGE:C,CXX,HIP>:-Wno-unused-result>
                    $<$<COMPILE_LANGUAGE:C,CXX,HIP>:-Wno-unused-parameter>
                    $<$<COMPILE_LANGUAGE:C,CXX,HIP>:-Wno-unused-function>
                    # Workaround: MPI_CXX_SKIP_MPICXX not applied properly for some reason
                    $<$<COMPILE_LANGUAGE:C,CXX,HIP>:-DOMPI_SKIP_MPICXX>
)
>>>>>>> 2b0e1317

## CUDA and HIP
find_package(CUDAToolkit QUIET)
find_package(HIP QUIET)
if(NOT USE_HIP AND CUDAToolkit_FOUND)
    message(STATUS "CUDA found")
    enable_language(CUDA)
    add_compile_options(-DDEVICE_ENABLED)
    add_compile_options(-DCUDA_ENABLED)
    include_directories(SYSTEM ${CMAKE_CUDA_TOOLKIT_INCLUDE_DIRECTORIES}) # Silence warnings originating from CUDA headers

    ##TP: do not set GPU architectures to speedup debug compilations
    if(CMAKE_BUILD_TYPE STREQUAL "Debug")
    else()
    	set(CMAKE_CUDA_ARCHITECTURES "60;61;70;80")
    endif()
    message(STATUS "Enabled CUDA architectures (Astaroth): " ${CMAKE_CUDA_ARCHITECTURES})
elseif(USE_HIP OR HIP_FOUND)
    set(USE_HIP ON)
    message(STATUS "HIP found")
    enable_language(HIP)
    add_compile_options(-DDEVICE_ENABLED)
    add_compile_options(-DHIP_ENABLED)
    include_directories(SYSTEM ${HIP_INCLUDE_DIRS}) # Silence warnings originating from HIP headers

    ##TP: do not set GPU architectures to speedup debug compilations
    if(CMAKE_BUILD_TYPE STREQUAL "Debug")
    else()
    	set(CMAKE_HIP_ARCHITECTURES "gfx90a;gfx908")
    endif()
    message(STATUS "Enabled HIP architectures (Astaroth): " ${CMAKE_HIP_ARCHITECTURES})
else()
    message(ERROR "Did not find CUDA or HIP")
endif()

include(FetchContent)

## Global flags
if (USE_HIP)
    add_definitions(-DAC_USE_HIP=1)
endif()
if (DOUBLE_PRECISION)
    add_definitions(-DAC_DOUBLE_PRECISION=1)
else()
    add_definitions(-DAC_DOUBLE_PRECISION=0)
endif()
if (VERBOSE)
    add_definitions(-DAC_VERBOSE=1)
endif ()
if (MPI_ENABLED)
    add_definitions(-DAC_MPI_ENABLED=1)
else()
    add_definitions(-DAC_MPI_ENABLED=0)
endif ()
if (USE_POSIX_IO)
    add_definitions(-DUSE_POSIX_IO=1)
endif()
if (USE_CUDA_AWARE_MPI)
    add_definitions(-DUSE_CUDA_AWARE_MPI=1)
endif()
if (MULTIGPU_ENABLED)
  add_definitions(-DAC_MULTIGPU_ENABLED=1)
endif()
if (SINGLEPASS_INTEGRATION)
    add_definitions(-DAC_SINGLEPASS_INTEGRATION)
endif()
if (USE_DISTRIBUTED_IO)
    add_definitions(-DUSE_DISTRIBUTED_IO=1)
endif()
if (USE_PERFSTUBS)
    add_definitions(-DUSE_PERFSTUBS=1)
    include(${PROJECT_SOURCE_DIR}/cmake/configure_perfstubs.cmake)
endif()
if (DEBUG_SYNC)
    add_definitions(-DDEBUG_SYNC)
endif()

if (2D)
     add_definitions(-DTWO_D=1)
else () 
     add_definitions(-DTWO_D=0)
endif ()

add_definitions(-DAC_DEFAULT_CONFIG="${CMAKE_SOURCE_DIR}/config/astaroth.conf")

## Subdirectories

# 3rd party
if(INCLUDE_3RD_PARTIES)
	add_subdirectory(3rdparty/inih)
endif()

# Astaroth modules
add_subdirectory(acc-runtime)
add_subdirectory(src/core/kernels)
add_subdirectory(src/core)

if(BUILD_TESTS)
	add_subdirectory(test)
	add_definitions(-DINCLUDE_MODEL_SOLVER=0)
else()
	add_definitions(-DINCLUDE_MODEL_SOLVER=1)
endif()

if (BUILD_UTILS)
    add_subdirectory(src/utils)
endif()

if (RUNTIME_COMPILATION)
	add_subdirectory(runtime_compilation)
endif()

## Have this as a separate option when no other "samples" aree needed.
## Useful e.g. when compilation time is long e.g. with shock viscosity. 
if (BUILD_STANDALONE AND NOT BUILD_TESTS)
    add_subdirectory(samples/standalone_mpi)
endif()

if (BUILD_SAMPLES AND NOT BUILD_TESTS)
    add_subdirectory(samples/ctest)
    add_subdirectory(samples/cpptest)
    #TP: we should make a wrapper functions for the CUDA calls
    add_subdirectory(samples/benchmark-device)
    if  (NOT RUNTIME_COMPILATION)
    add_subdirectory(samples/benchmark)
    add_subdirectory(samples/benchmark-node)
    endif()
    add_subdirectory(samples/mpi-io)
    add_subdirectory(samples/mpi-io-multithreaded)
    add_subdirectory(samples/pc-varfile-import)
    add_subdirectory(samples/microbenchmark)
    add_subdirectory(samples/stress)

    
    # add_subdirectory(samples/standalone)
    #add_subdirectory(samples/standalone_mpi)
    #add_subdirectory(samples/ctest)
    #add_subdirectory(samples/cpptest)
    #add_subdirectory(samples/mpitest)
    #add_subdirectory(samples/taskgraph_example)
    #add_subdirectory(samples/taskgraph_print)
    #add_subdirectory(samples/taskgraph_trace)
    #add_subdirectory(samples/taskgraph_test)
    #add_subdirectory(samples/mpi_fullgriderror_test)
    #add_subdirectory(samples/benchmark)
    #add_subdirectory(samples/benchmark-device)
    #add_subdirectory(samples/boundcond_test)
    
    #add_subdirectory(samples/mpi-io)
    #add_subdirectory(samples/genbenchmarkscripts)
    #add_subdirectory(samples/mpi_reduce_bench)
    #add_subdirectory(samples/fortrantest)
    
    #if (MPI_ENABLED)
    #  add_subdirectory(samples/bwtest)
    #endif()
endif()

if (BUILD_SAMPLES AND BUILD_MLLIB_SAMPLES)
# Workaround for finding miopen on Triton
link_directories(/opt/rocm/miopen/lib/)
    add_subdirectory(samples/microbenchmark-nn)
endif ()

if (BUILD_SAMPLES AND BUILD_MHD_SAMPLES)
    # add_subdirectory(samples/standalone)
    # add_subdirectory(samples/standalone_mpi)
    add_subdirectory(samples/mpitest)
    add_subdirectory(samples/devicetest)
    add_subdirectory(samples/stencil-loader)
endif()

if(MPI_ENABLED)
    add_subdirectory(acc-comm)
endif()

# User-specified program modules
if (PROGRAM_MODULE_DIR)
    get_filename_component(resolved_program_dir "${PROGRAM_MODULE_DIR}" ABSOLUTE
                           BASE_DIR ${CMAKE_SOURCE_DIR})
    add_subdirectory(${resolved_program_dir})
    message("Resolved program module dir: " ${resolved_program_dir})
endif()<|MERGE_RESOLUTION|>--- conflicted
+++ resolved
@@ -42,22 +42,16 @@
 option(SINGLEPASS_INTEGRATION "Perform integration in a single pass. Improves performance by ~20% but may introduce slightly larger floating-point arithmetic error than the conventional approach" OFF)
 option(USE_DISTRIBUTED_IO "Use distributed IO (one file per process) instead of collective" ON)
 option(USE_HIP     "Use HIP as the underlying GPGPU library instead of CUDA" OFF)
-<<<<<<< HEAD
 option(BUILD_SHARED_LIBS "Build Astaroth as a collection of shared libraries instead of statically built modules" OFF)
 option(PACKED_DATA_TRANSFERS    "Enables kernel for packed data transfers"          OFF)
 option(LAGRANGIAN_GRID "Use Lagrangian grid instead of Eulerian" OFF)
 option(2D  "Compile Astaroth for 2D simulation" OFF)
-=======
-# option(BUILD_SHARED_LIBS "Build Astaroth as a collection of shared libraries instead of statically built modules" OFF) # Deprecated
-
->>>>>>> 2b0e1317
 option(USE_PERFSTUBS "Build with perfstubs" OFF)
 option(USE_VENDORED_PERFSTUBS "Use the vendored perfstubs in 3rd_party/perfstubs" ON)
 option(DEBUG_SYNC "Whether to sync after all tasks in default ops" OFF)
 option(RUNTIME_COMPILATION "Compile version of Astaroth compiled at runtime" OFF)
 
 ## Project-wide compilation flags
-<<<<<<< HEAD
 # -Werror TODO read
 set(COMMON_FLAGS "-DOMPI_SKIP_MPICXX -Wfatal-errors -Wall -Wextra -Wdouble-promotion -Wfloat-conversion -Wshadow -Wno-unused-result -Wno-cast-function-type") #-DOMPI_SKIP_MPICXX is to force OpenMPI to use the C interface
 set(CMAKE_C_FLAGS "${CMAKE_C_FLAGS} ${COMMON_FLAGS}")
@@ -77,7 +71,6 @@
 else()
 	add_definitions(-DAC_LAGRANGIAN_GRID=0)
 endif()
-=======
 add_compile_options(# C/CXX/CUDA/HIP
                     # $<$<COMPILE_LANGUAGE:C,CXX,HIP>:-Werror>
                     $<$<COMPILE_LANGUAGE:C,CXX,HIP>:-Wfatal-errors>
@@ -92,7 +85,6 @@
                     # Workaround: MPI_CXX_SKIP_MPICXX not applied properly for some reason
                     $<$<COMPILE_LANGUAGE:C,CXX,HIP>:-DOMPI_SKIP_MPICXX>
 )
->>>>>>> 2b0e1317
 
 ## CUDA and HIP
 find_package(CUDAToolkit QUIET)
