--- conflicted
+++ resolved
@@ -108,15 +108,8 @@
     add_subdirectory(samples/genbenchmarkscripts)
     add_subdirectory(samples/mpi_reduce_bench)
     add_subdirectory(samples/fortrantest)
-<<<<<<< HEAD
-=======
 
     if (MPI_ENABLED)
       add_subdirectory(samples/bwtest)
     endif()
-endif()
-
-if (BUILD_STANDALONE)
-    add_subdirectory(src/standalone)
->>>>>>> 043237f6
 endif()