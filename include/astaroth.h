/*
    Copyright (C) 2014-2021, Johannes Pekkila, Miikka Vaisala.

    This file is part of Astaroth.

    Astaroth is free software: you can redistribute it and/or modify
    it under the terms of the GNU General Public License as published by
    the Free Software Foundation, either version 3 of the License, or
    (at your option) any later version.

    Astaroth is distributed in the hope that it will be useful,
    but WITHOUT ANY WARRANTY; without even the implied warranty of
    MERCHANTABILITY or FITNESS FOR A PARTICULAR PURPOSE.  See the
    GNU General Public License for more details.

    You should have received a copy of the GNU General Public License
    along with Astaroth.  If not, see <http://www.gnu.org/licenses/>.
*/
#pragma once

#ifdef __cplusplus
#include <functional>
#endif

#if AC_RUNTIME_COMPILATION
  #include <dlfcn.h>
#endif

#include "acc_runtime.h"

#if AC_MPI_ENABLED
#include <mpi.h>
#endif

<<<<<<< HEAD
=======
#define NGHOST (STENCIL_ORDER / 2) // Astaroth 2.0 backwards compatibility
#define NGHOST_X (STENCIL_ORDER / 2) // Astaroth 2.0 backwards compatibility
#define NGHOST_Y (STENCIL_ORDER / 2) // Astaroth 2.0 backwards compatibility
#if TWO_D == 0
#define NGHOST_Z (STENCIL_ORDER / 2) // Astaroth 2.0 backwards compatibility
#else
#define NGHOST_Z (0) // Astaroth 2.0 backwards compatibility
#endif
>>>>>>> 0c500a08


typedef struct {
    AcReal* vertex_buffer[NUM_VTXBUF_HANDLES];
    AcMeshInfo info;
} AcMesh;

#define STREAM_0 (0)
#define STREAM_1 (1)
#define STREAM_2 (2)
#define STREAM_3 (3)
#define STREAM_4 (4)
#define STREAM_5 (5)
#define STREAM_6 (6)
#define STREAM_7 (7)
#define STREAM_8 (8)
#define STREAM_9 (9)
#define STREAM_10 (10)
#define STREAM_11 (11)
#define STREAM_12 (12)
#define STREAM_13 (13)
#define STREAM_14 (14)
#define STREAM_15 (15)
#define STREAM_16 (16)
#define STREAM_17 (17)
#define STREAM_18 (18)
#define STREAM_19 (19)
#define STREAM_20 (20)
#define STREAM_21 (21)
#define STREAM_22 (22)
#define STREAM_23 (23)
#define STREAM_24 (24)
#define STREAM_25 (25)
#define STREAM_26 (26)
#define STREAM_27 (27)
#define STREAM_28 (28)
#define STREAM_29 (29)
#define STREAM_30 (30)
#define STREAM_31 (31)
#define NUM_STREAMS (32)
#define STREAM_DEFAULT (STREAM_0)
#define STREAM_ALL (NUM_STREAMS)
typedef int Stream;

// For plate buffers.
enum {AC_H2D, AC_D2H};    // pack/unpack direction
typedef enum {AC_XZ=0, AC_YZ=1, AC_BOT=0, AC_TOP=2, NUM_PLATE_BUFFERS=4} PlateType;

#define AC_FOR_RTYPES(FUNC)                                                                        \
    FUNC(RTYPE_MAX)                                                                                \
    FUNC(RTYPE_MIN)                                                                                \
    FUNC(RTYPE_SUM)                                                                                \
    FUNC(RTYPE_RMS)                                                                                \
    FUNC(RTYPE_RMS_EXP)                                                                            \
    FUNC(RTYPE_ALFVEN_MAX)                                                                         \
    FUNC(RTYPE_ALFVEN_MIN)                                                                         \
    FUNC(RTYPE_ALFVEN_RMS)                                                                         \
    FUNC(RTYPE_ALFVEN_RADIAL_WINDOW_MAX)                                                           \
    FUNC(RTYPE_ALFVEN_RADIAL_WINDOW_MIN)                                                           \
    FUNC(RTYPE_ALFVEN_RADIAL_WINDOW_RMS)                                                           \
    FUNC(RTYPE_RADIAL_WINDOW_MAX)                                                                  \
    FUNC(RTYPE_RADIAL_WINDOW_MIN)                                                                  \
    FUNC(RTYPE_RADIAL_WINDOW_SUM)                                                                  \
    FUNC(RTYPE_GAUSSIAN_WINDOW_MAX)                                                                \
    FUNC(RTYPE_GAUSSIAN_WINDOW_MIN)                                                                \
    FUNC(RTYPE_GAUSSIAN_WINDOW_SUM)

#define RTYPE_ISNAN (RTYPE_SUM)

#define AC_FOR_BCTYPES(FUNC)                                                                       \
    FUNC(BOUNDCOND_PERIODIC)                                                                       \
    FUNC(BOUNDCOND_SYMMETRIC)                                                                      \
    FUNC(BOUNDCOND_ANTISYMMETRIC)                                                                  \
    FUNC(BOUNDCOND_A2)                                                                             \
    FUNC(BOUNDCOND_INFLOW)                                                                         \
    FUNC(BOUNDCOND_OUTFLOW)                                                                        \
    FUNC(BOUNDCOND_CONST)                                                                          \
    FUNC(BOUNDCOND_PRESCRIBED_DERIVATIVE)

#ifdef AC_INTEGRATION_ENABLED

#define AC_FOR_SPECIAL_MHD_BCTYPES(FUNC)                                                           \
    FUNC(SPECIAL_MHD_BOUNDCOND_ENTROPY_CONSTANT_TEMPERATURE)                                       \
    FUNC(SPECIAL_MHD_BOUNDCOND_ENTROPY_BLACKBODY_RADIATION)                                        \
    FUNC(SPECIAL_MHD_BOUNDCOND_ENTROPY_PRESCRIBED_HEAT_FLUX)                                       \
    FUNC(SPECIAL_MHD_BOUNDCOND_ENTROPY_PRESCRIBED_NORMAL_AND_TURBULENT_HEAT_FLUX)

#endif

#define AC_FOR_INIT_TYPES(FUNC)                                                                    \
    FUNC(INIT_TYPE_RANDOM)                                                                         \
    FUNC(INIT_TYPE_AA_RANDOM)                                                                      \
    FUNC(INIT_TYPE_XWAVE)                                                                          \
    FUNC(INIT_TYPE_GAUSSIAN_RADIAL_EXPL)                                                           \
    FUNC(INIT_TYPE_ABC_FLOW)                                                                       \
    FUNC(INIT_TYPE_SIMPLE_CORE)                                                                    \
    FUNC(INIT_TYPE_KICKBALL)                                                                       \
    FUNC(INIT_TYPE_VEDGE)                                                                          \
    FUNC(INIT_TYPE_VEDGEX)                                                                         \
    FUNC(INIT_TYPE_RAYLEIGH_TAYLOR)                                                                \
    FUNC(INIT_TYPE_RAYLEIGH_BENARD)

#define AC_GEN_ID(X) X,

// Naming the associated number of the boundary condition types
typedef enum {
    AC_FOR_BCTYPES(AC_GEN_ID) //
    NUM_BCTYPES,
} AcBoundcond;

#ifdef AC_INTEGRATION_ENABLED
typedef enum {
    AC_FOR_SPECIAL_MHD_BCTYPES(AC_GEN_ID) //
    NUM_SPECIAL_MHD_BCTYPES,
} AcSpecialMHDBoundcond;
#endif

typedef enum {
    AC_FOR_RTYPES(AC_GEN_ID) //
    NUM_RTYPES
} ReductionType;

typedef enum {
    AC_FOR_INIT_TYPES(AC_GEN_ID) //
    NUM_INIT_TYPES
} InitType;

#ifdef __cplusplus
enum class AcProcMappingStrategy:int{
    Morton = -1, //The default
    Linear = 1,
};
enum class AcDecomposeStrategy:int{
    Default = -1, 
    External = 1,
};
enum class AcMPICommStrategy:int{
	DuplicateMPICommWorld = -1,
	DuplicateUserComm = 1,
};
#endif

#define  AcProcMappingStrategy_MORTON (-1)
#define  AcProcMappingStrategy_LINEAR (1)

#define  AcDecompStrategy_DEFAULT (-1)
#define  AcDecompStrategy_EXTERNAL (1)

#define  AcMPICommStrategy_DUPLICATE_MPI_COMM_WORLD (-1)
#define  AcMPICommStrategy_DUPLICATE_USER_COMM (1)

#undef AC_GEN_ID

#define _UNUSED __attribute__((unused)) // Does not give a warning if unused
#define AC_GEN_STR(X) #X,
static const char* bctype_names[] _UNUSED       = {AC_FOR_BCTYPES(AC_GEN_STR) "-end-"};
static const char* rtype_names[] _UNUSED        = {AC_FOR_RTYPES(AC_GEN_STR) "-end-"};
static const char* initcondtype_names[] _UNUSED = {AC_FOR_INIT_TYPES(AC_GEN_STR) "-end-"};

#ifdef AC_INTEGRATION_ENABLED
static const char* special_bctype_names[] _UNUSED = {
    AC_FOR_SPECIAL_MHD_BCTYPES(AC_GEN_STR) "-end-"};
#endif

#undef AC_GEN_STR
#undef _UNUSED

typedef struct node_s* Node;
typedef struct device_s* Device;


typedef struct {
    int3 m;
    int3 n;
} GridDims;

typedef struct {
    int num_devices;
    Device* devices;

    GridDims grid;
    GridDims subgrid;
} DeviceConfiguration;




#if AC_RUNTIME_COMPILATION

#if __cplusplus
#define BASE_FUNC_NAME(func_name) func_name##_BASE
#else
#define BASE_FUNC_NAME(func_name) func_name
#endif

#ifndef FUNC_DEFINE
#define FUNC_DEFINE(return_type, func_name, ...) static return_type (*func_name) __VA_ARGS__
#endif

#ifndef OVERLOADED_FUNC_DEFINE
#define OVERLOADED_FUNC_DEFINE(return_type, func_name, ...) static return_type (*BASE_FUNC_NAME(func_name)) __VA_ARGS__
#endif


#else

#ifndef FUNC_DEFINE
#define FUNC_DEFINE(return_type, func_name, ...) return_type func_name __VA_ARGS__
#endif

#ifndef OVERLOADED_FUNC_DEFINE
#define OVERLOADED_FUNC_DEFINE FUNC_DEFINE
#endif

#ifndef BASE_FUNC_NAME 
#define BASE_FUNC_NAME(func_name) func_name
#endif

#endif

#ifdef __cplusplus
extern "C" {
#endif

/*
 * =============================================================================
 * Helper functions
 * =============================================================================
 */
#if TWO_D == 0
static inline size_t
acVertexBufferSize(const AcMeshInfo info)
{
    return as_size_t(info.int_params[AC_mx]) * as_size_t(info.int_params[AC_my]) *
           as_size_t(info.int_params[AC_mz]);
}

static inline int3
acVertexBufferDims(const AcMeshInfo info)
{
    return (int3){
        (info.int_params[AC_mx]), 
        (info.int_params[AC_my]), 
        (info.int_params[AC_mz])
    };
}
#else
static inline size_t
acVertexBufferSize(const AcMeshInfo info)
{
    return as_size_t(info.int_params[AC_mx]) * as_size_t(info.int_params[AC_my]) * 1;
}

static inline int3
acVertexBufferDims(const AcMeshInfo info)
{
    return (int3){
        (info.int_params[AC_mx]), 
        (info.int_params[AC_my]), 
	1,
    };
}
#endif

static inline size_t
acVertexBufferSizeBytes(const AcMeshInfo info)
{
    return sizeof(AcReal) * acVertexBufferSize(info);
}

#if TWO_D == 0
static inline size_t
acVertexBufferCompdomainSize(const AcMeshInfo info)
{
    return as_size_t(info.int_params[AC_nx]) * as_size_t(info.int_params[AC_ny]) *
           as_size_t(info.int_params[AC_nz]);
}
#else
static inline size_t
acVertexBufferCompdomainSize(const AcMeshInfo info)
{
    return as_size_t(info.int_params[AC_nx]) * as_size_t(info.int_params[AC_ny]) * 1;
}
#endif

static inline size_t
acVertexBufferCompdomainSizeBytes(const AcMeshInfo info)
{
    return sizeof(AcReal) * acVertexBufferCompdomainSize(info);
}

static inline int3
acConstructInt3Param(const AcIntParam a, const AcIntParam b, const AcIntParam c,
                     const AcMeshInfo info)
{
    return (int3){
        info.int_params[a],
        info.int_params[b],
        info.int_params[c],
    };
}

typedef struct {
    int3 n0, n1;
    int3 m0, m1;
    int3 nn;
} AcMeshDims;

#if TWO_D == 0
static inline int3
acGetLocalMM(const AcMeshInfo info)
{
    return acConstructInt3Param(AC_mx, AC_my, AC_mz, info);
}
static inline int3
acGetLocalNN(const AcMeshInfo info)
{
    return acConstructInt3Param(AC_nx, AC_ny, AC_nz, info);
}

static inline int3
acGetMinNN(const AcMeshInfo info)
{
    return acConstructInt3Param(AC_nx_min, AC_ny_min, AC_nz_min, info);
}
static inline int3
acGetMaxNN(const AcMeshInfo info)
{
    return (int3)
    {
	    info.int_params[AC_nx_max],
	    info.int_params[AC_ny_max],
	    info.int_params[AC_nz_max],
    };
}
#else
static inline int3
acGetLocalMM(const AcMeshInfo info)
{
    return (int3)
    {
	    info.int_params[AC_mx],
	    info.int_params[AC_my],
	    1
    };
}
static inline int3
acGetLocalNN(const AcMeshInfo info)
{
    return (int3)
    {
	    info.int_params[AC_nx],
	    info.int_params[AC_ny],
	    1
    };
}
static inline int3
acGetMinNN(const AcMeshInfo info)
{
    return (int3)
    {
	    info.int_params[AC_nx_min],
	    info.int_params[AC_ny_min],
	    0
    };
}

static inline int3
acGetMaxNN(const AcMeshInfo info)
{
    return (int3)
    {
	    info.int_params[AC_nx_max],
	    info.int_params[AC_ny_max],
	    1
    };
}
#endif

static inline AcMeshDims
acGetMeshDims(const AcMeshInfo info)
{
   const int3 n0 = acGetMinNN(info);
   const int3 n1 = acGetMaxNN(info);
   const int3 m0 = (int3){0, 0, 0};
   const int3 m1 = acGetLocalMM(info);
   const int3 nn = acGetLocalNN(info);

   return (AcMeshDims){
       .n0 = n0,
       .n1 = n1,
       .m0 = m0,
       .m1 = m1,
       .nn = nn,
   };
}

FUNC_DEFINE(size_t, acGetKernelId,(const Kernel kernel));

FUNC_DEFINE(size_t, acGetKernelIdByName,(const char* name));

FUNC_DEFINE(AcMeshInfo, acGridDecomposeMeshInfo,(const AcMeshInfo global_config));

FUNC_DEFINE(VertexBufferArray, acGridGetVBA,(void));

FUNC_DEFINE(AcMeshInfo, acGridGetLocalMeshInfo,(void));

static inline size_t
acVertexBufferIdx(const int i, const int j, const int k, const AcMeshInfo info)
{
    return as_size_t(i) +                          //
           as_size_t(j) * info.int_params[AC_mx] + //
           as_size_t(k) * info.int_params[AC_mx] * info.int_params[AC_my];
}

static inline int3
acVertexBufferSpatialIdx(const size_t i, const AcMeshInfo info)
{
    const int3 mm = acGetLocalMM(info);

    return (int3){
        (int)i % mm.x,
        ((int)i % (mm.x * mm.y)) / mm.x,
        (int)i / (mm.x * mm.y),
    };
}

/** Prints all parameters inside AcMeshInfo */
static inline void
acPrintMeshInfo(const AcMeshInfo config)
{
    for (int i = 0; i < NUM_INT_PARAMS; ++i)
        printf("[%s]: %d\n", intparam_names[i], config.int_params[i]);
    for (int i = 0; i < NUM_INT3_PARAMS; ++i)
        printf("[%s]: (%d, %d, %d)\n", int3param_names[i], config.int3_params[i].x,
               config.int3_params[i].y, config.int3_params[i].z);
    for (int i = 0; i < NUM_REAL_PARAMS; ++i)
        printf("[%s]: %g\n", realparam_names[i], (double)(config.real_params[i]));
    for (int i = 0; i < NUM_REAL3_PARAMS; ++i)
        printf("[%s]: (%g, %g, %g)\n", real3param_names[i], (double)(config.real3_params[i].x),
               (double)(config.real3_params[i].y), (double)(config.real3_params[i].z));
}

/** Prints a list of boundary condition types */
static inline void
acQueryBCtypes(void)
{
    for (int i = 0; i < NUM_BCTYPES; ++i)
        printf("%s (%d)\n", bctype_names[i], i);
}

/** Prints a list of initial condition condition types */
static inline void
acQueryInitcondtypes(void)
{
    for (int i = 0; i < NUM_INIT_TYPES; ++i)
        printf("%s (%d)\n", initcondtype_names[i], i);
}

/** Prints a list of reduction types */
static inline void
acQueryRtypes(void)
{
    for (int i = 0; i < NUM_RTYPES; ++i)
        printf("%s (%d)\n", rtype_names[i], i);
}

/** Prints a list of int parameters */
static inline void
acQueryIntparams(void)
{
    for (int i = 0; i < NUM_INT_PARAMS; ++i)
        printf("%s (%d)\n", intparam_names[i], i);
}

/** Prints a list of int3 parameters */
static inline void
acQueryInt3params(void)
{
    for (int i = 0; i < NUM_INT3_PARAMS; ++i)
        printf("%s (%d)\n", int3param_names[i], i);
}

/** Prints a list of real parameters */
static inline void
acQueryRealparams(void)
{
    for (int i = 0; i < NUM_REAL_PARAMS; ++i)
        printf("%s (%d)\n", realparam_names[i], i);
}

/** Prints a list of real3 parameters */
static inline void
acQueryReal3params(void)
{
    for (int i = 0; i < NUM_REAL3_PARAMS; ++i)
        printf("%s (%d)\n", real3param_names[i], i);
}

/** Prints a list of Scalar array handles */
/*
static inline void
acQueryScalarrays(void)
{
    for (int i = 0; i < NUM_REAL_ARRS_1D; ++i)
        printf("%s (%d)\n", realarr1D_names[i], i);
}
*/

/** Prints a list of vertex buffer handles */
static inline void
acQueryVtxbufs(void)
{
    for (int i = 0; i < NUM_VTXBUF_HANDLES; ++i)
        printf("%s (%d)\n", vtxbuf_names[i], i);
}

/** Prints a list of kernels */
static inline void
acQueryKernels(void)
{
    for (int i = 0; i < NUM_KERNELS; ++i)
        printf("%s (%d)\n", kernel_names[i], i);
}

static inline void
acPrintIntParam(const AcIntParam a, const AcMeshInfo info)
{
    printf("%s: %d\n", intparam_names[a], info.int_params[a]);
}

static inline void
acPrintIntParams(const AcIntParam a, const AcIntParam b, const AcIntParam c, const AcMeshInfo info)
{
    acPrintIntParam(a, info);
    acPrintIntParam(b, info);
    acPrintIntParam(c, info);
}

static inline void
acPrintInt3Param(const AcInt3Param a, const AcMeshInfo info)
{
    const int3 vec = info.int3_params[a];
    printf("{%s: (%d, %d, %d)}\n", int3param_names[a], vec.x, vec.y, vec.z);
}

/*
 * =============================================================================
 * Legacy interface
 * =============================================================================
 */
/** Allocates all memory and initializes the devices visible to the caller. Should be
 * called before any other function in this interface. */
FUNC_DEFINE(AcResult, acInit,(const AcMeshInfo mesh));

/** Frees all GPU allocations and resets all devices in the node. Should be
 * called at exit. */
FUNC_DEFINE(AcResult, acQuit,(void));

/** Checks whether there are any CUDA devices available. Returns AC_SUCCESS if there is 1 or more,
 * AC_FAILURE otherwise. */
FUNC_DEFINE(AcResult, acCheckDeviceAvailability,(void));

/** Synchronizes a specific stream. All streams are synchronized if STREAM_ALL is passed as a
 * parameter*/
FUNC_DEFINE(AcResult, acSynchronizeStream,(const Stream stream));

/** */
FUNC_DEFINE(AcResult, acSynchronizeMesh,(void));

/** Loads a constant to the memories of the devices visible to the caller */
FUNC_DEFINE(AcResult, acLoadDeviceConstant,(const AcRealParam param, const AcReal value));

/** Loads a constant to the memories of the devices visible to the caller */
FUNC_DEFINE(AcResult, acLoadVectorConstant,(const AcReal3Param param, const AcReal3 value));

/** Loads an AcMesh to the devices visible to the caller */
FUNC_DEFINE(AcResult, acLoad,(const AcMesh host_mesh));

/** Sets the whole mesh to some value */
FUNC_DEFINE(AcResult, acSetVertexBuffer,(const VertexBufferHandle handle, const AcReal value));

/** Stores the AcMesh distributed among the devices visible to the caller back to the host*/
FUNC_DEFINE(AcResult, acStore,(AcMesh* host_mesh));

// Loads a YZ-plate 
FUNC_DEFINE(AcResult, acLoadYZPlate,(const int3 start, const int3 end, AcMesh* host_mesh, AcReal *yzPlateBuffer));
 
/** Performs Runge-Kutta 3 integration. Note: Boundary conditions are not applied after the final
 * substep and the user is responsible for calling acBoundcondStep before reading the data. */
FUNC_DEFINE(AcResult, acIntegrate,(const AcReal dt));

/** Performs Runge-Kutta 3 integration. Note: Boundary conditions are not applied after the final
 * substep and the user is responsible for calling acBoundcondStep before reading the data.
 * Has customizable boundary conditions. */
FUNC_DEFINE(AcResult, acIntegrateGBC,(const AcMeshInfo config, const AcReal dt));

/** Applies periodic boundary conditions for the Mesh distributed among the devices visible to
 * the caller*/
FUNC_DEFINE(AcResult, acBoundcondStep,(void));

/** Applies general outer boundary conditions for the Mesh distributed among the devices visible to
 * the caller*/
FUNC_DEFINE(AcResult, acBoundcondStepGBC,(const AcMeshInfo config));

/** Does a scalar reduction with the data stored in some vertex buffer */
FUNC_DEFINE(AcReal, acReduceScal,(const ReductionType rtype, const VertexBufferHandle vtxbuf_handle));

/** Does a vector reduction with vertex buffers where the vector components are (a, b, c) */
FUNC_DEFINE(AcReal, acReduceVec,(const ReductionType rtype, const VertexBufferHandle a,
                   const VertexBufferHandle b, const VertexBufferHandle c));

/** Does a reduction for an operation which requires a vector and a scalar with vertex buffers
 *  * where the vector components are (a, b, c) and scalr is (d) */
FUNC_DEFINE(AcReal, acReduceVecScal,(const ReductionType rtype, const VertexBufferHandle a,
                       const VertexBufferHandle b, const VertexBufferHandle c,
                       const VertexBufferHandle d));

/** Stores a subset of the mesh stored across the devices visible to the caller back to host memory.
 */
FUNC_DEFINE(AcResult, acStoreWithOffset,(const int3 dst, const size_t num_vertices, AcMesh* host_mesh));

/** Will potentially be deprecated in later versions. Added only to fix backwards compatibility with
 * PC for now.*/
FUNC_DEFINE(AcResult, acIntegrateStep,(const int isubstep, const AcReal dt));
FUNC_DEFINE(AcResult, acIntegrateStepWithOffset,(const int isubstep, const AcReal dt, const int3 start,
                                   const int3 end));
FUNC_DEFINE(AcResult, acSynchronize,(void));
FUNC_DEFINE(AcResult, acLoadWithOffset,(const AcMesh host_mesh, const int3 src, const int num_vertices));

FUNC_DEFINE(int, acGetNumDevicesPerNode,(void));

/** Returns the number of fields (vertexbuffer handles). */
FUNC_DEFINE(size_t, acGetNumFields,(void));

/** Gets the field handle corresponding to a null-terminated `str` and stores the result in
 * `handle`.
 *
 * Returns AC_SUCCESS on success.
 * Returns AC_FAILURE if the field was not found and sets `handle` to SIZE_MAX.
 *
 * Example usage:
 * ```C
 * size_t handle;
 * AcResult res = acGetFieldHandle("VTXBUF_LNRHO", &handle);
 * if (res != AC_SUCCESS)
 *  fprintf(stderr, "Handle not found\n");
 * ```
 *  */
FUNC_DEFINE(AcResult, acGetFieldHandle,(const char* field, size_t* handle));

/** */
FUNC_DEFINE(Node, acGetNode,(void));

/*
 * =============================================================================
 * Grid interface
 * =============================================================================
 */
#if AC_MPI_ENABLED

/**
Calls MPI_Init and creates a separate communicator for Astaroth procs with MPI_Comm_split, color =
666 Any program running in the same MPI process space must also call MPI_Comm_split with some color
!= 666. OTHERWISE this call will hang.

Returns AC_SUCCESS on successfullly initializing MPI and creating a communicator.

Returns AC_FAILURE otherwise.
 */
FUNC_DEFINE(AcResult, ac_MPI_Init,(void));

/**
Calls MPI_Init_thread with the provided thread_level and creates a separate communicator for
Astaroth procs with MPI_Comm_split, color = 666 Any program running in the same MPI process space
must also call MPI_Comm_split with some color != 666. OTHERWISE this call will hang.

Returns AC_SUCCESS on successfullly initializing MPI with the requested thread level and creating a
communicator.

Returns AC_FAILURE otherwise.
 */
FUNC_DEFINE(AcResult, ac_MPI_Init_thread,(int thread_level));

/**
Destroys the communicator and calls MPI_Finalize
*/
FUNC_DEFINE(void, ac_MPI_Finalize,());

/**
Returns the MPI communicator used by all Astaroth processes.

If MPI was initialized with MPI_Init* instead of ac_MPI_Init, this will return MPI_COMM_WORLD
 */
FUNC_DEFINE(MPI_Comm, acGridMPIComm,());

/**
Initializes all available devices.

Must compile and run the code with MPI.

Must allocate exactly one process per GPU. And the same number of processes
per node as there are GPUs on that node.

Devices in the grid are configured based on the contents of AcMesh.
 */
FUNC_DEFINE(AcResult, acGridInit,(const AcMeshInfo info));

/**
Resets all devices on the current grid.
 */
FUNC_DEFINE(AcResult, acGridQuit,(void));

/** Get the local device */
FUNC_DEFINE(Device, acGridGetDevice,(void));

/** Randomizes the local mesh */
FUNC_DEFINE(AcResult, acGridRandomize,(void));

/** */
FUNC_DEFINE(AcResult, acGridSynchronizeStream,(const Stream stream));

/** */
FUNC_DEFINE(AcResult, acGridLoadScalarUniform,(const Stream stream, const AcRealParam param, const AcReal value));

/** */
FUNC_DEFINE(AcResult, acGridLoadVectorUniform,(const Stream stream, const AcReal3Param param,
                                 const AcReal3 value));

/** */
FUNC_DEFINE(AcResult, acGridLoadIntUniform,(const Stream stream, const AcIntParam param, const int value));

/** */
FUNC_DEFINE(AcResult, acGridLoadInt3Uniform,(const Stream stream, const AcInt3Param param, const int3 value));

/** */
FUNC_DEFINE(AcResult, acGridLoadMesh,(const Stream stream, const AcMesh host_mesh));

/** */
FUNC_DEFINE(AcResult, acGridStoreMesh,(const Stream stream, AcMesh* host_mesh));

/** */
FUNC_DEFINE(AcResult, acGridIntegrate,(const Stream stream, const AcReal dt));

FUNC_DEFINE(AcResult, acGridSwapBuffers,(void));

/** */
/*   MV: Commented out for a while, but save for the future when standalone_MPI
         works with periodic boundary conditions.
AcResult
acGridIntegrateNonperiodic(const Stream stream, const AcReal dt)

AcResult acGridIntegrateNonperiodic(const Stream stream, const AcReal dt);
*/

/** */
FUNC_DEFINE(AcResult, acGridPeriodicBoundconds,(const Stream stream));


/** */
FUNC_DEFINE(AcResult, acGridReduceScal,(const Stream stream, const ReductionType rtype,
                          const VertexBufferHandle vtxbuf_handle, AcReal* result));

/** */
FUNC_DEFINE(AcResult, acGridReduceVec,(const Stream stream, const ReductionType rtype,
                         const VertexBufferHandle vtxbuf0, const VertexBufferHandle vtxbuf1,
                         const VertexBufferHandle vtxbuf2, AcReal* result));

/** */
FUNC_DEFINE(AcResult, acGridReduceVecScal,(const Stream stream, const ReductionType rtype,
                             const VertexBufferHandle vtxbuf0, const VertexBufferHandle vtxbuf1,
                             const VertexBufferHandle vtxbuf2, const VertexBufferHandle vtxbuf3,
                             AcReal* result));

typedef enum {
    ACCESS_READ,
    ACCESS_WRITE,
} AccessType;

FUNC_DEFINE(AcResult, acGridAccessMeshOnDiskSynchronous,(const VertexBufferHandle field, const char* dir,
                                           const char* label, const AccessType type));

FUNC_DEFINE(AcResult, acGridDiskAccessLaunch,(const AccessType type));

/* Asynchronous. Need to call acGridDiskAccessSync afterwards */
FUNC_DEFINE(AcResult, acGridWriteSlicesToDiskLaunch,(const char* dir, const char* label));

/* Synchronous */
FUNC_DEFINE(AcResult, acGridWriteSlicesToDiskCollectiveSynchronous,(const char* dir, const char* label));

/* Asynchronous. Need to call acGridDiskAccessSync afterwards */
FUNC_DEFINE(AcResult, acGridWriteMeshToDiskLaunch,(const char* dir, const char* label));

FUNC_DEFINE(AcResult, acGridDiskAccessSync,(void));

FUNC_DEFINE(AcResult, acGridReadVarfileToMesh,(const char* file, const Field fields[], const size_t num_fields,
                                 const int3 nn, const int3 rr));

/* Quick hack for the hero run, will be removed in future builds */
FUNC_DEFINE(AcResult, acGridAccessMeshOnDiskSynchronousDistributed,(const VertexBufferHandle vtxbuf,
                                                      const char* dir, const char* label,
                                                      const AccessType type));

/* Quick hack for the hero run, will be removed in future builds */
FUNC_DEFINE(AcResult, acGridAccessMeshOnDiskSynchronousCollective,(const VertexBufferHandle vtxbuf,
                                                     const char* dir, const char* label,
                                                     const AccessType type));

// Bugged
// AcResult acGridLoadFieldFromFile(const char* path, const VertexBufferHandle field);

// Bugged
// AcResult acGridStoreFieldToFile(const char* path, const VertexBufferHandle field);

/*
 * =============================================================================
 * Task interface (part of the grid interface)
 * =============================================================================
 */

/** */
typedef enum AcTaskType {
    TASKTYPE_COMPUTE,
    TASKTYPE_HALOEXCHANGE,
    TASKTYPE_BOUNDCOND,
    TASKTYPE_SPECIAL_MHD_BOUNDCOND,
    TASKTYPE_SYNC,
    TASKTYPE_DSL_BOUNDCOND,
} AcTaskType;

typedef enum AcBoundary {
    BOUNDARY_NONE  = 0,
    BOUNDARY_X_TOP = 0x01,
    BOUNDARY_X_BOT = 0x02,
    BOUNDARY_X     = BOUNDARY_X_TOP | BOUNDARY_X_BOT,
    BOUNDARY_Y_TOP = 0x04,
    BOUNDARY_Y_BOT = 0x08,
    BOUNDARY_Y     = BOUNDARY_Y_TOP | BOUNDARY_Y_BOT,
    BOUNDARY_Z_TOP = 0x10,
    BOUNDARY_Z_BOT = 0x20,
    BOUNDARY_Z     = BOUNDARY_Z_TOP | BOUNDARY_Z_BOT,
    BOUNDARY_XY    = BOUNDARY_X | BOUNDARY_Y,
    BOUNDARY_XZ    = BOUNDARY_X | BOUNDARY_Z,
    BOUNDARY_YZ    = BOUNDARY_Y | BOUNDARY_Z,
    BOUNDARY_XYZ   = BOUNDARY_X | BOUNDARY_Y | BOUNDARY_Z
} AcBoundary;

typedef struct ParamLoadingInfo {
        acKernelInputParams* params;
        Device device;
        const int step_number;
        const int3 boundary_normal;
        const Field vtxbuf;
} ParamLoadingInfo;

//opaque for C to enable C++ lambdas
typedef struct LoadKernelParamsFunc LoadKernelParamsFunc;

/** TaskDefinition is a datatype containing information necessary to generate a set of tasks for
 * some operation.*/
typedef struct AcTaskDefinition {
    AcTaskType task_type;
    union {
        AcKernel kernel_enum;
        AcBoundcond bound_cond;
#ifdef AC_INTEGRATION_ENABLED
        AcSpecialMHDBoundcond special_mhd_bound_cond;
#endif
    };
    AcBoundary boundary;

    Field* fields_in;
    size_t num_fields_in;

    Field* fields_out;
    size_t num_fields_out;

    AcRealParam* parameters;
    size_t num_parameters;
    LoadKernelParamsFunc* load_kernel_params_func;
} AcTaskDefinition;

/** TaskGraph is an opaque datatype containing information necessary to execute a set of
 * operations.*/
typedef struct AcTaskGraph AcTaskGraph;

#if __cplusplus
OVERLOADED_FUNC_DEFINE(AcTaskDefinition, acComputeWithParams,(const AcKernel kernel, Field fields_in[], const size_t num_fields_in,
                           Field fields_out[], const size_t num_fields_out, std::function<void(ParamLoadingInfo step_info)> loader));
#else
/** */
FUNC_DEFINE(AcTaskDefinition, acComputeWithParams,(const AcKernel kernel, Field fields_in[], const size_t num_fields_in,
                           Field fields_out[], const size_t num_fields_out, void (*load_func)(ParamLoadingInfo step_info)));
#endif

/** */
OVERLOADED_FUNC_DEFINE(AcTaskDefinition, acCompute,(const AcKernel kernel, Field fields_in[], const size_t num_fields_in,
                           Field fields_out[], const size_t num_fields_out));

#if __cplusplus
OVERLOADED_FUNC_DEFINE(AcTaskDefinition, acDSLBoundaryCondition,
		(const AcBoundary boundary, AcKernel kernel, Field fields_in[], const size_t num_fields_in, Field fields_out[], const size_t num_fields_out,std::function<void(ParamLoadingInfo step_info)>));
#else
OVERLOADED_FUNC_DEFINE(AcTaskDefinition, acDSLBoundaryCondition,
		(const AcBoundary boundary, AcKernel kernel, Field fields_in[], const size_t num_fields_in, Field fields_out[], const size_t num_fields_out,void (*load_func)(ParamLoadingInfo step_info)));
#endif
/** */
OVERLOADED_FUNC_DEFINE(AcTaskDefinition, acHaloExchange,(Field fields[], const size_t num_fields));

/** */
OVERLOADED_FUNC_DEFINE(AcTaskDefinition, acBoundaryCondition,(const AcBoundary boundary, const AcBoundcond bound_cond,
                                     Field fields[], const size_t num_fields,
                                     AcRealParam parameters[], const size_t num_parameters));

FUNC_DEFINE(AcTaskDefinition, acSync,());
#ifdef AC_INTEGRATION_ENABLED
/** SpecialMHDBoundaryConditions are tied to some specific DSL implementation (At the moment, the
   MHD implementation). They launch specially written CUDA kernels that implement the specific
   boundary condition procedure They are a stop-gap temporary solution. The sensible solution is to
   replace them with a task type that runs a boundary condition procedure written in the Astaroth
   DSL.
*/
OVERLOADED_FUNC_DEFINE(AcTaskDefinition, acSpecialMHDBoundaryCondition,(const AcBoundary boundary,
                                               const AcSpecialMHDBoundcond bound_cond,
                                               AcRealParam parameters[],
                                               const size_t num_parameters));
#endif

/** */
FUNC_DEFINE(AcTaskGraph*, acGridGetDefaultTaskGraph,());

/** */
FUNC_DEFINE(bool, acGridTaskGraphHasPeriodicBoundcondsX,(AcTaskGraph* graph));

/** */
FUNC_DEFINE(bool, acGridTaskGraphHasPeriodicBoundcondsY,(AcTaskGraph* graph));

/** */
FUNC_DEFINE(bool, acGridTaskGraphHasPeriodicBoundcondsZ,(AcTaskGraph* graph));

/** */
OVERLOADED_FUNC_DEFINE(AcTaskGraph*, acGridBuildTaskGraph,(const AcTaskDefinition ops[], const size_t n_ops));


/** */
FUNC_DEFINE(AcResult, acGridDestroyTaskGraph,(AcTaskGraph* graph));

/** */
FUNC_DEFINE(AcResult, acGridExecuteTaskGraph,(AcTaskGraph* graph, const size_t n_iterations));
/** */
FUNC_DEFINE(AcResult, acGridFinalizeReduceLocal,(AcTaskGraph* graph));
/** */
FUNC_DEFINE(AcResult, acGridFinalizeReduce,(AcTaskGraph* graph));

/** */
FUNC_DEFINE(AcResult, acGridLaunchKernel,(const Stream stream, const Kernel kernel, const int3 start,
                            const int3 end));


/** */
<<<<<<< HEAD
FUNC_DEFINE(AcResult, acGridLoadStencil,(const Stream stream, const Stencil stencil,
                           const AcReal data[STENCIL_DEPTH][STENCIL_HEIGHT][STENCIL_WIDTH]));

/** */
FUNC_DEFINE(AcResult, acGridStoreStencil,(const Stream stream, const Stencil stencil,
                            AcReal data[STENCIL_DEPTH][STENCIL_HEIGHT][STENCIL_WIDTH]));

/** */
FUNC_DEFINE(AcResult, acGridLoadStencils,(const Stream stream,
                   const AcReal data[NUM_STENCILS][STENCIL_DEPTH][STENCIL_HEIGHT][STENCIL_WIDTH]));

/** */
FUNC_DEFINE(AcResult, acGridStoreStencils,(const Stream stream,
                    AcReal data[NUM_STENCILS][STENCIL_DEPTH][STENCIL_HEIGHT][STENCIL_WIDTH]));
=======
#if TWO_D == 0
AcResult acGridLoadStencil(const Stream stream, const Stencil stencil,
                           const AcReal data[STENCIL_DEPTH][STENCIL_HEIGHT][STENCIL_WIDTH]);
#else
AcResult acGridLoadStencil(const Stream stream, const Stencil stencil,
                           const AcReal data[STENCIL_HEIGHT][STENCIL_WIDTH]);
#endif

/** */
#if TWO_D == 0
AcResult acGridStoreStencil(const Stream stream, const Stencil stencil,
                            AcReal data[STENCIL_DEPTH][STENCIL_HEIGHT][STENCIL_WIDTH]);
#else
AcResult acGridStoreStencil(const Stream stream, const Stencil stencil,
                            AcReal data[STENCIL_HEIGHT][STENCIL_WIDTH]);
#endif
/** */
#if TWO_D == 0
AcResult
acGridLoadStencils(const Stream stream,
                   const AcReal data[NUM_STENCILS][STENCIL_DEPTH][STENCIL_HEIGHT][STENCIL_WIDTH]);
#else
AcResult
acGridLoadStencils(const Stream stream,
                   const AcReal data[NUM_STENCILS][STENCIL_HEIGHT][STENCIL_WIDTH]);
#endif

/** */
#if TWO_D == 0
AcResult
acGridStoreStencils(const Stream stream,
                    AcReal data[NUM_STENCILS][STENCIL_DEPTH][STENCIL_HEIGHT][STENCIL_WIDTH]);
#else
AcResult
acGridStoreStencils(const Stream stream,
                    AcReal data[NUM_STENCILS][STENCIL_HEIGHT][STENCIL_WIDTH]);
#endif
>>>>>>> 0c500a08

#endif // AC_MPI_ENABLED

/*
 * =============================================================================
 * Node interface
 * =============================================================================
 */
/**
Initializes all devices on the current node.

Devices on the node are configured based on the contents of AcMesh.

@return Exit status. Places the newly created handle in the output parameter.
@see AcMeshInfo


Usage example:
@code
AcMeshInfo info;
acLoadConfig(AC_DEFAULT_CONFIG, &info);

Node node;
acNodeCreate(0, info, &node);
acNodeDestroy(node);
@endcode
 */
FUNC_DEFINE(AcResult, acNodeCreate,(const int id, const AcMeshInfo node_config, Node* node));

/**
Resets all devices on the current node.

@see acNodeCreate()
 */
FUNC_DEFINE(AcResult, acNodeDestroy,(Node node));

/**
Prints information about the devices available on the current node.

Requires that Node has been initialized with
@See acNodeCreate().
*/
FUNC_DEFINE(AcResult, acNodePrintInfo,(const Node node));

/**



@see DeviceConfiguration
*/
FUNC_DEFINE(AcResult, acNodeQueryDeviceConfiguration,(const Node node, DeviceConfiguration* config));

/** */
FUNC_DEFINE(AcResult, acNodeAutoOptimize,(const Node node));

/** */
FUNC_DEFINE(AcResult, acNodeSynchronizeStream,(const Node node, const Stream stream));

/** Deprecated ? */
FUNC_DEFINE(AcResult, acNodeSynchronizeVertexBuffer,(const Node node, const Stream stream,
                                       const VertexBufferHandle vtxbuf_handle)); // Not in Device

/** */
FUNC_DEFINE(AcResult, acNodeSynchronizeMesh,(const Node node, const Stream stream)); // Not in Device

/** */
FUNC_DEFINE(AcResult, acNodeSwapBuffers,(const Node node));

/** */
FUNC_DEFINE(AcResult, acNodeLoadConstant,(const Node node, const Stream stream, const AcRealParam param,
                            const AcReal value));

/** Deprecated ? Might be useful though if the user wants to load only one vtxbuf. But in this case
 * the user should supply a AcReal* instead of vtxbuf_handle */
FUNC_DEFINE(AcResult, acNodeLoadVertexBufferWithOffset,(const Node node, const Stream stream,
                                          const AcMesh host_mesh,
                                          const VertexBufferHandle vtxbuf_handle, const int3 src,
                                          const int3 dst, const int num_vertices));

/** */
FUNC_DEFINE(AcResult, acNodeLoadMeshWithOffset,(const Node node, const Stream stream, const AcMesh host_mesh,
                                  const int3 src, const int3 dst, const int num_vertices));

/** Deprecated ? */
FUNC_DEFINE(AcResult, acNodeLoadVertexBuffer,(const Node node, const Stream stream, const AcMesh host_mesh,
                                const VertexBufferHandle vtxbuf_handle));

/** */
FUNC_DEFINE(AcResult, acNodeLoadMesh,(const Node node, const Stream stream, const AcMesh host_mesh));

/** */
FUNC_DEFINE(AcResult, acNodeSetVertexBuffer,(const Node node, const Stream stream,
                               const VertexBufferHandle handle, const AcReal value));

/** Deprecated ? */
FUNC_DEFINE(AcResult, acNodeStoreVertexBufferWithOffset,(const Node node, const Stream stream,
                                           const VertexBufferHandle vtxbuf_handle, const int3 src,
                                           const int3 dst, const int num_vertices,
                                           AcMesh* host_mesh));

/** */
FUNC_DEFINE(AcResult, acNodeStoreMeshWithOffset,(const Node node, const Stream stream, const int3 src,
                                   const int3 dst, const int num_vertices, AcMesh* host_mesh));

/** Deprecated ? */
FUNC_DEFINE(AcResult, acNodeStoreVertexBuffer,(const Node node, const Stream stream,
                                 const VertexBufferHandle vtxbuf_handle, AcMesh* host_mesh));

/** */
FUNC_DEFINE(AcResult, acNodeStoreMesh,(const Node node, const Stream stream, AcMesh* host_mesh));

/** */
FUNC_DEFINE(AcResult, acNodeIntegrateSubstep,(const Node node, const Stream stream, const int step_number,
                                const int3 start, const int3 end, const AcReal dt));

/** */
FUNC_DEFINE(AcResult, acNodeIntegrate,(const Node node, const AcReal dt));

/** */
FUNC_DEFINE(AcResult, acNodeIntegrateGBC,(const Node node, const AcMeshInfo config, const AcReal dt));

/** */
FUNC_DEFINE(AcResult, acNodePeriodicBoundcondStep,(const Node node, const Stream stream,
                                     const VertexBufferHandle vtxbuf_handle));

/** */
FUNC_DEFINE(AcResult, acNodePeriodicBoundconds,(const Node node, const Stream stream));

/** */
FUNC_DEFINE(AcResult, acNodeGeneralBoundcondStep,(const Node node, const Stream stream,
                                    const VertexBufferHandle vtxbuf_handle,
                                    const AcMeshInfo config));

/** */
FUNC_DEFINE(AcResult, acNodeGeneralBoundconds,(const Node node, const Stream stream, const AcMeshInfo config));

/** */
FUNC_DEFINE(AcResult, acNodeReduceScal,(const Node node, const Stream stream, const ReductionType rtype,
                          const VertexBufferHandle vtxbuf_handle, AcReal* result));
/** */
FUNC_DEFINE(AcResult, acNodeReduceVec,(const Node node, const Stream stream_type, const ReductionType rtype,
                         const VertexBufferHandle vtxbuf0, const VertexBufferHandle vtxbuf1,
                         const VertexBufferHandle vtxbuf2, AcReal* result));
/** */
FUNC_DEFINE(AcResult, acNodeReduceVecScal,(const Node node, const Stream stream_type, const ReductionType rtype,
                             const VertexBufferHandle vtxbuf0, const VertexBufferHandle vtxbuf1,
                             const VertexBufferHandle vtxbuf2, const VertexBufferHandle vtxbuf3,
                             AcReal* result));
/** */
FUNC_DEFINE(AcResult, acNodeLoadPlate,(const Node node, const Stream stream, const int3 start, const int3 end, 
                         AcMesh* host_mesh, AcReal* plateBuffer, int plate));
/** */
FUNC_DEFINE(AcResult, acNodeStorePlate,(const Node node, const Stream stream, const int3 start, const int3 end,
                          AcMesh* host_mesh, AcReal* plateBuffer, int plate));
/** */
FUNC_DEFINE(AcResult, acNodeStoreIXYPlate,(const Node node, const Stream stream, const int3 start, const int3 end, 
                             AcMesh* host_mesh, int plate));
/** */
FUNC_DEFINE(AcResult, acNodeLoadPlateXcomp,(const Node node, const Stream stream, const int3 start, const int3 end, 
                              AcMesh* host_mesh, AcReal* plateBuffer, int plate));

/** */
FUNC_DEFINE(AcResult, acNodeGetVBApointers,(Node* node_handle, AcReal *vbapointer[2]));

/*
 * =============================================================================
 * Device interface
 * =============================================================================
 */
/** */
FUNC_DEFINE(AcResult, acDeviceCreate,(const int id, const AcMeshInfo device_config, Device* device));

/** */
FUNC_DEFINE(AcResult, acDeviceDestroy,(Device device));

/** Resets the mesh to default values defined in acc_runtime.cu:acVBAReset */
FUNC_DEFINE(AcResult, acDeviceResetMesh,(const Device device, const Stream stream));

/** */
FUNC_DEFINE(AcResult, acDevicePrintInfo,(const Device device));

/** */
// AcResult acDeviceAutoOptimize(const Device device);

/** */
FUNC_DEFINE(AcResult, acDeviceSynchronizeStream,(const Device device, const Stream stream));

/** */
FUNC_DEFINE(AcResult, acDeviceSwapBuffer,(const Device device, const VertexBufferHandle handle));

/** */
FUNC_DEFINE(AcResult, acDeviceSwapBuffers,(const Device device));

/** */
FUNC_DEFINE(AcResult, acDeviceLoadScalarUniform,(const Device device, const Stream stream,
                                   const AcRealParam param, const AcReal value));

/** */
FUNC_DEFINE(AcResult, acDeviceLoadVectorUniform,(const Device device, const Stream stream,
                                   const AcReal3Param param, const AcReal3 value));

/** */
FUNC_DEFINE(AcResult, acDeviceLoadIntUniform,(const Device device, const Stream stream, const AcIntParam param,
                                const int value));
/** */
FUNC_DEFINE(AcResult, acDeviceLoadBoolUniform,(const Device device, const Stream stream, const AcBoolParam param,
                                const bool value));

/** */
FUNC_DEFINE(AcResult, acDeviceLoadInt3Uniform,(const Device device, const Stream stream, const AcInt3Param param,
                                 const int3 value));

/** */
FUNC_DEFINE(AcResult, acDeviceStoreScalarUniform,(const Device device, const Stream stream,
                                    const AcRealParam param, AcReal* value));

/** */
FUNC_DEFINE(AcResult, acDeviceStoreVectorUniform,(const Device device, const Stream stream,
                                    const AcReal3Param param, AcReal3* value));

/** */
FUNC_DEFINE(AcResult, acDeviceStoreIntUniform,(const Device device, const Stream stream, const AcIntParam param,
                                 int* value));
/** */
FUNC_DEFINE(AcResult, acDeviceStoreBoolUniform,(const Device device, const Stream stream, const AcBoolParam param,
                                 bool* value));

/** */
FUNC_DEFINE(AcResult, acDeviceStoreInt3Uniform,(const Device device, const Stream stream, const AcInt3Param param,
                                  int3* value));


/** */
FUNC_DEFINE(AcResult, acDeviceLoadMeshInfo,(const Device device, const AcMeshInfo device_config));


/** */
FUNC_DEFINE(AcResult, acDeviceLoadVertexBufferWithOffset,(const Device device, const Stream stream,
                                            const AcMesh host_mesh,
                                            const VertexBufferHandle vtxbuf_handle, const int3 src,
                                            const int3 dst, const int num_vertices));

/** Deprecated */
FUNC_DEFINE(AcResult, acDeviceLoadMeshWithOffset,(const Device device, const Stream stream,
                                    const AcMesh host_mesh, const int3 src, const int3 dst,
                                    const int num_vertices));

/** */
FUNC_DEFINE(AcResult, acDeviceLoadVertexBuffer,(const Device device, const Stream stream, const AcMesh host_mesh,
                                  const VertexBufferHandle vtxbuf_handle));

/** */
FUNC_DEFINE(AcResult, acDeviceLoadMesh,(const Device device, const Stream stream, const AcMesh host_mesh));

/** */
FUNC_DEFINE(AcResult, acDeviceLoadRealArray,(const Device device, const Stream stream, const AcMeshInfo host_info,
                                  const AcRealArrayParam array));
/** */
FUNC_DEFINE(AcResult, acDeviceLoadIntArray,(const Device device, const Stream stream, const AcMeshInfo host_info,
                                  const AcIntArrayParam array));

/** */
FUNC_DEFINE(AcResult, acDeviceLoadBoolArray,(const Device device, const Stream stream, const AcMeshInfo host_info,
                                  const AcBoolArrayParam array));
/** */
FUNC_DEFINE(AcResult, acDeviceLoadReal3Array,(const Device device, const Stream stream, const AcMeshInfo host_info,
                                  const AcReal3ArrayParam array));
/** */
FUNC_DEFINE(AcResult, acDeviceLoadInt3Array,(const Device device, const Stream stream, const AcMeshInfo host_info,
                                  const AcInt3ArrayParam array));

/** */
FUNC_DEFINE(AcResult, acDeviceSetVertexBuffer,(const Device device, const Stream stream,
                                 const VertexBufferHandle handle, const AcReal value));

/** */
FUNC_DEFINE(AcResult, acDeviceFlushOutputBuffers,(const Device device, const Stream stream));

/** */
FUNC_DEFINE(AcResult, acDeviceStoreVertexBufferWithOffset,(const Device device, const Stream stream,
                                             const VertexBufferHandle vtxbuf_handle, const int3 src,
                                             const int3 dst, const int num_vertices,
                                             AcMesh* host_mesh));
FUNC_DEFINE(AcMeshInfo, acDeviceGetConfig,(const Device device));

FUNC_DEFINE(acKernelInputParams*, acDeviceGetKernelInputParamsObject,(const Device device));


/** Deprecated */
FUNC_DEFINE(AcResult, acDeviceStoreMeshWithOffset,(const Device device, const Stream stream, const int3 src,
                                     const int3 dst, const int num_vertices, AcMesh* host_mesh));

/** */
FUNC_DEFINE(AcResult, acDeviceStoreVertexBuffer,(const Device device, const Stream stream,
                                   const VertexBufferHandle vtxbuf_handle, AcMesh* host_mesh));

/** */
FUNC_DEFINE(AcResult, acDeviceStoreMesh,(const Device device, const Stream stream, AcMesh* host_mesh));

/** */
FUNC_DEFINE(AcResult, acDeviceTransferVertexBufferWithOffset,(const Device src_device, const Stream stream,
                                                const VertexBufferHandle vtxbuf_handle,
                                                const int3 src, const int3 dst,
                                                const int num_vertices, Device dst_device));

/** Deprecated */
FUNC_DEFINE(AcResult, acDeviceTransferMeshWithOffset,(const Device src_device, const Stream stream,
                                        const int3 src, const int3 dst, const int num_vertices,
                                        Device* dst_device));

/** */
FUNC_DEFINE(AcResult, acDeviceTransferVertexBuffer,(const Device src_device, const Stream stream,
                                      const VertexBufferHandle vtxbuf_handle, Device dst_device));

/** */
FUNC_DEFINE(AcResult, acDeviceTransferMesh,(const Device src_device, const Stream stream, Device dst_device));

/** */
FUNC_DEFINE(AcResult, acDeviceIntegrateSubstep,(const Device device, const Stream stream, const int step_number,
                                  const int3 start, const int3 end, const AcReal dt));
/** */
FUNC_DEFINE(AcResult, acDevicePeriodicBoundcondStep,(const Device device, const Stream stream,
                                       const VertexBufferHandle vtxbuf_handle, const int3 start,
                                       const int3 end));

/** */
FUNC_DEFINE(AcResult, acDevicePeriodicBoundconds,(const Device device, const Stream stream, const int3 start,
                                    const int3 end));

/** */
FUNC_DEFINE(AcResult, acDeviceGeneralBoundcondStep,(const Device device, const Stream stream,
                                      const VertexBufferHandle vtxbuf_handle, const int3 start,
                                      const int3 end, const AcMeshInfo config, const int3 bindex));

/** */
FUNC_DEFINE(AcResult, acDeviceGeneralBoundconds,(const Device device, const Stream stream, const int3 start,
                                   const int3 end, const AcMeshInfo config, const int3 bindex));

/** */
FUNC_DEFINE(AcResult, acDeviceReduceScalNotAveraged,(const Device device, const Stream stream,
                                       const ReductionType rtype,
                                       const VertexBufferHandle vtxbuf_handle, AcReal* result));

/** */
FUNC_DEFINE(AcResult, acDeviceReduceScal,(const Device device, const Stream stream, const ReductionType rtype,
                            const VertexBufferHandle vtxbuf_handle, AcReal* result));

/** */
FUNC_DEFINE(AcResult, acDeviceReduceVecNotAveraged,(const Device device, const Stream stream_type,
                                      const ReductionType rtype, const VertexBufferHandle vtxbuf0,
                                      const VertexBufferHandle vtxbuf1,
                                      const VertexBufferHandle vtxbuf2, AcReal* result));

/** */
FUNC_DEFINE(AcResult, acDeviceReduceVec,(const Device device, const Stream stream_type, const ReductionType rtype,
                           const VertexBufferHandle vtxbuf0, const VertexBufferHandle vtxbuf1,
                           const VertexBufferHandle vtxbuf2, AcReal* result));

/** */
FUNC_DEFINE(AcResult, acDeviceReduceVecScalNotAveraged,(const Device device, const Stream stream_type,
                                          const ReductionType rtype,
                                          const VertexBufferHandle vtxbuf0,
                                          const VertexBufferHandle vtxbuf1,
                                          const VertexBufferHandle vtxbuf2,
                                          const VertexBufferHandle vtxbuf3, AcReal* result));

/** */
FUNC_DEFINE(AcResult, acDeviceReduceVecScal,(const Device device, const Stream stream_type,
                               const ReductionType rtype, const VertexBufferHandle vtxbuf0,
                               const VertexBufferHandle vtxbuf1, const VertexBufferHandle vtxbuf2,
                               const VertexBufferHandle vtxbuf3, AcReal* result));
/** */
FUNC_DEFINE(AcResult,  acDeviceFinishReduce,(Device device, const Stream stream, AcReal* result,const AcKernel kernel, const KernelReduceOp reduce_op, const AcRealOutputParam output));

/** */
FUNC_DEFINE(AcResult, acDeviceUpdate,(Device device, const AcMeshInfo info));

/** */
FUNC_DEFINE(AcDeviceKernelOutput, acDeviceGetKernelOutput,(const Device device));


/** */
FUNC_DEFINE(AcResult, acDeviceLaunchKernel,(const Device device, const Stream stream, const Kernel kernel,
                              const int3 start, const int3 end));

/** */
FUNC_DEFINE(AcResult, acDeviceBenchmarkKernel,(const Device device, const Kernel kernel, const int3 start,
                                 const int3 end));

/** */
<<<<<<< HEAD
FUNC_DEFINE(AcResult, acDeviceLoadStencil,(const Device device, const Stream stream, const Stencil stencil,
                             const AcReal data[STENCIL_DEPTH][STENCIL_HEIGHT][STENCIL_WIDTH]));

/** */
FUNC_DEFINE(AcResult, acDeviceLoadStencils,(const Device device, const Stream stream,
                     const AcReal data[NUM_STENCILS][STENCIL_DEPTH][STENCIL_HEIGHT][STENCIL_WIDTH]));
=======
#if TWO_D == 0
AcResult acDeviceLoadStencil(const Device device, const Stream stream, const Stencil stencil,
                             const AcReal data[STENCIL_DEPTH][STENCIL_HEIGHT][STENCIL_WIDTH]);
#else
AcResult acDeviceLoadStencil(const Device device, const Stream stream, const Stencil stencil,
                             const AcReal data[STENCIL_HEIGHT][STENCIL_WIDTH]);
#endif

/** */
#if TWO_D == 0
AcResult
acDeviceLoadStencils(const Device device, const Stream stream,
                     const AcReal data[NUM_STENCILS][STENCIL_DEPTH][STENCIL_HEIGHT][STENCIL_WIDTH]);
#else
AcResult
acDeviceLoadStencils(const Device device, const Stream stream,
                     const AcReal data[NUM_STENCILS][STENCIL_HEIGHT][STENCIL_WIDTH]);
#endif
>>>>>>> 0c500a08
/** */
FUNC_DEFINE(AcResult, acDeviceLoadStencilsFromConfig,(const Device device, const Stream stream));

/** */
<<<<<<< HEAD
FUNC_DEFINE(AcResult, acDeviceStoreStencil,(const Device device, const Stream stream, const Stencil stencil,
                              AcReal data[STENCIL_DEPTH][STENCIL_HEIGHT][STENCIL_WIDTH]));
=======
#if TWO_D == 0
AcResult acDeviceStoreStencil(const Device device, const Stream stream, const Stencil stencil,
                              AcReal data[STENCIL_DEPTH][STENCIL_HEIGHT][STENCIL_WIDTH]);
#else
AcResult acDeviceStoreStencil(const Device device, const Stream stream, const Stencil stencil,
                              AcReal data[STENCIL_HEIGHT][STENCIL_WIDTH]);
#endif
>>>>>>> 0c500a08

/** */
FUNC_DEFINE(AcResult, acDeviceVolumeCopy,(const Device device, const Stream stream,
                            const AcReal* in, const int3 in_offset, const int3 in_volume,
                            AcReal* out, const int3 out_offset, const int3 out_volume));

/** */
FUNC_DEFINE(AcResult, acDeviceLoadPlateBuffer,(const Device device, int3 start, int3 end, const Stream stream,
                                 AcReal* buffer, int plate));

/** */
FUNC_DEFINE(AcResult, acDeviceStorePlateBuffer,(const Device device, int3 start, int3 end, const Stream stream, 
                                  AcReal* buffer, int plate));

/** */
FUNC_DEFINE(AcResult, acDeviceStoreIXYPlate,(const Device device, int3 start, int3 end, int src_offset, const Stream stream, 
                               AcMesh *host_mesh));

/** */
FUNC_DEFINE(AcResult, acDeviceGetVBApointers,(Device device, AcReal *vbapointer[2]));

OVERLOADED_FUNC_DEFINE(AcResult, acDeviceSetRealInput,(const Device device, const AcRealInputParam param, const AcReal val));

OVERLOADED_FUNC_DEFINE(AcResult, acDeviceSetIntInput,(const Device device, const AcIntInputParam param, const int val));

OVERLOADED_FUNC_DEFINE(int, acDeviceGetIntOutput,(const Device device, const AcIntOutputParam param));

OVERLOADED_FUNC_DEFINE(AcReal, acDeviceGetRealInput,(const Device device, const AcRealInputParam param));

OVERLOADED_FUNC_DEFINE(int, acDeviceGetIntInput,(const Device device, const AcIntInputParam param));

OVERLOADED_FUNC_DEFINE(AcReal, acDeviceGetRealOutput,(const Device device, const AcRealOutputParam param));

/*
 * =============================================================================
 * Helper functions
 * =============================================================================
 */
/** Updates the built-in parameters based on nx, ny and nz */
FUNC_DEFINE(AcResult, acHostUpdateBuiltinParams,(AcMeshInfo* config));

/** Creates a mesh stored in host memory */
FUNC_DEFINE(AcResult, acHostMeshCreate,(const AcMeshInfo mesh_info, AcMesh* mesh));

/** Checks that the loaded dynamic Astaroth is binary compatible with the loader */
FUNC_DEFINE(AcResult, acVerifyCompatibility, (const size_t mesh_size, const size_t mesh_info_size, const int num_reals, const int num_ints, const int num_bools, const int num_real_arrays, const int num_int_arrays, const int num_bool_arrays));

/** Randomizes a host mesh */
FUNC_DEFINE(AcResult, acHostMeshRandomize,(AcMesh* mesh));

/** Destroys a mesh stored in host memory */
FUNC_DEFINE(AcResult, acHostMeshDestroy,(AcMesh* mesh));

/** Sets the dimensions of the computational domain to (nx, ny, nz) and recalculates the built-in
 * parameters derived from them (mx, my, mz, nx_min, and others) */
FUNC_DEFINE(AcResult, acSetMeshDims,(const size_t nx, const size_t ny, const size_t nz, AcMeshInfo* info));

/*
 * =============================================================================
 * Logging functions
 * =============================================================================
 */

/* Log a message with a timestamp from the root proc (if pid == 0) */
FUNC_DEFINE(void, acLogFromRootProc,(const int pid, const char* msg, ...));
FUNC_DEFINE(void, acVA_LogFromRootProc,(const int pid, const char* msg, va_list args));

/* Log a message with a timestamp from the root proc (if pid == 0) if the build flag VERBOSE is on
 */
FUNC_DEFINE(void, acVerboseLogFromRootProc,(const int pid, const char* msg, ...));
FUNC_DEFINE(void, acVA_VerboseLogFromRootProc,(const int pid, const char* msg, va_list args));

/* Log a message with a timestamp from the root proc (if pid == 0) in a debug build */
FUNC_DEFINE(void, acDebugFromRootProc,(const int pid, const char* msg, ...));
FUNC_DEFINE(void, acVA_DebugFromRootProc,(const int pid, const char* msg, va_list arg));

#if AC_RUNTIME_COMPILATION
#include "astaroth_lib.h"

  static AcLibHandle __attribute__((unused)) acLoadLibrary()
  {
 	void* handle = dlopen(runtime_astaroth_path,RTLD_NOW);
	if(!handle)
	{
    		fprintf(stderr,"%s","Fatal error was not able to load Astaroth\n"); 
		exit(EXIT_FAILURE);
	}
	*(void**)(&acGetKernelId) = dlsym(handle,"acGetKernelId");
	if(!acGetKernelId) fprintf(stderr,"Astaroth error: was not able to load %s\n","acGetKernelId");
	*(void**)(&acGetKernelIdByName) = dlsym(handle,"acGetKernelIdByName");
	if(!acGetKernelIdByName) fprintf(stderr,"Astaroth error: was not able to load %s\n","acGetKernelIdByName");
	*(void**)(&acGridDecomposeMeshInfo) = dlsym(handle,"acGridDecomposeMeshInfo");
	if(!acGridDecomposeMeshInfo) fprintf(stderr,"Astaroth error: was not able to load %s\n","acGridDecomposeMeshInfo");
	*(void**)(&acGridGetVBA) = dlsym(handle,"acGridGetVBA");
	if(!acGridGetVBA) fprintf(stderr,"Astaroth error: was not able to load %s\n","acGridGetVBA");
	*(void**)(&acGridGetLocalMeshInfo) = dlsym(handle,"acGridGetLocalMeshInfo");
	if(!acGridGetLocalMeshInfo) fprintf(stderr,"Astaroth error: was not able to load %s\n","acGridGetLocalMeshInfo");
	*(void**)(&acInit) = dlsym(handle,"acInit");
	if(!acInit) fprintf(stderr,"Astaroth error: was not able to load %s\n","acInit");
	*(void**)(&acQuit) = dlsym(handle,"acQuit");
	if(!acQuit) fprintf(stderr,"Astaroth error: was not able to load %s\n","acQuit");
	*(void**)(&acCheckDeviceAvailability) = dlsym(handle,"acCheckDeviceAvailability");
	if(!acCheckDeviceAvailability) fprintf(stderr,"Astaroth error: was not able to load %s\n","acCheckDeviceAvailability");
	*(void**)(&acSynchronizeStream) = dlsym(handle,"acSynchronizeStream");
	if(!acSynchronizeStream) fprintf(stderr,"Astaroth error: was not able to load %s\n","acSynchronizeStream");
	*(void**)(&acSynchronizeMesh) = dlsym(handle,"acSynchronizeMesh");
	if(!acSynchronizeMesh) fprintf(stderr,"Astaroth error: was not able to load %s\n","acSynchronizeMesh");
	*(void**)(&acLoadDeviceConstant) = dlsym(handle,"acLoadDeviceConstant");
	if(!acLoadDeviceConstant) fprintf(stderr,"Astaroth error: was not able to load %s\n","acLoadDeviceConstant");
	*(void**)(&acLoadVectorConstant) = dlsym(handle,"acLoadVectorConstant");
	if(!acLoadVectorConstant) fprintf(stderr,"Astaroth error: was not able to load %s\n","acLoadVectorConstant");
	*(void**)(&acLoad) = dlsym(handle,"acLoad");
	if(!acLoad) fprintf(stderr,"Astaroth error: was not able to load %s\n","acLoad");
	*(void**)(&acSetVertexBuffer) = dlsym(handle,"acSetVertexBuffer");
	if(!acSetVertexBuffer) fprintf(stderr,"Astaroth error: was not able to load %s\n","acSetVertexBuffer");
	*(void**)(&acStore) = dlsym(handle,"acStore");
	if(!acStore) fprintf(stderr,"Astaroth error: was not able to load %s\n","acStore");
	*(void**)(&acLoadYZPlate) = dlsym(handle,"acLoadYZPlate");
	if(!acLoadYZPlate) fprintf(stderr,"Astaroth error: was not able to load %s\n","acLoadYZPlate");
	*(void**)(&acIntegrate) = dlsym(handle,"acIntegrate");
	if(!acIntegrate) fprintf(stderr,"Astaroth error: was not able to load %s\n","acIntegrate");
	*(void**)(&acIntegrateGBC) = dlsym(handle,"acIntegrateGBC");
	if(!acIntegrateGBC) fprintf(stderr,"Astaroth error: was not able to load %s\n","acIntegrateGBC");
	*(void**)(&acBoundcondStep) = dlsym(handle,"acBoundcondStep");
	if(!acBoundcondStep) fprintf(stderr,"Astaroth error: was not able to load %s\n","acBoundcondStep");
	*(void**)(&acBoundcondStepGBC) = dlsym(handle,"acBoundcondStepGBC");
	if(!acBoundcondStepGBC) fprintf(stderr,"Astaroth error: was not able to load %s\n","acBoundcondStepGBC");
	*(void**)(&acReduceScal) = dlsym(handle,"acReduceScal");
	if(!acReduceScal) fprintf(stderr,"Astaroth error: was not able to load %s\n","acReduceScal");
	*(void**)(&acReduceVec) = dlsym(handle,"acReduceVec");
	if(!acReduceVec) fprintf(stderr,"Astaroth error: was not able to load %s\n","acReduceVec");
	*(void**)(&acReduceVecScal) = dlsym(handle,"acReduceVecScal");
	if(!acReduceVecScal) fprintf(stderr,"Astaroth error: was not able to load %s\n","acReduceVecScal");
	*(void**)(&acStoreWithOffset) = dlsym(handle,"acStoreWithOffset");
	if(!acStoreWithOffset) fprintf(stderr,"Astaroth error: was not able to load %s\n","acStoreWithOffset");
	*(void**)(&acIntegrateStep) = dlsym(handle,"acIntegrateStep");
	if(!acIntegrateStep) fprintf(stderr,"Astaroth error: was not able to load %s\n","acIntegrateStep");
	*(void**)(&acIntegrateStepWithOffset) = dlsym(handle,"acIntegrateStepWithOffset");
	if(!acIntegrateStepWithOffset) fprintf(stderr,"Astaroth error: was not able to load %s\n","acIntegrateStepWithOffset");
	*(void**)(&acSynchronize) = dlsym(handle,"acSynchronize");
	if(!acSynchronize) fprintf(stderr,"Astaroth error: was not able to load %s\n","acSynchronize");
	*(void**)(&acLoadWithOffset) = dlsym(handle,"acLoadWithOffset");
	if(!acLoadWithOffset) fprintf(stderr,"Astaroth error: was not able to load %s\n","acLoadWithOffset");
	*(void**)(&acGetNumDevicesPerNode) = dlsym(handle,"acGetNumDevicesPerNode");
	if(!acGetNumDevicesPerNode) fprintf(stderr,"Astaroth error: was not able to load %s\n","acGetNumDevicesPerNode");
	*(void**)(&acGetNumFields) = dlsym(handle,"acGetNumFields");
	if(!acGetNumFields) fprintf(stderr,"Astaroth error: was not able to load %s\n","acGetNumFields");
	*(void**)(&acGetFieldHandle) = dlsym(handle,"acGetFieldHandle");
	if(!acGetFieldHandle) fprintf(stderr,"Astaroth error: was not able to load %s\n","acGetFieldHandle");
	*(void**)(&acGetNode) = dlsym(handle,"acGetNode");
	if(!acGetNode) fprintf(stderr,"Astaroth error: was not able to load %s\n","acGetNode");
	*(void**)(&ac_MPI_Init) = dlsym(handle,"ac_MPI_Init");
	if(!ac_MPI_Init) fprintf(stderr,"Astaroth error: was not able to load %s\n","ac_MPI_Init");
	*(void**)(&ac_MPI_Init_thread) = dlsym(handle,"ac_MPI_Init_thread");
	if(!ac_MPI_Init_thread) fprintf(stderr,"Astaroth error: was not able to load %s\n","ac_MPI_Init_thread");
	*(void**)(&ac_MPI_Finalize) = dlsym(handle,"ac_MPI_Finalize");
	if(!ac_MPI_Finalize) fprintf(stderr,"Astaroth error: was not able to load %s\n","ac_MPI_Finalize");
	*(void**)(&acGridMPIComm) = dlsym(handle,"acGridMPIComm");
	if(!acGridMPIComm) fprintf(stderr,"Astaroth error: was not able to load %s\n","acGridMPIComm");
	*(void**)(&acGridInit) = dlsym(handle,"acGridInit");
	if(!acGridInit) fprintf(stderr,"Astaroth error: was not able to load %s\n","acGridInit");
	*(void**)(&acGridQuit) = dlsym(handle,"acGridQuit");
	if(!acGridQuit) fprintf(stderr,"Astaroth error: was not able to load %s\n","acGridQuit");
	*(void**)(&acGridGetDevice) = dlsym(handle,"acGridGetDevice");
	if(!acGridGetDevice) fprintf(stderr,"Astaroth error: was not able to load %s\n","acGridGetDevice");
	*(void**)(&acGridRandomize) = dlsym(handle,"acGridRandomize");
	if(!acGridRandomize) fprintf(stderr,"Astaroth error: was not able to load %s\n","acGridRandomize");
	*(void**)(&acGridSynchronizeStream) = dlsym(handle,"acGridSynchronizeStream");
	if(!acGridSynchronizeStream) fprintf(stderr,"Astaroth error: was not able to load %s\n","acGridSynchronizeStream");
	*(void**)(&acGridLoadScalarUniform) = dlsym(handle,"acGridLoadScalarUniform");
	if(!acGridLoadScalarUniform) fprintf(stderr,"Astaroth error: was not able to load %s\n","acGridLoadScalarUniform");
	*(void**)(&acGridLoadVectorUniform) = dlsym(handle,"acGridLoadVectorUniform");
	if(!acGridLoadVectorUniform) fprintf(stderr,"Astaroth error: was not able to load %s\n","acGridLoadVectorUniform");
	*(void**)(&acGridLoadIntUniform) = dlsym(handle,"acGridLoadIntUniform");
	if(!acGridLoadIntUniform) fprintf(stderr,"Astaroth error: was not able to load %s\n","acGridLoadIntUniform");
	*(void**)(&acGridLoadInt3Uniform) = dlsym(handle,"acGridLoadInt3Uniform");
	if(!acGridLoadInt3Uniform) fprintf(stderr,"Astaroth error: was not able to load %s\n","acGridLoadInt3Uniform");
	*(void**)(&acGridLoadMesh) = dlsym(handle,"acGridLoadMesh");
	if(!acGridLoadMesh) fprintf(stderr,"Astaroth error: was not able to load %s\n","acGridLoadMesh");
	*(void**)(&acGridStoreMesh) = dlsym(handle,"acGridStoreMesh");
	if(!acGridStoreMesh) fprintf(stderr,"Astaroth error: was not able to load %s\n","acGridStoreMesh");
	*(void**)(&acGridIntegrate) = dlsym(handle,"acGridIntegrate");
	if(!acGridIntegrate) fprintf(stderr,"Astaroth error: was not able to load %s\n","acGridIntegrate");
	*(void**)(&acGridSwapBuffers) = dlsym(handle,"acGridSwapBuffers");
	if(!acGridSwapBuffers) fprintf(stderr,"Astaroth error: was not able to load %s\n","acGridSwapBuffers");
	*(void**)(&acGridPeriodicBoundconds) = dlsym(handle,"acGridPeriodicBoundconds");
	if(!acGridPeriodicBoundconds) fprintf(stderr,"Astaroth error: was not able to load %s\n","acGridPeriodicBoundconds");
	*(void**)(&acGridReduceScal) = dlsym(handle,"acGridReduceScal");
	if(!acGridReduceScal) fprintf(stderr,"Astaroth error: was not able to load %s\n","acGridReduceScal");
	*(void**)(&acGridReduceVec) = dlsym(handle,"acGridReduceVec");
	if(!acGridReduceVec) fprintf(stderr,"Astaroth error: was not able to load %s\n","acGridReduceVec");
	*(void**)(&acGridReduceVecScal) = dlsym(handle,"acGridReduceVecScal");
	if(!acGridReduceVecScal) fprintf(stderr,"Astaroth error: was not able to load %s\n","acGridReduceVecScal");
	*(void**)(&acGridAccessMeshOnDiskSynchronous) = dlsym(handle,"acGridAccessMeshOnDiskSynchronous");
	if(!acGridAccessMeshOnDiskSynchronous) fprintf(stderr,"Astaroth error: was not able to load %s\n","acGridAccessMeshOnDiskSynchronous");
	*(void**)(&acGridDiskAccessLaunch) = dlsym(handle,"acGridDiskAccessLaunch");
	if(!acGridDiskAccessLaunch) fprintf(stderr,"Astaroth error: was not able to load %s\n","acGridDiskAccessLaunch");
	*(void**)(&acGridWriteSlicesToDiskLaunch) = dlsym(handle,"acGridWriteSlicesToDiskLaunch");
	if(!acGridWriteSlicesToDiskLaunch) fprintf(stderr,"Astaroth error: was not able to load %s\n","acGridWriteSlicesToDiskLaunch");
	*(void**)(&acGridWriteSlicesToDiskCollectiveSynchronous) = dlsym(handle,"acGridWriteSlicesToDiskCollectiveSynchronous");
	if(!acGridWriteSlicesToDiskCollectiveSynchronous) fprintf(stderr,"Astaroth error: was not able to load %s\n","acGridWriteSlicesToDiskCollectiveSynchronous");
	*(void**)(&acGridWriteMeshToDiskLaunch) = dlsym(handle,"acGridWriteMeshToDiskLaunch");
	if(!acGridWriteMeshToDiskLaunch) fprintf(stderr,"Astaroth error: was not able to load %s\n","acGridWriteMeshToDiskLaunch");
	*(void**)(&acGridDiskAccessSync) = dlsym(handle,"acGridDiskAccessSync");
	if(!acGridDiskAccessSync) fprintf(stderr,"Astaroth error: was not able to load %s\n","acGridDiskAccessSync");
	*(void**)(&acGridReadVarfileToMesh) = dlsym(handle,"acGridReadVarfileToMesh");
	if(!acGridReadVarfileToMesh) fprintf(stderr,"Astaroth error: was not able to load %s\n","acGridReadVarfileToMesh");
	*(void**)(&acGridAccessMeshOnDiskSynchronousDistributed) = dlsym(handle,"acGridAccessMeshOnDiskSynchronousDistributed");
	if(!acGridAccessMeshOnDiskSynchronousDistributed) fprintf(stderr,"Astaroth error: was not able to load %s\n","acGridAccessMeshOnDiskSynchronousDistributed");
	*(void**)(&acGridAccessMeshOnDiskSynchronousCollective) = dlsym(handle,"acGridAccessMeshOnDiskSynchronousCollective");
	if(!acGridAccessMeshOnDiskSynchronousCollective) fprintf(stderr,"Astaroth error: was not able to load %s\n","acGridAccessMeshOnDiskSynchronousCollective");
	*(void**)(&BASE_FUNC_NAME(acComputeWithParams)) = dlsym(handle,"acComputeWithParams");
	*(void**)(&BASE_FUNC_NAME(acCompute)) = dlsym(handle,"acCompute");
	*(void**)(&BASE_FUNC_NAME(acDSLBoundaryCondition)) = dlsym(handle,"acDSLBoundaryCondition");
	*(void**)(&BASE_FUNC_NAME(acHaloExchange)) = dlsym(handle,"acHaloExchange");
	*(void**)(&BASE_FUNC_NAME(acBoundaryCondition)) = dlsym(handle,"acBoundaryCondition");
	*(void**)(&acSync) = dlsym(handle,"acSync");
	if(!acSync) fprintf(stderr,"Astaroth error: was not able to load %s\n","acSync");
	*(void**)(&BASE_FUNC_NAME(acSpecialMHDBoundaryCondition)) = dlsym(handle,"acSpecialMHDBoundaryCondition");
	*(void**)(&acGridGetDefaultTaskGraph) = dlsym(handle,"acGridGetDefaultTaskGraph");
	if(!acGridGetDefaultTaskGraph) fprintf(stderr,"Astaroth error: was not able to load %s\n","acGridGetDefaultTaskGraph");
	*(void**)(&acGridTaskGraphHasPeriodicBoundcondsX) = dlsym(handle,"acGridTaskGraphHasPeriodicBoundcondsX");
	if(!acGridTaskGraphHasPeriodicBoundcondsX) fprintf(stderr,"Astaroth error: was not able to load %s\n","acGridTaskGraphHasPeriodicBoundcondsX");
	*(void**)(&acGridTaskGraphHasPeriodicBoundcondsY) = dlsym(handle,"acGridTaskGraphHasPeriodicBoundcondsY");
	if(!acGridTaskGraphHasPeriodicBoundcondsY) fprintf(stderr,"Astaroth error: was not able to load %s\n","acGridTaskGraphHasPeriodicBoundcondsY");
	*(void**)(&acGridTaskGraphHasPeriodicBoundcondsZ) = dlsym(handle,"acGridTaskGraphHasPeriodicBoundcondsZ");
	if(!acGridTaskGraphHasPeriodicBoundcondsZ) fprintf(stderr,"Astaroth error: was not able to load %s\n","acGridTaskGraphHasPeriodicBoundcondsZ");
	*(void**)(&BASE_FUNC_NAME(acGridBuildTaskGraph)) = dlsym(handle,"acGridBuildTaskGraph");
	*(void**)(&acGridDestroyTaskGraph) = dlsym(handle,"acGridDestroyTaskGraph");
	if(!acGridDestroyTaskGraph) fprintf(stderr,"Astaroth error: was not able to load %s\n","acGridDestroyTaskGraph");
	*(void**)(&acGridExecuteTaskGraph) = dlsym(handle,"acGridExecuteTaskGraph");
	if(!acGridExecuteTaskGraph) fprintf(stderr,"Astaroth error: was not able to load %s\n","acGridExecuteTaskGraph");
	*(void**)(&acGridFinalizeReduceLocal) = dlsym(handle,"acGridFinalizeReduceLocal");
	if(!acGridFinalizeReduceLocal) fprintf(stderr,"Astaroth error: was not able to load %s\n","acGridFinalizeReduceLocal");
	*(void**)(&acGridFinalizeReduce) = dlsym(handle,"acGridFinalizeReduce");
	if(!acGridFinalizeReduce) fprintf(stderr,"Astaroth error: was not able to load %s\n","acGridFinalizeReduce");
	*(void**)(&acGridLaunchKernel) = dlsym(handle,"acGridLaunchKernel");
	if(!acGridLaunchKernel) fprintf(stderr,"Astaroth error: was not able to load %s\n","acGridLaunchKernel");
	*(void**)(&acGridLoadStencil) = dlsym(handle,"acGridLoadStencil");
	if(!acGridLoadStencil) fprintf(stderr,"Astaroth error: was not able to load %s\n","acGridLoadStencil");
	*(void**)(&acGridStoreStencil) = dlsym(handle,"acGridStoreStencil");
	if(!acGridStoreStencil) fprintf(stderr,"Astaroth error: was not able to load %s\n","acGridStoreStencil");
	*(void**)(&acGridLoadStencils) = dlsym(handle,"acGridLoadStencils");
	if(!acGridLoadStencils) fprintf(stderr,"Astaroth error: was not able to load %s\n","acGridLoadStencils");
	*(void**)(&acGridStoreStencils) = dlsym(handle,"acGridStoreStencils");
	if(!acGridStoreStencils) fprintf(stderr,"Astaroth error: was not able to load %s\n","acGridStoreStencils");
	*(void**)(&acNodeCreate) = dlsym(handle,"acNodeCreate");
	if(!acNodeCreate) fprintf(stderr,"Astaroth error: was not able to load %s\n","acNodeCreate");
	*(void**)(&acNodeDestroy) = dlsym(handle,"acNodeDestroy");
	if(!acNodeDestroy) fprintf(stderr,"Astaroth error: was not able to load %s\n","acNodeDestroy");
	*(void**)(&acNodePrintInfo) = dlsym(handle,"acNodePrintInfo");
	if(!acNodePrintInfo) fprintf(stderr,"Astaroth error: was not able to load %s\n","acNodePrintInfo");
	*(void**)(&acNodeQueryDeviceConfiguration) = dlsym(handle,"acNodeQueryDeviceConfiguration");
	if(!acNodeQueryDeviceConfiguration) fprintf(stderr,"Astaroth error: was not able to load %s\n","acNodeQueryDeviceConfiguration");
	*(void**)(&acNodeAutoOptimize) = dlsym(handle,"acNodeAutoOptimize");
	if(!acNodeAutoOptimize) fprintf(stderr,"Astaroth error: was not able to load %s\n","acNodeAutoOptimize");
	*(void**)(&acNodeSynchronizeStream) = dlsym(handle,"acNodeSynchronizeStream");
	if(!acNodeSynchronizeStream) fprintf(stderr,"Astaroth error: was not able to load %s\n","acNodeSynchronizeStream");
	*(void**)(&acNodeSynchronizeVertexBuffer) = dlsym(handle,"acNodeSynchronizeVertexBuffer");
	if(!acNodeSynchronizeVertexBuffer) fprintf(stderr,"Astaroth error: was not able to load %s\n","acNodeSynchronizeVertexBuffer");
	*(void**)(&acNodeSynchronizeMesh) = dlsym(handle,"acNodeSynchronizeMesh");
	if(!acNodeSynchronizeMesh) fprintf(stderr,"Astaroth error: was not able to load %s\n","acNodeSynchronizeMesh");
	*(void**)(&acNodeSwapBuffers) = dlsym(handle,"acNodeSwapBuffers");
	if(!acNodeSwapBuffers) fprintf(stderr,"Astaroth error: was not able to load %s\n","acNodeSwapBuffers");
	*(void**)(&acNodeLoadConstant) = dlsym(handle,"acNodeLoadConstant");
	if(!acNodeLoadConstant) fprintf(stderr,"Astaroth error: was not able to load %s\n","acNodeLoadConstant");
	*(void**)(&acNodeLoadVertexBufferWithOffset) = dlsym(handle,"acNodeLoadVertexBufferWithOffset");
	if(!acNodeLoadVertexBufferWithOffset) fprintf(stderr,"Astaroth error: was not able to load %s\n","acNodeLoadVertexBufferWithOffset");
	*(void**)(&acNodeLoadMeshWithOffset) = dlsym(handle,"acNodeLoadMeshWithOffset");
	if(!acNodeLoadMeshWithOffset) fprintf(stderr,"Astaroth error: was not able to load %s\n","acNodeLoadMeshWithOffset");
	*(void**)(&acNodeLoadVertexBuffer) = dlsym(handle,"acNodeLoadVertexBuffer");
	if(!acNodeLoadVertexBuffer) fprintf(stderr,"Astaroth error: was not able to load %s\n","acNodeLoadVertexBuffer");
	*(void**)(&acNodeLoadMesh) = dlsym(handle,"acNodeLoadMesh");
	if(!acNodeLoadMesh) fprintf(stderr,"Astaroth error: was not able to load %s\n","acNodeLoadMesh");
	*(void**)(&acNodeSetVertexBuffer) = dlsym(handle,"acNodeSetVertexBuffer");
	if(!acNodeSetVertexBuffer) fprintf(stderr,"Astaroth error: was not able to load %s\n","acNodeSetVertexBuffer");
	*(void**)(&acNodeStoreVertexBufferWithOffset) = dlsym(handle,"acNodeStoreVertexBufferWithOffset");
	if(!acNodeStoreVertexBufferWithOffset) fprintf(stderr,"Astaroth error: was not able to load %s\n","acNodeStoreVertexBufferWithOffset");
	*(void**)(&acNodeStoreMeshWithOffset) = dlsym(handle,"acNodeStoreMeshWithOffset");
	if(!acNodeStoreMeshWithOffset) fprintf(stderr,"Astaroth error: was not able to load %s\n","acNodeStoreMeshWithOffset");
	*(void**)(&acNodeStoreVertexBuffer) = dlsym(handle,"acNodeStoreVertexBuffer");
	if(!acNodeStoreVertexBuffer) fprintf(stderr,"Astaroth error: was not able to load %s\n","acNodeStoreVertexBuffer");
	*(void**)(&acNodeStoreMesh) = dlsym(handle,"acNodeStoreMesh");
	if(!acNodeStoreMesh) fprintf(stderr,"Astaroth error: was not able to load %s\n","acNodeStoreMesh");
	*(void**)(&acNodeIntegrateSubstep) = dlsym(handle,"acNodeIntegrateSubstep");
	if(!acNodeIntegrateSubstep) fprintf(stderr,"Astaroth error: was not able to load %s\n","acNodeIntegrateSubstep");
	*(void**)(&acNodeIntegrate) = dlsym(handle,"acNodeIntegrate");
	if(!acNodeIntegrate) fprintf(stderr,"Astaroth error: was not able to load %s\n","acNodeIntegrate");
	*(void**)(&acNodeIntegrateGBC) = dlsym(handle,"acNodeIntegrateGBC");
	if(!acNodeIntegrateGBC) fprintf(stderr,"Astaroth error: was not able to load %s\n","acNodeIntegrateGBC");
	*(void**)(&acNodePeriodicBoundcondStep) = dlsym(handle,"acNodePeriodicBoundcondStep");
	if(!acNodePeriodicBoundcondStep) fprintf(stderr,"Astaroth error: was not able to load %s\n","acNodePeriodicBoundcondStep");
	*(void**)(&acNodePeriodicBoundconds) = dlsym(handle,"acNodePeriodicBoundconds");
	if(!acNodePeriodicBoundconds) fprintf(stderr,"Astaroth error: was not able to load %s\n","acNodePeriodicBoundconds");
	*(void**)(&acNodeGeneralBoundcondStep) = dlsym(handle,"acNodeGeneralBoundcondStep");
	if(!acNodeGeneralBoundcondStep) fprintf(stderr,"Astaroth error: was not able to load %s\n","acNodeGeneralBoundcondStep");
	*(void**)(&acNodeGeneralBoundconds) = dlsym(handle,"acNodeGeneralBoundconds");
	if(!acNodeGeneralBoundconds) fprintf(stderr,"Astaroth error: was not able to load %s\n","acNodeGeneralBoundconds");
	*(void**)(&acNodeReduceScal) = dlsym(handle,"acNodeReduceScal");
	if(!acNodeReduceScal) fprintf(stderr,"Astaroth error: was not able to load %s\n","acNodeReduceScal");
	*(void**)(&acNodeReduceVec) = dlsym(handle,"acNodeReduceVec");
	if(!acNodeReduceVec) fprintf(stderr,"Astaroth error: was not able to load %s\n","acNodeReduceVec");
	*(void**)(&acNodeReduceVecScal) = dlsym(handle,"acNodeReduceVecScal");
	if(!acNodeReduceVecScal) fprintf(stderr,"Astaroth error: was not able to load %s\n","acNodeReduceVecScal");
	*(void**)(&acNodeLoadPlate) = dlsym(handle,"acNodeLoadPlate");
	if(!acNodeLoadPlate) fprintf(stderr,"Astaroth error: was not able to load %s\n","acNodeLoadPlate");
	*(void**)(&acNodeStorePlate) = dlsym(handle,"acNodeStorePlate");
	if(!acNodeStorePlate) fprintf(stderr,"Astaroth error: was not able to load %s\n","acNodeStorePlate");
	*(void**)(&acNodeStoreIXYPlate) = dlsym(handle,"acNodeStoreIXYPlate");
	if(!acNodeStoreIXYPlate) fprintf(stderr,"Astaroth error: was not able to load %s\n","acNodeStoreIXYPlate");
	*(void**)(&acNodeLoadPlateXcomp) = dlsym(handle,"acNodeLoadPlateXcomp");
	if(!acNodeLoadPlateXcomp) fprintf(stderr,"Astaroth error: was not able to load %s\n","acNodeLoadPlateXcomp");
	*(void**)(&acNodeGetVBApointers) = dlsym(handle,"acNodeGetVBApointers");
	if(!acNodeGetVBApointers) fprintf(stderr,"Astaroth error: was not able to load %s\n","acNodeGetVBApointers");
	*(void**)(&acDeviceCreate) = dlsym(handle,"acDeviceCreate");
	if(!acDeviceCreate) fprintf(stderr,"Astaroth error: was not able to load %s\n","acDeviceCreate");
	*(void**)(&acDeviceDestroy) = dlsym(handle,"acDeviceDestroy");
	if(!acDeviceDestroy) fprintf(stderr,"Astaroth error: was not able to load %s\n","acDeviceDestroy");
	*(void**)(&acDeviceResetMesh) = dlsym(handle,"acDeviceResetMesh");
	if(!acDeviceResetMesh) fprintf(stderr,"Astaroth error: was not able to load %s\n","acDeviceResetMesh");
	*(void**)(&acDevicePrintInfo) = dlsym(handle,"acDevicePrintInfo");
	if(!acDevicePrintInfo) fprintf(stderr,"Astaroth error: was not able to load %s\n","acDevicePrintInfo");
	*(void**)(&acDeviceSynchronizeStream) = dlsym(handle,"acDeviceSynchronizeStream");
	if(!acDeviceSynchronizeStream) fprintf(stderr,"Astaroth error: was not able to load %s\n","acDeviceSynchronizeStream");
	*(void**)(&acDeviceSwapBuffer) = dlsym(handle,"acDeviceSwapBuffer");
	if(!acDeviceSwapBuffer) fprintf(stderr,"Astaroth error: was not able to load %s\n","acDeviceSwapBuffer");
	*(void**)(&acDeviceSwapBuffers) = dlsym(handle,"acDeviceSwapBuffers");
	if(!acDeviceSwapBuffers) fprintf(stderr,"Astaroth error: was not able to load %s\n","acDeviceSwapBuffers");
	*(void**)(&acDeviceLoadScalarUniform) = dlsym(handle,"acDeviceLoadScalarUniform");
	if(!acDeviceLoadScalarUniform) fprintf(stderr,"Astaroth error: was not able to load %s\n","acDeviceLoadScalarUniform");
	*(void**)(&acDeviceLoadVectorUniform) = dlsym(handle,"acDeviceLoadVectorUniform");
	if(!acDeviceLoadVectorUniform) fprintf(stderr,"Astaroth error: was not able to load %s\n","acDeviceLoadVectorUniform");
	*(void**)(&acDeviceLoadIntUniform) = dlsym(handle,"acDeviceLoadIntUniform");
	if(!acDeviceLoadIntUniform) fprintf(stderr,"Astaroth error: was not able to load %s\n","acDeviceLoadIntUniform");
	*(void**)(&acDeviceLoadBoolUniform) = dlsym(handle,"acDeviceLoadBoolUniform");
	if(!acDeviceLoadBoolUniform) fprintf(stderr,"Astaroth error: was not able to load %s\n","acDeviceLoadBoolUniform");
	*(void**)(&acDeviceLoadInt3Uniform) = dlsym(handle,"acDeviceLoadInt3Uniform");
	if(!acDeviceLoadInt3Uniform) fprintf(stderr,"Astaroth error: was not able to load %s\n","acDeviceLoadInt3Uniform");
	*(void**)(&acDeviceStoreScalarUniform) = dlsym(handle,"acDeviceStoreScalarUniform");
	if(!acDeviceStoreScalarUniform) fprintf(stderr,"Astaroth error: was not able to load %s\n","acDeviceStoreScalarUniform");
	*(void**)(&acDeviceStoreVectorUniform) = dlsym(handle,"acDeviceStoreVectorUniform");
	if(!acDeviceStoreVectorUniform) fprintf(stderr,"Astaroth error: was not able to load %s\n","acDeviceStoreVectorUniform");
	*(void**)(&acDeviceStoreIntUniform) = dlsym(handle,"acDeviceStoreIntUniform");
	if(!acDeviceStoreIntUniform) fprintf(stderr,"Astaroth error: was not able to load %s\n","acDeviceStoreIntUniform");
	*(void**)(&acDeviceStoreBoolUniform) = dlsym(handle,"acDeviceStoreBoolUniform");
	if(!acDeviceStoreBoolUniform) fprintf(stderr,"Astaroth error: was not able to load %s\n","acDeviceStoreBoolUniform");
	*(void**)(&acDeviceStoreInt3Uniform) = dlsym(handle,"acDeviceStoreInt3Uniform");
	if(!acDeviceStoreInt3Uniform) fprintf(stderr,"Astaroth error: was not able to load %s\n","acDeviceStoreInt3Uniform");
	*(void**)(&acDeviceLoadMeshInfo) = dlsym(handle,"acDeviceLoadMeshInfo");
	if(!acDeviceLoadMeshInfo) fprintf(stderr,"Astaroth error: was not able to load %s\n","acDeviceLoadMeshInfo");
	*(void**)(&acDeviceLoadVertexBufferWithOffset) = dlsym(handle,"acDeviceLoadVertexBufferWithOffset");
	if(!acDeviceLoadVertexBufferWithOffset) fprintf(stderr,"Astaroth error: was not able to load %s\n","acDeviceLoadVertexBufferWithOffset");
	*(void**)(&acDeviceLoadMeshWithOffset) = dlsym(handle,"acDeviceLoadMeshWithOffset");
	if(!acDeviceLoadMeshWithOffset) fprintf(stderr,"Astaroth error: was not able to load %s\n","acDeviceLoadMeshWithOffset");
	*(void**)(&acDeviceLoadVertexBuffer) = dlsym(handle,"acDeviceLoadVertexBuffer");
	if(!acDeviceLoadVertexBuffer) fprintf(stderr,"Astaroth error: was not able to load %s\n","acDeviceLoadVertexBuffer");
	*(void**)(&acDeviceLoadMesh) = dlsym(handle,"acDeviceLoadMesh");
	if(!acDeviceLoadMesh) fprintf(stderr,"Astaroth error: was not able to load %s\n","acDeviceLoadMesh");
	*(void**)(&acDeviceLoadRealArray) = dlsym(handle,"acDeviceLoadRealArray");
	if(!acDeviceLoadRealArray) fprintf(stderr,"Astaroth error: was not able to load %s\n","acDeviceLoadRealArray");
	*(void**)(&acDeviceLoadIntArray) = dlsym(handle,"acDeviceLoadIntArray");
	if(!acDeviceLoadIntArray) fprintf(stderr,"Astaroth error: was not able to load %s\n","acDeviceLoadIntArray");
	*(void**)(&acDeviceSetVertexBuffer) = dlsym(handle,"acDeviceSetVertexBuffer");
	if(!acDeviceSetVertexBuffer) fprintf(stderr,"Astaroth error: was not able to load %s\n","acDeviceSetVertexBuffer");
	*(void**)(&acDeviceFlushOutputBuffers) = dlsym(handle,"acDeviceFlushOutputBuffers");
	if(!acDeviceFlushOutputBuffers) fprintf(stderr,"Astaroth error: was not able to load %s\n","acDeviceFlushOutputBuffers");
	*(void**)(&acDeviceStoreVertexBufferWithOffset) = dlsym(handle,"acDeviceStoreVertexBufferWithOffset");
	if(!acDeviceStoreVertexBufferWithOffset) fprintf(stderr,"Astaroth error: was not able to load %s\n","acDeviceStoreVertexBufferWithOffset");
	*(void**)(&acDeviceGetConfig) = dlsym(handle,"acDeviceGetConfig");
	if(!acDeviceGetConfig) fprintf(stderr,"Astaroth error: was not able to load %s\n","acDeviceGetConfig");
	*(void**)(&acDeviceGetKernelInputParamsObject) = dlsym(handle,"acDeviceGetKernelInputParamsObject");
	if(!acDeviceGetKernelInputParamsObject) fprintf(stderr,"Astaroth error: was not able to load %s\n","acDeviceGetKernelInputParamsObject");
	*(void**)(&acDeviceStoreMeshWithOffset) = dlsym(handle,"acDeviceStoreMeshWithOffset");
	if(!acDeviceStoreMeshWithOffset) fprintf(stderr,"Astaroth error: was not able to load %s\n","acDeviceStoreMeshWithOffset");
	*(void**)(&acDeviceStoreVertexBuffer) = dlsym(handle,"acDeviceStoreVertexBuffer");
	if(!acDeviceStoreVertexBuffer) fprintf(stderr,"Astaroth error: was not able to load %s\n","acDeviceStoreVertexBuffer");
	*(void**)(&acDeviceStoreMesh) = dlsym(handle,"acDeviceStoreMesh");
	if(!acDeviceStoreMesh) fprintf(stderr,"Astaroth error: was not able to load %s\n","acDeviceStoreMesh");
	*(void**)(&acDeviceTransferVertexBufferWithOffset) = dlsym(handle,"acDeviceTransferVertexBufferWithOffset");
	if(!acDeviceTransferVertexBufferWithOffset) fprintf(stderr,"Astaroth error: was not able to load %s\n","acDeviceTransferVertexBufferWithOffset");
	*(void**)(&acDeviceTransferMeshWithOffset) = dlsym(handle,"acDeviceTransferMeshWithOffset");
	if(!acDeviceTransferMeshWithOffset) fprintf(stderr,"Astaroth error: was not able to load %s\n","acDeviceTransferMeshWithOffset");
	*(void**)(&acDeviceTransferVertexBuffer) = dlsym(handle,"acDeviceTransferVertexBuffer");
	if(!acDeviceTransferVertexBuffer) fprintf(stderr,"Astaroth error: was not able to load %s\n","acDeviceTransferVertexBuffer");
	*(void**)(&acDeviceTransferMesh) = dlsym(handle,"acDeviceTransferMesh");
	if(!acDeviceTransferMesh) fprintf(stderr,"Astaroth error: was not able to load %s\n","acDeviceTransferMesh");
	*(void**)(&acDeviceIntegrateSubstep) = dlsym(handle,"acDeviceIntegrateSubstep");
	if(!acDeviceIntegrateSubstep) fprintf(stderr,"Astaroth error: was not able to load %s\n","acDeviceIntegrateSubstep");
	*(void**)(&acDevicePeriodicBoundcondStep) = dlsym(handle,"acDevicePeriodicBoundcondStep");
	if(!acDevicePeriodicBoundcondStep) fprintf(stderr,"Astaroth error: was not able to load %s\n","acDevicePeriodicBoundcondStep");
	*(void**)(&acDevicePeriodicBoundconds) = dlsym(handle,"acDevicePeriodicBoundconds");
	if(!acDevicePeriodicBoundconds) fprintf(stderr,"Astaroth error: was not able to load %s\n","acDevicePeriodicBoundconds");
	*(void**)(&acDeviceGeneralBoundcondStep) = dlsym(handle,"acDeviceGeneralBoundcondStep");
	if(!acDeviceGeneralBoundcondStep) fprintf(stderr,"Astaroth error: was not able to load %s\n","acDeviceGeneralBoundcondStep");
	*(void**)(&acDeviceGeneralBoundconds) = dlsym(handle,"acDeviceGeneralBoundconds");
	if(!acDeviceGeneralBoundconds) fprintf(stderr,"Astaroth error: was not able to load %s\n","acDeviceGeneralBoundconds");
	*(void**)(&acDeviceReduceScalNotAveraged) = dlsym(handle,"acDeviceReduceScalNotAveraged");
	if(!acDeviceReduceScalNotAveraged) fprintf(stderr,"Astaroth error: was not able to load %s\n","acDeviceReduceScalNotAveraged");
	*(void**)(&acDeviceReduceScal) = dlsym(handle,"acDeviceReduceScal");
	if(!acDeviceReduceScal) fprintf(stderr,"Astaroth error: was not able to load %s\n","acDeviceReduceScal");
	*(void**)(&acDeviceReduceVecNotAveraged) = dlsym(handle,"acDeviceReduceVecNotAveraged");
	if(!acDeviceReduceVecNotAveraged) fprintf(stderr,"Astaroth error: was not able to load %s\n","acDeviceReduceVecNotAveraged");
	*(void**)(&acDeviceReduceVec) = dlsym(handle,"acDeviceReduceVec");
	if(!acDeviceReduceVec) fprintf(stderr,"Astaroth error: was not able to load %s\n","acDeviceReduceVec");
	*(void**)(&acDeviceReduceVecScalNotAveraged) = dlsym(handle,"acDeviceReduceVecScalNotAveraged");
	if(!acDeviceReduceVecScalNotAveraged) fprintf(stderr,"Astaroth error: was not able to load %s\n","acDeviceReduceVecScalNotAveraged");
	*(void**)(&acDeviceReduceVecScal) = dlsym(handle,"acDeviceReduceVecScal");
	if(!acDeviceReduceVecScal) fprintf(stderr,"Astaroth error: was not able to load %s\n","acDeviceReduceVecScal");
	*(void**)(&acDeviceFinishReduce) = dlsym(handle,"acDeviceFinishReduce");
	if(!acDeviceFinishReduce) fprintf(stderr,"Astaroth error: was not able to load %s\n","acDeviceFinishReduce");
	*(void**)(&acDeviceUpdate) = dlsym(handle,"acDeviceUpdate");
	if(!acDeviceUpdate) fprintf(stderr,"Astaroth error: was not able to load %s\n","acDeviceUpdate");
	*(void**)(&acDeviceGetKernelOutput) = dlsym(handle,"acDeviceGetKernelOutput");
	if(!acDeviceGetKernelOutput) fprintf(stderr,"Astaroth error: was not able to load %s\n","acDeviceGetKernelOutput");
	*(void**)(&acDeviceLaunchKernel) = dlsym(handle,"acDeviceLaunchKernel");
	if(!acDeviceLaunchKernel) fprintf(stderr,"Astaroth error: was not able to load %s\n","acDeviceLaunchKernel");
	*(void**)(&acDeviceBenchmarkKernel) = dlsym(handle,"acDeviceBenchmarkKernel");
	if(!acDeviceBenchmarkKernel) fprintf(stderr,"Astaroth error: was not able to load %s\n","acDeviceBenchmarkKernel");
	*(void**)(&acDeviceLoadStencil) = dlsym(handle,"acDeviceLoadStencil");
	if(!acDeviceLoadStencil) fprintf(stderr,"Astaroth error: was not able to load %s\n","acDeviceLoadStencil");
	*(void**)(&acDeviceLoadStencils) = dlsym(handle,"acDeviceLoadStencils");
	if(!acDeviceLoadStencils) fprintf(stderr,"Astaroth error: was not able to load %s\n","acDeviceLoadStencils");
	*(void**)(&acDeviceLoadStencilsFromConfig) = dlsym(handle,"acDeviceLoadStencilsFromConfig");
	if(!acDeviceLoadStencilsFromConfig) fprintf(stderr,"Astaroth error: was not able to load %s\n","acDeviceLoadStencilsFromConfig");
	*(void**)(&acDeviceStoreStencil) = dlsym(handle,"acDeviceStoreStencil");
	if(!acDeviceStoreStencil) fprintf(stderr,"Astaroth error: was not able to load %s\n","acDeviceStoreStencil");
	*(void**)(&acDeviceVolumeCopy) = dlsym(handle,"acDeviceVolumeCopy");
	if(!acDeviceVolumeCopy) fprintf(stderr,"Astaroth error: was not able to load %s\n","acDeviceVolumeCopy");
	*(void**)(&acDeviceLoadPlateBuffer) = dlsym(handle,"acDeviceLoadPlateBuffer");
	if(!acDeviceLoadPlateBuffer) fprintf(stderr,"Astaroth error: was not able to load %s\n","acDeviceLoadPlateBuffer");
	*(void**)(&acDeviceStorePlateBuffer) = dlsym(handle,"acDeviceStorePlateBuffer");
	if(!acDeviceStorePlateBuffer) fprintf(stderr,"Astaroth error: was not able to load %s\n","acDeviceStorePlateBuffer");
	*(void**)(&acDeviceStoreIXYPlate) = dlsym(handle,"acDeviceStoreIXYPlate");
	if(!acDeviceStoreIXYPlate) fprintf(stderr,"Astaroth error: was not able to load %s\n","acDeviceStoreIXYPlate");
	*(void**)(&acDeviceGetVBApointers) = dlsym(handle,"acDeviceGetVBApointers");
	if(!acDeviceGetVBApointers) fprintf(stderr,"Astaroth error: was not able to load %s\n","acDeviceGetVBApointers");
	*(void**)(&BASE_FUNC_NAME(acDeviceSetRealInput)) = dlsym(handle,"acDeviceSetRealInput");
	*(void**)(&BASE_FUNC_NAME(acDeviceSetIntInput)) = dlsym(handle,"acDeviceSetIntInput");
	*(void**)(&BASE_FUNC_NAME(acDeviceGetIntOutput)) = dlsym(handle,"acDeviceGetIntOutput");
	*(void**)(&BASE_FUNC_NAME(acDeviceGetRealInput)) = dlsym(handle,"acDeviceGetRealInput");
	*(void**)(&BASE_FUNC_NAME(acDeviceGetIntInput)) = dlsym(handle,"acDeviceGetIntInput");
	*(void**)(&BASE_FUNC_NAME(acDeviceGetRealOutput)) = dlsym(handle,"acDeviceGetRealOutput");
	*(void**)(&acHostUpdateBuiltinParams) = dlsym(handle,"acHostUpdateBuiltinParams");
	if(!acHostUpdateBuiltinParams) fprintf(stderr,"Astaroth error: was not able to load %s\n","acHostUpdateBuiltinParams");
	*(void**)(&acHostMeshCreate) = dlsym(handle,"acHostMeshCreate");
	if(!acHostMeshCreate) fprintf(stderr,"Astaroth error: was not able to load %s\n","acHostMeshCreate");
	*(void**)(&acHostMeshRandomize) = dlsym(handle,"acHostMeshRandomize");
	if(!acHostMeshRandomize) fprintf(stderr,"Astaroth error: was not able to load %s\n","acHostMeshRandomize");
	*(void**)(&acHostMeshDestroy) = dlsym(handle,"acHostMeshDestroy");
	if(!acHostMeshDestroy) fprintf(stderr,"Astaroth error: was not able to load %s\n","acHostMeshDestroy");
	*(void**)(&acSetMeshDims) = dlsym(handle,"acSetMeshDims");
	if(!acSetMeshDims) fprintf(stderr,"Astaroth error: was not able to load %s\n","acSetMeshDims");
	*(void**)(&acLogFromRootProc) = dlsym(handle,"acLogFromRootProc");
	if(!acLogFromRootProc) fprintf(stderr,"Astaroth error: was not able to load %s\n","acLogFromRootProc");
	*(void**)(&acVA_LogFromRootProc) = dlsym(handle,"acVA_LogFromRootProc");
	if(!acVA_LogFromRootProc) fprintf(stderr,"Astaroth error: was not able to load %s\n","acVA_LogFromRootProc");
	*(void**)(&acVerboseLogFromRootProc) = dlsym(handle,"acVerboseLogFromRootProc");
	if(!acVerboseLogFromRootProc) fprintf(stderr,"Astaroth error: was not able to load %s\n","acVerboseLogFromRootProc");
	*(void**)(&acVA_VerboseLogFromRootProc) = dlsym(handle,"acVA_VerboseLogFromRootProc");
	if(!acVA_VerboseLogFromRootProc) fprintf(stderr,"Astaroth error: was not able to load %s\n","acVA_VerboseLogFromRootProc");
	*(void**)(&acDebugFromRootProc) = dlsym(handle,"acDebugFromRootProc");
	if(!acDebugFromRootProc) fprintf(stderr,"Astaroth error: was not able to load %s\n","acDebugFromRootProc");
	*(void**)(&acVA_DebugFromRootProc) = dlsym(handle,"acVA_DebugFromRootProc");
	if(!acVA_DebugFromRootProc) fprintf(stderr,"Astaroth error: was not able to load %s\n","acVA_DebugFromRootProc");
	*(void**)(&acVerifyCompatibility) = dlsym(handle,"acVerifyCompatibility");
	if(!acVerifyCompatibility) fprintf(stderr,"Astaroth error: was not able to load %s\n","acVerifyCompatibility");
	acLoadRunTime(handle);
//#ifdef __cplusplus
//	return AcLibHandle(handle);
//#else
//	return handle;
//#endif
	const AcResult is_compatible = acVerifyCompatibility(sizeof(AcMesh), sizeof(AcMeshInfo), NUM_REAL_PARAMS, NUM_INT_PARAMS, NUM_BOOL_PARAMS, NUM_REAL_ARRAYS, NUM_INT_ARRAYS, NUM_BOOL_ARRAYS);
	if(is_compatible == AC_FAILURE)
	{
		fprintf(stderr,"Library is not compatible\n");
		exit(EXIT_FAILURE);
	}
	return handle;
  }
#endif

#ifdef __cplusplus
} // extern "C"
#endif

#ifdef __cplusplus

static inline AcResult
acDeviceSetInput(const Device device, const AcRealInputParam param, const AcReal val)
{
	return BASE_FUNC_NAME(acDeviceSetRealInput)(device,param,val);
}

static inline AcResult
acDeviceSetInput(const Device device, const AcIntInputParam param, const int val)
{
	return BASE_FUNC_NAME(acDeviceSetIntInput)(device,param,val);
}
static inline int
acDeviceGetOutput(const Device device, const AcIntOutputParam param)
{
	return BASE_FUNC_NAME(acDeviceGetIntOutput)(device,param);
}


static inline AcReal
acDeviceGetOutput(const Device device, const AcRealOutputParam param)
{
	return BASE_FUNC_NAME(acDeviceGetRealOutput)(device,param);
}

#if AC_MPI_ENABLED
/** Backwards compatible interface, input fields = output fields*/
template <size_t num_fields>
static AcTaskDefinition
acCompute(AcKernel kernel, Field (&fields)[num_fields])
{
    return BASE_FUNC_NAME(acCompute)(kernel, fields, num_fields, fields, num_fields);
}
static __attribute__((unused)) AcTaskDefinition
acCompute(AcKernel kernel, std::vector<Field> fields)
{
	return acCompute(kernel, fields.data(), fields.size(), fields.data(), fields.size());
}

/** */





template <size_t num_fields>
static AcTaskDefinition
acComputeWithParams(AcKernel kernel, Field (&fields)[num_fields], std::function<void(ParamLoadingInfo)> loader)
{
    return BASE_FUNC_NAME(acComputeWithParams)(kernel, fields, num_fields, fields, num_fields, loader);
}

template <size_t num_fields_in, size_t num_fields_out>
static AcTaskDefinition
acDSLBoundaryCondition(const AcBoundary boundary, AcKernel kernel, Field (&fields_in)[num_fields_in], Field (&fields_out)[num_fields_out], std::function<void(ParamLoadingInfo)> loader)
{
    return BASE_FUNC_NAME(acDSLBoundaryCondition)(boundary, kernel, fields_in, num_fields_in, fields_out, num_fields_out, loader);
}

template <size_t num_fields>
static AcTaskDefinition
acDSLBoundaryCondition(const AcBoundary boundary, AcKernel kernel, Field (&fields)[num_fields], std::function<void(ParamLoadingInfo)> loader)
{
    return BASE_FUNC_NAME(acDSLBoundaryCondition)(boundary, kernel, fields, num_fields, fields, num_fields, loader);
}


template <size_t num_fields_in, size_t num_fields_out>
static AcTaskDefinition
acCompute(AcKernel kernel, Field (&fields_in)[num_fields_in], Field (&fields_out)[num_fields_out])
{
    return BASE_FUNC_NAME(acCompute)(kernel, fields_in, num_fields_in, fields_out, num_fields_out);
}

template <size_t num_fields_in, size_t num_fields_out>
static AcTaskDefinition
acComputeWithParams(AcKernel kernel, Field (&fields_in)[num_fields_in], Field (&fields_out)[num_fields_out], std::function<void(ParamLoadingInfo)> loader)
{
    return BASE_FUNC_NAME(acComputeWithParams)(kernel, fields_in, num_fields_in, fields_out, num_fields_out, loader);
}

static inline AcTaskDefinition
acComputeWithParams(AcKernel kernel, std::vector<Field> fields_in, std::vector<Field> fields_out, std::function<void(ParamLoadingInfo)> loader)
{
    return BASE_FUNC_NAME(acComputeWithParams)(kernel, fields_in.data(), fields_in.size(), fields_out.data(), fields_out.size(), loader);
}

static inline AcTaskDefinition
acCompute(AcKernel kernel, std::vector<Field> fields_in, std::vector<Field> fields_out, std::function<void(ParamLoadingInfo)> loader)
{
    return BASE_FUNC_NAME(acComputeWithParams)(kernel, fields_in.data(), fields_in.size(), fields_out.data(), fields_out.size(), loader);
}

static inline AcTaskDefinition
acCompute(AcKernel kernel, std::vector<Field> fields_in, std::vector<Field> fields_out)
{
    return BASE_FUNC_NAME(acCompute)(kernel, fields_in.data(), fields_in.size(), fields_out.data(), fields_out.size());
}

static inline AcTaskDefinition
acCompute(AcKernel kernel, std::vector<Field> fields, std::function<void(ParamLoadingInfo)> loader)
{
    return acComputeWithParams(kernel, fields.data(), fields.size(), fields.data(), fields.size(), loader);
}


template <size_t num_fields_in, size_t num_fields_out>
static AcTaskDefinition
acCompute(AcKernel kernel, Field (&fields_in)[num_fields_in], Field (&fields_out)[num_fields_out], std::function<void(ParamLoadingInfo)> loader)
{
    return BASE_FUNC_NAME(acComputeWithParams)(kernel, fields_in, num_fields_in, fields_out, num_fields_out, loader);
}

/** */
template <size_t num_fields>
static AcTaskDefinition
acHaloExchange(Field (&fields)[num_fields])
{
    return BASE_FUNC_NAME(acHaloExchange)(fields, num_fields);
}

AcTaskDefinition
static inline acHaloExchange(std::vector<Field> fields)
{
    return BASE_FUNC_NAME(acHaloExchange)(fields.data(), fields.size());
}

/** */
template <size_t num_fields>
static AcTaskDefinition
acBoundaryCondition(const AcBoundary boundary, const AcBoundcond bound_cond,
                    Field (&fields)[num_fields])
{
    return BASE_FUNC_NAME(acBoundaryCondition)(boundary, bound_cond, fields, num_fields, nullptr, 0);
}

static inline AcTaskDefinition
acBoundaryCondition(const AcBoundary boundary, const AcBoundcond bound_cond, std::vector<Field> fields)
{
    return BASE_FUNC_NAME(acBoundaryCondition)(boundary, bound_cond, fields.data(), fields.size(), nullptr, 0);
}

static inline
AcTaskDefinition
acBoundaryCondition(const AcBoundary boundary, AcKernel kernel, std::vector<Field> fields, std::function<void(ParamLoadingInfo)> loader)
{
    return BASE_FUNC_NAME(acDSLBoundaryCondition)(boundary, kernel, fields.data(), fields.size(), fields.data(), fields.size(), loader);
}


/** */
template <size_t num_fields, size_t num_parameters>
static AcTaskDefinition
acBoundaryCondition(const AcBoundary boundary, const AcBoundcond bound_cond,
                    Field (&fields)[num_fields], AcRealParam (&parameters)[num_parameters])
{
    return BASE_FUNC_NAME(acBoundaryCondition)(boundary, bound_cond, fields, num_fields, parameters,
                               num_parameters);
}

#ifdef AC_INTEGRATION_ENABLED

/** */
template <size_t num_parameters>
static AcTaskDefinition
acSpecialMHDBoundaryCondition(const AcBoundary boundary, const AcSpecialMHDBoundcond bound_cond,
                              AcRealParam (&parameters)[num_parameters])
{
    return BASE_FUNC_NAME(acSpecialMHDBoundaryCondition)(boundary, bound_cond, parameters, num_parameters);
}

#endif

/** */
template <size_t n_ops>
static AcTaskGraph*
acGridBuildTaskGraph(const AcTaskDefinition (&ops)[n_ops])
{
    return BASE_FUNC_NAME(acGridBuildTaskGraph)(ops, n_ops);
}
#endif
#endif
#if AC_RUNTIME_COMPILATION
#include "astaroth_runtime_compilation.h"
#endif
<|MERGE_RESOLUTION|>--- conflicted
+++ resolved
@@ -32,9 +32,6 @@
 #include <mpi.h>
 #endif
 
-<<<<<<< HEAD
-=======
-#define NGHOST (STENCIL_ORDER / 2) // Astaroth 2.0 backwards compatibility
 #define NGHOST_X (STENCIL_ORDER / 2) // Astaroth 2.0 backwards compatibility
 #define NGHOST_Y (STENCIL_ORDER / 2) // Astaroth 2.0 backwards compatibility
 #if TWO_D == 0
@@ -42,7 +39,6 @@
 #else
 #define NGHOST_Z (0) // Astaroth 2.0 backwards compatibility
 #endif
->>>>>>> 0c500a08
 
 
 typedef struct {
@@ -378,6 +374,16 @@
 	    info.int_params[AC_nz_max],
     };
 }
+static inline AcReal3
+acGetLengths(const AcMeshInfo info)
+{
+	return (AcReal3)
+	{
+		info.real_params[AC_xlen],
+		info.real_params[AC_ylen],
+		info.real_params[AC_zlen]
+	};
+}
 #else
 static inline int3
 acGetLocalMM(const AcMeshInfo info)
@@ -419,6 +425,16 @@
 	    info.int_params[AC_ny_max],
 	    1
     };
+}
+static inline AcReal3
+acGetLengths(const AcMeshInfo info)
+{
+	return (AcReal3)
+	{
+		info.real_params[AC_xlen],
+		info.real_params[AC_ylen],
+		-1.0
+	};
 }
 #endif
 
@@ -1003,7 +1019,7 @@
 
 
 /** */
-<<<<<<< HEAD
+#if TWO_D == 0
 FUNC_DEFINE(AcResult, acGridLoadStencil,(const Stream stream, const Stencil stencil,
                            const AcReal data[STENCIL_DEPTH][STENCIL_HEIGHT][STENCIL_WIDTH]));
 
@@ -1018,45 +1034,15 @@
 /** */
 FUNC_DEFINE(AcResult, acGridStoreStencils,(const Stream stream,
                     AcReal data[NUM_STENCILS][STENCIL_DEPTH][STENCIL_HEIGHT][STENCIL_WIDTH]));
-=======
-#if TWO_D == 0
-AcResult acGridLoadStencil(const Stream stream, const Stencil stencil,
-                           const AcReal data[STENCIL_DEPTH][STENCIL_HEIGHT][STENCIL_WIDTH]);
 #else
-AcResult acGridLoadStencil(const Stream stream, const Stencil stencil,
-                           const AcReal data[STENCIL_HEIGHT][STENCIL_WIDTH]);
-#endif
-
-/** */
-#if TWO_D == 0
-AcResult acGridStoreStencil(const Stream stream, const Stencil stencil,
-                            AcReal data[STENCIL_DEPTH][STENCIL_HEIGHT][STENCIL_WIDTH]);
-#else
-AcResult acGridStoreStencil(const Stream stream, const Stencil stencil,
-                            AcReal data[STENCIL_HEIGHT][STENCIL_WIDTH]);
-#endif
-/** */
-#if TWO_D == 0
-AcResult
-acGridLoadStencils(const Stream stream,
-                   const AcReal data[NUM_STENCILS][STENCIL_DEPTH][STENCIL_HEIGHT][STENCIL_WIDTH]);
-#else
-AcResult
-acGridLoadStencils(const Stream stream,
-                   const AcReal data[NUM_STENCILS][STENCIL_HEIGHT][STENCIL_WIDTH]);
-#endif
-
-/** */
-#if TWO_D == 0
-AcResult
-acGridStoreStencils(const Stream stream,
-                    AcReal data[NUM_STENCILS][STENCIL_DEPTH][STENCIL_HEIGHT][STENCIL_WIDTH]);
-#else
-AcResult
-acGridStoreStencils(const Stream stream,
-                    AcReal data[NUM_STENCILS][STENCIL_HEIGHT][STENCIL_WIDTH]);
-#endif
->>>>>>> 0c500a08
+FUNC_DEFINE(AcResult, acGridLoadStencil,(const Stream stream, const Stencil stencil, const AcReal data[STENCIL_HEIGHT][STENCIL_WIDTH]));
+/** */
+FUNC_DEFINE(AcResult, acGridStoreStencil,(const Stream stream, const Stencil stencil,AcReal data[STENCIL_HEIGHT][STENCIL_WIDTH]));
+
+FUNC_DEFINE(AcResult, acGridLoadStencils,(const Stream stream, const AcReal data[NUM_STENCILS][STENCIL_HEIGHT][STENCIL_WIDTH]));
+
+FUNC_DEFINE(AcResult, acGridStoreStencils,(const Stream stream,AcReal data[NUM_STENCILS][STENCIL_HEIGHT][STENCIL_WIDTH]));
+#endif
 
 #endif // AC_MPI_ENABLED
 
@@ -1447,54 +1433,25 @@
                                  const int3 end));
 
 /** */
-<<<<<<< HEAD
-FUNC_DEFINE(AcResult, acDeviceLoadStencil,(const Device device, const Stream stream, const Stencil stencil,
-                             const AcReal data[STENCIL_DEPTH][STENCIL_HEIGHT][STENCIL_WIDTH]));
-
-/** */
-FUNC_DEFINE(AcResult, acDeviceLoadStencils,(const Device device, const Stream stream,
-                     const AcReal data[NUM_STENCILS][STENCIL_DEPTH][STENCIL_HEIGHT][STENCIL_WIDTH]));
-=======
+FUNC_DEFINE(AcResult, acDeviceLoadStencilsFromConfig,(const Device device, const Stream stream));
 #if TWO_D == 0
-AcResult acDeviceLoadStencil(const Device device, const Stream stream, const Stencil stencil,
-                             const AcReal data[STENCIL_DEPTH][STENCIL_HEIGHT][STENCIL_WIDTH]);
+/** */
+FUNC_DEFINE(AcResult, acDeviceLoadStencil,(const Device device, const Stream stream, const Stencil stencil,const AcReal data[STENCIL_DEPTH][STENCIL_HEIGHT][STENCIL_WIDTH]));
+/** */
+FUNC_DEFINE(AcResult, acDeviceLoadStencils,(const Device device, const Stream stream, const AcReal data[NUM_STENCILS][STENCIL_DEPTH][STENCIL_HEIGHT][STENCIL_WIDTH]));
+/** */
+FUNC_DEFINE(AcResult, acDeviceStoreStencil,(const Device device, const Stream stream, const Stencil stencil,AcReal data[STENCIL_DEPTH][STENCIL_HEIGHT][STENCIL_WIDTH]));
 #else
-AcResult acDeviceLoadStencil(const Device device, const Stream stream, const Stencil stencil,
-                             const AcReal data[STENCIL_HEIGHT][STENCIL_WIDTH]);
-#endif
-
-/** */
-#if TWO_D == 0
-AcResult
-acDeviceLoadStencils(const Device device, const Stream stream,
-                     const AcReal data[NUM_STENCILS][STENCIL_DEPTH][STENCIL_HEIGHT][STENCIL_WIDTH]);
-#else
-AcResult
-acDeviceLoadStencils(const Device device, const Stream stream,
-                     const AcReal data[NUM_STENCILS][STENCIL_HEIGHT][STENCIL_WIDTH]);
-#endif
->>>>>>> 0c500a08
-/** */
-FUNC_DEFINE(AcResult, acDeviceLoadStencilsFromConfig,(const Device device, const Stream stream));
-
-/** */
-<<<<<<< HEAD
-FUNC_DEFINE(AcResult, acDeviceStoreStencil,(const Device device, const Stream stream, const Stencil stencil,
-                              AcReal data[STENCIL_DEPTH][STENCIL_HEIGHT][STENCIL_WIDTH]));
-=======
-#if TWO_D == 0
-AcResult acDeviceStoreStencil(const Device device, const Stream stream, const Stencil stencil,
-                              AcReal data[STENCIL_DEPTH][STENCIL_HEIGHT][STENCIL_WIDTH]);
-#else
-AcResult acDeviceStoreStencil(const Device device, const Stream stream, const Stencil stencil,
-                              AcReal data[STENCIL_HEIGHT][STENCIL_WIDTH]);
-#endif
->>>>>>> 0c500a08
-
-/** */
-FUNC_DEFINE(AcResult, acDeviceVolumeCopy,(const Device device, const Stream stream,
-                            const AcReal* in, const int3 in_offset, const int3 in_volume,
-                            AcReal* out, const int3 out_offset, const int3 out_volume));
+/** */
+FUNC_DEFINE(AcResult, acDeviceLoadStencil,(const Device device, const Stream stream, const Stencil stencil, const AcReal data[STENCIL_HEIGHT][STENCIL_WIDTH]));
+/** */
+FUNC_DEFINE(AcResult,acDeviceLoadStencils,(const Device device, const Stream stream,const AcReal data[NUM_STENCILS][STENCIL_HEIGHT][STENCIL_WIDTH]));
+/** */
+FUNC_DEFINE(AcResult, acDeviceStoreStencil,(const Device device, const Stream stream, const Stencil stencil, AcReal data[STENCIL_HEIGHT][STENCIL_WIDTH]));
+#endif
+
+/** */
+FUNC_DEFINE(AcResult, acDeviceVolumeCopy,(const Device device, const Stream stream,const AcReal* in, const int3 in_offset, const int3 in_volume,AcReal* out, const int3 out_offset, const int3 out_volume));
 
 /** */
 FUNC_DEFINE(AcResult, acDeviceLoadPlateBuffer,(const Device device, int3 start, int3 end, const Stream stream,
