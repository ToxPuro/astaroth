--- conflicted
+++ resolved
@@ -62,53 +62,15 @@
 /** Stores the AcMesh distributed among the devices visible to the caller back to the host*/
 AcResult acStore(AcMesh* host_mesh);
 
-<<<<<<< HEAD
-/*
- * =============================================================================
- * Astaroth interface: Advanced functions. Asynchronous.
- * =============================================================================
- */
-/** Loads a parameter to the constant memory of all GPUs in the node. Asynchronous. */
-AcResult acLoadDeviceConstant(const AcRealParam param, const AcReal value);
-AcResult acLoadDeviceConstantAsync(const AcRealParam param, const AcReal value,
-                                   const StreamType stream);
-
-/** Splits a subset of the host_mesh and distributes it among the GPUs in the node. Asynchronous. */
-AcResult acLoadWithOffset(const AcMesh host_mesh, const int3 start, const int num_vertices);
-AcResult acLoadWithOffsetAsync(const AcMesh host_mesh, const int3 start, const int num_vertices,
-                               const StreamType stream);
 // Loads a YZ-plate 
 AcResult acLoadYZPlate(const int3& start, const int3& end, AcMesh* host_mesh, AcReal *yzPlateBuffer);
  
-/** Gathers a subset of the data distributed among the GPUs in the node and stores the mesh back to
- * CPU memory. Asynchronous.
- */
-AcResult acStoreWithOffset(const int3 start, const int num_vertices, AcMesh* host_mesh);
-AcResult acStoreWithOffsetAsync(const int3 start, const int num_vertices, AcMesh* host_mesh,
-                                const StreamType stream);
-
-/** Performs a single RK3 step without computing boundary conditions. Asynchronous.*/
-AcResult acIntegrateStep(const int isubstep, const AcReal dt);
-AcResult acIntegrateStepAsync(const int isubstep, const AcReal dt, const StreamType stream);
-
-/** Performs a single RK3 step on a subset of the mesh without computing the boundary conditions.
-    Operates on a three-dimensional cuboid, where start and end are the
-    opposite corners.
- * Asynchronous.*/
-AcResult acIntegrateStepWithOffset(const int isubstep, const AcReal dt, const int3 start,
-                                   const int3 end);
-AcResult acIntegrateStepWithOffsetAsync(const int isubstep, const AcReal dt, const int3 start,
-                                        const int3 end, const StreamType stream);
-
-/** Performs the boundary condition step on the GPUs in the node. Asynchronous. */
-=======
 /** Performs Runge-Kutta 3 integration. Note: Boundary conditions are not applied after the final
  * substep and the user is responsible for calling acBoundcondStep before reading the data. */
 AcResult acIntegrate(const AcReal dt);
 
 /** Applies periodic boundary conditions for the Mesh distributed among the devices visible to the
  * caller*/
->>>>>>> af24f17d
 AcResult acBoundcondStep(void);
 
 /** Does a scalar reduction with the data stored in some vertex buffer */
