/*
    Copyright (C) 2014-2021, Johannes Pekkila, Miikka Vaisala.

    This file is part of Astaroth.

    Astaroth is free software: you can redistribute it and/or modify
    it under the terms of the GNU General Public License as published by
    the Free Software Foundation, either version 3 of the License, or
    (at your option) any later version.

    Astaroth is distributed in the hope that it will be useful,
    but WITHOUT ANY WARRANTY; without even the implied warranty of
    MERCHANTABILITY or FITNESS FOR A PARTICULAR PURPOSE.  See the
    GNU General Public License for more details.

    You should have received a copy of the GNU General Public License
    along with Astaroth.  If not, see <http://www.gnu.org/licenses/>.
*/
#pragma once

#ifdef __cplusplus
#include <functional>
#endif

#if AC_RUNTIME_COMPILATION
  #include <dlfcn.h>
#endif

#include "acc_runtime.h"

#if AC_MPI_ENABLED
#include <mpi.h>
#endif

#define NGHOST_X (STENCIL_ORDER / 2) // Astaroth 2.0 backwards compatibility
#define NGHOST_Y (STENCIL_ORDER / 2) // Astaroth 2.0 backwards compatibility
#if TWO_D == 0
#define NGHOST_Z (STENCIL_ORDER / 2) // Astaroth 2.0 backwards compatibility
#else
#define NGHOST_Z (0) // Astaroth 2.0 backwards compatibility
#endif

#define _UNUSED __attribute__((unused)) // Does not give a warning if unused


typedef struct {
    AcReal* vertex_buffer[NUM_ALL_FIELDS];
    AcMeshInfo info;
} AcMesh;

#define STREAM_0 (0)
#define STREAM_1 (1)
#define STREAM_2 (2)
#define STREAM_3 (3)
#define STREAM_4 (4)
#define STREAM_5 (5)
#define STREAM_6 (6)
#define STREAM_7 (7)
#define STREAM_8 (8)
#define STREAM_9 (9)
#define STREAM_10 (10)
#define STREAM_11 (11)
#define STREAM_12 (12)
#define STREAM_13 (13)
#define STREAM_14 (14)
#define STREAM_15 (15)
#define STREAM_16 (16)
#define STREAM_17 (17)
#define STREAM_18 (18)
#define STREAM_19 (19)
#define STREAM_20 (20)
#define STREAM_21 (21)
#define STREAM_22 (22)
#define STREAM_23 (23)
#define STREAM_24 (24)
#define STREAM_25 (25)
#define STREAM_26 (26)
#define STREAM_27 (27)
#define STREAM_28 (28)
#define STREAM_29 (29)
#define STREAM_30 (30)
#define STREAM_31 (31)
#define NUM_STREAMS (32)
#define STREAM_DEFAULT (STREAM_0)
#define STREAM_ALL (NUM_STREAMS)
typedef int Stream;

// For plate buffers.
enum {AC_H2D, AC_D2H};    // pack/unpack direction
typedef enum {AC_XZ=0, AC_YZ=1, AC_BOT=0, AC_TOP=2, NUM_PLATE_BUFFERS=4} PlateType;

#define AC_FOR_RTYPES(FUNC)                                                       \
    FUNC(RTYPE_MAX)                                                               \
    FUNC(RTYPE_MIN)                                                               \
    FUNC(RTYPE_SUM)                                                               \
    FUNC(RTYPE_RMS)                                                               \
    FUNC(RTYPE_RMS_EXP)                                                           \
    FUNC(RTYPE_ALFVEN_MAX)                                                        \
    FUNC(RTYPE_ALFVEN_MIN)                                                        \
    FUNC(RTYPE_ALFVEN_RMS)                                                        \
    FUNC(RTYPE_ALFVEN_RADIAL_WINDOW_MAX)                                          \
    FUNC(RTYPE_ALFVEN_RADIAL_WINDOW_MIN)                                          \
    FUNC(RTYPE_ALFVEN_RADIAL_WINDOW_RMS)                                          \
    FUNC(RTYPE_RADIAL_WINDOW_MAX)                                                 \
    FUNC(RTYPE_RADIAL_WINDOW_MIN)                                                 \
    FUNC(RTYPE_RADIAL_WINDOW_SUM)                                                 \
    FUNC(RTYPE_GAUSSIAN_WINDOW_MAX)                                               \
    FUNC(RTYPE_GAUSSIAN_WINDOW_MIN)                                               \
    FUNC(RTYPE_GAUSSIAN_WINDOW_SUM)

#define RTYPE_ISNAN (RTYPE_SUM)

#define AC_FOR_BCTYPES(FUNC)                                                      \
    FUNC(BOUNDCOND_PERIODIC)                                                      \
    FUNC(BOUNDCOND_SYMMETRIC)                                                     \
    FUNC(BOUNDCOND_ANTISYMMETRIC)                                                 \
    FUNC(BOUNDCOND_A2)                                                            \
    FUNC(BOUNDCOND_INFLOW)                                                        \
    FUNC(BOUNDCOND_OUTFLOW)                                                       \
    FUNC(BOUNDCOND_CONST)                                                         \
    FUNC(BOUNDCOND_PRESCRIBED_DERIVATIVE)

#define AC_FOR_INIT_TYPES(FUNC)                                                   \
    FUNC(INIT_TYPE_RANDOM)                                                        \
    FUNC(INIT_TYPE_AA_RANDOM)                                                     \
    FUNC(INIT_TYPE_XWAVE)                                                         \
    FUNC(INIT_TYPE_GAUSSIAN_RADIAL_EXPL)                                          \
    FUNC(INIT_TYPE_ABC_FLOW)                                                      \
    FUNC(INIT_TYPE_SIMPLE_CORE)                                                   \
    FUNC(INIT_TYPE_KICKBALL)                                                      \
    FUNC(INIT_TYPE_VEDGE)                                                         \
    FUNC(INIT_TYPE_VEDGEX)                                                        \
    FUNC(INIT_TYPE_RAYLEIGH_TAYLOR)                                               \
    FUNC(INIT_TYPE_RAYLEIGH_BENARD)

#define AC_GEN_ID(X) X,

// Naming the associated number of the boundary condition types
typedef enum {
    AC_FOR_BCTYPES(AC_GEN_ID) //
    NUM_BCTYPES,
} AcBoundcond;


typedef enum {
    AC_FOR_RTYPES(AC_GEN_ID) //
    NUM_RTYPES
} ReductionType;

typedef enum {
    AC_FOR_INIT_TYPES(AC_GEN_ID) //
    NUM_INIT_TYPES
} InitType;

#ifdef __cplusplus
enum class AcProcMappingStrategy:int{
    Morton = -1,//The default
    Linear  = 1,
    Hierarchical= 2, 
};
enum class AcDecomposeStrategy:int{
    Morton = -1, 
    External = 1,
    Hierarchical= 2, 
};
enum class AcMPICommStrategy:int{
	DuplicateMPICommWorld = -1,
	DuplicateUserComm = 1,
};
#endif

#define  AcProcMappingStrategy_MORTON (-1)
#define  AcProcMappingStrategy_LINEAR (1)

#define  AcDecompStrategy_DEFAULT (-1)
#define  AcDecompStrategy_EXTERNAL (1)

#define  AcMPICommStrategy_DUPLICATE_MPI_COMM_WORLD (-1)
#define  AcMPICommStrategy_DUPLICATE_USER_COMM (1)

#undef AC_GEN_ID

#define AC_GEN_STR(X) #X,
static const char* bctype_names[] _UNUSED       = {AC_FOR_BCTYPES(AC_GEN_STR) "-end-"};
static const char* rtype_names[] _UNUSED        = {AC_FOR_RTYPES(AC_GEN_STR) "-end-"};
static const char* initcondtype_names[] _UNUSED = {AC_FOR_INIT_TYPES(AC_GEN_STR) "-end-"};


#undef AC_GEN_STR
#undef _UNUSED

typedef struct node_s* Node;
typedef struct device_s* Device;


typedef struct {
    int3 m;
    int3 n;
} GridDims;

typedef struct {
    int num_devices;
    Device* devices;

    GridDims grid;
    GridDims subgrid;
} DeviceConfiguration;




#if AC_RUNTIME_COMPILATION

#ifndef BASE_FUNC_NAME

#if __cplusplus
#define BASE_FUNC_NAME(func_name) func_name##_BASE
#else
#define BASE_FUNC_NAME(func_name) func_name
#endif

#endif

#ifndef FUNC_DEFINE
#define FUNC_DEFINE(return_type, func_name, ...) static return_type (*func_name) __VA_ARGS__
#endif

#ifndef OVERLOADED_FUNC_DEFINE
#define OVERLOADED_FUNC_DEFINE(return_type, func_name, ...) static return_type (*BASE_FUNC_NAME(func_name)) __VA_ARGS__
#endif


#else

#ifndef FUNC_DEFINE
#define FUNC_DEFINE(return_type, func_name, ...) return_type func_name __VA_ARGS__
#endif

#ifndef OVERLOADED_FUNC_DEFINE
#define OVERLOADED_FUNC_DEFINE FUNC_DEFINE
#endif

#ifndef BASE_FUNC_NAME 
#define BASE_FUNC_NAME(func_name) func_name
#endif

#endif

#ifdef __cplusplus

static inline int
acGetInfoValue(const AcMeshInfo, const int val)
{
	return val;
}

static inline int3
acGetInfoValue(const AcMeshInfo, const int3 val)
{
	return val;
}

static inline int3
acGetInfoValue(const AcMeshInfo info, const AcInt3Param param)
{
	return info.int3_params[param];
}

static inline int
acGetInfoValue(const AcMeshInfo info, const AcIntParam param)
{
	return info.int_params[param];
}

static inline int
acGetInfoValue(const AcMeshInfo, const AcCompInfo, const int val)
{
	return val;
}
static inline int
acGetInfoValue(const AcMeshInfo info, const AcCompInfo, const AcIntParam param)
{
	return info.int_params[param];
}

static inline int
acGetInfoValue(const AcMeshInfo, const AcCompInfo comp_info, const AcIntCompParam param)
{
	if(!comp_info.is_loaded.int_params[param])
	{
		fprintf(stderr,"FATAL AC ERROR: Trying to get not loaded %s AcIntCompParam\n",int_comp_param_names[param]);
		ERRCHK_ALWAYS(comp_info.is_loaded.int_params[param]);
	}
	return comp_info.config.int_params[param];
}

static inline AcReal
acGetInfoValue(const AcMeshInfo, const AcReal val)
{
	return val;
}

static inline AcReal
acGetInfoValue(const AcMeshInfo info, const AcRealParam param)
{
	return info.real_params[param];
}

static inline AcReal
acGetInfoValue(const AcMeshInfo, const AcCompInfo, const AcReal val)
{
	return val;
}
static inline AcReal
acGetInfoValue(const AcMeshInfo info, const AcCompInfo, const AcRealParam param)
{
	return info.real_params[param];
}

static inline AcReal
acGetInfoValue(const AcMeshInfo, const AcCompInfo comp_info, const AcRealCompParam param)
{
	ERRCHK_ALWAYS(comp_info.is_loaded.real_params[param]);
	return comp_info.config.real_params[param];
}


template <typename T1, typename T2, typename T3>
static inline int3
acConstructInt3Param(const T1 a, const T2 b, const T3 c, const AcMeshInfo info)
{
	return (int3)
	{
		acGetInfoValue(info,a),
		acGetInfoValue(info,b),
		acGetInfoValue(info,c)
	};
}

template <typename T1, typename T2, typename T3>
static inline AcReal3 
acConstructReal3Param(const T1 a, const T2 b, const T3 c, const AcMeshInfo info)
{
	return (AcReal3)
	{
		acGetInfoValue(info,a),
		acGetInfoValue(info,b),
		acGetInfoValue(info,c)
	};
}
/** Sets the dimensions of the computational domain to (nx, ny, nz) and recalculates the built-in
 * parameters derived from them (mx, my, mz, nx_min, and others) */

extern "C" {
#endif

static inline int3
acConstructInt3Param(const AcIntParam a, const AcIntParam b, const AcIntParam c,
                     const AcMeshInfo info)
{
    return (int3){
        info.int_params[a],
        info.int_params[b],
        info.int_params[c],
    };
}

static inline AcReal3
acConstructReal3Param(const AcRealParam a, const AcRealParam b, const AcRealParam c,
                     const AcMeshInfo info)
{
    return (AcReal3){
        info.real_params[a],
        info.real_params[b],
        info.real_params[c],
    };
}

/*
 * =============================================================================
 * Helper functions
 * =============================================================================
 */

FUNC_DEFINE(int3, acGetLocalNN, (const AcMeshInfo info));
FUNC_DEFINE(int3, acGetLocalMM, (const AcMeshInfo info));
FUNC_DEFINE(int3, acGetGridNN, (const AcMeshInfo info));
FUNC_DEFINE(int3, acGetGridMM, (const AcMeshInfo info));
FUNC_DEFINE(int3, acGetMinNN, (const AcMeshInfo info));
FUNC_DEFINE(int3, acGetMaxNN, (const AcMeshInfo info));
FUNC_DEFINE(int3, acGetGridMaxNN, (const AcMeshInfo info));
FUNC_DEFINE(AcReal3, acGetLengths, (const AcMeshInfo info));


static inline size_t
acVertexBufferSize(const AcMeshInfo info)
{
    const int3 mm = acGetLocalMM(info);
    return as_size_t(mm.x)*as_size_t(mm.y)*as_size_t(mm.z);
}
static inline size_t
acGridVertexBufferSize(const AcMeshInfo info)
{
    const int3 mm = acGetGridMM(info);
    return as_size_t(mm.x)*as_size_t(mm.y)*as_size_t(mm.z);
}

static inline int3
acVertexBufferDims(const AcMeshInfo info)
{
    return acGetLocalMM(info);
}

static inline size_t
acVertexBufferSizeBytes(const AcMeshInfo info)
{
    return sizeof(AcReal) * acVertexBufferSize(info);
}


static inline size_t
acVertexBufferCompdomainSize(const AcMeshInfo info)
{
    const int3 nn = acGetLocalNN(info);
    return as_size_t(nn.x)*as_size_t(nn.y)*as_size_t(nn.z);
}

static inline size_t
acVertexBufferCompdomainSizeBytes(const AcMeshInfo info)
{
    return sizeof(AcReal) * acVertexBufferCompdomainSize(info);
}



typedef struct {
    int3 n0, n1;
    int3 m0, m1;
    int3 nn;
} AcMeshDims;




static inline AcMeshDims
acGetMeshDims(const AcMeshInfo info)
{
   const int3 n0 = acGetMinNN(info);
   const int3 n1 = acGetMaxNN(info);
   const int3 m0 = (int3){0, 0, 0};
   const int3 m1 = acGetLocalMM(info);
   const int3 nn = acGetLocalNN(info);

   return (AcMeshDims){
       .n0 = n0,
       .n1 = n1,
       .m0 = m0,
       .m1 = m1,
       .nn = nn,
   };
}

static inline AcMeshDims
acGetGridMeshDims(const AcMeshInfo info)
{
   const int3 n0 = acGetMinNN(info);
   const int3 n1 = acGetGridMaxNN(info);
   const int3 m0 = (int3){0, 0, 0};
   const int3 m1 = acGetGridMM(info);
   const int3 nn = acGetGridNN(info);

   return (AcMeshDims){
       .n0 = n0,
       .n1 = n1,
       .m0 = m0,
       .m1 = m1,
       .nn = nn,
   };
}

FUNC_DEFINE(size_t, acGetKernelId,(const AcKernel kernel));


FUNC_DEFINE(AcResult, acAnalysisGetKernelInfo,(const AcMeshInfo info, KernelAnalysisInfo* dst));
	



FUNC_DEFINE(size_t, acGetKernelIdByName,(const char* name));


FUNC_DEFINE(AcMeshInfo, acGridDecomposeMeshInfo,(const AcMeshInfo global_config));

#if AC_RUNTIME_COMPILATION == 0
FUNC_DEFINE(VertexBufferArray, acGridGetVBA,(void));
#endif

FUNC_DEFINE(AcMeshInfo, acGridGetLocalMeshInfo,(void));

#ifdef __cplusplus
//TP: this is done for perf optim since if acVertexBufferIdx is called often
//Making it an external function call is quite expensive
static inline size_t
acGridVertexBufferIdx(const int i, const int j, const int k, const AcMeshInfo info)
{
    const int x = acGetInfoValue(info,AC_mxgrid);
    const int y = acGetInfoValue(info,AC_mygrid);
    return as_size_t(i) +                          //
           as_size_t(j) * x + //
           as_size_t(k) * x * y;
}
static inline size_t
acVertexBufferIdx(const int i, const int j, const int k, const AcMeshInfo info)
{
    const int x = acGetInfoValue(info,AC_mx);
    const int y = acGetInfoValue(info,AC_my);
    return as_size_t(i) +                          //
           as_size_t(j) * x + //
           as_size_t(k) * x * y;
}
#else
static inline size_t
acVertexBufferIdx(const int i, const int j, const int k, const AcMeshInfo info)
{
    const int3 mm = acGetLocalMM(info);
    return as_size_t(i) +                          //
           as_size_t(j) * mm.x + //
           as_size_t(k) * mm.x * mm.y;
}
static inline size_t
acGridVertexBufferIdx(const int i, const int j, const int k, const AcMeshInfo info)
{
    const int3 mm = acGetGridMM(info);
    return as_size_t(i) +                          //
           as_size_t(j) * mm.x + //
           as_size_t(k) * mm.x * mm.y;
}
#endif

static inline int3
acVertexBufferSpatialIdx(const size_t i, const AcMeshInfo info)
{
    const int3 mm = acGetLocalMM(info);

    return (int3){
        (int)i % mm.x,
        ((int)i % (mm.x * mm.y)) / mm.x,
        (int)i / (mm.x * mm.y),
    };
}

/** Prints all parameters inside AcMeshInfo */
static inline void
acPrintMeshInfo(const AcMeshInfo config)
{
    for (int i = 0; i < NUM_INT_PARAMS; ++i)
        printf("[%s]: %d\n", intparam_names[i], config.int_params[i]);
    for (int i = 0; i < NUM_INT3_PARAMS; ++i)
        printf("[%s]: (%d, %d, %d)\n", int3param_names[i], config.int3_params[i].x,
               config.int3_params[i].y, config.int3_params[i].z);
    for (int i = 0; i < NUM_REAL_PARAMS; ++i)
        printf("[%s]: %g\n", realparam_names[i], (double)(config.real_params[i]));
    for (int i = 0; i < NUM_REAL3_PARAMS; ++i)
        printf("[%s]: (%g, %g, %g)\n", real3param_names[i], (double)(config.real3_params[i].x),
               (double)(config.real3_params[i].y), (double)(config.real3_params[i].z));
}

/** Prints a list of boundary condition types */
static inline void
acQueryBCtypes(void)
{
    for (int i = 0; i < NUM_BCTYPES; ++i)
        printf("%s (%d)\n", bctype_names[i], i);
}

/** Prints a list of initial condition condition types */
static inline void
acQueryInitcondtypes(void)
{
    for (int i = 0; i < NUM_INIT_TYPES; ++i)
        printf("%s (%d)\n", initcondtype_names[i], i);
}

/** Prints a list of reduction types */
static inline void
acQueryRtypes(void)
{
    for (int i = 0; i < NUM_RTYPES; ++i)
        printf("%s (%d)\n", rtype_names[i], i);
}

/** Prints a list of int parameters */
static inline void
acQueryIntparams(void)
{
    for (int i = 0; i < NUM_INT_PARAMS; ++i)
        printf("%s (%d)\n", intparam_names[i], i);
}

/** Prints a list of int3 parameters */
static inline void
acQueryInt3params(void)
{
    for (int i = 0; i < NUM_INT3_PARAMS; ++i)
        printf("%s (%d)\n", int3param_names[i], i);
}

/** Prints a list of real parameters */
static inline void
acQueryRealparams(void)
{
    for (int i = 0; i < NUM_REAL_PARAMS; ++i)
        printf("%s (%d)\n", realparam_names[i], i);
}

/** Prints a list of real3 parameters */
static inline void
acQueryReal3params(void)
{
    for (int i = 0; i < NUM_REAL3_PARAMS; ++i)
        printf("%s (%d)\n", real3param_names[i], i);
}

/** Prints a list of Scalar array handles */
/*
static inline void
acQueryScalarrays(void)
{
    for (int i = 0; i < NUM_REAL_ARRS_1D; ++i)
        printf("%s (%d)\n", realarr1D_names[i], i);
}
*/

/** Prints a list of vertex buffer handles */
static inline void
acQueryVtxbufs(void)
{
    for (int i = 0; i < NUM_ALL_FIELDS; ++i)
        printf("%s (%d)\n", vtxbuf_names[i], i);
}

/** Prints a list of kernels */
static inline void
acQueryKernels(void)
{
    for (int i = 0; i < NUM_KERNELS; ++i)
        printf("%s (%d)\n", kernel_names[i], i);
}

static inline void
acPrintIntParam(const AcIntParam a, const AcMeshInfo info)
{
    printf("%s: %d\n", intparam_names[a], info.int_params[a]);
}

static inline void
acPrintIntParams(const AcIntParam a, const AcIntParam b, const AcIntParam c, const AcMeshInfo info)
{
    acPrintIntParam(a, info);
    acPrintIntParam(b, info);
    acPrintIntParam(c, info);
}

static inline void
acPrintInt3Param(const AcInt3Param a, const AcMeshInfo info)
{
    const int3 vec = info.int3_params[a];
    printf("{%s: (%d, %d, %d)}\n", int3param_names[a], vec.x, vec.y, vec.z);
}

/*
 * =============================================================================
 * Legacy interface
 * =============================================================================
 */
/** Allocates all memory and initializes the devices visible to the caller. Should be
 * called before any other function in this interface. */
FUNC_DEFINE(AcResult, acInit,(const AcMeshInfo mesh));

/** Frees all GPU allocations and resets all devices in the node. Should be
 * called at exit. */
FUNC_DEFINE(AcResult, acQuit,(void));

/** Checks whether there are any CUDA devices available. Returns AC_SUCCESS if there is 1 or more,
 * AC_FAILURE otherwise. */
FUNC_DEFINE(AcResult, acCheckDeviceAvailability,(void));

/** Synchronizes a specific stream. All streams are synchronized if STREAM_ALL is passed as a
 * parameter*/
FUNC_DEFINE(AcResult, acSynchronizeStream,(const Stream stream));

/** */
FUNC_DEFINE(AcResult, acSynchronizeMesh,(void));

/** Loads a constant to the memories of the devices visible to the caller */
FUNC_DEFINE(AcResult, acLoadDeviceConstant,(const AcRealParam param, const AcReal value));

/** Loads a constant to the memories of the devices visible to the caller */
FUNC_DEFINE(AcResult, acLoadVectorConstant,(const AcReal3Param param, const AcReal3 value));

/** Loads an AcMesh to the devices visible to the caller */
FUNC_DEFINE(AcResult, acLoad,(const AcMesh host_mesh));

/** Sets the whole mesh to some value */
FUNC_DEFINE(AcResult, acSetVertexBuffer,(const VertexBufferHandle handle, const AcReal value));

/** Stores the AcMesh distributed among the devices visible to the caller back to the host*/
FUNC_DEFINE(AcResult, acStore,(AcMesh* host_mesh));

// Loads a YZ-plate 
FUNC_DEFINE(AcResult, acLoadYZPlate,(const int3 start, const int3 end, AcMesh* host_mesh, AcReal *yzPlateBuffer));
 
/** Performs Runge-Kutta 3 integration. Note: Boundary conditions are not applied after the final
 * substep and the user is responsible for calling acBoundcondStep before reading the data. */
FUNC_DEFINE(AcResult, acIntegrate,(const AcReal dt));

/** Performs Runge-Kutta 3 integration. Note: Boundary conditions are not applied after the final
 * substep and the user is responsible for calling acBoundcondStep before reading the data.
 * Has customizable boundary conditions. */
FUNC_DEFINE(AcResult, acIntegrateGBC,(const AcMeshInfo config, const AcReal dt));

/** Applies periodic boundary conditions for the Mesh distributed among the devices visible to
 * the caller*/
FUNC_DEFINE(AcResult, acBoundcondStep,(void));

/** Applies general outer boundary conditions for the Mesh distributed among the devices visible to
 * the caller*/
FUNC_DEFINE(AcResult, acBoundcondStepGBC,(const AcMeshInfo config));

/** Does a scalar reduction with the data stored in some vertex buffer */
FUNC_DEFINE(AcReal, acReduceScal,(const ReductionType rtype, const VertexBufferHandle vtxbuf_handle));

/** Does a vector reduction with vertex buffers where the vector components are (a, b, c) */
FUNC_DEFINE(AcReal, acReduceVec,(const ReductionType rtype, const VertexBufferHandle a,
                   const VertexBufferHandle b, const VertexBufferHandle c));

/** Does a reduction for an operation which requires a vector and a scalar with vertex buffers
 *  * where the vector components are (a, b, c) and scalr is (d) */
FUNC_DEFINE(AcReal, acReduceVecScal,(const ReductionType rtype, const VertexBufferHandle a,
                       const VertexBufferHandle b, const VertexBufferHandle c,
                       const VertexBufferHandle d));

/** Stores a subset of the mesh stored across the devices visible to the caller back to host memory.
 */
FUNC_DEFINE(AcResult, acStoreWithOffset,(const int3 dst, const size_t num_vertices, AcMesh* host_mesh));

/** Will potentially be deprecated in later versions. Added only to fix backwards compatibility with
 * PC for now.*/
FUNC_DEFINE(AcResult, acIntegrateStep,(const int isubstep, const AcReal dt));
FUNC_DEFINE(AcResult, acIntegrateStepWithOffset,(const int isubstep, const AcReal dt, const int3 start,
                                   const int3 end));
FUNC_DEFINE(AcResult, acSynchronize,(void));
FUNC_DEFINE(AcResult, acLoadWithOffset,(const AcMesh host_mesh, const int3 src, const int num_vertices));

FUNC_DEFINE(int, acGetNumDevicesPerNode,(void));

/** Returns the number of fields (vertexbuffer handles). */
FUNC_DEFINE(size_t, acGetNumFields,(void));

/** Gets the field handle corresponding to a null-terminated `str` and stores the result in
 * `handle`.
 *
 * Returns AC_SUCCESS on success.
 * Returns AC_FAILURE if the field was not found and sets `handle` to SIZE_MAX.
 *
 * Example usage:
 * ```C
 * size_t handle;
 * AcResult res = acGetFieldHandle("VTXBUF_LNRHO", &handle);
 * if (res != AC_SUCCESS)
 *  fprintf(stderr, "Handle not found\n");
 * ```
 *  */
FUNC_DEFINE(AcResult, acGetFieldHandle,(const char* field, size_t* handle));

/** */
FUNC_DEFINE(Node, acGetNode,(void));

/*
 * =============================================================================
 * Grid interface
 * =============================================================================
 */
#if AC_MPI_ENABLED

/**
Calls MPI_Init and creates a separate communicator for Astaroth procs with MPI_Comm_split, color =
666 Any program running in the same MPI process space must also call MPI_Comm_split with some color
!= 666. OTHERWISE this call will hang.

Returns AC_SUCCESS on successfullly initializing MPI and creating a communicator.

Returns AC_FAILURE otherwise.
 */
FUNC_DEFINE(AcResult, ac_MPI_Init,(void));

/**
Calls MPI_Init_thread with the provided thread_level and creates a separate communicator for
Astaroth procs with MPI_Comm_split, color = 666 Any program running in the same MPI process space
must also call MPI_Comm_split with some color != 666. OTHERWISE this call will hang.

Returns AC_SUCCESS on successfullly initializing MPI with the requested thread level and creating a
communicator.

Returns AC_FAILURE otherwise.
 */
FUNC_DEFINE(AcResult, ac_MPI_Init_thread,(int thread_level));

/**
Destroys the communicator and calls MPI_Finalize
*/
FUNC_DEFINE(void, ac_MPI_Finalize,());

/**
Returns the MPI communicator used by all Astaroth processes.

If MPI was initialized with MPI_Init* instead of ac_MPI_Init, this will return MPI_COMM_WORLD
 */
FUNC_DEFINE(MPI_Comm, acGridMPIComm,());

/**
Initializes all available devices.

Must compile and run the code with MPI.

Must allocate exactly one process per GPU. And the same number of processes
per node as there are GPUs on that node.

Devices in the grid are configured based on the contents of AcMesh.
 */

FUNC_DEFINE(AcResult, acGridInitBase, (const AcMesh mesh));
static AcResult UNUSED 
acGridInit(const AcMeshInfo info)
{
	AcMesh mesh;
	for(int i = 0; i < NUM_ALL_FIELDS; ++i) mesh.vertex_buffer[i] = NULL;
	mesh.info = info;
	return acGridInitBase(mesh);
}


/**
Resets all devices on the current grid.
 */
FUNC_DEFINE(AcResult, acGridQuit,(void));

/** Get the local device */
FUNC_DEFINE(Device, acGridGetDevice,(void));

/** Randomizes the local mesh */
FUNC_DEFINE(AcResult, acGridRandomize,(void));

/** */
FUNC_DEFINE(AcResult, acGridSynchronizeStream,(const Stream stream));

/** */
FUNC_DEFINE(AcResult, acGridLoadScalarUniform,(const Stream stream, const AcRealParam param, const AcReal value));

/** */
FUNC_DEFINE(AcResult, acGridLoadVectorUniform,(const Stream stream, const AcReal3Param param,
                                 const AcReal3 value));

/** */
FUNC_DEFINE(AcResult, acGridLoadIntUniform,(const Stream stream, const AcIntParam param, const int value));

/** */
FUNC_DEFINE(AcResult, acGridLoadInt3Uniform,(const Stream stream, const AcInt3Param param, const int3 value));

/** */
FUNC_DEFINE(AcResult, acGridLoadMesh,(const Stream stream, const AcMesh host_mesh));

/** */
FUNC_DEFINE(AcResult, acGridStoreMesh,(const Stream stream, AcMesh* host_mesh));

/** */
FUNC_DEFINE(AcResult, acGridIntegrate,(const Stream stream, const AcReal dt));

FUNC_DEFINE(AcResult, acGridSwapBuffers,(void));

/** */
/*   MV: Commented out for a while, but save for the future when standalone_MPI
         works with periodic boundary conditions.
AcResult
acGridIntegrateNonperiodic(const Stream stream, const AcReal dt)

AcResult acGridIntegrateNonperiodic(const Stream stream, const AcReal dt);
*/

/** */
FUNC_DEFINE(AcResult, acGridPeriodicBoundconds,(const Stream stream));


/** */
FUNC_DEFINE(AcResult, acGridReduceScal,(const Stream stream, const ReductionType rtype,
                          const VertexBufferHandle vtxbuf_handle, AcReal* result));

/** */
FUNC_DEFINE(AcResult, acGridReduceVec,(const Stream stream, const ReductionType rtype,
                         const VertexBufferHandle vtxbuf0, const VertexBufferHandle vtxbuf1,
                         const VertexBufferHandle vtxbuf2, AcReal* result));

/** */
FUNC_DEFINE(AcResult, acGridReduceVecScal,(const Stream stream, const ReductionType rtype,
                             const VertexBufferHandle vtxbuf0, const VertexBufferHandle vtxbuf1,
                             const VertexBufferHandle vtxbuf2, const VertexBufferHandle vtxbuf3,
                             AcReal* result));

/** */
AcResult acGridReduceXYAverage(const Stream stream, const Field field, const Profile profile);

typedef enum {
    ACCESS_READ,
    ACCESS_WRITE,
} AccessType;

FUNC_DEFINE(AcResult, acGridAccessMeshOnDiskSynchronous,(const VertexBufferHandle field, const char* dir,
                                           const char* label, const AccessType type));

FUNC_DEFINE(AcResult, acGridDiskAccessLaunch,(const AccessType type));

/* Asynchronous. Need to call acGridDiskAccessSync afterwards */
FUNC_DEFINE(AcResult, acGridWriteSlicesToDiskLaunch,(const char* dir, const char* label));

/* Synchronous */
FUNC_DEFINE(AcResult, acGridWriteSlicesToDiskCollectiveSynchronous,(const char* dir, const char* label));

/* Asynchronous. Need to call acGridDiskAccessSync afterwards */
FUNC_DEFINE(AcResult, acGridWriteMeshToDiskLaunch,(const char* dir, const char* label));

FUNC_DEFINE(AcResult, acGridDiskAccessSync,(void));

FUNC_DEFINE(AcResult, acGridReadVarfileToMesh,(const char* file, const Field fields[], const size_t num_fields,
                                 const int3 nn, const int3 rr));

/* Quick hack for the hero run, will be removed in future builds */
FUNC_DEFINE(AcResult, acGridAccessMeshOnDiskSynchronousDistributed,(const VertexBufferHandle vtxbuf,
                                                      const char* dir, const char* label,
                                                      const AccessType type));

/* Quick hack for the hero run, will be removed in future builds */
FUNC_DEFINE(AcResult, acGridAccessMeshOnDiskSynchronousCollective,(const VertexBufferHandle vtxbuf,
                                                     const char* dir, const char* label,
                                                     const AccessType type));

// Bugged
// AcResult acGridLoadFieldFromFile(const char* path, const VertexBufferHandle field);

// Bugged
// AcResult acGridStoreFieldToFile(const char* path, const VertexBufferHandle field);

/*
 * =============================================================================
 * Task interface (part of the grid interface)
 * =============================================================================
 */

/** */
typedef enum AcTaskType {
    TASKTYPE_COMPUTE,
    TASKTYPE_HALOEXCHANGE,
    TASKTYPE_BOUNDCOND,
    TASKTYPE_SYNC,
    TASKTYPE_DSL_BOUNDCOND,
} AcTaskType;

typedef enum AcBoundary {
    BOUNDARY_NONE  = 0,
    BOUNDARY_X_TOP = 0x01,
    BOUNDARY_X_BOT = 0x02,
    BOUNDARY_X     = BOUNDARY_X_TOP | BOUNDARY_X_BOT,
    BOUNDARY_Y_TOP = 0x04,
    BOUNDARY_Y_BOT = 0x08,
    BOUNDARY_Y     = BOUNDARY_Y_TOP | BOUNDARY_Y_BOT,
    BOUNDARY_Z_TOP = 0x10,
    BOUNDARY_Z_BOT = 0x20,
    BOUNDARY_Z     = BOUNDARY_Z_TOP | BOUNDARY_Z_BOT,
    BOUNDARY_XY    = BOUNDARY_X | BOUNDARY_Y,
    BOUNDARY_XZ    = BOUNDARY_X | BOUNDARY_Z,
    BOUNDARY_YZ    = BOUNDARY_Y | BOUNDARY_Z,
    BOUNDARY_XYZ   = BOUNDARY_X | BOUNDARY_Y | BOUNDARY_Z
} AcBoundary;

FUNC_DEFINE(acAnalysisBCInfo, acAnalysisGetBCInfo,(const AcMeshInfo info, const AcKernel bc, const AcBoundary boundary));

typedef struct ParamLoadingInfo {
        acKernelInputParams* params;
        Device device;
        const int step_number;
        const int3 boundary_normal;
        const Field vtxbuf;
} ParamLoadingInfo;

//opaque for C to enable C++ lambdas
typedef struct LoadKernelParamsFunc LoadKernelParamsFunc;

/** TaskDefinition is a datatype containing information necessary to generate a set of tasks for
 * some operation.*/
typedef struct AcTaskDefinition {
    AcTaskType task_type;
    union {
        AcKernel kernel_enum;
        AcBoundcond bound_cond;
    };
    AcBoundary boundary;

    Field* fields_in;
    size_t num_fields_in;

    Field* fields_out;
    size_t num_fields_out;

    AcRealParam* parameters;
    size_t num_parameters;
    LoadKernelParamsFunc* load_kernel_params_func;
} AcTaskDefinition;

/** TaskGraph is an opaque datatype containing information necessary to execute a set of
 * operations.*/
typedef struct AcTaskGraph AcTaskGraph;

#if __cplusplus
OVERLOADED_FUNC_DEFINE(AcTaskDefinition, acComputeWithParams,(const AcKernel kernel, Field fields_in[], const size_t num_fields_in,
                           Field fields_out[], const size_t num_fields_out, std::function<void(ParamLoadingInfo step_info)> loader));
#else
/** */
FUNC_DEFINE(AcTaskDefinition, acComputeWithParams,(const AcKernel kernel, Field fields_in[], const size_t num_fields_in,
                           Field fields_out[], const size_t num_fields_out, void (*load_func)(ParamLoadingInfo step_info)));
#endif

/** */
OVERLOADED_FUNC_DEFINE(AcTaskDefinition, acCompute,(const AcKernel kernel, Field fields_in[], const size_t num_fields_in,
                           Field fields_out[], const size_t num_fields_out));

#if __cplusplus
OVERLOADED_FUNC_DEFINE(AcTaskDefinition, acDSLBoundaryCondition,
		(const AcBoundary boundary, const AcKernel kernel, const Field fields_in[], const size_t num_fields_in, const Field fields_out[], const size_t num_fields_out, const std::function<void(ParamLoadingInfo step_info)>));
#else
OVERLOADED_FUNC_DEFINE(AcTaskDefinition, acDSLBoundaryCondition,
		(const AcBoundary boundary, AcKernel kernel, Field fields_in[], const size_t num_fields_in, Field fields_out[], const size_t num_fields_out,void (*load_func)(ParamLoadingInfo step_info)));
#endif
/** */
OVERLOADED_FUNC_DEFINE(AcTaskDefinition, acHaloExchange,(Field fields[], const size_t num_fields));

/** */
OVERLOADED_FUNC_DEFINE(AcTaskDefinition, acBoundaryCondition,(const AcBoundary boundary, const AcBoundcond bound_cond,
                                     Field fields[], const size_t num_fields,
                                     AcRealParam parameters[], const size_t num_parameters));

FUNC_DEFINE(AcTaskDefinition, acSync,());
/** */
FUNC_DEFINE(AcTaskGraph*, acGridGetDefaultTaskGraph,());

/** */
FUNC_DEFINE(bool, acGridTaskGraphHasPeriodicBoundcondsX,(AcTaskGraph* graph));

/** */
FUNC_DEFINE(bool, acGridTaskGraphHasPeriodicBoundcondsY,(AcTaskGraph* graph));

/** */
FUNC_DEFINE(bool, acGridTaskGraphHasPeriodicBoundcondsZ,(AcTaskGraph* graph));

/** */
OVERLOADED_FUNC_DEFINE(AcTaskGraph*, acGridBuildTaskGraph,(const AcTaskDefinition ops[], const size_t n_ops));

/** */
FUNC_DEFINE(AcTaskGraph*, acGetDSLTaskGraph,(const AcDSLTaskGraph));


/** */
FUNC_DEFINE(AcResult, acGridDestroyTaskGraph,(AcTaskGraph* graph));

/** */
FUNC_DEFINE(AcResult, acGridExecuteTaskGraph,(AcTaskGraph* graph, const size_t n_iterations));
/** */
FUNC_DEFINE(AcResult, acGridFinalizeReduceLocal,(AcTaskGraph* graph));
/** */
FUNC_DEFINE(AcResult, acGridFinalizeReduce,(AcTaskGraph* graph));

/** */
FUNC_DEFINE(AcResult, acGridLaunchKernel,(const Stream stream, const AcKernel kernel, const int3 start,
                            const int3 end));


/** */
#if TWO_D == 0
FUNC_DEFINE(AcResult, acGridLoadStencil,(const Stream stream, const Stencil stencil,
                           const AcReal data[STENCIL_DEPTH][STENCIL_HEIGHT][STENCIL_WIDTH]));

/** */
FUNC_DEFINE(AcResult, acGridStoreStencil,(const Stream stream, const Stencil stencil,
                            AcReal data[STENCIL_DEPTH][STENCIL_HEIGHT][STENCIL_WIDTH]));

/** */
FUNC_DEFINE(AcResult, acGridLoadStencils,(const Stream stream,
                   const AcReal data[NUM_STENCILS][STENCIL_DEPTH][STENCIL_HEIGHT][STENCIL_WIDTH]));

/** */
FUNC_DEFINE(AcResult, acGridStoreStencils,(const Stream stream,
                    AcReal data[NUM_STENCILS][STENCIL_DEPTH][STENCIL_HEIGHT][STENCIL_WIDTH]));
#else
FUNC_DEFINE(AcResult, acGridLoadStencil,(const Stream stream, const Stencil stencil, const AcReal data[STENCIL_HEIGHT][STENCIL_WIDTH]));
/** */
FUNC_DEFINE(AcResult, acGridStoreStencil,(const Stream stream, const Stencil stencil,AcReal data[STENCIL_HEIGHT][STENCIL_WIDTH]));

FUNC_DEFINE(AcResult, acGridLoadStencils,(const Stream stream, const AcReal data[NUM_STENCILS][STENCIL_HEIGHT][STENCIL_WIDTH]));

FUNC_DEFINE(AcResult, acGridStoreStencils,(const Stream stream,AcReal data[NUM_STENCILS][STENCIL_HEIGHT][STENCIL_WIDTH]));
#endif

#endif // AC_MPI_ENABLED

/*
 * =============================================================================
 * Node interface
 * =============================================================================
 */
/**
Initializes all devices on the current node.

Devices on the node are configured based on the contents of AcMesh.

@return Exit status. Places the newly created handle in the output parameter.
@see AcMeshInfo


Usage example:
@code
AcMeshInfo info;
acLoadConfig(AC_DEFAULT_CONFIG, &info);

Node node;
acNodeCreate(0, info, &node);
acNodeDestroy(node);
@endcode
 */
FUNC_DEFINE(AcResult, acNodeCreate,(const int id, const AcMeshInfo node_config, Node* node));

/**
Resets all devices on the current node.

@see acNodeCreate()
 */
FUNC_DEFINE(AcResult, acNodeDestroy,(Node node));

/**
Prints information about the devices available on the current node.

Requires that Node has been initialized with
@See acNodeCreate().
*/
FUNC_DEFINE(AcResult, acNodePrintInfo,(const Node node));

/**



@see DeviceConfiguration
*/
FUNC_DEFINE(AcResult, acNodeQueryDeviceConfiguration,(const Node node, DeviceConfiguration* config));

/** */
FUNC_DEFINE(AcResult, acNodeAutoOptimize,(const Node node));

/** */
FUNC_DEFINE(AcResult, acNodeSynchronizeStream,(const Node node, const Stream stream));

/** Deprecated ? */
FUNC_DEFINE(AcResult, acNodeSynchronizeVertexBuffer,(const Node node, const Stream stream,
                                       const VertexBufferHandle vtxbuf_handle)); // Not in Device

/** */
FUNC_DEFINE(AcResult, acNodeSynchronizeMesh,(const Node node, const Stream stream)); // Not in Device

/** */
FUNC_DEFINE(AcResult, acNodeSwapBuffers,(const Node node));

/** */
FUNC_DEFINE(AcResult, acNodeLoadConstant,(const Node node, const Stream stream, const AcRealParam param,
                            const AcReal value));

/** Deprecated ? Might be useful though if the user wants to load only one vtxbuf. But in this case
 * the user should supply a AcReal* instead of vtxbuf_handle */
FUNC_DEFINE(AcResult, acNodeLoadVertexBufferWithOffset,(const Node node, const Stream stream,
                                          const AcMesh host_mesh,
                                          const VertexBufferHandle vtxbuf_handle, const int3 src,
                                          const int3 dst, const int num_vertices));

/** */
FUNC_DEFINE(AcResult, acNodeLoadMeshWithOffset,(const Node node, const Stream stream, const AcMesh host_mesh,
                                  const int3 src, const int3 dst, const int num_vertices));

/** Deprecated ? */
FUNC_DEFINE(AcResult, acNodeLoadVertexBuffer,(const Node node, const Stream stream, const AcMesh host_mesh,
                                const VertexBufferHandle vtxbuf_handle));

/** */
FUNC_DEFINE(AcResult, acNodeLoadMesh,(const Node node, const Stream stream, const AcMesh host_mesh));

/** */
FUNC_DEFINE(AcResult, acNodeSetVertexBuffer,(const Node node, const Stream stream,
                               const VertexBufferHandle handle, const AcReal value));

/** Deprecated ? */
FUNC_DEFINE(AcResult, acNodeStoreVertexBufferWithOffset,(const Node node, const Stream stream,
                                           const VertexBufferHandle vtxbuf_handle, const int3 src,
                                           const int3 dst, const int num_vertices,
                                           AcMesh* host_mesh));

/** */
FUNC_DEFINE(AcResult, acNodeStoreMeshWithOffset,(const Node node, const Stream stream, const int3 src,
                                   const int3 dst, const int num_vertices, AcMesh* host_mesh));

/** Deprecated ? */
FUNC_DEFINE(AcResult, acNodeStoreVertexBuffer,(const Node node, const Stream stream,
                                 const VertexBufferHandle vtxbuf_handle, AcMesh* host_mesh));

/** */
FUNC_DEFINE(AcResult, acNodeStoreMesh,(const Node node, const Stream stream, AcMesh* host_mesh));

/** */
FUNC_DEFINE(AcResult, acNodeIntegrateSubstep,(const Node node, const Stream stream, const int step_number,
                                const int3 start, const int3 end, const AcReal dt));

/** */
FUNC_DEFINE(AcResult, acNodeIntegrate,(const Node node, const AcReal dt));

/** */
FUNC_DEFINE(AcResult, acNodeIntegrateGBC,(const Node node, const AcMeshInfo config, const AcReal dt));

/** */
FUNC_DEFINE(AcResult, acNodePeriodicBoundcondStep,(const Node node, const Stream stream,
                                     const VertexBufferHandle vtxbuf_handle));

/** */
FUNC_DEFINE(AcResult, acNodePeriodicBoundconds,(const Node node, const Stream stream));

/** */
FUNC_DEFINE(AcResult, acNodeGeneralBoundcondStep,(const Node node, const Stream stream,
                                    const VertexBufferHandle vtxbuf_handle,
                                    const AcMeshInfo config));

/** */
FUNC_DEFINE(AcResult, acNodeGeneralBoundconds,(const Node node, const Stream stream, const AcMeshInfo config));

/** */
FUNC_DEFINE(AcResult, acNodeReduceScal,(const Node node, const Stream stream, const ReductionType rtype,
                          const VertexBufferHandle vtxbuf_handle, AcReal* result));
/** */
FUNC_DEFINE(AcResult, acNodeReduceVec,(const Node node, const Stream stream_type, const ReductionType rtype,
                         const VertexBufferHandle vtxbuf0, const VertexBufferHandle vtxbuf1,
                         const VertexBufferHandle vtxbuf2, AcReal* result));
/** */
FUNC_DEFINE(AcResult, acNodeReduceVecScal,(const Node node, const Stream stream_type, const ReductionType rtype,
                             const VertexBufferHandle vtxbuf0, const VertexBufferHandle vtxbuf1,
                             const VertexBufferHandle vtxbuf2, const VertexBufferHandle vtxbuf3,
                             AcReal* result));
/** */
FUNC_DEFINE(AcResult, acNodeLoadPlate,(const Node node, const Stream stream, const int3 start, const int3 end, 
                         AcMesh* host_mesh, AcReal* plateBuffer, int plate));
/** */
FUNC_DEFINE(AcResult, acNodeStorePlate,(const Node node, const Stream stream, const int3 start, const int3 end,
                          AcMesh* host_mesh, AcReal* plateBuffer, int plate));
/** */
FUNC_DEFINE(AcResult, acNodeStoreIXYPlate,(const Node node, const Stream stream, const int3 start, const int3 end, 
                             AcMesh* host_mesh, int plate));
/** */
FUNC_DEFINE(AcResult, acNodeLoadPlateXcomp,(const Node node, const Stream stream, const int3 start, const int3 end, 
                              AcMesh* host_mesh, AcReal* plateBuffer, int plate));

#if AC_RUNTIME_COMPILATION == 0
/** */
FUNC_DEFINE(AcResult, acNodeGetVBApointers,(Node* node_handle, AcReal *vbapointer[2]));
#endif

/*
 * =============================================================================
 * Device interface
 * =============================================================================
 */
/** */
FUNC_DEFINE(AcResult, acDeviceCreate,(const int id, const AcMeshInfo device_config, Device* device));

/** */
FUNC_DEFINE(AcResult, acDeviceDestroy,(Device device));

/** Resets the mesh to default values defined in acc_runtime.cu:acVBAReset */
FUNC_DEFINE(AcResult, acDeviceResetMesh,(const Device device, const Stream stream));

/** */
FUNC_DEFINE(AcResult, acDevicePrintInfo,(const Device device));

/** */
// AcResult acDeviceAutoOptimize(const Device device);

/** */
FUNC_DEFINE(AcResult, acDeviceSynchronizeStream,(const Device device, const Stream stream));

/** */
FUNC_DEFINE(AcResult, acDeviceSwapBuffer,(const Device device, const VertexBufferHandle handle));

/** */
FUNC_DEFINE(AcResult, acDeviceSwapBuffers,(const Device device));

/** */
FUNC_DEFINE(AcResult, acDeviceLoadScalarUniform,(const Device device, const Stream stream,
                                   const AcRealParam param, const AcReal value));
FUNC_DEFINE(AcResult, acDevicePrintProfiles,(const Device device));

/** */
FUNC_DEFINE(AcResult, acDeviceLoadVectorUniform,(const Device device, const Stream stream,
                                   const AcReal3Param param, const AcReal3 value));

/** */
FUNC_DEFINE(AcResult, acDeviceLoadIntUniform,(const Device device, const Stream stream, const AcIntParam param,
                                const int value));
/** */
FUNC_DEFINE(AcResult, acDeviceLoadBoolUniform,(const Device device, const Stream stream, const AcBoolParam param,
                                const bool value));

/** */
FUNC_DEFINE(AcResult, acDeviceLoadInt3Uniform,(const Device device, const Stream stream, const AcInt3Param param,
                                 const int3 value));

/** */
FUNC_DEFINE(AcResult, acDeviceStoreScalarUniform,(const Device device, const Stream stream,
                                    const AcRealParam param, AcReal* value));

/** */
FUNC_DEFINE(AcResult, acDeviceStoreVectorUniform,(const Device device, const Stream stream,
                                    const AcReal3Param param, AcReal3* value));

/** */
FUNC_DEFINE(AcResult, acDeviceStoreIntUniform,(const Device device, const Stream stream, const AcIntParam param,
                                 int* value));
/** */
FUNC_DEFINE(AcResult, acDeviceStoreBoolUniform,(const Device device, const Stream stream, const AcBoolParam param,
                                 bool* value));

/** */
FUNC_DEFINE(AcResult, acDeviceStoreInt3Uniform,(const Device device, const Stream stream, const AcInt3Param param,
                                  int3* value));


/** */
FUNC_DEFINE(AcResult, acDeviceLoadMeshInfo,(const Device device, const AcMeshInfo device_config));


/** */
FUNC_DEFINE(AcResult, acDeviceLoadVertexBufferWithOffset,(const Device device, const Stream stream,
                                            const AcMesh host_mesh,
                                            const VertexBufferHandle vtxbuf_handle, const int3 src,
                                            const int3 dst, const int num_vertices));

/** Deprecated */
FUNC_DEFINE(AcResult, acDeviceLoadMeshWithOffset,(const Device device, const Stream stream,
                                    const AcMesh host_mesh, const int3 src, const int3 dst,
                                    const int num_vertices));

/** */
FUNC_DEFINE(AcResult, acDeviceLoadVertexBuffer,(const Device device, const Stream stream, const AcMesh host_mesh,
                                  const VertexBufferHandle vtxbuf_handle));

/** */
FUNC_DEFINE(AcResult, acDeviceLoadMesh,(const Device device, const Stream stream, const AcMesh host_mesh));

/** */
FUNC_DEFINE(AcResult, acDeviceLoadRealArray,(const Device device, const Stream stream, const AcMeshInfo host_info,
                                  const AcRealArrayParam array));
/** */
FUNC_DEFINE(AcResult, acDeviceLoadIntArray,(const Device device, const Stream stream, const AcMeshInfo host_info,
                                  const AcIntArrayParam array));

/** */
FUNC_DEFINE(AcResult, acDeviceLoadBoolArray,(const Device device, const Stream stream, const AcMeshInfo host_info,
                                  const AcBoolArrayParam array));
/** */
FUNC_DEFINE(AcResult, acDeviceLoadReal3Array,(const Device device, const Stream stream, const AcMeshInfo host_info,
                                  const AcReal3ArrayParam array));
/** */
FUNC_DEFINE(AcResult, acDeviceLoadInt3Array,(const Device device, const Stream stream, const AcMeshInfo host_info,
                                  const AcInt3ArrayParam array));

/** */
FUNC_DEFINE(AcResult, acDeviceSetVertexBuffer,(const Device device, const Stream stream,
                                 const VertexBufferHandle handle, const AcReal value));

/** */
FUNC_DEFINE(AcResult, acDeviceFlushOutputBuffers,(const Device device, const Stream stream));

/** */
FUNC_DEFINE(AcResult, acDeviceStoreVertexBufferWithOffset,(const Device device, const Stream stream,
                                             const VertexBufferHandle vtxbuf_handle, const int3 src,
                                             const int3 dst, const int num_vertices,
                                             AcMesh* host_mesh));
FUNC_DEFINE(AcMeshInfo, acDeviceGetConfig,(const Device device));

FUNC_DEFINE(acKernelInputParams*, acDeviceGetKernelInputParamsObject,(const Device device));


/** Deprecated */
FUNC_DEFINE(AcResult, acDeviceStoreMeshWithOffset,(const Device device, const Stream stream, const int3 src,
                                     const int3 dst, const int num_vertices, AcMesh* host_mesh));

/** */
FUNC_DEFINE(AcResult, acDeviceStoreVertexBuffer,(const Device device, const Stream stream,
                                   const VertexBufferHandle vtxbuf_handle, AcMesh* host_mesh));

/** */
FUNC_DEFINE(AcResult, acDeviceStoreMesh,(const Device device, const Stream stream, AcMesh* host_mesh));


/** */
FUNC_DEFINE(AcResult, acDeviceTransferVertexBufferWithOffset,(const Device src_device, const Stream stream,
                                                const VertexBufferHandle vtxbuf_handle,
                                                const int3 src, const int3 dst,
                                                const int num_vertices, Device dst_device));

/** Deprecated */
FUNC_DEFINE(AcResult, acDeviceTransferMeshWithOffset,(const Device src_device, const Stream stream,
                                        const int3 src, const int3 dst, const int num_vertices,
                                        Device* dst_device));

/** */
FUNC_DEFINE(AcResult, acDeviceTransferVertexBuffer,(const Device src_device, const Stream stream,
                                      const VertexBufferHandle vtxbuf_handle, Device dst_device));

/** */
FUNC_DEFINE(AcResult, acDeviceTransferMesh,(const Device src_device, const Stream stream, Device dst_device));

/** */
FUNC_DEFINE(AcResult, acDeviceIntegrateSubstep,(const Device device, const Stream stream, const int step_number,
                                  const int3 start, const int3 end, const AcReal dt));
/** */
FUNC_DEFINE(AcResult, acDevicePeriodicBoundcondStep,(const Device device, const Stream stream,
                                       const VertexBufferHandle vtxbuf_handle, const int3 start,
                                       const int3 end));

/** */
FUNC_DEFINE(AcResult, acDevicePeriodicBoundconds,(const Device device, const Stream stream, const int3 start,
                                    const int3 end));

/** */
FUNC_DEFINE(AcResult, acDeviceGeneralBoundcondStep,(const Device device, const Stream stream,
                                      const VertexBufferHandle vtxbuf_handle, const int3 start,
                                      const int3 end, const AcMeshInfo config, const int3 bindex));

/** */
FUNC_DEFINE(AcResult, acDeviceGeneralBoundconds,(const Device device, const Stream stream, const int3 start,
                                   const int3 end, const AcMeshInfo config, const int3 bindex));

/** */
FUNC_DEFINE(AcResult, acDeviceReduceScalNotAveraged,(const Device device, const Stream stream,
                                       const ReductionType rtype,
                                       const VertexBufferHandle vtxbuf_handle, AcReal* result));

/** */
FUNC_DEFINE(AcResult, acDeviceReduceScal,(const Device device, const Stream stream, const ReductionType rtype,
                            const VertexBufferHandle vtxbuf_handle, AcReal* result));

/** */
FUNC_DEFINE(AcResult, acDeviceReduceVecNotAveraged,(const Device device, const Stream stream_type,
                                      const ReductionType rtype, const VertexBufferHandle vtxbuf0,
                                      const VertexBufferHandle vtxbuf1,
                                      const VertexBufferHandle vtxbuf2, AcReal* result));

/** */
FUNC_DEFINE(AcResult, acDeviceReduceVec,(const Device device, const Stream stream_type, const ReductionType rtype,
                           const VertexBufferHandle vtxbuf0, const VertexBufferHandle vtxbuf1,
                           const VertexBufferHandle vtxbuf2, AcReal* result));

/** */
FUNC_DEFINE(AcResult, acDeviceReduceVecScalNotAveraged,(const Device device, const Stream stream_type,
                                          const ReductionType rtype,
                                          const VertexBufferHandle vtxbuf0,
                                          const VertexBufferHandle vtxbuf1,
                                          const VertexBufferHandle vtxbuf2,
                                          const VertexBufferHandle vtxbuf3, AcReal* result));

/** */
FUNC_DEFINE(AcResult, acDeviceReduceVecScal,(const Device device, const Stream stream_type,
                               const ReductionType rtype, const VertexBufferHandle vtxbuf0,
                               const VertexBufferHandle vtxbuf1, const VertexBufferHandle vtxbuf2,
                               const VertexBufferHandle vtxbuf3, AcReal* result));

/** */
FUNC_DEFINE(AcResult, acDeviceReduceXYAverage,(const Device device, const Stream stream, const Field field,
                                 const Profile profile));

/** */
FUNC_DEFINE(AcResult, acDeviceSwapProfileBuffer,(const Device device, const Profile handle));
/** */
FUNC_DEFINE(AcResult, acDeviceReduceXYAverages,(const Device device, const Stream stream));

/** */
FUNC_DEFINE(AcResult, acDeviceSwapProfileBuffers,(const Device device, const Profile* profiles,
                                    const size_t num_profiles));

/** */
FUNC_DEFINE(AcResult, acDeviceSwapAllProfileBuffers,(const Device device));

/** */
FUNC_DEFINE(AcResult, acDeviceLoadProfile,(const Device device, const AcReal* hostprofile,
                             const size_t hostprofile_count, const Profile profile));

/** */
FUNC_DEFINE(AcResult, acDeviceStoreProfile,(const Device device, const Profile profile, AcReal* hostprofile,
                              const size_t hostprofile_count));

/** */
FUNC_DEFINE(AcResult,  acDeviceFinishReduce,(Device device, const Stream stream, AcReal* result,const AcKernel kernel, const KernelReduceOp reduce_op, const AcRealOutputParam output));
/** */
FUNC_DEFINE(AcResult,  acDeviceFinishReduceInt,(Device device, const Stream stream, int* result,const AcKernel kernel, const KernelReduceOp reduce_op, const AcIntOutputParam output));

/** */
FUNC_DEFINE(AcResult, acDeviceUpdate,(Device device, const AcMeshInfo info));

/** */
FUNC_DEFINE(AcDeviceKernelOutput, acDeviceGetKernelOutput,(const Device device));


/** */
FUNC_DEFINE(AcResult, acDeviceLaunchKernel,(const Device device, const Stream stream, const AcKernel kernel,
                              const int3 start, const int3 end));

/** */
FUNC_DEFINE(AcResult, acDeviceBenchmarkKernel,(const Device device, const AcKernel kernel, const int3 start,
                                 const int3 end));

/** */
FUNC_DEFINE(AcResult, acDeviceLoadStencilsFromConfig,(const Device device, const Stream stream));
#if TWO_D == 0
/** */
FUNC_DEFINE(AcResult, acDeviceLoadStencil,(const Device device, const Stream stream, const Stencil stencil,const AcReal data[STENCIL_DEPTH][STENCIL_HEIGHT][STENCIL_WIDTH]));
/** */
FUNC_DEFINE(AcResult, acDeviceLoadStencils,(const Device device, const Stream stream, const AcReal data[NUM_STENCILS][STENCIL_DEPTH][STENCIL_HEIGHT][STENCIL_WIDTH]));
/** */
FUNC_DEFINE(AcResult, acDeviceStoreStencil,(const Device device, const Stream stream, const Stencil stencil,AcReal data[STENCIL_DEPTH][STENCIL_HEIGHT][STENCIL_WIDTH]));
#else
/** */
FUNC_DEFINE(AcResult, acDeviceLoadStencil,(const Device device, const Stream stream, const Stencil stencil, const AcReal data[STENCIL_HEIGHT][STENCIL_WIDTH]));
/** */
FUNC_DEFINE(AcResult,acDeviceLoadStencils,(const Device device, const Stream stream,const AcReal data[NUM_STENCILS][STENCIL_HEIGHT][STENCIL_WIDTH]));
/** */
FUNC_DEFINE(AcResult, acDeviceStoreStencil,(const Device device, const Stream stream, const Stencil stencil, AcReal data[STENCIL_HEIGHT][STENCIL_WIDTH]));
#endif

/** */
FUNC_DEFINE(AcResult, acDeviceVolumeCopy,(const Device device, const Stream stream,const AcReal* in, const int3 in_offset, const int3 in_volume,AcReal* out, const int3 out_offset, const int3 out_volume));

/** */
FUNC_DEFINE(AcResult, acDeviceLoadPlateBuffer,(const Device device, int3 start, int3 end, const Stream stream,
                                 AcReal* buffer, int plate));

/** */
FUNC_DEFINE(AcResult, acDeviceStorePlateBuffer,(const Device device, int3 start, int3 end, const Stream stream, 
                                  AcReal* buffer, int plate));

/** */
FUNC_DEFINE(AcResult, acDeviceStoreIXYPlate,(const Device device, int3 start, int3 end, int src_offset, const Stream stream, 
                               AcMesh *host_mesh));

#if AC_RUNTIME_COMPILATION == 0
/** */
FUNC_DEFINE(AcResult, acDeviceGetVBApointers,(Device device, AcReal *vbapointer[2]));
#endif


/** */
AcResult acDeviceWriteMeshToDisk(const Device device, const VertexBufferHandle vtxbuf,
                                 const char* filepath);

/*
 * =============================================================================
 * Helper functions
 * =============================================================================
 */
AcResult 
acHostUpdateBuiltinParams(AcMeshInfo* config);
AcResult 
acHostUpdateBuiltinBothParams(AcMeshInfo* config, AcCompInfo* comp_config);
AcResult 
acHostUpdateBuiltinCompParams(AcCompInfo* comp_config);



/** Creates a mesh stored in host memory */
FUNC_DEFINE(AcResult, acHostMeshCreate,(const AcMeshInfo mesh_info, AcMesh* mesh));
/** Copies the VertexBuffers from src to dst*/
FUNC_DEFINE(AcResult, acHostMeshCopyVertexBuffers,(const AcMesh src, AcMesh dst));
/** Copies a host mesh to a new host mesh */
FUNC_DEFINE(AcResult, acHostMeshCopy,(const AcMesh src, AcMesh* dst));
/** Creates a mesh stored in host memory (size of the whole grid) */
FUNC_DEFINE(AcResult, acHostGridMeshCreate,(const AcMeshInfo mesh_info, AcMesh* mesh));

/** Checks that the loaded dynamic Astaroth is binary compatible with the loader */
FUNC_DEFINE(AcResult, acVerifyCompatibility, (const size_t mesh_size, const size_t mesh_info_size, const int num_reals, const int num_ints, const int num_bools, const int num_real_arrays, const int num_int_arrays, const int num_bool_arrays));

/** Randomizes a host mesh */
FUNC_DEFINE(AcResult, acHostMeshRandomize,(AcMesh* mesh));
/** Randomizes a host mesh (uses n[xyz]grid params)*/
FUNC_DEFINE(AcResult, acHostGridMeshRandomize,(AcMesh* mesh));

/** Destroys a mesh stored in host memory */
FUNC_DEFINE(AcResult, acHostMeshDestroy,(AcMesh* mesh));

/** Sets the dimensions of the computational domain to (nx, ny, nz) and recalculates the built-in
 * parameters derived from them (mx, my, mz, nx_min, and others) */
#if TWO_D == 0
AcResult acSetMeshDims(const size_t nx, const size_t ny, const size_t nz, AcMeshInfo* info);
#else
AcResult acSetMeshDims(const size_t nx, const size_t ny, AcMeshInfo* info);
#endif
#if TWO_D == 0
AcResult acSetMeshDimsBoth(const size_t nx, const size_t ny, const size_t nz, AcMeshInfo* info, AcCompInfo* comp_info);
#else
AcResult acSetMeshDimsBoth(const size_t nx, const size_t ny, AcMeshInfo* info, AcCompInfo* comp_info);
#endif

/*
 * =============================================================================
 * Logging functions
 * =============================================================================
 */

/* Log a message with a timestamp from the root proc (if pid == 0) */
FUNC_DEFINE(void, acLogFromRootProc,(const int pid, const char* msg, ...));
FUNC_DEFINE(void, acVA_LogFromRootProc,(const int pid, const char* msg, va_list args));

/* Log a message with a timestamp from the root proc (if pid == 0) if the build flag VERBOSE is on
 */
FUNC_DEFINE(void, acVerboseLogFromRootProc,(const int pid, const char* msg, ...));
FUNC_DEFINE(void, acVA_VerboseLogFromRootProc,(const int pid, const char* msg, va_list args));

/* Log a message with a timestamp from the root proc (if pid == 0) in a debug build */
FUNC_DEFINE(void, acDebugFromRootProc,(const int pid, const char* msg, ...));
FUNC_DEFINE(void, acVA_DebugFromRootProc,(const int pid, const char* msg, va_list arg));


#include "device_set_input_decls.h"
#include "device_get_output_decls.h"
#include "device_get_input_decls.h"
#include "get_vtxbufs_declares.h"

#if AC_RUNTIME_COMPILATION
#include "astaroth_lib.h"

#define LOAD_DSYM(FUNC_NAME) *(void**)(&FUNC_NAME) = dlsym(handle,#FUNC_NAME); \
			     if(!FUNC_NAME) fprintf(stderr,"Astaroth error: was not able to load %s\n",#FUNC_NAME);

  static AcLibHandle __attribute__((unused)) acLoadLibrary()
  {
	acLoadRunTime();
 	void* handle = dlopen(runtime_astaroth_path,RTLD_NOW);
	if(!handle)
	{
    		fprintf(stderr,"%s","Fatal error was not able to load Astaroth\n"); 
		fprintf(stderr,"Error message: %s\n",dlerror());
		exit(EXIT_FAILURE);
	}
	LOAD_DSYM(acGetLocalNN)
	LOAD_DSYM(acGetLocalMM)
	LOAD_DSYM(acGetGridNN)
	LOAD_DSYM(acGetGridMM)
	LOAD_DSYM(acGetMinNN)
	LOAD_DSYM(acGetMaxNN)
	LOAD_DSYM(acGetGridMaxNN)
	LOAD_DSYM(acGetLengths)
	*(void**)(&acGetKernelId) = dlsym(handle,"acGetKernelId");
	if(!acGetKernelId) fprintf(stderr,"Astaroth error: was not able to load %s\n","acGetKernelId");
	*(void**)(&acGetKernelIdByName) = dlsym(handle,"acGetKernelIdByName");
	if(!acGetKernelIdByName) fprintf(stderr,"Astaroth error: was not able to load %s\n","acGetKernelIdByName");
	*(void**)(&acGridDecomposeMeshInfo) = dlsym(handle,"acGridDecomposeMeshInfo");
	if(!acGridDecomposeMeshInfo) fprintf(stderr,"Astaroth error: was not able to load %s\n","acGridDecomposeMeshInfo");
	*(void**)(&acGridGetLocalMeshInfo) = dlsym(handle,"acGridGetLocalMeshInfo");
	if(!acGridGetLocalMeshInfo) fprintf(stderr,"Astaroth error: was not able to load %s\n","acGridGetLocalMeshInfo");
	*(void**)(&acInit) = dlsym(handle,"acInit");
	if(!acInit) fprintf(stderr,"Astaroth error: was not able to load %s\n","acInit");
	*(void**)(&acQuit) = dlsym(handle,"acQuit");
	if(!acQuit) fprintf(stderr,"Astaroth error: was not able to load %s\n","acQuit");
	*(void**)(&acCheckDeviceAvailability) = dlsym(handle,"acCheckDeviceAvailability");
	if(!acCheckDeviceAvailability) fprintf(stderr,"Astaroth error: was not able to load %s\n","acCheckDeviceAvailability");
	*(void**)(&acSynchronizeStream) = dlsym(handle,"acSynchronizeStream");
	if(!acSynchronizeStream) fprintf(stderr,"Astaroth error: was not able to load %s\n","acSynchronizeStream");
	*(void**)(&acSynchronizeMesh) = dlsym(handle,"acSynchronizeMesh");
	if(!acSynchronizeMesh) fprintf(stderr,"Astaroth error: was not able to load %s\n","acSynchronizeMesh");
	*(void**)(&acLoadDeviceConstant) = dlsym(handle,"acLoadDeviceConstant");
	if(!acLoadDeviceConstant) fprintf(stderr,"Astaroth error: was not able to load %s\n","acLoadDeviceConstant");
	*(void**)(&acLoadVectorConstant) = dlsym(handle,"acLoadVectorConstant");
	if(!acLoadVectorConstant) fprintf(stderr,"Astaroth error: was not able to load %s\n","acLoadVectorConstant");
	*(void**)(&acLoad) = dlsym(handle,"acLoad");
	if(!acLoad) fprintf(stderr,"Astaroth error: was not able to load %s\n","acLoad");
	*(void**)(&acSetVertexBuffer) = dlsym(handle,"acSetVertexBuffer");
	if(!acSetVertexBuffer) fprintf(stderr,"Astaroth error: was not able to load %s\n","acSetVertexBuffer");
	*(void**)(&acStore) = dlsym(handle,"acStore");
	if(!acStore) fprintf(stderr,"Astaroth error: was not able to load %s\n","acStore");
	*(void**)(&acLoadYZPlate) = dlsym(handle,"acLoadYZPlate");
	if(!acLoadYZPlate) fprintf(stderr,"Astaroth error: was not able to load %s\n","acLoadYZPlate");
	*(void**)(&acIntegrate) = dlsym(handle,"acIntegrate");
	if(!acIntegrate) fprintf(stderr,"Astaroth error: was not able to load %s\n","acIntegrate");
	*(void**)(&acIntegrateGBC) = dlsym(handle,"acIntegrateGBC");
	if(!acIntegrateGBC) fprintf(stderr,"Astaroth error: was not able to load %s\n","acIntegrateGBC");
	*(void**)(&acBoundcondStep) = dlsym(handle,"acBoundcondStep");
	if(!acBoundcondStep) fprintf(stderr,"Astaroth error: was not able to load %s\n","acBoundcondStep");
	*(void**)(&acBoundcondStepGBC) = dlsym(handle,"acBoundcondStepGBC");
	if(!acBoundcondStepGBC) fprintf(stderr,"Astaroth error: was not able to load %s\n","acBoundcondStepGBC");
	*(void**)(&acReduceScal) = dlsym(handle,"acReduceScal");
	if(!acReduceScal) fprintf(stderr,"Astaroth error: was not able to load %s\n","acReduceScal");
	*(void**)(&acReduceVec) = dlsym(handle,"acReduceVec");
	if(!acReduceVec) fprintf(stderr,"Astaroth error: was not able to load %s\n","acReduceVec");
	*(void**)(&acReduceVecScal) = dlsym(handle,"acReduceVecScal");
	if(!acReduceVecScal) fprintf(stderr,"Astaroth error: was not able to load %s\n","acReduceVecScal");
	*(void**)(&acStoreWithOffset) = dlsym(handle,"acStoreWithOffset");
	if(!acStoreWithOffset) fprintf(stderr,"Astaroth error: was not able to load %s\n","acStoreWithOffset");
	*(void**)(&acIntegrateStep) = dlsym(handle,"acIntegrateStep");
	if(!acIntegrateStep) fprintf(stderr,"Astaroth error: was not able to load %s\n","acIntegrateStep");
	*(void**)(&acIntegrateStepWithOffset) = dlsym(handle,"acIntegrateStepWithOffset");
	if(!acIntegrateStepWithOffset) fprintf(stderr,"Astaroth error: was not able to load %s\n","acIntegrateStepWithOffset");
	*(void**)(&acSynchronize) = dlsym(handle,"acSynchronize");
	if(!acSynchronize) fprintf(stderr,"Astaroth error: was not able to load %s\n","acSynchronize");
	*(void**)(&acLoadWithOffset) = dlsym(handle,"acLoadWithOffset");
	if(!acLoadWithOffset) fprintf(stderr,"Astaroth error: was not able to load %s\n","acLoadWithOffset");
	*(void**)(&acGetNumDevicesPerNode) = dlsym(handle,"acGetNumDevicesPerNode");
	if(!acGetNumDevicesPerNode) fprintf(stderr,"Astaroth error: was not able to load %s\n","acGetNumDevicesPerNode");
	*(void**)(&acGetNumFields) = dlsym(handle,"acGetNumFields");
	if(!acGetNumFields) fprintf(stderr,"Astaroth error: was not able to load %s\n","acGetNumFields");
	*(void**)(&acGetFieldHandle) = dlsym(handle,"acGetFieldHandle");
	if(!acGetFieldHandle) fprintf(stderr,"Astaroth error: was not able to load %s\n","acGetFieldHandle");
	*(void**)(&acGetNode) = dlsym(handle,"acGetNode");
	if(!acGetNode) fprintf(stderr,"Astaroth error: was not able to load %s\n","acGetNode");
	*(void**)(&ac_MPI_Init) = dlsym(handle,"ac_MPI_Init");
	if(!ac_MPI_Init) fprintf(stderr,"Astaroth error: was not able to load %s\n","ac_MPI_Init");
	*(void**)(&ac_MPI_Init_thread) = dlsym(handle,"ac_MPI_Init_thread");
	if(!ac_MPI_Init_thread) fprintf(stderr,"Astaroth error: was not able to load %s\n","ac_MPI_Init_thread");
	*(void**)(&ac_MPI_Finalize) = dlsym(handle,"ac_MPI_Finalize");
	if(!ac_MPI_Finalize) fprintf(stderr,"Astaroth error: was not able to load %s\n","ac_MPI_Finalize");
	*(void**)(&acGridMPIComm) = dlsym(handle,"acGridMPIComm");
	if(!acGridMPIComm) fprintf(stderr,"Astaroth error: was not able to load %s\n","acGridMPIComm");
	LOAD_DSYM(acGridInitBase);
	*(void**)(&acGridQuit) = dlsym(handle,"acGridQuit");
	if(!acGridQuit) fprintf(stderr,"Astaroth error: was not able to load %s\n","acGridQuit");
	*(void**)(&acGridGetDevice) = dlsym(handle,"acGridGetDevice");
	if(!acGridGetDevice) fprintf(stderr,"Astaroth error: was not able to load %s\n","acGridGetDevice");
	*(void**)(&acGridRandomize) = dlsym(handle,"acGridRandomize");
	if(!acGridRandomize) fprintf(stderr,"Astaroth error: was not able to load %s\n","acGridRandomize");
	*(void**)(&acGridSynchronizeStream) = dlsym(handle,"acGridSynchronizeStream");
	if(!acGridSynchronizeStream) fprintf(stderr,"Astaroth error: was not able to load %s\n","acGridSynchronizeStream");
	*(void**)(&acGridLoadScalarUniform) = dlsym(handle,"acGridLoadScalarUniform");
	if(!acGridLoadScalarUniform) fprintf(stderr,"Astaroth error: was not able to load %s\n","acGridLoadScalarUniform");
	*(void**)(&acGridLoadVectorUniform) = dlsym(handle,"acGridLoadVectorUniform");
	if(!acGridLoadVectorUniform) fprintf(stderr,"Astaroth error: was not able to load %s\n","acGridLoadVectorUniform");
	*(void**)(&acGridLoadIntUniform) = dlsym(handle,"acGridLoadIntUniform");
	if(!acGridLoadIntUniform) fprintf(stderr,"Astaroth error: was not able to load %s\n","acGridLoadIntUniform");
	*(void**)(&acGridLoadInt3Uniform) = dlsym(handle,"acGridLoadInt3Uniform");
	if(!acGridLoadInt3Uniform) fprintf(stderr,"Astaroth error: was not able to load %s\n","acGridLoadInt3Uniform");
	*(void**)(&acGridLoadMesh) = dlsym(handle,"acGridLoadMesh");
	if(!acGridLoadMesh) fprintf(stderr,"Astaroth error: was not able to load %s\n","acGridLoadMesh");
	*(void**)(&acGridStoreMesh) = dlsym(handle,"acGridStoreMesh");
	if(!acGridStoreMesh) fprintf(stderr,"Astaroth error: was not able to load %s\n","acGridStoreMesh");
	*(void**)(&acGridIntegrate) = dlsym(handle,"acGridIntegrate");
	if(!acGridIntegrate) fprintf(stderr,"Astaroth error: was not able to load %s\n","acGridIntegrate");
	*(void**)(&acGridSwapBuffers) = dlsym(handle,"acGridSwapBuffers");
	if(!acGridSwapBuffers) fprintf(stderr,"Astaroth error: was not able to load %s\n","acGridSwapBuffers");
	*(void**)(&acGridPeriodicBoundconds) = dlsym(handle,"acGridPeriodicBoundconds");
	if(!acGridPeriodicBoundconds) fprintf(stderr,"Astaroth error: was not able to load %s\n","acGridPeriodicBoundconds");
	*(void**)(&acGridReduceScal) = dlsym(handle,"acGridReduceScal");
	if(!acGridReduceScal) fprintf(stderr,"Astaroth error: was not able to load %s\n","acGridReduceScal");
	*(void**)(&acGridReduceVec) = dlsym(handle,"acGridReduceVec");
	if(!acGridReduceVec) fprintf(stderr,"Astaroth error: was not able to load %s\n","acGridReduceVec");
	*(void**)(&acGridReduceVecScal) = dlsym(handle,"acGridReduceVecScal");
	if(!acGridReduceVecScal) fprintf(stderr,"Astaroth error: was not able to load %s\n","acGridReduceVecScal");
	*(void**)(&acGridAccessMeshOnDiskSynchronous) = dlsym(handle,"acGridAccessMeshOnDiskSynchronous");
	if(!acGridAccessMeshOnDiskSynchronous) fprintf(stderr,"Astaroth error: was not able to load %s\n","acGridAccessMeshOnDiskSynchronous");
	*(void**)(&acGridDiskAccessLaunch) = dlsym(handle,"acGridDiskAccessLaunch");
	if(!acGridDiskAccessLaunch) fprintf(stderr,"Astaroth error: was not able to load %s\n","acGridDiskAccessLaunch");
	*(void**)(&acGridWriteSlicesToDiskLaunch) = dlsym(handle,"acGridWriteSlicesToDiskLaunch");
	if(!acGridWriteSlicesToDiskLaunch) fprintf(stderr,"Astaroth error: was not able to load %s\n","acGridWriteSlicesToDiskLaunch");
	*(void**)(&acGridWriteSlicesToDiskCollectiveSynchronous) = dlsym(handle,"acGridWriteSlicesToDiskCollectiveSynchronous");
	if(!acGridWriteSlicesToDiskCollectiveSynchronous) fprintf(stderr,"Astaroth error: was not able to load %s\n","acGridWriteSlicesToDiskCollectiveSynchronous");
	*(void**)(&acGridWriteMeshToDiskLaunch) = dlsym(handle,"acGridWriteMeshToDiskLaunch");
	if(!acGridWriteMeshToDiskLaunch) fprintf(stderr,"Astaroth error: was not able to load %s\n","acGridWriteMeshToDiskLaunch");
	*(void**)(&acGridDiskAccessSync) = dlsym(handle,"acGridDiskAccessSync");
	if(!acGridDiskAccessSync) fprintf(stderr,"Astaroth error: was not able to load %s\n","acGridDiskAccessSync");
	*(void**)(&acGridReadVarfileToMesh) = dlsym(handle,"acGridReadVarfileToMesh");
	if(!acGridReadVarfileToMesh) fprintf(stderr,"Astaroth error: was not able to load %s\n","acGridReadVarfileToMesh");
	*(void**)(&acGridAccessMeshOnDiskSynchronousDistributed) = dlsym(handle,"acGridAccessMeshOnDiskSynchronousDistributed");
	if(!acGridAccessMeshOnDiskSynchronousDistributed) fprintf(stderr,"Astaroth error: was not able to load %s\n","acGridAccessMeshOnDiskSynchronousDistributed");
	*(void**)(&acGridAccessMeshOnDiskSynchronousCollective) = dlsym(handle,"acGridAccessMeshOnDiskSynchronousCollective");
	if(!acGridAccessMeshOnDiskSynchronousCollective) fprintf(stderr,"Astaroth error: was not able to load %s\n","acGridAccessMeshOnDiskSynchronousCollective");
	*(void**)(&BASE_FUNC_NAME(acComputeWithParams)) = dlsym(handle,"acComputeWithParams");
	*(void**)(&BASE_FUNC_NAME(acCompute)) = dlsym(handle,"acCompute");
	*(void**)(&BASE_FUNC_NAME(acDSLBoundaryCondition)) = dlsym(handle,"acDSLBoundaryCondition");
	*(void**)(&BASE_FUNC_NAME(acHaloExchange)) = dlsym(handle,"acHaloExchange");
	*(void**)(&BASE_FUNC_NAME(acBoundaryCondition)) = dlsym(handle,"acBoundaryCondition");
	*(void**)(&acSync) = dlsym(handle,"acSync");
	if(!acSync) fprintf(stderr,"Astaroth error: was not able to load %s\n","acSync");
#ifdef AC_INTEGRATION_ENABLED
	*(void**)(&BASE_FUNC_NAME(acSpecialMHDBoundaryCondition)) = dlsym(handle,"acSpecialMHDBoundaryCondition");
#endif
	*(void**)(&acGridGetDefaultTaskGraph) = dlsym(handle,"acGridGetDefaultTaskGraph");
	if(!acGridGetDefaultTaskGraph) fprintf(stderr,"Astaroth error: was not able to load %s\n","acGridGetDefaultTaskGraph");
	*(void**)(&acGridTaskGraphHasPeriodicBoundcondsX) = dlsym(handle,"acGridTaskGraphHasPeriodicBoundcondsX");
	if(!acGridTaskGraphHasPeriodicBoundcondsX) fprintf(stderr,"Astaroth error: was not able to load %s\n","acGridTaskGraphHasPeriodicBoundcondsX");
	*(void**)(&acGridTaskGraphHasPeriodicBoundcondsY) = dlsym(handle,"acGridTaskGraphHasPeriodicBoundcondsY");
	if(!acGridTaskGraphHasPeriodicBoundcondsY) fprintf(stderr,"Astaroth error: was not able to load %s\n","acGridTaskGraphHasPeriodicBoundcondsY");
	*(void**)(&acGridTaskGraphHasPeriodicBoundcondsZ) = dlsym(handle,"acGridTaskGraphHasPeriodicBoundcondsZ");
	if(!acGridTaskGraphHasPeriodicBoundcondsZ) fprintf(stderr,"Astaroth error: was not able to load %s\n","acGridTaskGraphHasPeriodicBoundcondsZ");
	*(void**)(&BASE_FUNC_NAME(acGridBuildTaskGraph)) = dlsym(handle,"acGridBuildTaskGraph");
	*(void**)(&acGridDestroyTaskGraph) = dlsym(handle,"acGridDestroyTaskGraph");
	*(void**)(&(acGetDSLTaskGraph)) = dlsym(handle,"acGetDSLTaskGraph");
	if(!acGetDSLTaskGraph) fprintf(stderr,"Astaroth error: was not able to load %s\n","acGetDSLTaskGraph");
	if(!acGridDestroyTaskGraph) fprintf(stderr,"Astaroth error: was not able to load %s\n","acGridDestroyTaskGraph");
	*(void**)(&acGridExecuteTaskGraph) = dlsym(handle,"acGridExecuteTaskGraph");
	if(!acGridExecuteTaskGraph) fprintf(stderr,"Astaroth error: was not able to load %s\n","acGridExecuteTaskGraph");
	*(void**)(&acGridFinalizeReduceLocal) = dlsym(handle,"acGridFinalizeReduceLocal");
	if(!acGridFinalizeReduceLocal) fprintf(stderr,"Astaroth error: was not able to load %s\n","acGridFinalizeReduceLocal");
	*(void**)(&acGridFinalizeReduce) = dlsym(handle,"acGridFinalizeReduce");
	if(!acGridFinalizeReduce) fprintf(stderr,"Astaroth error: was not able to load %s\n","acGridFinalizeReduce");
	*(void**)(&acGridLaunchKernel) = dlsym(handle,"acGridLaunchKernel");
	if(!acGridLaunchKernel) fprintf(stderr,"Astaroth error: was not able to load %s\n","acGridLaunchKernel");
	*(void**)(&acGridLoadStencil) = dlsym(handle,"acGridLoadStencil");
	if(!acGridLoadStencil) fprintf(stderr,"Astaroth error: was not able to load %s\n","acGridLoadStencil");
	*(void**)(&acGridStoreStencil) = dlsym(handle,"acGridStoreStencil");
	if(!acGridStoreStencil) fprintf(stderr,"Astaroth error: was not able to load %s\n","acGridStoreStencil");
	*(void**)(&acGridLoadStencils) = dlsym(handle,"acGridLoadStencils");
	if(!acGridLoadStencils) fprintf(stderr,"Astaroth error: was not able to load %s\n","acGridLoadStencils");
	*(void**)(&acGridStoreStencils) = dlsym(handle,"acGridStoreStencils");
	if(!acGridStoreStencils) fprintf(stderr,"Astaroth error: was not able to load %s\n","acGridStoreStencils");
	*(void**)(&acNodeCreate) = dlsym(handle,"acNodeCreate");
	if(!acNodeCreate) fprintf(stderr,"Astaroth error: was not able to load %s\n","acNodeCreate");
	*(void**)(&acNodeDestroy) = dlsym(handle,"acNodeDestroy");
	if(!acNodeDestroy) fprintf(stderr,"Astaroth error: was not able to load %s\n","acNodeDestroy");
	*(void**)(&acNodePrintInfo) = dlsym(handle,"acNodePrintInfo");
	if(!acNodePrintInfo) fprintf(stderr,"Astaroth error: was not able to load %s\n","acNodePrintInfo");
	*(void**)(&acNodeQueryDeviceConfiguration) = dlsym(handle,"acNodeQueryDeviceConfiguration");
	if(!acNodeQueryDeviceConfiguration) fprintf(stderr,"Astaroth error: was not able to load %s\n","acNodeQueryDeviceConfiguration");
	*(void**)(&acNodeAutoOptimize) = dlsym(handle,"acNodeAutoOptimize");
	if(!acNodeAutoOptimize) fprintf(stderr,"Astaroth error: was not able to load %s\n","acNodeAutoOptimize");
	*(void**)(&acNodeSynchronizeStream) = dlsym(handle,"acNodeSynchronizeStream");
	if(!acNodeSynchronizeStream) fprintf(stderr,"Astaroth error: was not able to load %s\n","acNodeSynchronizeStream");
	*(void**)(&acNodeSynchronizeVertexBuffer) = dlsym(handle,"acNodeSynchronizeVertexBuffer");
	if(!acNodeSynchronizeVertexBuffer) fprintf(stderr,"Astaroth error: was not able to load %s\n","acNodeSynchronizeVertexBuffer");
	*(void**)(&acNodeSynchronizeMesh) = dlsym(handle,"acNodeSynchronizeMesh");
	if(!acNodeSynchronizeMesh) fprintf(stderr,"Astaroth error: was not able to load %s\n","acNodeSynchronizeMesh");
	*(void**)(&acNodeSwapBuffers) = dlsym(handle,"acNodeSwapBuffers");
	if(!acNodeSwapBuffers) fprintf(stderr,"Astaroth error: was not able to load %s\n","acNodeSwapBuffers");
	*(void**)(&acNodeLoadConstant) = dlsym(handle,"acNodeLoadConstant");
	if(!acNodeLoadConstant) fprintf(stderr,"Astaroth error: was not able to load %s\n","acNodeLoadConstant");
	*(void**)(&acNodeLoadVertexBufferWithOffset) = dlsym(handle,"acNodeLoadVertexBufferWithOffset");
	if(!acNodeLoadVertexBufferWithOffset) fprintf(stderr,"Astaroth error: was not able to load %s\n","acNodeLoadVertexBufferWithOffset");
	*(void**)(&acNodeLoadMeshWithOffset) = dlsym(handle,"acNodeLoadMeshWithOffset");
	if(!acNodeLoadMeshWithOffset) fprintf(stderr,"Astaroth error: was not able to load %s\n","acNodeLoadMeshWithOffset");
	*(void**)(&acNodeLoadVertexBuffer) = dlsym(handle,"acNodeLoadVertexBuffer");
	if(!acNodeLoadVertexBuffer) fprintf(stderr,"Astaroth error: was not able to load %s\n","acNodeLoadVertexBuffer");
	*(void**)(&acNodeLoadMesh) = dlsym(handle,"acNodeLoadMesh");
	if(!acNodeLoadMesh) fprintf(stderr,"Astaroth error: was not able to load %s\n","acNodeLoadMesh");
	*(void**)(&acNodeSetVertexBuffer) = dlsym(handle,"acNodeSetVertexBuffer");
	if(!acNodeSetVertexBuffer) fprintf(stderr,"Astaroth error: was not able to load %s\n","acNodeSetVertexBuffer");
	*(void**)(&acNodeStoreVertexBufferWithOffset) = dlsym(handle,"acNodeStoreVertexBufferWithOffset");
	if(!acNodeStoreVertexBufferWithOffset) fprintf(stderr,"Astaroth error: was not able to load %s\n","acNodeStoreVertexBufferWithOffset");
	*(void**)(&acNodeStoreMeshWithOffset) = dlsym(handle,"acNodeStoreMeshWithOffset");
	if(!acNodeStoreMeshWithOffset) fprintf(stderr,"Astaroth error: was not able to load %s\n","acNodeStoreMeshWithOffset");
	*(void**)(&acNodeStoreVertexBuffer) = dlsym(handle,"acNodeStoreVertexBuffer");
	if(!acNodeStoreVertexBuffer) fprintf(stderr,"Astaroth error: was not able to load %s\n","acNodeStoreVertexBuffer");
	*(void**)(&acNodeStoreMesh) = dlsym(handle,"acNodeStoreMesh");
	if(!acNodeStoreMesh) fprintf(stderr,"Astaroth error: was not able to load %s\n","acNodeStoreMesh");
	*(void**)(&acNodeIntegrateSubstep) = dlsym(handle,"acNodeIntegrateSubstep");
	if(!acNodeIntegrateSubstep) fprintf(stderr,"Astaroth error: was not able to load %s\n","acNodeIntegrateSubstep");
	*(void**)(&acNodeIntegrate) = dlsym(handle,"acNodeIntegrate");
	if(!acNodeIntegrate) fprintf(stderr,"Astaroth error: was not able to load %s\n","acNodeIntegrate");
	*(void**)(&acNodeIntegrateGBC) = dlsym(handle,"acNodeIntegrateGBC");
	if(!acNodeIntegrateGBC) fprintf(stderr,"Astaroth error: was not able to load %s\n","acNodeIntegrateGBC");
	*(void**)(&acNodePeriodicBoundcondStep) = dlsym(handle,"acNodePeriodicBoundcondStep");
	if(!acNodePeriodicBoundcondStep) fprintf(stderr,"Astaroth error: was not able to load %s\n","acNodePeriodicBoundcondStep");
	*(void**)(&acNodePeriodicBoundconds) = dlsym(handle,"acNodePeriodicBoundconds");
	if(!acNodePeriodicBoundconds) fprintf(stderr,"Astaroth error: was not able to load %s\n","acNodePeriodicBoundconds");
	*(void**)(&acNodeGeneralBoundcondStep) = dlsym(handle,"acNodeGeneralBoundcondStep");
	if(!acNodeGeneralBoundcondStep) fprintf(stderr,"Astaroth error: was not able to load %s\n","acNodeGeneralBoundcondStep");
	*(void**)(&acNodeGeneralBoundconds) = dlsym(handle,"acNodeGeneralBoundconds");
	if(!acNodeGeneralBoundconds) fprintf(stderr,"Astaroth error: was not able to load %s\n","acNodeGeneralBoundconds");
	*(void**)(&acNodeReduceScal) = dlsym(handle,"acNodeReduceScal");
	if(!acNodeReduceScal) fprintf(stderr,"Astaroth error: was not able to load %s\n","acNodeReduceScal");
	*(void**)(&acNodeReduceVec) = dlsym(handle,"acNodeReduceVec");
	if(!acNodeReduceVec) fprintf(stderr,"Astaroth error: was not able to load %s\n","acNodeReduceVec");
	*(void**)(&acNodeReduceVecScal) = dlsym(handle,"acNodeReduceVecScal");
	if(!acNodeReduceVecScal) fprintf(stderr,"Astaroth error: was not able to load %s\n","acNodeReduceVecScal");
	*(void**)(&acNodeLoadPlate) = dlsym(handle,"acNodeLoadPlate");
	if(!acNodeLoadPlate) fprintf(stderr,"Astaroth error: was not able to load %s\n","acNodeLoadPlate");
	*(void**)(&acNodeStorePlate) = dlsym(handle,"acNodeStorePlate");
	if(!acNodeStorePlate) fprintf(stderr,"Astaroth error: was not able to load %s\n","acNodeStorePlate");
	*(void**)(&acNodeStoreIXYPlate) = dlsym(handle,"acNodeStoreIXYPlate");
	if(!acNodeStoreIXYPlate) fprintf(stderr,"Astaroth error: was not able to load %s\n","acNodeStoreIXYPlate");
	*(void**)(&acNodeLoadPlateXcomp) = dlsym(handle,"acNodeLoadPlateXcomp");
	if(!acNodeLoadPlateXcomp) fprintf(stderr,"Astaroth error: was not able to load %s\n","acNodeLoadPlateXcomp");
	*(void**)(&acDeviceCreate) = dlsym(handle,"acDeviceCreate");
	if(!acDeviceCreate) fprintf(stderr,"Astaroth error: was not able to load %s\n","acDeviceCreate");
	*(void**)(&acDeviceDestroy) = dlsym(handle,"acDeviceDestroy");
	if(!acDeviceDestroy) fprintf(stderr,"Astaroth error: was not able to load %s\n","acDeviceDestroy");
	*(void**)(&acDeviceResetMesh) = dlsym(handle,"acDeviceResetMesh");
	if(!acDeviceResetMesh) fprintf(stderr,"Astaroth error: was not able to load %s\n","acDeviceResetMesh");
	*(void**)(&acDevicePrintInfo) = dlsym(handle,"acDevicePrintInfo");
	if(!acDevicePrintInfo) fprintf(stderr,"Astaroth error: was not able to load %s\n","acDevicePrintInfo");
	*(void**)(&acDeviceSynchronizeStream) = dlsym(handle,"acDeviceSynchronizeStream");
	if(!acDeviceSynchronizeStream) fprintf(stderr,"Astaroth error: was not able to load %s\n","acDeviceSynchronizeStream");
	*(void**)(&acDeviceSwapBuffer) = dlsym(handle,"acDeviceSwapBuffer");
	if(!acDeviceSwapBuffer) fprintf(stderr,"Astaroth error: was not able to load %s\n","acDeviceSwapBuffer");
	*(void**)(&acDeviceSwapBuffers) = dlsym(handle,"acDeviceSwapBuffers");
	if(!acDeviceSwapBuffers) fprintf(stderr,"Astaroth error: was not able to load %s\n","acDeviceSwapBuffers");
	*(void**)(&acDeviceLoadScalarUniform) = dlsym(handle,"acDeviceLoadScalarUniform");
	if(!acDeviceLoadScalarUniform) fprintf(stderr,"Astaroth error: was not able to load %s\n","acDeviceLoadScalarUniform");
	*(void**)(&acDeviceLoadVectorUniform) = dlsym(handle,"acDeviceLoadVectorUniform");
	if(!acDeviceLoadVectorUniform) fprintf(stderr,"Astaroth error: was not able to load %s\n","acDeviceLoadVectorUniform");
	*(void**)(&acDeviceLoadIntUniform) = dlsym(handle,"acDeviceLoadIntUniform");
	if(!acDeviceLoadIntUniform) fprintf(stderr,"Astaroth error: was not able to load %s\n","acDeviceLoadIntUniform");
	*(void**)(&acDeviceLoadBoolUniform) = dlsym(handle,"acDeviceLoadBoolUniform");
	if(!acDeviceLoadBoolUniform) fprintf(stderr,"Astaroth error: was not able to load %s\n","acDeviceLoadBoolUniform");
	*(void**)(&acDeviceLoadInt3Uniform) = dlsym(handle,"acDeviceLoadInt3Uniform");
	if(!acDeviceLoadInt3Uniform) fprintf(stderr,"Astaroth error: was not able to load %s\n","acDeviceLoadInt3Uniform");
	*(void**)(&acDeviceStoreScalarUniform) = dlsym(handle,"acDeviceStoreScalarUniform");
	if(!acDeviceStoreScalarUniform) fprintf(stderr,"Astaroth error: was not able to load %s\n","acDeviceStoreScalarUniform");
	*(void**)(&acDeviceStoreVectorUniform) = dlsym(handle,"acDeviceStoreVectorUniform");
	if(!acDeviceStoreVectorUniform) fprintf(stderr,"Astaroth error: was not able to load %s\n","acDeviceStoreVectorUniform");
	*(void**)(&acDeviceStoreIntUniform) = dlsym(handle,"acDeviceStoreIntUniform");
	if(!acDeviceStoreIntUniform) fprintf(stderr,"Astaroth error: was not able to load %s\n","acDeviceStoreIntUniform");
	*(void**)(&acDeviceStoreBoolUniform) = dlsym(handle,"acDeviceStoreBoolUniform");
	if(!acDeviceStoreBoolUniform) fprintf(stderr,"Astaroth error: was not able to load %s\n","acDeviceStoreBoolUniform");
	*(void**)(&acDeviceStoreInt3Uniform) = dlsym(handle,"acDeviceStoreInt3Uniform");
	if(!acDeviceStoreInt3Uniform) fprintf(stderr,"Astaroth error: was not able to load %s\n","acDeviceStoreInt3Uniform");
	*(void**)(&acDeviceLoadMeshInfo) = dlsym(handle,"acDeviceLoadMeshInfo");
	if(!acDeviceLoadMeshInfo) fprintf(stderr,"Astaroth error: was not able to load %s\n","acDeviceLoadMeshInfo");
	*(void**)(&acDeviceLoadVertexBufferWithOffset) = dlsym(handle,"acDeviceLoadVertexBufferWithOffset");
	if(!acDeviceLoadVertexBufferWithOffset) fprintf(stderr,"Astaroth error: was not able to load %s\n","acDeviceLoadVertexBufferWithOffset");
	*(void**)(&acDeviceLoadMeshWithOffset) = dlsym(handle,"acDeviceLoadMeshWithOffset");
	if(!acDeviceLoadMeshWithOffset) fprintf(stderr,"Astaroth error: was not able to load %s\n","acDeviceLoadMeshWithOffset");
	*(void**)(&acDeviceLoadVertexBuffer) = dlsym(handle,"acDeviceLoadVertexBuffer");
	if(!acDeviceLoadVertexBuffer) fprintf(stderr,"Astaroth error: was not able to load %s\n","acDeviceLoadVertexBuffer");
	*(void**)(&acDeviceLoadMesh) = dlsym(handle,"acDeviceLoadMesh");
	if(!acDeviceLoadMesh) fprintf(stderr,"Astaroth error: was not able to load %s\n","acDeviceLoadMesh");
	*(void**)(&acDeviceLoadRealArray) = dlsym(handle,"acDeviceLoadRealArray");
	if(!acDeviceLoadRealArray) fprintf(stderr,"Astaroth error: was not able to load %s\n","acDeviceLoadRealArray");
	*(void**)(&acDeviceLoadIntArray) = dlsym(handle,"acDeviceLoadIntArray");
	if(!acDeviceLoadIntArray) fprintf(stderr,"Astaroth error: was not able to load %s\n","acDeviceLoadIntArray");
	*(void**)(&acDeviceSetVertexBuffer) = dlsym(handle,"acDeviceSetVertexBuffer");
	if(!acDeviceSetVertexBuffer) fprintf(stderr,"Astaroth error: was not able to load %s\n","acDeviceSetVertexBuffer");
	*(void**)(&acDeviceFlushOutputBuffers) = dlsym(handle,"acDeviceFlushOutputBuffers");
	if(!acDeviceFlushOutputBuffers) fprintf(stderr,"Astaroth error: was not able to load %s\n","acDeviceFlushOutputBuffers");
	*(void**)(&acDeviceStoreVertexBufferWithOffset) = dlsym(handle,"acDeviceStoreVertexBufferWithOffset");
	if(!acDeviceStoreVertexBufferWithOffset) fprintf(stderr,"Astaroth error: was not able to load %s\n","acDeviceStoreVertexBufferWithOffset");
	*(void**)(&acDeviceGetConfig) = dlsym(handle,"acDeviceGetConfig");
	if(!acDeviceGetConfig) fprintf(stderr,"Astaroth error: was not able to load %s\n","acDeviceGetConfig");
	*(void**)(&acDeviceGetKernelInputParamsObject) = dlsym(handle,"acDeviceGetKernelInputParamsObject");
	if(!acDeviceGetKernelInputParamsObject) fprintf(stderr,"Astaroth error: was not able to load %s\n","acDeviceGetKernelInputParamsObject");
	*(void**)(&acDeviceStoreMeshWithOffset) = dlsym(handle,"acDeviceStoreMeshWithOffset");
	if(!acDeviceStoreMeshWithOffset) fprintf(stderr,"Astaroth error: was not able to load %s\n","acDeviceStoreMeshWithOffset");
	*(void**)(&acDeviceStoreVertexBuffer) = dlsym(handle,"acDeviceStoreVertexBuffer");
	if(!acDeviceStoreVertexBuffer) fprintf(stderr,"Astaroth error: was not able to load %s\n","acDeviceStoreVertexBuffer");
	*(void**)(&acDeviceStoreMesh) = dlsym(handle,"acDeviceStoreMesh");
	if(!acDeviceStoreMesh) fprintf(stderr,"Astaroth error: was not able to load %s\n","acDeviceStoreMesh");
	*(void**)(&acDeviceTransferVertexBufferWithOffset) = dlsym(handle,"acDeviceTransferVertexBufferWithOffset");
	if(!acDeviceTransferVertexBufferWithOffset) fprintf(stderr,"Astaroth error: was not able to load %s\n","acDeviceTransferVertexBufferWithOffset");
	*(void**)(&acDeviceTransferMeshWithOffset) = dlsym(handle,"acDeviceTransferMeshWithOffset");
	if(!acDeviceTransferMeshWithOffset) fprintf(stderr,"Astaroth error: was not able to load %s\n","acDeviceTransferMeshWithOffset");
	*(void**)(&acDeviceTransferVertexBuffer) = dlsym(handle,"acDeviceTransferVertexBuffer");
	if(!acDeviceTransferVertexBuffer) fprintf(stderr,"Astaroth error: was not able to load %s\n","acDeviceTransferVertexBuffer");
	*(void**)(&acDeviceTransferMesh) = dlsym(handle,"acDeviceTransferMesh");
	if(!acDeviceTransferMesh) fprintf(stderr,"Astaroth error: was not able to load %s\n","acDeviceTransferMesh");
	*(void**)(&acDeviceIntegrateSubstep) = dlsym(handle,"acDeviceIntegrateSubstep");
	if(!acDeviceIntegrateSubstep) fprintf(stderr,"Astaroth error: was not able to load %s\n","acDeviceIntegrateSubstep");
	*(void**)(&acDevicePeriodicBoundcondStep) = dlsym(handle,"acDevicePeriodicBoundcondStep");
	if(!acDevicePeriodicBoundcondStep) fprintf(stderr,"Astaroth error: was not able to load %s\n","acDevicePeriodicBoundcondStep");
	*(void**)(&acDevicePeriodicBoundconds) = dlsym(handle,"acDevicePeriodicBoundconds");
	if(!acDevicePeriodicBoundconds) fprintf(stderr,"Astaroth error: was not able to load %s\n","acDevicePeriodicBoundconds");
	*(void**)(&acDeviceGeneralBoundcondStep) = dlsym(handle,"acDeviceGeneralBoundcondStep");
	if(!acDeviceGeneralBoundcondStep) fprintf(stderr,"Astaroth error: was not able to load %s\n","acDeviceGeneralBoundcondStep");
	*(void**)(&acDeviceGeneralBoundconds) = dlsym(handle,"acDeviceGeneralBoundconds");
	if(!acDeviceGeneralBoundconds) fprintf(stderr,"Astaroth error: was not able to load %s\n","acDeviceGeneralBoundconds");
	*(void**)(&acDeviceReduceScalNotAveraged) = dlsym(handle,"acDeviceReduceScalNotAveraged");
	if(!acDeviceReduceScalNotAveraged) fprintf(stderr,"Astaroth error: was not able to load %s\n","acDeviceReduceScalNotAveraged");
	*(void**)(&acDeviceReduceScal) = dlsym(handle,"acDeviceReduceScal");
	if(!acDeviceReduceScal) fprintf(stderr,"Astaroth error: was not able to load %s\n","acDeviceReduceScal");
	*(void**)(&acDeviceReduceVecNotAveraged) = dlsym(handle,"acDeviceReduceVecNotAveraged");
	if(!acDeviceReduceVecNotAveraged) fprintf(stderr,"Astaroth error: was not able to load %s\n","acDeviceReduceVecNotAveraged");
	*(void**)(&acDeviceReduceVec) = dlsym(handle,"acDeviceReduceVec");
	if(!acDeviceReduceVec) fprintf(stderr,"Astaroth error: was not able to load %s\n","acDeviceReduceVec");
	*(void**)(&acDeviceReduceVecScalNotAveraged) = dlsym(handle,"acDeviceReduceVecScalNotAveraged");
	if(!acDeviceReduceVecScalNotAveraged) fprintf(stderr,"Astaroth error: was not able to load %s\n","acDeviceReduceVecScalNotAveraged");
	*(void**)(&acDeviceReduceVecScal) = dlsym(handle,"acDeviceReduceVecScal");
	if(!acDeviceReduceVecScal) fprintf(stderr,"Astaroth error: was not able to load %s\n","acDeviceReduceVecScal");
	*(void**)(&acDeviceFinishReduce) = dlsym(handle,"acDeviceFinishReduce");
	if(!acDeviceFinishReduce) fprintf(stderr,"Astaroth error: was not able to load %s\n","acDeviceFinishReduce");
	*(void**)(&acDeviceUpdate) = dlsym(handle,"acDeviceUpdate");
	if(!acDeviceUpdate) fprintf(stderr,"Astaroth error: was not able to load %s\n","acDeviceUpdate");
	*(void**)(&acDeviceGetKernelOutput) = dlsym(handle,"acDeviceGetKernelOutput");
	if(!acDeviceGetKernelOutput) fprintf(stderr,"Astaroth error: was not able to load %s\n","acDeviceGetKernelOutput");
	*(void**)(&acDeviceLaunchKernel) = dlsym(handle,"acDeviceLaunchKernel");
	if(!acDeviceLaunchKernel) fprintf(stderr,"Astaroth error: was not able to load %s\n","acDeviceLaunchKernel");
	*(void**)(&acDeviceBenchmarkKernel) = dlsym(handle,"acDeviceBenchmarkKernel");
	if(!acDeviceBenchmarkKernel) fprintf(stderr,"Astaroth error: was not able to load %s\n","acDeviceBenchmarkKernel");
	*(void**)(&acDeviceLoadStencil) = dlsym(handle,"acDeviceLoadStencil");
	if(!acDeviceLoadStencil) fprintf(stderr,"Astaroth error: was not able to load %s\n","acDeviceLoadStencil");
	*(void**)(&acDeviceLoadStencils) = dlsym(handle,"acDeviceLoadStencils");
	if(!acDeviceLoadStencils) fprintf(stderr,"Astaroth error: was not able to load %s\n","acDeviceLoadStencils");
	*(void**)(&acDeviceLoadStencilsFromConfig) = dlsym(handle,"acDeviceLoadStencilsFromConfig");
	if(!acDeviceLoadStencilsFromConfig) fprintf(stderr,"Astaroth error: was not able to load %s\n","acDeviceLoadStencilsFromConfig");
	*(void**)(&acDeviceStoreStencil) = dlsym(handle,"acDeviceStoreStencil");
	if(!acDeviceStoreStencil) fprintf(stderr,"Astaroth error: was not able to load %s\n","acDeviceStoreStencil");
	*(void**)(&acDeviceVolumeCopy) = dlsym(handle,"acDeviceVolumeCopy");
	if(!acDeviceVolumeCopy) fprintf(stderr,"Astaroth error: was not able to load %s\n","acDeviceVolumeCopy");
	*(void**)(&acDeviceLoadPlateBuffer) = dlsym(handle,"acDeviceLoadPlateBuffer");
	if(!acDeviceLoadPlateBuffer) fprintf(stderr,"Astaroth error: was not able to load %s\n","acDeviceLoadPlateBuffer");
	*(void**)(&acDeviceStorePlateBuffer) = dlsym(handle,"acDeviceStorePlateBuffer");
	if(!acDeviceStorePlateBuffer) fprintf(stderr,"Astaroth error: was not able to load %s\n","acDeviceStorePlateBuffer");
	*(void**)(&acDeviceStoreIXYPlate) = dlsym(handle,"acDeviceStoreIXYPlate");
	if(!acDeviceStoreIXYPlate) fprintf(stderr,"Astaroth error: was not able to load %s\n","acDeviceStoreIXYPlate");
#include "device_set_input_loads.h"
#include "device_get_input_loads.h"
#include "device_get_output_loads.h"
#include "get_vtxbufs_loads.h"

	*(void**)(&acDeviceGetIntOutput) = dlsym(handle,"acDeviceGetIntOutput");
	*(void**)(&acDeviceGetRealInput) = dlsym(handle,"acDeviceGetRealInput");
	*(void**)(&acDeviceGetIntInput) = dlsym(handle,"acDeviceGetIntInput");
	*(void**)(&acDeviceGetRealOutput) = dlsym(handle,"acDeviceGetRealOutput");
	LOAD_DSYM(acHostMeshCreate)
	LOAD_DSYM(acHostGridMeshCreate)
	LOAD_DSYM(acHostMeshRandomize);
	LOAD_DSYM(acHostGridMeshRandomize);
	*(void**)(&acHostMeshDestroy) = dlsym(handle,"acHostMeshDestroy");
	if(!acHostMeshDestroy) fprintf(stderr,"Astaroth error: was not able to load %s\n","acHostMeshDestroy");
	*(void**)(&acLogFromRootProc) = dlsym(handle,"acLogFromRootProc");
	if(!acLogFromRootProc) fprintf(stderr,"Astaroth error: was not able to load %s\n","acLogFromRootProc");
	*(void**)(&acVA_LogFromRootProc) = dlsym(handle,"acVA_LogFromRootProc");
	if(!acVA_LogFromRootProc) fprintf(stderr,"Astaroth error: was not able to load %s\n","acVA_LogFromRootProc");
	*(void**)(&acVerboseLogFromRootProc) = dlsym(handle,"acVerboseLogFromRootProc");
	if(!acVerboseLogFromRootProc) fprintf(stderr,"Astaroth error: was not able to load %s\n","acVerboseLogFromRootProc");
	*(void**)(&acVA_VerboseLogFromRootProc) = dlsym(handle,"acVA_VerboseLogFromRootProc");
	if(!acVA_VerboseLogFromRootProc) fprintf(stderr,"Astaroth error: was not able to load %s\n","acVA_VerboseLogFromRootProc");
	*(void**)(&acDebugFromRootProc) = dlsym(handle,"acDebugFromRootProc");
	if(!acDebugFromRootProc) fprintf(stderr,"Astaroth error: was not able to load %s\n","acDebugFromRootProc");
	*(void**)(&acVA_DebugFromRootProc) = dlsym(handle,"acVA_DebugFromRootProc");
	if(!acVA_DebugFromRootProc) fprintf(stderr,"Astaroth error: was not able to load %s\n","acVA_DebugFromRootProc");
	*(void**)(&acVerifyCompatibility) = dlsym(handle,"acVerifyCompatibility");
	if(!acVerifyCompatibility) fprintf(stderr,"Astaroth error: was not able to load %s\n","acVerifyCompatibility");
//#ifdef __cplusplus
//	return AcLibHandle(handle);
//#else
//	return handle;
//#endif
	const AcResult is_compatible = acVerifyCompatibility(sizeof(AcMesh), sizeof(AcMeshInfo), NUM_REAL_PARAMS, NUM_INT_PARAMS, NUM_BOOL_PARAMS, NUM_REAL_ARRAYS, NUM_INT_ARRAYS, NUM_BOOL_ARRAYS);
	if(is_compatible == AC_FAILURE)
	{
		fprintf(stderr,"Library is not compatible\n");
		exit(EXIT_FAILURE);
	}
	return handle;
  }
#endif

/** Inits the profile to cosine wave */
AcResult acHostInitProfileToCosineWave(const long double box_size, const size_t nz,
                                       const long offset, const AcReal amplitude,
                                       const AcReal wavenumber, const size_t profile_count,
                                       AcReal* profile);

/** Inits the profile to sine wave */
AcResult acHostInitProfileToSineWave(const long double box_size, const size_t nz, const long offset,
                                     const AcReal amplitude, const AcReal wavenumber,
                                     const size_t profile_count, AcReal* profile);

/** Initialize a profile to a constant value */
AcResult acHostInitProfileToValue(const long double value, const size_t profile_count,
                                  AcReal* profile);

/** Writes the host profile to a file */
AcResult acHostWriteProfileToFile(const char* filepath, const AcReal* profile,
                                  const size_t profile_count);

#ifdef __cplusplus
} // extern "C"
#endif


#ifdef __cplusplus


#if AC_MPI_ENABLED
static UNUSED AcResult
acGridInit(const AcMesh mesh)
{
	return acGridInitBase(mesh);

}
#endif
<<<<<<< HEAD

=======
>>>>>>> 6ba44bab
#if TWO_D == 0
static UNUSED AcResult acSetMeshDims(const size_t nx, const size_t ny, const size_t nz, AcMeshInfo* info, AcCompInfo* comp_info)
{
	return acSetMeshDimsBoth(nx,ny,nz,info,comp_info);
}
#else
static UNUSED AcResult acSetMeshDims(const size_t nx, const size_t ny, AcMeshInfo* info, AcCompInfo* comp_info)
{
	return acSetMeshDimsBoth(nx,ny,info,comp_info);
}
#endif

static UNUSED AcResult 
acHostUpdateBuiltinParams(AcMeshInfo* config, AcCompInfo* comp_config)
{
	return acHostUpdateBuiltinBothParams(config, comp_config);
}


#include "device_set_input_overloads.h"
#include "device_get_input_overloads.h"
#include "device_get_output_overloads.h"


#if AC_MPI_ENABLED
/** Backwards compatible interface, input fields = output fields*/
template <size_t num_fields>
static AcTaskDefinition
acCompute(AcKernel kernel, Field (&fields)[num_fields])
{
    return BASE_FUNC_NAME(acCompute)(kernel, fields, num_fields, fields, num_fields);
}
static __attribute__((unused)) AcTaskDefinition
acCompute(AcKernel kernel, std::vector<Field> fields)
{
	return BASE_FUNC_NAME(acCompute)(kernel, fields.data(), fields.size(), fields.data(), fields.size());
}

/** */





template <size_t num_fields>
static AcTaskDefinition
acComputeWithParams(AcKernel kernel, Field (&fields)[num_fields], std::function<void(ParamLoadingInfo)> loader)
{
    return BASE_FUNC_NAME(acComputeWithParams)(kernel, fields, num_fields, fields, num_fields, loader);
}

template <size_t num_fields_in, size_t num_fields_out>
static AcTaskDefinition
acDSLBoundaryCondition(const AcBoundary boundary, AcKernel kernel, Field (&fields_in)[num_fields_in], Field (&fields_out)[num_fields_out], std::function<void(ParamLoadingInfo)> loader)
{
    return BASE_FUNC_NAME(acDSLBoundaryCondition)(boundary, kernel, fields_in, num_fields_in, fields_out, num_fields_out, loader);
}

template <size_t num_fields>
static AcTaskDefinition
acDSLBoundaryCondition(const AcBoundary boundary, AcKernel kernel, Field (&fields)[num_fields], std::function<void(ParamLoadingInfo)> loader)
{
    return BASE_FUNC_NAME(acDSLBoundaryCondition)(boundary, kernel, fields, num_fields, fields, num_fields, loader);
}


template <size_t num_fields_in, size_t num_fields_out>
static AcTaskDefinition
acCompute(AcKernel kernel, Field (&fields_in)[num_fields_in], Field (&fields_out)[num_fields_out])
{
    return BASE_FUNC_NAME(acCompute)(kernel, fields_in, num_fields_in, fields_out, num_fields_out);
}

template <size_t num_fields_in, size_t num_fields_out>
static AcTaskDefinition
acComputeWithParams(AcKernel kernel, Field (&fields_in)[num_fields_in], Field (&fields_out)[num_fields_out], std::function<void(ParamLoadingInfo)> loader)
{
    return BASE_FUNC_NAME(acComputeWithParams)(kernel, fields_in, num_fields_in, fields_out, num_fields_out, loader);
}

static inline AcTaskDefinition
acComputeWithParams(AcKernel kernel, std::vector<Field> fields_in, std::vector<Field> fields_out, std::function<void(ParamLoadingInfo)> loader)
{
    return BASE_FUNC_NAME(acComputeWithParams)(kernel, fields_in.data(), fields_in.size(), fields_out.data(), fields_out.size(), loader);
}

static inline AcTaskDefinition
acCompute(AcKernel kernel, std::vector<Field> fields_in, std::vector<Field> fields_out, std::function<void(ParamLoadingInfo)> loader)
{
    return BASE_FUNC_NAME(acComputeWithParams)(kernel, fields_in.data(), fields_in.size(), fields_out.data(), fields_out.size(), loader);
}

static inline AcTaskDefinition
acCompute(AcKernel kernel, std::vector<Field> fields_in, std::vector<Field> fields_out)
{
    return BASE_FUNC_NAME(acCompute)(kernel, fields_in.data(), fields_in.size(), fields_out.data(), fields_out.size());
}

static inline AcTaskDefinition
acCompute(AcKernel kernel, std::vector<Field> fields, std::function<void(ParamLoadingInfo)> loader)
{
    return BASE_FUNC_NAME(acComputeWithParams)(kernel, fields.data(), fields.size(), fields.data(), fields.size(), loader);
}


template <size_t num_fields_in, size_t num_fields_out>
static AcTaskDefinition
acCompute(AcKernel kernel, Field (&fields_in)[num_fields_in], Field (&fields_out)[num_fields_out], std::function<void(ParamLoadingInfo)> loader)
{
    return BASE_FUNC_NAME(acComputeWithParams)(kernel, fields_in, num_fields_in, fields_out, num_fields_out, loader);
}

/** */
template <size_t num_fields>
static AcTaskDefinition
acHaloExchange(Field (&fields)[num_fields])
{
    return BASE_FUNC_NAME(acHaloExchange)(fields, num_fields);
}

AcTaskDefinition
static inline acHaloExchange(std::vector<Field> fields)
{
    return BASE_FUNC_NAME(acHaloExchange)(fields.data(), fields.size());
}

/** */
template <size_t num_fields>
static AcTaskDefinition
acBoundaryCondition(const AcBoundary boundary, const AcBoundcond bound_cond,
                    Field (&fields)[num_fields])
{
    return BASE_FUNC_NAME(acBoundaryCondition)(boundary, bound_cond, fields, num_fields, nullptr, 0);
}

static inline AcTaskDefinition
acBoundaryCondition(const AcBoundary boundary, const AcBoundcond bound_cond, std::vector<Field> fields)
{
    return BASE_FUNC_NAME(acBoundaryCondition)(boundary, bound_cond, fields.data(), fields.size(), nullptr, 0);
}

static inline
AcTaskDefinition
acBoundaryCondition(const AcBoundary boundary, AcKernel kernel, std::vector<Field> fields, std::function<void(ParamLoadingInfo)> loader)
{
    return BASE_FUNC_NAME(acDSLBoundaryCondition)(boundary, kernel, fields.data(), fields.size(), fields.data(), fields.size(), loader);
}

static inline
AcTaskDefinition
acBoundaryCondition(const AcBoundary boundary, AcKernel kernel, std::vector<Field> fields_in, std::vector<Field> fields_out)
{
    std::function<void(ParamLoadingInfo)> loader = [](const ParamLoadingInfo& p){(void)p;};
    return BASE_FUNC_NAME(acDSLBoundaryCondition)(boundary, kernel, fields_in.data(), fields_in.size(), fields_out.data(), fields_out.size(), loader);
}
static inline
AcTaskDefinition
acBoundaryCondition(const AcBoundary boundary, AcKernel kernel, std::vector<Field> fields)
{
    std::function<void(ParamLoadingInfo)> loader = [](const ParamLoadingInfo& p){(void)p;};
    return BASE_FUNC_NAME(acDSLBoundaryCondition)(boundary, kernel, fields.data(), fields.size(), fields.data(), fields.size(), loader);
}



/** */
template <size_t num_fields, size_t num_parameters>
static AcTaskDefinition
acBoundaryCondition(const AcBoundary boundary, const AcBoundcond bound_cond,
                    Field (&fields)[num_fields], AcRealParam (&parameters)[num_parameters])
{
    return BASE_FUNC_NAME(acBoundaryCondition)(boundary, bound_cond, fields, num_fields, parameters,
                               num_parameters);
}



/** */
template <size_t n_ops>
static AcTaskGraph*
acGridBuildTaskGraph(const AcTaskDefinition (&ops)[n_ops])
{
    return BASE_FUNC_NAME(acGridBuildTaskGraph)(ops, n_ops);
}
static UNUSED AcTaskGraph*
acGridBuildTaskGraph(const std::vector<AcTaskDefinition> ops)
{
    return BASE_FUNC_NAME(acGridBuildTaskGraph)(ops.data(), ops.size());
}
#endif
#endif
#if AC_RUNTIME_COMPILATION
#include "astaroth_runtime_compilation.h"
#endif
<|MERGE_RESOLUTION|>--- conflicted
+++ resolved
@@ -2091,10 +2091,6 @@
 
 }
 #endif
-<<<<<<< HEAD
-
-=======
->>>>>>> 6ba44bab
 #if TWO_D == 0
 static UNUSED AcResult acSetMeshDims(const size_t nx, const size_t ny, const size_t nz, AcMeshInfo* info, AcCompInfo* comp_info)
 {
