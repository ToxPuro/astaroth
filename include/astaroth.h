/*
    Copyright (C) 2014-2021, Johannes Pekkila, Miikka Vaisala.

    This file is part of Astaroth.

    Astaroth is free software: you can redistribute it and/or modify
    it under the terms of the GNU General Public License as published by
    the Free Software Foundation, either version 3 of the License, or
    (at your option) any later version.

    Astaroth is distributed in the hope that it will be useful,
    but WITHOUT ANY WARRANTY; without even the implied warranty of
    MERCHANTABILITY or FITNESS FOR A PARTICULAR PURPOSE.  See the
    GNU General Public License for more details.

    You should have received a copy of the GNU General Public License
    along with Astaroth.  If not, see <http://www.gnu.org/licenses/>.
*/
#pragma once
#include <stdbool.h>

#ifdef __cplusplus
#include <functional>
#endif

#if AC_RUNTIME_COMPILATION
  #include <dlfcn.h>
#endif

#include "acc_runtime.h"

<<<<<<< HEAD
#if AC_MPI_ENABLED
#include <mpi.h>
#endif


#define _UNUSED __attribute__((unused)) // Does not give a warning if unused

=======
#define NGHOST (STENCIL_ORDER / 2) // Astaroth 2.0 backwards compatibility
>>>>>>> 660a4877

typedef struct {
    AcReal* vertex_buffer[NUM_ALL_FIELDS];
    AcReal* profile[NUM_PROFILES];
    AcMeshInfo info;
} AcMesh;

typedef enum {
	STREAM_0,
	STREAM_1,
	STREAM_2,
	STREAM_3,
	STREAM_4,
	STREAM_5,
	STREAM_6,
	STREAM_7,
	STREAM_8,
	STREAM_9,
	STREAM_10,
	STREAM_11,
	STREAM_12,
	STREAM_13,
	STREAM_14,
	STREAM_15,
	STREAM_16,
	STREAM_17,
	STREAM_18,
	STREAM_19,
	STREAM_20,
	STREAM_21,
	STREAM_22,
	STREAM_23,
	STREAM_24,
	STREAM_25,
	STREAM_26,
	STREAM_27,
	STREAM_28,
	STREAM_29,
	STREAM_30,
	STREAM_31,
	STREAM_ALL,
} Stream;

const Stream STREAM_DEFAULT = STREAM_0;
#define NUM_STREAMS (32)


// For plate buffers.
enum {AC_H2D, AC_D2H};    // pack/unpack direction
typedef enum {AC_XZ=0, AC_YZ=1, AC_BOT=0, AC_TOP=2, NUM_PLATE_BUFFERS=4} PlateType;


#define RTYPE_ISNAN (RTYPE_SUM)

#define AC_FOR_INIT_TYPES(FUNC)                                                   \
    FUNC(INIT_TYPE_RANDOM)                                                        \
    FUNC(INIT_TYPE_AA_RANDOM)                                                     \
    FUNC(INIT_TYPE_XWAVE)                                                         \
    FUNC(INIT_TYPE_GAUSSIAN_RADIAL_EXPL)                                          \
    FUNC(INIT_TYPE_ABC_FLOW)                                                      \
    FUNC(INIT_TYPE_SIMPLE_CORE)                                                   \
    FUNC(INIT_TYPE_KICKBALL)                                                      \
    FUNC(INIT_TYPE_VEDGE)                                                         \
    FUNC(INIT_TYPE_VEDGEX)                                                        \
    FUNC(INIT_TYPE_RAYLEIGH_TAYLOR)                                               \
    FUNC(INIT_TYPE_RAYLEIGH_BENARD)

#define AC_GEN_ID(X) X,




typedef enum {
	AC_NO_REDUCE_POST_PROCESSING,
	AC_RMS,
	AC_RADIAL_WINDOW_RMS
} AcReductionPostProcessingOp;

typedef struct
{
	const AcReduceOp reduce_op;
	const AcReductionPostProcessingOp post_processing_op;
	const AcKernel map_vtxbuf_single;
	const AcKernel map_vtxbuf_vec;
	const AcKernel map_vtxbuf_vec_scal;
	const char* name;
} AcReduction;


typedef enum {
    AC_FOR_INIT_TYPES(AC_GEN_ID) //
    NUM_INIT_TYPES
} InitType;

#ifdef __cplusplus
enum class AcProcMappingStrategy:int{
    Morton = -1,//The default
    Linear  = 1,
    Hierarchical= 2, 
};
enum class AcDecomposeStrategy:int{
    Morton = -1, 
    External = 1,
    Hierarchical= 2, 
};
enum class AcMPICommStrategy:int{
	DuplicateMPICommWorld = -1,
	DuplicateUserComm = 1,
};
#endif

#define  AcProcMappingStrategy_MORTON (-1)
#define  AcProcMappingStrategy_LINEAR (1)

#define  AcDecompStrategy_DEFAULT (-1)
#define  AcDecompStrategy_EXTERNAL (1)

#define  AcMPICommStrategy_DUPLICATE_MPI_COMM_WORLD (-1)
#define  AcMPICommStrategy_DUPLICATE_USER_COMM (1)

#undef AC_GEN_ID

#define AC_GEN_STR(X) #X,
static const char* initcondtype_names[] _UNUSED = {AC_FOR_INIT_TYPES(AC_GEN_STR) "-end-"};


#undef AC_GEN_STR
#undef _UNUSED

typedef struct node_s* Node;
typedef struct device_s* Device;


typedef struct {
    int3 m;
    int3 n;
} GridDims;

typedef struct {
    int num_devices;
    Device* devices;

    GridDims grid;
    GridDims subgrid;
} DeviceConfiguration;




#if AC_RUNTIME_COMPILATION

#ifndef BASE_FUNC_NAME

#if __cplusplus
#define BASE_FUNC_NAME(func_name) func_name##_BASE
#else
#define BASE_FUNC_NAME(func_name) func_name
#endif

#endif

#ifndef FUNC_DEFINE
#define FUNC_DEFINE(return_type, func_name, ...) static return_type (*func_name) __VA_ARGS__
#endif

#ifndef OVERLOADED_FUNC_DEFINE
#define OVERLOADED_FUNC_DEFINE(return_type, func_name, ...) static return_type (*BASE_FUNC_NAME(func_name)) __VA_ARGS__
#endif


#else

#ifndef FUNC_DEFINE
#define FUNC_DEFINE(return_type, func_name, ...) return_type func_name __VA_ARGS__
#endif

#ifndef OVERLOADED_FUNC_DEFINE
#define OVERLOADED_FUNC_DEFINE FUNC_DEFINE
#endif

#ifndef BASE_FUNC_NAME 
#define BASE_FUNC_NAME(func_name) func_name
#endif

#endif

#ifdef __cplusplus

template <typename T1, typename T2, typename T3>
static inline AcReal3 
acConstructReal3Param(const T1 a, const T2 b, const T3 c, const AcMeshInfo info)
{
	return (AcReal3)
	{
		info[a],
		info[b],
		info[c]
	};
}
template <typename T1, typename T2, typename T3>
static inline int3
acConstructInt3Param(const T1 a, const T2 b, const T3 c,
                     const AcMeshInfo info)
{
    return (int3){
        info[a],
        info[b],
        info[c],
    };
}
/** Sets the dimensions of the computational domain to (nx, ny, nz) and recalculates the built-in
 * parameters derived from them (mx, my, mz, nx_min, and others) */

extern "C" {
#endif

static inline int3
acConstructInt3Param(const AcIntParam a, const AcIntParam b, const AcIntParam c,
                     const AcMeshInfo info)
{
    return (int3){
        info.int_params[a],
        info.int_params[b],
        info.int_params[c],
    };
}

static inline AcReal3
acConstructReal3Param(const AcRealParam a, const AcRealParam b, const AcRealParam c,
                     const AcMeshInfo info)
{
    return (AcReal3){
        info.real_params[a],
        info.real_params[b],
        info.real_params[c],
    };
}

/*
 * =============================================================================
 * Helper functions
 * =============================================================================
 */
<<<<<<< HEAD

FUNC_DEFINE(int3, acGetLocalNN, (const AcMeshInfo info));
FUNC_DEFINE(int3, acGetLocalMM, (const AcMeshInfo info));
FUNC_DEFINE(int3, acGetGridNN, (const AcMeshInfo info));
FUNC_DEFINE(int3, acGetGridMM, (const AcMeshInfo info));
FUNC_DEFINE(int3, acGetMinNN, (const AcMeshInfo info));
FUNC_DEFINE(int3, acGetMaxNN, (const AcMeshInfo info));
FUNC_DEFINE(int3, acGetGridMaxNN, (const AcMeshInfo info));
FUNC_DEFINE(AcReal3, acGetLengths, (const AcMeshInfo info));


static inline size_t
acVertexBufferSize(const AcMeshInfo info)
{
    const int3 mm = acGetLocalMM(info);
    return as_size_t(mm.x)*as_size_t(mm.y)*as_size_t(mm.z);
}
static inline size_t
acGridVertexBufferSize(const AcMeshInfo info)
{
    const int3 mm = acGetGridMM(info);
    return as_size_t(mm.x)*as_size_t(mm.y)*as_size_t(mm.z);
}

static inline int3
acVertexBufferDims(const AcMeshInfo info)
{
    return acGetLocalMM(info);
}
=======
size_t acVertexBufferSize(const AcMeshInfo info);
>>>>>>> 660a4877

size_t acVertexBufferSizeBytes(const AcMeshInfo info);

<<<<<<< HEAD

static inline size_t
acVertexBufferCompdomainSize(const AcMeshInfo info)
{
    const int3 nn = acGetLocalNN(info);
    return as_size_t(nn.x)*as_size_t(nn.y)*as_size_t(nn.z);
}
=======
size_t acVertexBufferCompdomainSize(const AcMeshInfo info);
>>>>>>> 660a4877

size_t acVertexBufferCompdomainSizeBytes(const AcMeshInfo info);

<<<<<<< HEAD

=======
int3 acConstructInt3Param(const AcIntParam a, const AcIntParam b, const AcIntParam c,
                          const AcMeshInfo info);
>>>>>>> 660a4877

typedef struct {
    int3 n0, n1;
    int3 m0, m1;
    int3 nn;
} AcMeshDims;




static inline AcMeshDims
acGetMeshDims(const AcMeshInfo info)
{
   const int3 n0 = acGetMinNN(info);
   const int3 n1 = acGetMaxNN(info);
   const int3 m0 = (int3){0, 0, 0};
   const int3 m1 = acGetLocalMM(info);
   const int3 nn = acGetLocalNN(info);

   return (AcMeshDims){
       .n0 = n0,
       .n1 = n1,
       .m0 = m0,
       .m1 = m1,
       .nn = nn,
   };
}

static inline AcMeshDims
acGetGridMeshDims(const AcMeshInfo info)
{
   const int3 n0 = acGetMinNN(info);
   const int3 n1 = acGetGridMaxNN(info);
   const int3 m0 = (int3){0, 0, 0};
   const int3 m1 = acGetGridMM(info);
   const int3 nn = acGetGridNN(info);

   return (AcMeshDims){
       .n0 = n0,
       .n1 = n1,
       .m0 = m0,
       .m1 = m1,
       .nn = nn,
   };
}

FUNC_DEFINE(size_t, acGetKernelId,(const AcKernel kernel));


FUNC_DEFINE(AcResult, acAnalysisGetKernelInfo,(const AcMeshInfo info, KernelAnalysisInfo* dst));
	



<<<<<<< HEAD
FUNC_DEFINE(size_t, acGetKernelIdByName,(const char* name));


FUNC_DEFINE(AcMeshInfo, acGridDecomposeMeshInfo,(const AcMeshInfo global_config));

#if AC_RUNTIME_COMPILATION == 0
FUNC_DEFINE(VertexBufferArray, acGridGetVBA,(void));
#endif

FUNC_DEFINE(AcMeshInfo, acGridGetLocalMeshInfo,(void));

#ifdef __cplusplus
//TP: this is done for perf optim since if acVertexBufferIdx is called often
//Making it an external function call is quite expensive
static inline size_t
acGridVertexBufferIdx(const int i, const int j, const int k, const AcMeshInfo info)
{
    auto mm = info[AC_mgrid];
    return AC_INDEX_ORDER(i,j,k,mm.x,mm.y,mm.z);
}
static inline size_t
acVertexBufferIdx(const int i, const int j, const int k, const AcMeshInfo info)
{
    auto mm = info[AC_mlocal];
    return AC_INDEX_ORDER(i,j,k,mm.x,mm.y,mm.z);
}
#else
static inline size_t
acVertexBufferIdx(const int i, const int j, const int k, const AcMeshInfo info)
{
    const int3 mm = acGetLocalMM(info);
    return AC_INDEX_ORDER(i,j,k,mm.x,mm.y,mm.z);
}
static inline size_t
acGridVertexBufferIdx(const int i, const int j, const int k, const AcMeshInfo info)
{
    const int3 mm = acGetGridMM(info);
    return AC_INDEX_ORDER(i,j,k,mm.x,mm.y,mm.z);
}
#endif
=======
size_t acVertexBufferIdx(const int i, const int j, const int k, const AcMeshInfo info);
>>>>>>> 660a4877

static inline int3
acVertexBufferSpatialIdx(const size_t i, const AcMeshInfo info)
{
    const int3 mm = acGetLocalMM(info);

    return (int3){
        (int)i % mm.x,
        ((int)i % (mm.x * mm.y)) / mm.x,
        (int)i / (mm.x * mm.y),
    };
}

/** Prints all parameters inside AcMeshInfo */
static inline void
acPrintMeshInfo(const AcMeshInfo config)
{
    for (int i = 0; i < NUM_INT_PARAMS; ++i)
        printf("[%s]: %d\n", intparam_names[i], config.int_params[i]);
    for (int i = 0; i < NUM_INT3_PARAMS; ++i)
        printf("[%s]: (%d, %d, %d)\n", int3param_names[i], config.int3_params[i].x,
               config.int3_params[i].y, config.int3_params[i].z);
    for (int i = 0; i < NUM_REAL_PARAMS; ++i)
        printf("[%s]: %g\n", realparam_names[i], (double)(config.real_params[i]));
    for (int i = 0; i < NUM_REAL3_PARAMS; ++i)
        printf("[%s]: (%g, %g, %g)\n", real3param_names[i], (double)(config.real3_params[i].x),
               (double)(config.real3_params[i].y), (double)(config.real3_params[i].z));
}


/** Prints a list of initial condition condition types */
static inline void
acQueryInitcondtypes(void)
{
    for (int i = 0; i < NUM_INIT_TYPES; ++i)
        printf("%s (%d)\n", initcondtype_names[i], i);
}


/** Prints a list of int parameters */
static inline void
acQueryIntparams(void)
{
    for (int i = 0; i < NUM_INT_PARAMS; ++i)
        printf("%s (%d)\n", intparam_names[i], i);
}

/** Prints a list of int3 parameters */
static inline void
acQueryInt3params(void)
{
    for (int i = 0; i < NUM_INT3_PARAMS; ++i)
        printf("%s (%d)\n", int3param_names[i], i);
}

/** Prints a list of real parameters */
static inline void
acQueryRealparams(void)
{
    for (int i = 0; i < NUM_REAL_PARAMS; ++i)
        printf("%s (%d)\n", realparam_names[i], i);
}

/** Prints a list of real3 parameters */
static inline void
acQueryReal3params(void)
{
    for (int i = 0; i < NUM_REAL3_PARAMS; ++i)
        printf("%s (%d)\n", real3param_names[i], i);
}

/** Prints a list of Scalar array handles */
/*
static inline void
acQueryScalarrays(void)
{
    for (int i = 0; i < NUM_REAL_ARRS_1D; ++i)
        printf("%s (%d)\n", realarr1D_names[i], i);
}
*/

/** Prints a list of vertex buffer handles */
static inline void
acQueryVtxbufs(void)
{
    for (int i = 0; i < NUM_ALL_FIELDS; ++i)
        printf("%s (%d)\n", vtxbuf_names[i], i);
}

/** Prints a list of kernels */
static inline void
acQueryKernels(void)
{
    for (int i = 0; i < NUM_KERNELS; ++i)
        printf("%s (%d)\n", kernel_names[i], i);
}

static inline void
acPrintIntParam(const AcIntParam a, const AcMeshInfo info)
{
    printf("%s: %d\n", intparam_names[a], info.int_params[a]);
}

static inline void
acPrintIntParams(const AcIntParam a, const AcIntParam b, const AcIntParam c, const AcMeshInfo info)
{
    acPrintIntParam(a, info);
    acPrintIntParam(b, info);
    acPrintIntParam(c, info);
}

static inline void
acPrintInt3Param(const AcInt3Param a, const AcMeshInfo info)
{
    const int3 vec = info.int3_params[a];
    printf("{%s: (%d, %d, %d)}\n", int3param_names[a], vec.x, vec.y, vec.z);
}

/*
 * =============================================================================
 * Legacy interface
 * =============================================================================
 */

FUNC_DEFINE(AcResult, acCheckDeviceAvailability,(void));
FUNC_DEFINE(int, acGetNumDevicesPerNode,(void));

/** Returns the number of fields (vertexbuffer handles). */
FUNC_DEFINE(size_t, acGetNumFields,(void));

/** Gets the field handle corresponding to a null-terminated `str` and stores the result in
 * `handle`.
 *
 * Returns AC_SUCCESS on success.
 * Returns AC_FAILURE if the field was not found and sets `handle` to SIZE_MAX.
 *
 * Example usage:
 * ```C
 * size_t handle;
 * AcResult res = acGetFieldHandle("VTXBUF_LNRHO", &handle);
 * if (res != AC_SUCCESS)
 *  fprintf(stderr, "Handle not found\n");
 * ```
 *  */
FUNC_DEFINE(AcResult, acGetFieldHandle,(const char* field, size_t* handle));

/** */
FUNC_DEFINE(Node, acGetNode,(void));

/*
 * =============================================================================
 * Grid interface
 * =============================================================================
 */
#if AC_MPI_ENABLED

/**
Calls MPI_Init and creates a separate communicator for Astaroth procs with MPI_Comm_split, color =
666 Any program running in the same MPI process space must also call MPI_Comm_split with some color
!= 666. OTHERWISE this call will hang.

Returns AC_SUCCESS on successfullly initializing MPI and creating a communicator.

Returns AC_FAILURE otherwise.
 */
FUNC_DEFINE(AcResult, ac_MPI_Init,(void));

/**
Calls MPI_Init_thread with the provided thread_level and creates a separate communicator for
Astaroth procs with MPI_Comm_split, color = 666 Any program running in the same MPI process space
must also call MPI_Comm_split with some color != 666. OTHERWISE this call will hang.

Returns AC_SUCCESS on successfullly initializing MPI with the requested thread level and creating a
communicator.

Returns AC_FAILURE otherwise.
 */
FUNC_DEFINE(AcResult, ac_MPI_Init_thread,(int thread_level));

/**
Destroys the communicator and calls MPI_Finalize
*/
FUNC_DEFINE(void, ac_MPI_Finalize,());

/** Returns the rank of the Astaroth communicator */
int ac_MPI_Comm_rank();

<<<<<<< HEAD
If MPI was initialized with MPI_Init* instead of ac_MPI_Init, this will return MPI_COMM_WORLD
 */
FUNC_DEFINE(MPI_Comm, acGridMPIComm,());
=======
/** Returns the size of the Astaroth communicator */
int ac_MPI_Comm_size();

/** Calls MPI_Barrier on the Astaroth communicator */
void ac_MPI_Barrier();
>>>>>>> 660a4877

/**
Initializes all available devices.

Must compile and run the code with MPI.

Must allocate exactly one process per GPU. And the same number of processes
per node as there are GPUs on that node.

Devices in the grid are configured based on the contents of AcMesh.
 */

FUNC_DEFINE(AcResult, acGridInitBase, (const AcMesh mesh));
static AcResult UNUSED 
acGridInit(const AcMeshInfo info)
{
	AcMesh mesh;
	for(int i = 0; i < NUM_ALL_FIELDS; ++i) mesh.vertex_buffer[i] = NULL;
	mesh.info = info;
	return acGridInitBase(mesh);
}


/**
Resets all devices on the current grid.
 */
FUNC_DEFINE(AcResult, acGridQuit,(void));

/** Get the local device */
FUNC_DEFINE(Device, acGridGetDevice,(void));

/** Randomizes the local mesh */
FUNC_DEFINE(AcResult, acGridRandomize,(void));

/** */
FUNC_DEFINE(AcResult, acGridSynchronizeStream,(const Stream stream));

/** */
FUNC_DEFINE(AcResult, acGridLoadScalarUniform,(const Stream stream, const AcRealParam param, const AcReal value));

/** */
FUNC_DEFINE(AcResult, acGridLoadVectorUniform,(const Stream stream, const AcReal3Param param,
                                 const AcReal3 value));

/** */
FUNC_DEFINE(AcResult, acGridLoadIntUniform,(const Stream stream, const AcIntParam param, const int value));

/** */
FUNC_DEFINE(AcResult, acGridLoadInt3Uniform,(const Stream stream, const AcInt3Param param, const int3 value));

/** */
FUNC_DEFINE(AcResult, acGridLoadMesh,(const Stream stream, const AcMesh host_mesh));

/** */
FUNC_DEFINE(AcResult, acGridStoreMesh,(const Stream stream, AcMesh* host_mesh));

/** */
FUNC_DEFINE(AcResult, acGridIntegrate,(const Stream stream, const AcReal dt));

FUNC_DEFINE(AcResult, acGridSwapBuffers,(void));

/** */
/*   MV: Commented out for a while, but save for the future when standalone_MPI
         works with periodic boundary conditions.
AcResult
acGridIntegrateNonperiodic(const Stream stream, const AcReal dt)

AcResult acGridIntegrateNonperiodic(const Stream stream, const AcReal dt);
*/

/** */
FUNC_DEFINE(AcResult, acGridPeriodicBoundconds,(const Stream stream));


/** */
FUNC_DEFINE(AcResult, acGridReduceScal,(const Stream stream, const AcReduction reduction,
                          const VertexBufferHandle vtxbuf_handle, AcReal* result));

/** */
FUNC_DEFINE(AcResult, acGridReduceVec,(const Stream stream, const AcReduction reduction,
                         const VertexBufferHandle vtxbuf0, const VertexBufferHandle vtxbuf1,
                         const VertexBufferHandle vtxbuf2, AcReal* result));

/** */
FUNC_DEFINE(AcResult, acGridReduceVecScal,(const Stream stream, const AcReduction reduction,
                             const VertexBufferHandle vtxbuf0, const VertexBufferHandle vtxbuf1,
                             const VertexBufferHandle vtxbuf2, const VertexBufferHandle vtxbuf3,
                             AcReal* result));

/** */
AcResult acGridReduceXY(const Stream stream, const Field field, const Profile profile, const AcReduction reduction);

typedef enum {
    ACCESS_READ,
    ACCESS_WRITE,
} AccessType;

FUNC_DEFINE(AcResult, acGridAccessMeshOnDiskSynchronous,(const VertexBufferHandle field, const char* dir,
                                           const char* label, const AccessType type));

FUNC_DEFINE(AcResult, acGridDiskAccessLaunch,(const AccessType type));

/* Asynchronous. Need to call acGridDiskAccessSync afterwards */
FUNC_DEFINE(AcResult, acGridWriteSlicesToDiskLaunch,(const char* dir, const char* label));

/* Synchronous */
FUNC_DEFINE(AcResult, acGridWriteSlicesToDiskCollectiveSynchronous,(const char* dir, const char* label));

/* Asynchronous. Need to call acGridDiskAccessSync afterwards */
FUNC_DEFINE(AcResult, acGridWriteMeshToDiskLaunch,(const char* dir, const char* label));

FUNC_DEFINE(AcResult, acGridDiskAccessSync,(void));

FUNC_DEFINE(AcResult, acGridReadVarfileToMesh,(const char* file, const Field fields[], const size_t num_fields,
                                 const int3 nn, const int3 rr));

/* Quick hack for the hero run, will be removed in future builds */
FUNC_DEFINE(AcResult, acGridAccessMeshOnDiskSynchronousDistributed,(const VertexBufferHandle vtxbuf,
                                                      const char* dir, const char* label,
                                                      const AccessType type));

/* Quick hack for the hero run, will be removed in future builds */
FUNC_DEFINE(AcResult, acGridAccessMeshOnDiskSynchronousCollective,(const VertexBufferHandle vtxbuf,
                                                     const char* dir, const char* label,
                                                     const AccessType type));

// Bugged
// AcResult acGridLoadFieldFromFile(const char* path, const VertexBufferHandle field);

// Bugged
// AcResult acGridStoreFieldToFile(const char* path, const VertexBufferHandle field);

/*
 * =============================================================================
 * Task interface (part of the grid interface)
 * =============================================================================
 */

/** */
typedef enum AcTaskType {
    TASKTYPE_COMPUTE,
    TASKTYPE_HALOEXCHANGE,
    TASKTYPE_BOUNDCOND,
    TASKTYPE_SYNC,
    TASKTYPE_REDUCE,
} AcTaskType;

typedef enum AcBoundary {
    BOUNDARY_NONE  = 0,
    BOUNDARY_X_TOP = 0x01,
    BOUNDARY_X_BOT = 0x02,
    BOUNDARY_X     = BOUNDARY_X_TOP | BOUNDARY_X_BOT,
    BOUNDARY_Y_TOP = 0x04,
    BOUNDARY_Y_BOT = 0x08,
    BOUNDARY_Y     = BOUNDARY_Y_TOP | BOUNDARY_Y_BOT,
    BOUNDARY_Z_TOP = 0x10,
    BOUNDARY_Z_BOT = 0x20,
    BOUNDARY_Z     = BOUNDARY_Z_TOP | BOUNDARY_Z_BOT,
    BOUNDARY_XY    = BOUNDARY_X | BOUNDARY_Y,
    BOUNDARY_XZ    = BOUNDARY_X | BOUNDARY_Z,
    BOUNDARY_YZ    = BOUNDARY_Y | BOUNDARY_Z,
    BOUNDARY_XYZ   = BOUNDARY_X | BOUNDARY_Y | BOUNDARY_Z
} AcBoundary;




FUNC_DEFINE(acAnalysisBCInfo, acAnalysisGetBCInfo,(const AcMeshInfo info, const AcKernel bc, const AcBoundary boundary));

typedef struct ParamLoadingInfo {
        acKernelInputParams* params;
        Device device;
        const int step_number;
        const int3 boundary_normal;
        const Field vtxbuf;
} ParamLoadingInfo;

//opaque for C to enable C++ lambdas
typedef struct LoadKernelParamsFunc LoadKernelParamsFunc;

/** TaskDefinition is a datatype containing information necessary to generate a set of tasks for
 * some operation.*/
typedef struct AcTaskDefinition {
    AcTaskType task_type;
    AcKernel kernel_enum;
    AcBoundary boundary;

    Field* fields_in;
    size_t num_fields_in;

    Field* fields_out;
    size_t num_fields_out;

    Profile* profiles_in;
    size_t num_profiles_in;

    Profile* profiles_out;
    size_t num_profiles_out;

    AcRealParam* parameters;
    size_t num_parameters;
    LoadKernelParamsFunc* load_kernel_params_func;
    bool fieldwise;
} AcTaskDefinition;

/** TaskGraph is an opaque datatype containing information necessary to execute a set of
 * operations.*/
typedef struct AcTaskGraph AcTaskGraph;

#if __cplusplus
OVERLOADED_FUNC_DEFINE(AcTaskDefinition, acComputeWithParams,(const AcKernel kernel, Field fields_in[], const size_t num_fields_in,
                           Field fields_out[], const size_t num_fields_out,Profile profiles_in[], const size_t num_profiles_in, Profile profiles_out[], const size_t num_profiles_out, std::function<void(ParamLoadingInfo step_info)> loader));
#else
/** */
FUNC_DEFINE(AcTaskDefinition, acComputeWithParams,(const AcKernel kernel, Field fields_in[], const size_t num_fields_in,
                           Field fields_out[], const size_t num_fields_out,Profile profiles_in[], const size_t num_profiles_in, Profile profiles_out[], const size_t num_profiles_out, void (*load_func)(ParamLoadingInfo step_info)));
#endif

/** */
OVERLOADED_FUNC_DEFINE(AcTaskDefinition, acCompute,(const AcKernel kernel, Field fields_in[], const size_t num_fields_in,
                           Field fields_out[], const size_t num_fields_out,Profile profiles_in[], const size_t num_profiles_in, Profile profiles_out[], const size_t num_profiles_out));

#if __cplusplus
OVERLOADED_FUNC_DEFINE(AcTaskDefinition, acBoundaryCondition,
		(const AcBoundary boundary, const AcKernel kernel, const Field fields_in[], const size_t num_fields_in, const Field fields_out[], const size_t num_fields_out, const std::function<void(ParamLoadingInfo step_info)>));
#else
OVERLOADED_FUNC_DEFINE(AcTaskDefinition, acBoundaryCondition,
		(const AcBoundary boundary, AcKernel kernel, Field fields_in[], const size_t num_fields_in, Field fields_out[], const size_t num_fields_out,void (*load_func)(ParamLoadingInfo step_info)));
#endif
/** */
OVERLOADED_FUNC_DEFINE(AcTaskDefinition, acHaloExchange,(Field fields[], const size_t num_fields));

FUNC_DEFINE(AcTaskDefinition, acSync,());
/** */
FUNC_DEFINE(AcTaskGraph*, acGridGetDefaultTaskGraph,());

/** */
FUNC_DEFINE(bool, acGridTaskGraphHasPeriodicBoundcondsX,(AcTaskGraph* graph));

/** */
FUNC_DEFINE(bool, acGridTaskGraphHasPeriodicBoundcondsY,(AcTaskGraph* graph));

/** */
FUNC_DEFINE(bool, acGridTaskGraphHasPeriodicBoundcondsZ,(AcTaskGraph* graph));

/** */
OVERLOADED_FUNC_DEFINE(AcTaskGraph*, acGridBuildTaskGraph,(const AcTaskDefinition ops[], const size_t n_ops));

/** */
FUNC_DEFINE(AcTaskGraph*, acGetDSLTaskGraph,(const AcDSLTaskGraph));


/** */
FUNC_DEFINE(AcResult, acGridDestroyTaskGraph,(AcTaskGraph* graph));

/** */
FUNC_DEFINE(AcResult, acGridExecuteTaskGraph,(AcTaskGraph* graph, const size_t n_iterations));
/** */
FUNC_DEFINE(AcResult, acGridFinalizeReduceLocal,(AcTaskGraph* graph));
/** */
FUNC_DEFINE(AcResult, acGridFinalizeReduce,(AcTaskGraph* graph));

/** */
FUNC_DEFINE(AcResult, acGridLaunchKernel,(const Stream stream, const AcKernel kernel, const int3 start,
                            const int3 end));


/** */
FUNC_DEFINE(AcResult, acGridLoadStencil,(const Stream stream, const Stencil stencil,
                           const AcReal data[STENCIL_DEPTH][STENCIL_HEIGHT][STENCIL_WIDTH]));

/** */
FUNC_DEFINE(AcResult, acGridStoreStencil,(const Stream stream, const Stencil stencil,
                            AcReal data[STENCIL_DEPTH][STENCIL_HEIGHT][STENCIL_WIDTH]));

/** */
FUNC_DEFINE(AcResult, acGridLoadStencils,(const Stream stream,
                   const AcReal data[NUM_STENCILS][STENCIL_DEPTH][STENCIL_HEIGHT][STENCIL_WIDTH]));

/** */
FUNC_DEFINE(AcResult, acGridStoreStencils,(const Stream stream,
                    AcReal data[NUM_STENCILS][STENCIL_DEPTH][STENCIL_HEIGHT][STENCIL_WIDTH]));

#endif // AC_MPI_ENABLED

/*
 * =============================================================================
 * Node interface
 * =============================================================================
 */
/**
Initializes all devices on the current node.

Devices on the node are configured based on the contents of AcMesh.

@return Exit status. Places the newly created handle in the output parameter.
@see AcMeshInfo


Usage example:
@code
AcMeshInfo info;
acLoadConfig(AC_DEFAULT_CONFIG, &info);

Node node;
acNodeCreate(0, info, &node);
acNodeDestroy(node);
@endcode
 */
FUNC_DEFINE(AcResult, acNodeCreate,(const int id, const AcMeshInfo node_config, Node* node));

/**
Resets all devices on the current node.

@see acNodeCreate()
 */
FUNC_DEFINE(AcResult, acNodeDestroy,(Node node));

/**
Prints information about the devices available on the current node.

Requires that Node has been initialized with
@See acNodeCreate().
*/
FUNC_DEFINE(AcResult, acNodePrintInfo,(const Node node));

/**



@see DeviceConfiguration
*/
FUNC_DEFINE(AcResult, acNodeQueryDeviceConfiguration,(const Node node, DeviceConfiguration* config));

/** */
FUNC_DEFINE(AcResult, acNodeAutoOptimize,(const Node node));

/** */
FUNC_DEFINE(AcResult, acNodeSynchronizeStream,(const Node node, const Stream stream));

/** Deprecated ? */
FUNC_DEFINE(AcResult, acNodeSynchronizeVertexBuffer,(const Node node, const Stream stream,
                                       const VertexBufferHandle vtxbuf_handle)); // Not in Device

/** */
FUNC_DEFINE(AcResult, acNodeSynchronizeMesh,(const Node node, const Stream stream)); // Not in Device

/** */
FUNC_DEFINE(AcResult, acNodeSwapBuffers,(const Node node));

/** */
FUNC_DEFINE(AcResult, acNodeLoadConstant,(const Node node, const Stream stream, const AcRealParam param,
                            const AcReal value));

/** Deprecated ? Might be useful though if the user wants to load only one vtxbuf. But in this case
 * the user should supply a AcReal* instead of vtxbuf_handle */
FUNC_DEFINE(AcResult, acNodeLoadVertexBufferWithOffset,(const Node node, const Stream stream,
                                          const AcMesh host_mesh,
                                          const VertexBufferHandle vtxbuf_handle, const int3 src,
                                          const int3 dst, const int num_vertices));

/** */
FUNC_DEFINE(AcResult, acNodeLoadMeshWithOffset,(const Node node, const Stream stream, const AcMesh host_mesh,
                                  const int3 src, const int3 dst, const int num_vertices));

/** Deprecated ? */
FUNC_DEFINE(AcResult, acNodeLoadVertexBuffer,(const Node node, const Stream stream, const AcMesh host_mesh,
                                const VertexBufferHandle vtxbuf_handle));

/** */
FUNC_DEFINE(AcResult, acNodeLoadMesh,(const Node node, const Stream stream, const AcMesh host_mesh));

/** */
FUNC_DEFINE(AcResult, acNodeSetVertexBuffer,(const Node node, const Stream stream,
                               const VertexBufferHandle handle, const AcReal value));

/** Deprecated ? */
FUNC_DEFINE(AcResult, acNodeStoreVertexBufferWithOffset,(const Node node, const Stream stream,
                                           const VertexBufferHandle vtxbuf_handle, const int3 src,
                                           const int3 dst, const int num_vertices,
                                           AcMesh* host_mesh));

/** */
FUNC_DEFINE(AcResult, acNodeStoreMeshWithOffset,(const Node node, const Stream stream, const int3 src,
                                   const int3 dst, const int num_vertices, AcMesh* host_mesh));

/** Deprecated ? */
FUNC_DEFINE(AcResult, acNodeStoreVertexBuffer,(const Node node, const Stream stream,
                                 const VertexBufferHandle vtxbuf_handle, AcMesh* host_mesh));

/** */
FUNC_DEFINE(AcResult, acNodeStoreMesh,(const Node node, const Stream stream, AcMesh* host_mesh));

/** */
FUNC_DEFINE(AcResult, acNodeIntegrateSubstep,(const Node node, const Stream stream, const int step_number,
                                const int3 start, const int3 end, const AcReal dt));

/** */
FUNC_DEFINE(AcResult, acNodeIntegrate,(const Node node, const AcReal dt));

/** */
FUNC_DEFINE(AcResult, acNodeIntegrateGBC,(const Node node, const AcMeshInfo config, const AcReal dt));

/** */
FUNC_DEFINE(AcResult, acNodePeriodicBoundcondStep,(const Node node, const Stream stream,
                                     const VertexBufferHandle vtxbuf_handle));

/** */
FUNC_DEFINE(AcResult, acNodePeriodicBoundconds,(const Node node, const Stream stream));

/** */
FUNC_DEFINE(AcResult, acNodeGeneralBoundcondStep,(const Node node, const Stream stream,
                                    const VertexBufferHandle vtxbuf_handle,
                                    const AcMeshInfo config));

/** */
FUNC_DEFINE(AcResult, acNodeGeneralBoundconds,(const Node node, const Stream stream, const AcMeshInfo config));

/** */
FUNC_DEFINE(AcResult, acNodeReduceScal,(const Node node, const Stream stream, const AcReduction reduction,
                          const VertexBufferHandle vtxbuf_handle, AcReal* result));
/** */
FUNC_DEFINE(AcResult, acNodeReduceVec,(const Node node, const Stream stream_type, const AcReduction reduction,
                         const VertexBufferHandle vtxbuf0, const VertexBufferHandle vtxbuf1,
                         const VertexBufferHandle vtxbuf2, AcReal* result));
/** */
FUNC_DEFINE(AcResult, acNodeReduceVecScal,(const Node node, const Stream stream_type, const AcReduction reduction,
                             const VertexBufferHandle vtxbuf0, const VertexBufferHandle vtxbuf1,
                             const VertexBufferHandle vtxbuf2, const VertexBufferHandle vtxbuf3,
                             AcReal* result));
/** */
FUNC_DEFINE(AcResult, acNodeLoadPlate,(const Node node, const Stream stream, const int3 start, const int3 end, 
                         AcMesh* host_mesh, AcReal* plateBuffer, int plate));
/** */
FUNC_DEFINE(AcResult, acNodeStorePlate,(const Node node, const Stream stream, const int3 start, const int3 end,
                          AcMesh* host_mesh, AcReal* plateBuffer, int plate));
/** */
FUNC_DEFINE(AcResult, acNodeStoreIXYPlate,(const Node node, const Stream stream, const int3 start, const int3 end, 
                             AcMesh* host_mesh, int plate));
/** */
FUNC_DEFINE(AcResult, acNodeLoadPlateXcomp,(const Node node, const Stream stream, const int3 start, const int3 end, 
                              AcMesh* host_mesh, AcReal* plateBuffer, int plate));

#if AC_RUNTIME_COMPILATION == 0
/** */
FUNC_DEFINE(AcResult, acNodeGetVBApointers,(Node* node_handle, AcReal *vbapointer[2]));
#endif

/*
 * =============================================================================
 * Device interface
 * =============================================================================
 */
/** */
FUNC_DEFINE(AcResult, acDeviceCreate,(const int id, const AcMeshInfo device_config, Device* device));

/** */
FUNC_DEFINE(AcResult, acDeviceDestroy,(Device* device));

/** Resets the mesh to default values defined in acc_runtime.cu:acVBAReset */
FUNC_DEFINE(AcResult, acDeviceResetMesh,(const Device device, const Stream stream));

/** */
FUNC_DEFINE(AcResult, acDevicePrintInfo,(const Device device));

/** */
// AcResult acDeviceAutoOptimize(const Device device);

/** */
FUNC_DEFINE(AcResult, acDeviceSynchronizeStream,(const Device device, const Stream stream));

/** */
FUNC_DEFINE(AcResult, acDeviceSwapBuffer,(const Device device, const VertexBufferHandle handle));

/** */
FUNC_DEFINE(AcResult, acDeviceSwapBuffers,(const Device device));

/** */
FUNC_DEFINE(AcResult, acDeviceLoadScalarUniform,(const Device device, const Stream stream,
                                   const AcRealParam param, const AcReal value));
FUNC_DEFINE(AcResult, acDevicePrintProfiles,(const Device device));

/** */
FUNC_DEFINE(AcResult, acDeviceLoadVectorUniform,(const Device device, const Stream stream,
                                   const AcReal3Param param, const AcReal3 value));

/** */
FUNC_DEFINE(AcResult, acDeviceLoadIntUniform,(const Device device, const Stream stream, const AcIntParam param,
                                const int value));
/** */
FUNC_DEFINE(AcResult, acDeviceLoadBoolUniform,(const Device device, const Stream stream, const AcBoolParam param,
                                const bool value));

/** */
FUNC_DEFINE(AcResult, acDeviceLoadInt3Uniform,(const Device device, const Stream stream, const AcInt3Param param,
                                 const int3 value));

/** */
FUNC_DEFINE(AcResult, acDeviceStoreScalarUniform,(const Device device, const Stream stream,
                                    const AcRealParam param, AcReal* value));

/** */
FUNC_DEFINE(AcResult, acDeviceStoreVectorUniform,(const Device device, const Stream stream,
                                    const AcReal3Param param, AcReal3* value));

/** */
FUNC_DEFINE(AcResult, acDeviceLoadMeshInfo,(const Device device, const AcMeshInfo device_config));


/** */
FUNC_DEFINE(AcResult, acDeviceLoadVertexBufferWithOffset,(const Device device, const Stream stream,
                                            const AcMesh host_mesh,
                                            const VertexBufferHandle vtxbuf_handle, const int3 src,
                                            const int3 dst, const int num_vertices));

/** Deprecated */
FUNC_DEFINE(AcResult, acDeviceLoadMeshWithOffset,(const Device device, const Stream stream,
                                    const AcMesh host_mesh, const int3 src, const int3 dst,
                                    const int num_vertices));

/** */
FUNC_DEFINE(AcResult, acDeviceLoadVertexBuffer,(const Device device, const Stream stream, const AcMesh host_mesh,
                                  const VertexBufferHandle vtxbuf_handle));

/** */
FUNC_DEFINE(AcResult, acDeviceLoadMesh,(const Device device, const Stream stream, const AcMesh host_mesh));

/** */

#define DEVICE_LOAD_ARRAY_DECL(ENUM,DEF_NAME) \
	FUNC_DEFINE(AcResult, acDeviceLoad##DEF_NAME##Array,(const Device device, const Stream stream, const AcMeshInfo host_info, const ENUM array));

#include "device_load_uniform_decl.h"
#define DECL_DEVICE_STORE_UNIFORM(PARAM_TYPE,VAL_TYPE,VAL_TYPE_UPPER_CASE) \
	FUNC_DEFINE(AcResult,acDeviceStore##VAL_TYPE_UPPER_CASE##Uniform,(const Device device, const Stream stream, const PARAM_TYPE param, VAL_TYPE* value));
#define DECL_DEVICE_STORE_ARRAY(PARAM_TYPE,VAL_TYPE,VAL_TYPE_UPPER_CASE) \
	FUNC_DEFINE(AcResult,acDeviceStore##VAL_TYPE_UPPER_CASE##Array,(const Device device, const Stream stream, const PARAM_TYPE param, VAL_TYPE* value));
#include "device_store_uniform_decl.h"


/** */
FUNC_DEFINE(AcResult, acDeviceSetVertexBuffer,(const Device device, const Stream stream,
                                 const VertexBufferHandle handle, const AcReal value));

/** */
FUNC_DEFINE(AcResult, acDeviceFlushOutputBuffers,(const Device device, const Stream stream));

/** */
FUNC_DEFINE(AcResult, acDeviceStoreVertexBufferWithOffset,(const Device device, const Stream stream,
                                             const VertexBufferHandle vtxbuf_handle, const int3 src,
                                             const int3 dst, const int num_vertices,
                                             AcMesh* host_mesh));
FUNC_DEFINE(AcMeshInfo, acDeviceGetConfig,(const Device device));

FUNC_DEFINE(acKernelInputParams*, acDeviceGetKernelInputParamsObject,(const Device device));


/** Deprecated */
FUNC_DEFINE(AcResult, acDeviceStoreMeshWithOffset,(const Device device, const Stream stream, const int3 src,
                                     const int3 dst, const int num_vertices, AcMesh* host_mesh));

/** */
FUNC_DEFINE(AcResult, acDeviceStoreVertexBuffer,(const Device device, const Stream stream,
                                   const VertexBufferHandle vtxbuf_handle, AcMesh* host_mesh));

/** */
FUNC_DEFINE(AcResult, acDeviceStoreMesh,(const Device device, const Stream stream, AcMesh* host_mesh));


/** */
FUNC_DEFINE(AcResult, acDeviceTransferVertexBufferWithOffset,(const Device src_device, const Stream stream,
                                                const VertexBufferHandle vtxbuf_handle,
                                                const int3 src, const int3 dst,
                                                const int num_vertices, Device dst_device));

/** Deprecated */
FUNC_DEFINE(AcResult, acDeviceTransferMeshWithOffset,(const Device src_device, const Stream stream,
                                        const int3 src, const int3 dst, const int num_vertices,
                                        Device* dst_device));

/** */
FUNC_DEFINE(AcResult, acDeviceTransferVertexBuffer,(const Device src_device, const Stream stream,
                                      const VertexBufferHandle vtxbuf_handle, Device dst_device));

/** */
FUNC_DEFINE(AcResult, acDeviceTransferMesh,(const Device src_device, const Stream stream, Device dst_device));

/** */
FUNC_DEFINE(AcResult, acDeviceIntegrateSubstep,(const Device device, const Stream stream, const int step_number,
                                  const int3 start, const int3 end, const AcReal dt));
/** */
FUNC_DEFINE(AcResult, acDevicePeriodicBoundcondStep,(const Device device, const Stream stream,
                                       const VertexBufferHandle vtxbuf_handle, const int3 start,
                                       const int3 end));

/** */
FUNC_DEFINE(AcResult, acDevicePeriodicBoundconds,(const Device device, const Stream stream, const int3 start,
                                    const int3 end));

/** */
FUNC_DEFINE(AcResult, acDeviceGeneralBoundcondStep,(const Device device, const Stream stream,
                                      const VertexBufferHandle vtxbuf_handle, const int3 start,
                                      const int3 end, const AcMeshInfo config, const int3 bindex));

/** */
FUNC_DEFINE(AcResult, acDeviceGeneralBoundconds,(const Device device, const Stream stream, const int3 start,
                                   const int3 end, const AcMeshInfo config, const int3 bindex));

/** */
FUNC_DEFINE(AcResult, acDeviceReduceScalNoPostProcessing,(const Device device, const Stream stream,
                                       const AcReduction reduction,
                                       const VertexBufferHandle vtxbuf_handle, AcReal* result));

/** */
FUNC_DEFINE(AcResult, acDeviceReduceScal,(const Device device, const Stream stream, const AcReduction reduction,
                            const VertexBufferHandle vtxbuf_handle, AcReal* result));

/** */
FUNC_DEFINE(AcResult, acDeviceReduceVecNoPostProcessing,(const Device device, const Stream stream_type,
                                      const AcReduction reduction, const VertexBufferHandle vtxbuf0,
                                      const VertexBufferHandle vtxbuf1,
                                      const VertexBufferHandle vtxbuf2, AcReal* result));

/** */
FUNC_DEFINE(AcResult, acDeviceReduceVec,(const Device device, const Stream stream_type, const AcReduction reduction,
                           const VertexBufferHandle vtxbuf0, const VertexBufferHandle vtxbuf1,
                           const VertexBufferHandle vtxbuf2, AcReal* result));

/** */
FUNC_DEFINE(AcResult, acDeviceReduceVecScalNoPostProcessing,(const Device device, const Stream stream_type,
                                          const AcReduction reduction,
                                          const VertexBufferHandle vtxbuf0,
                                          const VertexBufferHandle vtxbuf1,
                                          const VertexBufferHandle vtxbuf2,
                                          const VertexBufferHandle vtxbuf3, AcReal* result));

/** */
FUNC_DEFINE(AcResult, acDeviceReduceVecScal,(const Device device, const Stream stream_type,
                               const AcReduction reduction, const VertexBufferHandle vtxbuf0,
                               const VertexBufferHandle vtxbuf1, const VertexBufferHandle vtxbuf2,
                               const VertexBufferHandle vtxbuf3, AcReal* result));

/** */
FUNC_DEFINE(AcResult, acDeviceReduceXY,(const Device device, const Stream stream, const Field field,
                                 const Profile profile, const AcReduction reduction));

/** */
FUNC_DEFINE(AcResult, acDeviceSwapProfileBuffer,(const Device device, const Profile handle));
/** */
FUNC_DEFINE(AcResult, acDeviceReduceAverages,(const Device device, const Stream stream, const Profile prof));
/** */
FUNC_DEFINE(AcBuffer, acDeviceTransposeBase,(const Device device, const Stream stream, const AcMeshOrder order, const AcReal* src));
/** */
static UNUSED AcBuffer
acDeviceTranspose(const Device device, const Stream stream, const AcMeshOrder order, const AcReal* src)
{
	return acDeviceTransposeBase(device,stream,order,src);
}
FUNC_DEFINE(AcBuffer, acDeviceTransposeVertexBuffer,(const Device device, const Stream stream, const AcMeshOrder order, const VertexBufferHandle vtxbuf));
/** */

/** */
FUNC_DEFINE(AcResult, acDeviceSwapProfileBuffers,(const Device device, const Profile* profiles,
                                    const size_t num_profiles));

/** */
FUNC_DEFINE(AcResult, acDeviceSwapAllProfileBuffers,(const Device device));

/** */
FUNC_DEFINE(AcResult, acDeviceLoadProfile,(const Device device, const AcReal* hostprofile,
                             const size_t hostprofile_count, const Profile profile));

/** */
FUNC_DEFINE(AcResult, acDeviceStoreProfile,(const Device device, const Profile profile, AcMesh* host_mesh));

/** */
FUNC_DEFINE(AcResult,  acDeviceFinishReduce,(Device device, const Stream stream, AcReal* result,const AcKernel kernel, const AcReduceOp reduce_op, const AcRealOutputParam output));
/** */
FUNC_DEFINE(AcResult,  acDeviceFinishReduceInt,(Device device, const Stream stream, int* result,const AcKernel kernel, const AcReduceOp reduce_op, const AcIntOutputParam output));
FUNC_DEFINE(AcResult,
acDevicePreprocessScratchPad,(Device device, const int variable, const AcType type,const AcReduceOp op));

/** */
FUNC_DEFINE(AcResult, acDeviceUpdate,(Device device, const AcMeshInfo info));

/** */
FUNC_DEFINE(AcDeviceKernelOutput, acDeviceGetKernelOutput,(const Device device));


/** */
FUNC_DEFINE(AcResult, acDeviceLaunchKernel,(const Device device, const Stream stream, const AcKernel kernel,
                              const int3 start, const int3 end));

/** */
FUNC_DEFINE(AcResult, acDeviceBenchmarkKernel,(const Device device, const AcKernel kernel, const int3 start,
                                 const int3 end));

/** */
FUNC_DEFINE(AcResult, acDeviceLoadStencilsFromConfig,(const Device device, const Stream stream));

FUNC_DEFINE(AcResult, acDeviceLoadStencil,(const Device device, const Stream stream, const Stencil stencil,const AcReal data[STENCIL_DEPTH][STENCIL_HEIGHT][STENCIL_WIDTH]));
/** */
FUNC_DEFINE(AcResult, acDeviceLoadStencils,(const Device device, const Stream stream, const AcReal data[NUM_STENCILS][STENCIL_DEPTH][STENCIL_HEIGHT][STENCIL_WIDTH]));
/** */
FUNC_DEFINE(AcResult, acDeviceStoreStencil,(const Device device, const Stream stream, const Stencil stencil,AcReal data[STENCIL_DEPTH][STENCIL_HEIGHT][STENCIL_WIDTH]));

/** */
FUNC_DEFINE(AcResult, acDeviceVolumeCopy,(const Device device, const Stream stream,const AcReal* in, const int3 in_offset, const int3 in_volume,AcReal* out, const int3 out_offset, const int3 out_volume));

/** */
FUNC_DEFINE(AcResult, acDeviceLoadPlateBuffer,(const Device device, int3 start, int3 end, const Stream stream,
                                 AcReal* buffer, int plate));

/** */
FUNC_DEFINE(AcResult, acDeviceStorePlateBuffer,(const Device device, int3 start, int3 end, const Stream stream, 
                                  AcReal* buffer, int plate));

/** */
FUNC_DEFINE(AcResult, acDeviceStoreIXYPlate,(const Device device, int3 start, int3 end, int src_offset, const Stream stream, 
                               AcMesh *host_mesh));

#if AC_RUNTIME_COMPILATION == 0
/** */
FUNC_DEFINE(AcResult, acDeviceGetVBApointers,(Device device, AcReal *vbapointer[2]));
#endif


/** */
AcResult acDeviceWriteMeshToDisk(const Device device, const VertexBufferHandle vtxbuf,
                                 const char* filepath);

/** */
<<<<<<< HEAD
AcMeshInfo acDeviceGetLocalConfig(const Device device);
=======
AcResult acDeviceGetLocalConfig(const Device device, AcMeshInfo* info);
>>>>>>> 660a4877

/*
 * =============================================================================
 * Helper functions
 * =============================================================================
 */
AcResult 
acHostUpdateBuiltinParams(AcMeshInfo* config);
AcResult 
acHostUpdateBuiltinCompParams(AcCompInfo* comp_config);



/** Creates a mesh stored in host memory */
FUNC_DEFINE(AcResult, acHostMeshCreate,(const AcMeshInfo mesh_info, AcMesh* mesh));
/** Copies the VertexBuffers from src to dst*/
FUNC_DEFINE(AcResult, acHostMeshCopyVertexBuffers,(const AcMesh src, AcMesh dst));
/** Copies a host mesh to a new host mesh */
FUNC_DEFINE(AcResult, acHostMeshCopy,(const AcMesh src, AcMesh* dst));
/** Creates a mesh stored in host memory (size of the whole grid) */
FUNC_DEFINE(AcResult, acHostGridMeshCreate,(const AcMeshInfo mesh_info, AcMesh* mesh));

/** Checks that the loaded dynamic Astaroth is binary compatible with the loader */
FUNC_DEFINE(AcResult, acVerifyCompatibility, (const size_t mesh_size, const size_t mesh_info_size, const int num_reals, const int num_ints, const int num_bools, const int num_real_arrays, const int num_int_arrays, const int num_bool_arrays));

/** Randomizes a host mesh */
FUNC_DEFINE(AcResult, acHostMeshRandomize,(AcMesh* mesh));
/** Randomizes a host mesh (uses n[xyz]grid params)*/
FUNC_DEFINE(AcResult, acHostGridMeshRandomize,(AcMesh* mesh));

/** Destroys a mesh stored in host memory */
FUNC_DEFINE(AcResult, acHostMeshDestroy,(AcMesh* mesh));

/** Sets the dimensions of the computational domain to (nx, ny, nz) and recalculates the built-in
 * parameters derived from them (mx, my, mz, nx_min, and others) */
AcResult acSetMeshDims(const size_t nx, const size_t ny, const size_t nz, AcMeshInfo* info);

/*
 * =============================================================================
 * Logging functions
 * =============================================================================
 */

/* Log a message with a timestamp from the root proc (if pid == 0) */
FUNC_DEFINE(void, acLogFromRootProc,(const int pid, const char* msg, ...));
FUNC_DEFINE(void, acVA_LogFromRootProc,(const int pid, const char* msg, va_list args));

/* Log a message with a timestamp from the root proc (if pid == 0) if the build flag VERBOSE is on
 */
FUNC_DEFINE(void, acVerboseLogFromRootProc,(const int pid, const char* msg, ...));
FUNC_DEFINE(void, acVA_VerboseLogFromRootProc,(const int pid, const char* msg, va_list args));

/* Log a message with a timestamp from the root proc (if pid == 0) in a debug build */
FUNC_DEFINE(void, acDebugFromRootProc,(const int pid, const char* msg, ...));
FUNC_DEFINE(void, acVA_DebugFromRootProc,(const int pid, const char* msg, va_list arg));


#include "device_set_input_decls.h"
#include "device_get_output_decls.h"
#include "device_get_input_decls.h"
#include "get_vtxbufs_declares.h"

#if AC_RUNTIME_COMPILATION
#include "astaroth_lib.h"

#define LOAD_DSYM(FUNC_NAME) *(void**)(&FUNC_NAME) = dlsym(handle,#FUNC_NAME); \
			     if(!FUNC_NAME) fprintf(stderr,"Astaroth error: was not able to load %s\n",#FUNC_NAME);

  static AcLibHandle __attribute__((unused)) acLoadLibrary()
  {
	acLoadRunTime();
 	void* handle = dlopen(runtime_astaroth_path,RTLD_NOW);
	if(!handle)
	{
    		fprintf(stderr,"%s","Fatal error was not able to load Astaroth\n"); 
		fprintf(stderr,"Error message: %s\n",dlerror());
		exit(EXIT_FAILURE);
	}

        LOAD_DSYM(acDeviceFinishReduceInt)
        LOAD_DSYM(acKernelFlushInt)
        LOAD_DSYM(acAnalysisGetKernelInfo)
        LOAD_DSYM(acDeviceSwapAllProfileBuffers)
#if AC_MPI_ENABLED
	LOAD_DSYM(BASE_FUNC_NAME(acBoundaryCondition))
	LOAD_DSYM(ac_MPI_Init)
	LOAD_DSYM(ac_MPI_Init_thread)
	LOAD_DSYM(ac_MPI_Finalize);
	*(void**)(&acGridMPIComm) = dlsym(handle,"acGridMPIComm");
	if(!acGridMPIComm) fprintf(stderr,"Astaroth error: was not able to load %s\n","acGridMPIComm");
	*(void**)(&acGridDecomposeMeshInfo) = dlsym(handle,"acGridDecomposeMeshInfo");
	if(!acGridDecomposeMeshInfo) fprintf(stderr,"Astaroth error: was not able to load %s\n","acGridDecomposeMeshInfo");
	*(void**)(&acGridGetLocalMeshInfo) = dlsym(handle,"acGridGetLocalMeshInfo");
	if(!acGridGetLocalMeshInfo) fprintf(stderr,"Astaroth error: was not able to load %s\n","acGridGetLocalMeshInfo");
	*(void**)(&acGridQuit) = dlsym(handle,"acGridQuit");
	if(!acGridQuit) fprintf(stderr,"Astaroth error: was not able to load %s\n","acGridQuit");
	*(void**)(&acGridGetDevice) = dlsym(handle,"acGridGetDevice");
	if(!acGridGetDevice) fprintf(stderr,"Astaroth error: was not able to load %s\n","acGridGetDevice");
	*(void**)(&acGridRandomize) = dlsym(handle,"acGridRandomize");
	if(!acGridRandomize) fprintf(stderr,"Astaroth error: was not able to load %s\n","acGridRandomize");
	*(void**)(&acGridSynchronizeStream) = dlsym(handle,"acGridSynchronizeStream");
	if(!acGridSynchronizeStream) fprintf(stderr,"Astaroth error: was not able to load %s\n","acGridSynchronizeStream");
	*(void**)(&acGridLoadScalarUniform) = dlsym(handle,"acGridLoadScalarUniform");
	if(!acGridLoadScalarUniform) fprintf(stderr,"Astaroth error: was not able to load %s\n","acGridLoadScalarUniform");
	*(void**)(&acGridLoadVectorUniform) = dlsym(handle,"acGridLoadVectorUniform");
	if(!acGridLoadVectorUniform) fprintf(stderr,"Astaroth error: was not able to load %s\n","acGridLoadVectorUniform");
	*(void**)(&acGridLoadIntUniform) = dlsym(handle,"acGridLoadIntUniform");
	if(!acGridLoadIntUniform) fprintf(stderr,"Astaroth error: was not able to load %s\n","acGridLoadIntUniform");
	*(void**)(&acGridLoadInt3Uniform) = dlsym(handle,"acGridLoadInt3Uniform");
	if(!acGridLoadInt3Uniform) fprintf(stderr,"Astaroth error: was not able to load %s\n","acGridLoadInt3Uniform");
	*(void**)(&acGridLoadMesh) = dlsym(handle,"acGridLoadMesh");
	if(!acGridLoadMesh) fprintf(stderr,"Astaroth error: was not able to load %s\n","acGridLoadMesh");
	*(void**)(&acGridStoreMesh) = dlsym(handle,"acGridStoreMesh");
	if(!acGridStoreMesh) fprintf(stderr,"Astaroth error: was not able to load %s\n","acGridStoreMesh");
	*(void**)(&acGridIntegrate) = dlsym(handle,"acGridIntegrate");
	if(!acGridIntegrate) fprintf(stderr,"Astaroth error: was not able to load %s\n","acGridIntegrate");
	*(void**)(&acGridSwapBuffers) = dlsym(handle,"acGridSwapBuffers");
	if(!acGridSwapBuffers) fprintf(stderr,"Astaroth error: was not able to load %s\n","acGridSwapBuffers");
	*(void**)(&acGridPeriodicBoundconds) = dlsym(handle,"acGridPeriodicBoundconds");
	if(!acGridPeriodicBoundconds) fprintf(stderr,"Astaroth error: was not able to load %s\n","acGridPeriodicBoundconds");
	*(void**)(&acGridReduceScal) = dlsym(handle,"acGridReduceScal");
	if(!acGridReduceScal) fprintf(stderr,"Astaroth error: was not able to load %s\n","acGridReduceScal");
	*(void**)(&acGridReduceVec) = dlsym(handle,"acGridReduceVec");
	if(!acGridReduceVec) fprintf(stderr,"Astaroth error: was not able to load %s\n","acGridReduceVec");
	*(void**)(&acGridReduceVecScal) = dlsym(handle,"acGridReduceVecScal");
	if(!acGridReduceVecScal) fprintf(stderr,"Astaroth error: was not able to load %s\n","acGridReduceVecScal");
	*(void**)(&acGridAccessMeshOnDiskSynchronous) = dlsym(handle,"acGridAccessMeshOnDiskSynchronous");
	if(!acGridAccessMeshOnDiskSynchronous) fprintf(stderr,"Astaroth error: was not able to load %s\n","acGridAccessMeshOnDiskSynchronous");
	*(void**)(&acGridDiskAccessLaunch) = dlsym(handle,"acGridDiskAccessLaunch");
	if(!acGridDiskAccessLaunch) fprintf(stderr,"Astaroth error: was not able to load %s\n","acGridDiskAccessLaunch");
	*(void**)(&acGridWriteSlicesToDiskLaunch) = dlsym(handle,"acGridWriteSlicesToDiskLaunch");
	if(!acGridWriteSlicesToDiskLaunch) fprintf(stderr,"Astaroth error: was not able to load %s\n","acGridWriteSlicesToDiskLaunch");
	*(void**)(&acGridWriteSlicesToDiskCollectiveSynchronous) = dlsym(handle,"acGridWriteSlicesToDiskCollectiveSynchronous");
	if(!acGridWriteSlicesToDiskCollectiveSynchronous) fprintf(stderr,"Astaroth error: was not able to load %s\n","acGridWriteSlicesToDiskCollectiveSynchronous");
	*(void**)(&acGridWriteMeshToDiskLaunch) = dlsym(handle,"acGridWriteMeshToDiskLaunch");
	if(!acGridWriteMeshToDiskLaunch) fprintf(stderr,"Astaroth error: was not able to load %s\n","acGridWriteMeshToDiskLaunch");
	*(void**)(&acGridDiskAccessSync) = dlsym(handle,"acGridDiskAccessSync");
	if(!acGridDiskAccessSync) fprintf(stderr,"Astaroth error: was not able to load %s\n","acGridDiskAccessSync");
	*(void**)(&acGridReadVarfileToMesh) = dlsym(handle,"acGridReadVarfileToMesh");
	if(!acGridReadVarfileToMesh) fprintf(stderr,"Astaroth error: was not able to load %s\n","acGridReadVarfileToMesh");
	*(void**)(&acGridAccessMeshOnDiskSynchronousDistributed) = dlsym(handle,"acGridAccessMeshOnDiskSynchronousDistributed");
	if(!acGridAccessMeshOnDiskSynchronousDistributed) fprintf(stderr,"Astaroth error: was not able to load %s\n","acGridAccessMeshOnDiskSynchronousDistributed");
	*(void**)(&acGridAccessMeshOnDiskSynchronousCollective) = dlsym(handle,"acGridAccessMeshOnDiskSynchronousCollective");
	if(!acGridAccessMeshOnDiskSynchronousCollective) fprintf(stderr,"Astaroth error: was not able to load %s\n","acGridAccessMeshOnDiskSynchronousCollective");
	*(void**)(&BASE_FUNC_NAME(acComputeWithParams)) = dlsym(handle,"acComputeWithParams");
	*(void**)(&BASE_FUNC_NAME(acCompute)) = dlsym(handle,"acCompute");
	*(void**)(&BASE_FUNC_NAME(acHaloExchange)) = dlsym(handle,"acHaloExchange");
	*(void**)(&acGridGetDefaultTaskGraph) = dlsym(handle,"acGridGetDefaultTaskGraph");
	if(!acGridGetDefaultTaskGraph) fprintf(stderr,"Astaroth error: was not able to load %s\n","acGridGetDefaultTaskGraph");
	*(void**)(&acGridTaskGraphHasPeriodicBoundcondsX) = dlsym(handle,"acGridTaskGraphHasPeriodicBoundcondsX");
	if(!acGridTaskGraphHasPeriodicBoundcondsX) fprintf(stderr,"Astaroth error: was not able to load %s\n","acGridTaskGraphHasPeriodicBoundcondsX");
	*(void**)(&acGridTaskGraphHasPeriodicBoundcondsY) = dlsym(handle,"acGridTaskGraphHasPeriodicBoundcondsY");
	if(!acGridTaskGraphHasPeriodicBoundcondsY) fprintf(stderr,"Astaroth error: was not able to load %s\n","acGridTaskGraphHasPeriodicBoundcondsY");
	*(void**)(&acGridTaskGraphHasPeriodicBoundcondsZ) = dlsym(handle,"acGridTaskGraphHasPeriodicBoundcondsZ");
	if(!acGridTaskGraphHasPeriodicBoundcondsZ) fprintf(stderr,"Astaroth error: was not able to load %s\n","acGridTaskGraphHasPeriodicBoundcondsZ");
	*(void**)(&BASE_FUNC_NAME(acGridBuildTaskGraph)) = dlsym(handle,"acGridBuildTaskGraph");
	*(void**)(&acGridDestroyTaskGraph) = dlsym(handle,"acGridDestroyTaskGraph");
	*(void**)(&(acGetDSLTaskGraph)) = dlsym(handle,"acGetDSLTaskGraph");
	if(!acGetDSLTaskGraph) fprintf(stderr,"Astaroth error: was not able to load %s\n","acGetDSLTaskGraph");
	if(!acGridDestroyTaskGraph) fprintf(stderr,"Astaroth error: was not able to load %s\n","acGridDestroyTaskGraph");
	*(void**)(&acGridExecuteTaskGraph) = dlsym(handle,"acGridExecuteTaskGraph");
	if(!acGridExecuteTaskGraph) fprintf(stderr,"Astaroth error: was not able to load %s\n","acGridExecuteTaskGraph");
	*(void**)(&acGridFinalizeReduceLocal) = dlsym(handle,"acGridFinalizeReduceLocal");
	if(!acGridFinalizeReduceLocal) fprintf(stderr,"Astaroth error: was not able to load %s\n","acGridFinalizeReduceLocal");
	*(void**)(&acGridFinalizeReduce) = dlsym(handle,"acGridFinalizeReduce");
	if(!acGridFinalizeReduce) fprintf(stderr,"Astaroth error: was not able to load %s\n","acGridFinalizeReduce");
	*(void**)(&acGridLaunchKernel) = dlsym(handle,"acGridLaunchKernel");
	if(!acGridLaunchKernel) fprintf(stderr,"Astaroth error: was not able to load %s\n","acGridLaunchKernel");
	*(void**)(&acGridLoadStencil) = dlsym(handle,"acGridLoadStencil");
	if(!acGridLoadStencil) fprintf(stderr,"Astaroth error: was not able to load %s\n","acGridLoadStencil");
	*(void**)(&acGridStoreStencil) = dlsym(handle,"acGridStoreStencil");
	if(!acGridStoreStencil) fprintf(stderr,"Astaroth error: was not able to load %s\n","acGridStoreStencil");
	*(void**)(&acGridLoadStencils) = dlsym(handle,"acGridLoadStencils");
	if(!acGridLoadStencils) fprintf(stderr,"Astaroth error: was not able to load %s\n","acGridLoadStencils");
	*(void**)(&acGridStoreStencils) = dlsym(handle,"acGridStoreStencils");
	if(!acGridStoreStencils) fprintf(stderr,"Astaroth error: was not able to load %s\n","acGridStoreStencils");
	LOAD_DSYM(acGridInitBase);
#endif
	LOAD_DSYM(acGetLocalNN)
	LOAD_DSYM(acGetLocalMM)
	LOAD_DSYM(acGetGridNN)
	LOAD_DSYM(acGetGridMM)
	LOAD_DSYM(acGetMinNN)
	LOAD_DSYM(acGetMaxNN)
	LOAD_DSYM(acGetGridMaxNN)
	LOAD_DSYM(acGetLengths)
	LOAD_DSYM(acHostMeshCopyVertexBuffers)
	LOAD_DSYM(acHostMeshCopy)
#include "device_load_uniform_loads.h"
	*(void**)(&acGetKernelId) = dlsym(handle,"acGetKernelId");
	if(!acGetKernelId) fprintf(stderr,"Astaroth error: was not able to load %s\n","acGetKernelId");
	*(void**)(&acGetKernelIdByName) = dlsym(handle,"acGetKernelIdByName");
	if(!acGetKernelIdByName) fprintf(stderr,"Astaroth error: was not able to load %s\n","acGetKernelIdByName");
	*(void**)(&acCheckDeviceAvailability) = dlsym(handle,"acCheckDeviceAvailability");
	if(!acCheckDeviceAvailability) fprintf(stderr,"Astaroth error: was not able to load %s\n","acCheckDeviceAvailability");
	*(void**)(&acGetNumDevicesPerNode) = dlsym(handle,"acGetNumDevicesPerNode");
	if(!acGetNumDevicesPerNode) fprintf(stderr,"Astaroth error: was not able to load %s\n","acGetNumDevicesPerNode");
	*(void**)(&acGetNumFields) = dlsym(handle,"acGetNumFields");
	if(!acGetNumFields) fprintf(stderr,"Astaroth error: was not able to load %s\n","acGetNumFields");
	*(void**)(&acGetFieldHandle) = dlsym(handle,"acGetFieldHandle");
	if(!acGetFieldHandle) fprintf(stderr,"Astaroth error: was not able to load %s\n","acGetFieldHandle");
	*(void**)(&acGetNode) = dlsym(handle,"acGetNode");
	if(!acGetNode) fprintf(stderr,"Astaroth error: was not able to load %s\n","acGetNode");


	*(void**)(&acNodeCreate) = dlsym(handle,"acNodeCreate");
	if(!acNodeCreate) fprintf(stderr,"Astaroth error: was not able to load %s\n","acNodeCreate");
	*(void**)(&acNodeDestroy) = dlsym(handle,"acNodeDestroy");
	if(!acNodeDestroy) fprintf(stderr,"Astaroth error: was not able to load %s\n","acNodeDestroy");
	*(void**)(&acNodePrintInfo) = dlsym(handle,"acNodePrintInfo");
	if(!acNodePrintInfo) fprintf(stderr,"Astaroth error: was not able to load %s\n","acNodePrintInfo");
	*(void**)(&acNodeQueryDeviceConfiguration) = dlsym(handle,"acNodeQueryDeviceConfiguration");
	if(!acNodeQueryDeviceConfiguration) fprintf(stderr,"Astaroth error: was not able to load %s\n","acNodeQueryDeviceConfiguration");
	*(void**)(&acNodeAutoOptimize) = dlsym(handle,"acNodeAutoOptimize");
	if(!acNodeAutoOptimize) fprintf(stderr,"Astaroth error: was not able to load %s\n","acNodeAutoOptimize");
	*(void**)(&acNodeSynchronizeStream) = dlsym(handle,"acNodeSynchronizeStream");
	if(!acNodeSynchronizeStream) fprintf(stderr,"Astaroth error: was not able to load %s\n","acNodeSynchronizeStream");
	*(void**)(&acNodeSynchronizeVertexBuffer) = dlsym(handle,"acNodeSynchronizeVertexBuffer");
	if(!acNodeSynchronizeVertexBuffer) fprintf(stderr,"Astaroth error: was not able to load %s\n","acNodeSynchronizeVertexBuffer");
	*(void**)(&acNodeSynchronizeMesh) = dlsym(handle,"acNodeSynchronizeMesh");
	if(!acNodeSynchronizeMesh) fprintf(stderr,"Astaroth error: was not able to load %s\n","acNodeSynchronizeMesh");
	*(void**)(&acNodeSwapBuffers) = dlsym(handle,"acNodeSwapBuffers");
	if(!acNodeSwapBuffers) fprintf(stderr,"Astaroth error: was not able to load %s\n","acNodeSwapBuffers");
	*(void**)(&acNodeLoadConstant) = dlsym(handle,"acNodeLoadConstant");
	if(!acNodeLoadConstant) fprintf(stderr,"Astaroth error: was not able to load %s\n","acNodeLoadConstant");
	*(void**)(&acNodeLoadVertexBufferWithOffset) = dlsym(handle,"acNodeLoadVertexBufferWithOffset");
	if(!acNodeLoadVertexBufferWithOffset) fprintf(stderr,"Astaroth error: was not able to load %s\n","acNodeLoadVertexBufferWithOffset");
	*(void**)(&acNodeLoadMeshWithOffset) = dlsym(handle,"acNodeLoadMeshWithOffset");
	if(!acNodeLoadMeshWithOffset) fprintf(stderr,"Astaroth error: was not able to load %s\n","acNodeLoadMeshWithOffset");
	*(void**)(&acNodeLoadVertexBuffer) = dlsym(handle,"acNodeLoadVertexBuffer");
	if(!acNodeLoadVertexBuffer) fprintf(stderr,"Astaroth error: was not able to load %s\n","acNodeLoadVertexBuffer");
	*(void**)(&acNodeLoadMesh) = dlsym(handle,"acNodeLoadMesh");
	if(!acNodeLoadMesh) fprintf(stderr,"Astaroth error: was not able to load %s\n","acNodeLoadMesh");
	*(void**)(&acNodeSetVertexBuffer) = dlsym(handle,"acNodeSetVertexBuffer");
	if(!acNodeSetVertexBuffer) fprintf(stderr,"Astaroth error: was not able to load %s\n","acNodeSetVertexBuffer");
	*(void**)(&acNodeStoreVertexBufferWithOffset) = dlsym(handle,"acNodeStoreVertexBufferWithOffset");
	if(!acNodeStoreVertexBufferWithOffset) fprintf(stderr,"Astaroth error: was not able to load %s\n","acNodeStoreVertexBufferWithOffset");
	*(void**)(&acNodeStoreMeshWithOffset) = dlsym(handle,"acNodeStoreMeshWithOffset");
	if(!acNodeStoreMeshWithOffset) fprintf(stderr,"Astaroth error: was not able to load %s\n","acNodeStoreMeshWithOffset");
	*(void**)(&acNodeStoreVertexBuffer) = dlsym(handle,"acNodeStoreVertexBuffer");
	if(!acNodeStoreVertexBuffer) fprintf(stderr,"Astaroth error: was not able to load %s\n","acNodeStoreVertexBuffer");
	*(void**)(&acNodeStoreMesh) = dlsym(handle,"acNodeStoreMesh");
	if(!acNodeStoreMesh) fprintf(stderr,"Astaroth error: was not able to load %s\n","acNodeStoreMesh");
	*(void**)(&acNodeIntegrateSubstep) = dlsym(handle,"acNodeIntegrateSubstep");
	if(!acNodeIntegrateSubstep) fprintf(stderr,"Astaroth error: was not able to load %s\n","acNodeIntegrateSubstep");
	*(void**)(&acNodeIntegrate) = dlsym(handle,"acNodeIntegrate");
	if(!acNodeIntegrate) fprintf(stderr,"Astaroth error: was not able to load %s\n","acNodeIntegrate");
	*(void**)(&acNodeIntegrateGBC) = dlsym(handle,"acNodeIntegrateGBC");
	if(!acNodeIntegrateGBC) fprintf(stderr,"Astaroth error: was not able to load %s\n","acNodeIntegrateGBC");
	*(void**)(&acNodePeriodicBoundcondStep) = dlsym(handle,"acNodePeriodicBoundcondStep");
	if(!acNodePeriodicBoundcondStep) fprintf(stderr,"Astaroth error: was not able to load %s\n","acNodePeriodicBoundcondStep");
	*(void**)(&acNodePeriodicBoundconds) = dlsym(handle,"acNodePeriodicBoundconds");
	if(!acNodePeriodicBoundconds) fprintf(stderr,"Astaroth error: was not able to load %s\n","acNodePeriodicBoundconds");
	*(void**)(&acNodeGeneralBoundcondStep) = dlsym(handle,"acNodeGeneralBoundcondStep");
	if(!acNodeGeneralBoundcondStep) fprintf(stderr,"Astaroth error: was not able to load %s\n","acNodeGeneralBoundcondStep");
	*(void**)(&acNodeGeneralBoundconds) = dlsym(handle,"acNodeGeneralBoundconds");
	if(!acNodeGeneralBoundconds) fprintf(stderr,"Astaroth error: was not able to load %s\n","acNodeGeneralBoundconds");
	*(void**)(&acNodeReduceScal) = dlsym(handle,"acNodeReduceScal");
	if(!acNodeReduceScal) fprintf(stderr,"Astaroth error: was not able to load %s\n","acNodeReduceScal");
	*(void**)(&acNodeReduceVec) = dlsym(handle,"acNodeReduceVec");
	if(!acNodeReduceVec) fprintf(stderr,"Astaroth error: was not able to load %s\n","acNodeReduceVec");
	*(void**)(&acNodeReduceVecScal) = dlsym(handle,"acNodeReduceVecScal");
	if(!acNodeReduceVecScal) fprintf(stderr,"Astaroth error: was not able to load %s\n","acNodeReduceVecScal");
	*(void**)(&acNodeLoadPlate) = dlsym(handle,"acNodeLoadPlate");
	if(!acNodeLoadPlate) fprintf(stderr,"Astaroth error: was not able to load %s\n","acNodeLoadPlate");
	*(void**)(&acNodeStorePlate) = dlsym(handle,"acNodeStorePlate");
	if(!acNodeStorePlate) fprintf(stderr,"Astaroth error: was not able to load %s\n","acNodeStorePlate");
	*(void**)(&acNodeStoreIXYPlate) = dlsym(handle,"acNodeStoreIXYPlate");
	if(!acNodeStoreIXYPlate) fprintf(stderr,"Astaroth error: was not able to load %s\n","acNodeStoreIXYPlate");
	*(void**)(&acNodeLoadPlateXcomp) = dlsym(handle,"acNodeLoadPlateXcomp");
	if(!acNodeLoadPlateXcomp) fprintf(stderr,"Astaroth error: was not able to load %s\n","acNodeLoadPlateXcomp");
	*(void**)(&acDeviceCreate) = dlsym(handle,"acDeviceCreate");
	if(!acDeviceCreate) fprintf(stderr,"Astaroth error: was not able to load %s\n","acDeviceCreate");
	*(void**)(&acDeviceDestroy) = dlsym(handle,"acDeviceDestroy");
	if(!acDeviceDestroy) fprintf(stderr,"Astaroth error: was not able to load %s\n","acDeviceDestroy");
	*(void**)(&acDeviceResetMesh) = dlsym(handle,"acDeviceResetMesh");
	if(!acDeviceResetMesh) fprintf(stderr,"Astaroth error: was not able to load %s\n","acDeviceResetMesh");
	*(void**)(&acDevicePrintInfo) = dlsym(handle,"acDevicePrintInfo");
	if(!acDevicePrintInfo) fprintf(stderr,"Astaroth error: was not able to load %s\n","acDevicePrintInfo");
	*(void**)(&acDeviceSynchronizeStream) = dlsym(handle,"acDeviceSynchronizeStream");
	if(!acDeviceSynchronizeStream) fprintf(stderr,"Astaroth error: was not able to load %s\n","acDeviceSynchronizeStream");
	*(void**)(&acDeviceSwapBuffer) = dlsym(handle,"acDeviceSwapBuffer");
	if(!acDeviceSwapBuffer) fprintf(stderr,"Astaroth error: was not able to load %s\n","acDeviceSwapBuffer");
	*(void**)(&acDeviceSwapBuffers) = dlsym(handle,"acDeviceSwapBuffers");
	if(!acDeviceSwapBuffers) fprintf(stderr,"Astaroth error: was not able to load %s\n","acDeviceSwapBuffers");
	*(void**)(&acDeviceLoadScalarUniform) = dlsym(handle,"acDeviceLoadScalarUniform");
	if(!acDeviceLoadScalarUniform) fprintf(stderr,"Astaroth error: was not able to load %s\n","acDeviceLoadScalarUniform");
	*(void**)(&acDeviceLoadVectorUniform) = dlsym(handle,"acDeviceLoadVectorUniform");
	if(!acDeviceLoadVectorUniform) fprintf(stderr,"Astaroth error: was not able to load %s\n","acDeviceLoadVectorUniform");
	*(void**)(&acDeviceLoadIntUniform) = dlsym(handle,"acDeviceLoadIntUniform");
	if(!acDeviceLoadIntUniform) fprintf(stderr,"Astaroth error: was not able to load %s\n","acDeviceLoadIntUniform");
	*(void**)(&acDeviceLoadBoolUniform) = dlsym(handle,"acDeviceLoadBoolUniform");
	if(!acDeviceLoadBoolUniform) fprintf(stderr,"Astaroth error: was not able to load %s\n","acDeviceLoadBoolUniform");
	*(void**)(&acDeviceLoadInt3Uniform) = dlsym(handle,"acDeviceLoadInt3Uniform");
	if(!acDeviceLoadInt3Uniform) fprintf(stderr,"Astaroth error: was not able to load %s\n","acDeviceLoadInt3Uniform");
	*(void**)(&acDeviceStoreScalarUniform) = dlsym(handle,"acDeviceStoreScalarUniform");
	if(!acDeviceStoreScalarUniform) fprintf(stderr,"Astaroth error: was not able to load %s\n","acDeviceStoreScalarUniform");
	*(void**)(&acDeviceStoreVectorUniform) = dlsym(handle,"acDeviceStoreVectorUniform");
	if(!acDeviceStoreVectorUniform) fprintf(stderr,"Astaroth error: was not able to load %s\n","acDeviceStoreVectorUniform");
	*(void**)(&acDeviceStoreIntUniform) = dlsym(handle,"acDeviceStoreIntUniform");
	if(!acDeviceStoreIntUniform) fprintf(stderr,"Astaroth error: was not able to load %s\n","acDeviceStoreIntUniform");
	*(void**)(&acDeviceStoreBoolUniform) = dlsym(handle,"acDeviceStoreBoolUniform");
	if(!acDeviceStoreBoolUniform) fprintf(stderr,"Astaroth error: was not able to load %s\n","acDeviceStoreBoolUniform");
	*(void**)(&acDeviceStoreInt3Uniform) = dlsym(handle,"acDeviceStoreInt3Uniform");
	if(!acDeviceStoreInt3Uniform) fprintf(stderr,"Astaroth error: was not able to load %s\n","acDeviceStoreInt3Uniform");
	*(void**)(&acDeviceLoadMeshInfo) = dlsym(handle,"acDeviceLoadMeshInfo");
	if(!acDeviceLoadMeshInfo) fprintf(stderr,"Astaroth error: was not able to load %s\n","acDeviceLoadMeshInfo");
	*(void**)(&acDeviceLoadVertexBufferWithOffset) = dlsym(handle,"acDeviceLoadVertexBufferWithOffset");
	if(!acDeviceLoadVertexBufferWithOffset) fprintf(stderr,"Astaroth error: was not able to load %s\n","acDeviceLoadVertexBufferWithOffset");
	*(void**)(&acDeviceLoadMeshWithOffset) = dlsym(handle,"acDeviceLoadMeshWithOffset");
	if(!acDeviceLoadMeshWithOffset) fprintf(stderr,"Astaroth error: was not able to load %s\n","acDeviceLoadMeshWithOffset");
	*(void**)(&acDeviceLoadVertexBuffer) = dlsym(handle,"acDeviceLoadVertexBuffer");
	if(!acDeviceLoadVertexBuffer) fprintf(stderr,"Astaroth error: was not able to load %s\n","acDeviceLoadVertexBuffer");
	*(void**)(&acDeviceLoadMesh) = dlsym(handle,"acDeviceLoadMesh");
	if(!acDeviceLoadMesh) fprintf(stderr,"Astaroth error: was not able to load %s\n","acDeviceLoadMesh");
	*(void**)(&acDeviceSetVertexBuffer) = dlsym(handle,"acDeviceSetVertexBuffer");
	if(!acDeviceSetVertexBuffer) fprintf(stderr,"Astaroth error: was not able to load %s\n","acDeviceSetVertexBuffer");
	*(void**)(&acDeviceFlushOutputBuffers) = dlsym(handle,"acDeviceFlushOutputBuffers");
	if(!acDeviceFlushOutputBuffers) fprintf(stderr,"Astaroth error: was not able to load %s\n","acDeviceFlushOutputBuffers");
	*(void**)(&acDeviceStoreVertexBufferWithOffset) = dlsym(handle,"acDeviceStoreVertexBufferWithOffset");
	if(!acDeviceStoreVertexBufferWithOffset) fprintf(stderr,"Astaroth error: was not able to load %s\n","acDeviceStoreVertexBufferWithOffset");
	*(void**)(&acDeviceGetConfig) = dlsym(handle,"acDeviceGetConfig");
	if(!acDeviceGetConfig) fprintf(stderr,"Astaroth error: was not able to load %s\n","acDeviceGetConfig");
	*(void**)(&acDeviceGetKernelInputParamsObject) = dlsym(handle,"acDeviceGetKernelInputParamsObject");
	if(!acDeviceGetKernelInputParamsObject) fprintf(stderr,"Astaroth error: was not able to load %s\n","acDeviceGetKernelInputParamsObject");
	*(void**)(&acDeviceStoreMeshWithOffset) = dlsym(handle,"acDeviceStoreMeshWithOffset");
	if(!acDeviceStoreMeshWithOffset) fprintf(stderr,"Astaroth error: was not able to load %s\n","acDeviceStoreMeshWithOffset");
	*(void**)(&acDeviceStoreVertexBuffer) = dlsym(handle,"acDeviceStoreVertexBuffer");
	if(!acDeviceStoreVertexBuffer) fprintf(stderr,"Astaroth error: was not able to load %s\n","acDeviceStoreVertexBuffer");
	*(void**)(&acDeviceStoreMesh) = dlsym(handle,"acDeviceStoreMesh");
	if(!acDeviceStoreMesh) fprintf(stderr,"Astaroth error: was not able to load %s\n","acDeviceStoreMesh");
	*(void**)(&acDeviceTransferVertexBufferWithOffset) = dlsym(handle,"acDeviceTransferVertexBufferWithOffset");
	if(!acDeviceTransferVertexBufferWithOffset) fprintf(stderr,"Astaroth error: was not able to load %s\n","acDeviceTransferVertexBufferWithOffset");
	*(void**)(&acDeviceTransferMeshWithOffset) = dlsym(handle,"acDeviceTransferMeshWithOffset");
	if(!acDeviceTransferMeshWithOffset) fprintf(stderr,"Astaroth error: was not able to load %s\n","acDeviceTransferMeshWithOffset");
	*(void**)(&acDeviceTransferVertexBuffer) = dlsym(handle,"acDeviceTransferVertexBuffer");
	if(!acDeviceTransferVertexBuffer) fprintf(stderr,"Astaroth error: was not able to load %s\n","acDeviceTransferVertexBuffer");
	*(void**)(&acDeviceTransferMesh) = dlsym(handle,"acDeviceTransferMesh");
	if(!acDeviceTransferMesh) fprintf(stderr,"Astaroth error: was not able to load %s\n","acDeviceTransferMesh");
	*(void**)(&acDeviceIntegrateSubstep) = dlsym(handle,"acDeviceIntegrateSubstep");
	if(!acDeviceIntegrateSubstep) fprintf(stderr,"Astaroth error: was not able to load %s\n","acDeviceIntegrateSubstep");
	*(void**)(&acDevicePeriodicBoundcondStep) = dlsym(handle,"acDevicePeriodicBoundcondStep");
	if(!acDevicePeriodicBoundcondStep) fprintf(stderr,"Astaroth error: was not able to load %s\n","acDevicePeriodicBoundcondStep");
	*(void**)(&acDevicePeriodicBoundconds) = dlsym(handle,"acDevicePeriodicBoundconds");
	if(!acDevicePeriodicBoundconds) fprintf(stderr,"Astaroth error: was not able to load %s\n","acDevicePeriodicBoundconds");
	*(void**)(&acDeviceGeneralBoundcondStep) = dlsym(handle,"acDeviceGeneralBoundcondStep");
	if(!acDeviceGeneralBoundcondStep) fprintf(stderr,"Astaroth error: was not able to load %s\n","acDeviceGeneralBoundcondStep");
	*(void**)(&acDeviceGeneralBoundconds) = dlsym(handle,"acDeviceGeneralBoundconds");
	if(!acDeviceGeneralBoundconds) fprintf(stderr,"Astaroth error: was not able to load %s\n","acDeviceGeneralBoundconds");
	LOAD_DSYM(acDeviceReduceScalNoPostProcessing)
	*(void**)(&acDeviceReduceScal) = dlsym(handle,"acDeviceReduceScal");
	if(!acDeviceReduceScal) fprintf(stderr,"Astaroth error: was not able to load %s\n","acDeviceReduceScal");
	LOAD_DSYM(acDeviceReduceVecNoPostProcessing)
	*(void**)(&acDeviceReduceVec) = dlsym(handle,"acDeviceReduceVec");
	if(!acDeviceReduceVec) fprintf(stderr,"Astaroth error: was not able to load %s\n","acDeviceReduceVec");
	LOAD_DSYM(acDeviceReduceVecScalNoPostProcessing)
	*(void**)(&acDeviceReduceVecScal) = dlsym(handle,"acDeviceReduceVecScal");
	if(!acDeviceReduceVecScal) fprintf(stderr,"Astaroth error: was not able to load %s\n","acDeviceReduceVecScal");
	*(void**)(&acDeviceFinishReduce) = dlsym(handle,"acDeviceFinishReduce");
	if(!acDeviceFinishReduce) fprintf(stderr,"Astaroth error: was not able to load %s\n","acDeviceFinishReduce");
	*(void**)(&acDeviceUpdate) = dlsym(handle,"acDeviceUpdate");
	if(!acDeviceUpdate) fprintf(stderr,"Astaroth error: was not able to load %s\n","acDeviceUpdate");
	*(void**)(&acDeviceGetKernelOutput) = dlsym(handle,"acDeviceGetKernelOutput");
	if(!acDeviceGetKernelOutput) fprintf(stderr,"Astaroth error: was not able to load %s\n","acDeviceGetKernelOutput");
	*(void**)(&acDeviceLaunchKernel) = dlsym(handle,"acDeviceLaunchKernel");
	if(!acDeviceLaunchKernel) fprintf(stderr,"Astaroth error: was not able to load %s\n","acDeviceLaunchKernel");
	*(void**)(&acDeviceBenchmarkKernel) = dlsym(handle,"acDeviceBenchmarkKernel");
	if(!acDeviceBenchmarkKernel) fprintf(stderr,"Astaroth error: was not able to load %s\n","acDeviceBenchmarkKernel");
	*(void**)(&acDeviceLoadStencil) = dlsym(handle,"acDeviceLoadStencil");
	if(!acDeviceLoadStencil) fprintf(stderr,"Astaroth error: was not able to load %s\n","acDeviceLoadStencil");
	*(void**)(&acDeviceLoadStencils) = dlsym(handle,"acDeviceLoadStencils");
	if(!acDeviceLoadStencils) fprintf(stderr,"Astaroth error: was not able to load %s\n","acDeviceLoadStencils");
	*(void**)(&acDeviceLoadStencilsFromConfig) = dlsym(handle,"acDeviceLoadStencilsFromConfig");
	if(!acDeviceLoadStencilsFromConfig) fprintf(stderr,"Astaroth error: was not able to load %s\n","acDeviceLoadStencilsFromConfig");
	*(void**)(&acDeviceStoreStencil) = dlsym(handle,"acDeviceStoreStencil");
	if(!acDeviceStoreStencil) fprintf(stderr,"Astaroth error: was not able to load %s\n","acDeviceStoreStencil");
	*(void**)(&acDeviceVolumeCopy) = dlsym(handle,"acDeviceVolumeCopy");
	if(!acDeviceVolumeCopy) fprintf(stderr,"Astaroth error: was not able to load %s\n","acDeviceVolumeCopy");
	*(void**)(&acDeviceLoadPlateBuffer) = dlsym(handle,"acDeviceLoadPlateBuffer");
	if(!acDeviceLoadPlateBuffer) fprintf(stderr,"Astaroth error: was not able to load %s\n","acDeviceLoadPlateBuffer");
	*(void**)(&acDeviceStorePlateBuffer) = dlsym(handle,"acDeviceStorePlateBuffer");
	if(!acDeviceStorePlateBuffer) fprintf(stderr,"Astaroth error: was not able to load %s\n","acDeviceStorePlateBuffer");
	*(void**)(&acDeviceStoreIXYPlate) = dlsym(handle,"acDeviceStoreIXYPlate");
	if(!acDeviceStoreIXYPlate) fprintf(stderr,"Astaroth error: was not able to load %s\n","acDeviceStoreIXYPlate");
#include "device_set_input_loads.h"
#include "device_get_input_loads.h"
#include "device_get_output_loads.h"
#include "get_vtxbufs_loads.h"

	*(void**)(&acDeviceGetIntOutput) = dlsym(handle,"acDeviceGetIntOutput");
	*(void**)(&acDeviceGetRealInput) = dlsym(handle,"acDeviceGetRealInput");
	*(void**)(&acDeviceGetIntInput) = dlsym(handle,"acDeviceGetIntInput");
	*(void**)(&acDeviceGetRealOutput) = dlsym(handle,"acDeviceGetRealOutput");
	LOAD_DSYM(acHostMeshCreate)
	LOAD_DSYM(acHostGridMeshCreate)
	LOAD_DSYM(acHostMeshRandomize);
	LOAD_DSYM(acHostGridMeshRandomize);
	*(void**)(&acHostMeshDestroy) = dlsym(handle,"acHostMeshDestroy");
	if(!acHostMeshDestroy) fprintf(stderr,"Astaroth error: was not able to load %s\n","acHostMeshDestroy");
	*(void**)(&acLogFromRootProc) = dlsym(handle,"acLogFromRootProc");
	if(!acLogFromRootProc) fprintf(stderr,"Astaroth error: was not able to load %s\n","acLogFromRootProc");
	*(void**)(&acVA_LogFromRootProc) = dlsym(handle,"acVA_LogFromRootProc");
	if(!acVA_LogFromRootProc) fprintf(stderr,"Astaroth error: was not able to load %s\n","acVA_LogFromRootProc");
	*(void**)(&acVerboseLogFromRootProc) = dlsym(handle,"acVerboseLogFromRootProc");
	if(!acVerboseLogFromRootProc) fprintf(stderr,"Astaroth error: was not able to load %s\n","acVerboseLogFromRootProc");
	*(void**)(&acVA_VerboseLogFromRootProc) = dlsym(handle,"acVA_VerboseLogFromRootProc");
	if(!acVA_VerboseLogFromRootProc) fprintf(stderr,"Astaroth error: was not able to load %s\n","acVA_VerboseLogFromRootProc");
	*(void**)(&acDebugFromRootProc) = dlsym(handle,"acDebugFromRootProc");
	if(!acDebugFromRootProc) fprintf(stderr,"Astaroth error: was not able to load %s\n","acDebugFromRootProc");
	*(void**)(&acVA_DebugFromRootProc) = dlsym(handle,"acVA_DebugFromRootProc");
	if(!acVA_DebugFromRootProc) fprintf(stderr,"Astaroth error: was not able to load %s\n","acVA_DebugFromRootProc");
	*(void**)(&acVerifyCompatibility) = dlsym(handle,"acVerifyCompatibility");
	if(!acVerifyCompatibility) fprintf(stderr,"Astaroth error: was not able to load %s\n","acVerifyCompatibility");
//#ifdef __cplusplus
//	return AcLibHandle(handle);
//#else
//	return handle;
//#endif
	const AcResult is_compatible = acVerifyCompatibility(sizeof(AcMesh), sizeof(AcMeshInfo), NUM_REAL_PARAMS, NUM_INT_PARAMS, NUM_BOOL_PARAMS, NUM_REAL_ARRAYS, NUM_INT_ARRAYS, NUM_BOOL_ARRAYS);
	if(is_compatible == AC_FAILURE)
	{
		fprintf(stderr,"Library is not compatible\n");
		exit(EXIT_FAILURE);
	}
	return handle;
  }
#endif

/** Inits the profile to cosine wave */
AcResult acHostInitProfileToCosineWave(const long double box_size, const size_t nz,
                                       const long offset, const AcReal amplitude,
                                       const AcReal wavenumber, const size_t profile_count,
                                       AcReal* profile);

/** Inits the profile to sine wave */
AcResult acHostInitProfileToSineWave(const long double box_size, const size_t nz, const long offset,
                                     const AcReal amplitude, const AcReal wavenumber,
                                     const size_t profile_count, AcReal* profile);

/** Initialize a profile to a constant value */
AcResult acHostInitProfileToValue(const long double value, const size_t profile_count,
                                  AcReal* profile);

/** Writes the host profile to a file */
AcResult acHostWriteProfileToFile(const char* filepath, const AcReal* profile,
                                  const size_t profile_count);

/*
 * =============================================================================
 * AcBuffer
 * =============================================================================
 */
<<<<<<< HEAD

AcBuffer acBufferCreate(const AcShape shape, const bool on_device);

AcMeshOrder
acGetMeshOrderForProfile(const AcProfileType type);
AcShape
acGetTransposeBufferShape(const AcMeshOrder order, const AcMeshDims dims);
AcShape
acGetReductionShape(const AcProfileType type, const AcMeshDims dims);
AcResult
acReduceProfile(const Profile prof, const AcMeshDims dims, const AcReal* src, AcReal* dst, const cudaStream_t stream);
=======
typedef struct {
    AcReal* data;
    size_t count;
    bool on_device;
} AcBuffer;

AcBuffer acBufferCreate(const size_t count, const bool on_device);
>>>>>>> 660a4877

void acBufferDestroy(AcBuffer* buffer);

AcResult acBufferMigrate(const AcBuffer in, AcBuffer* out);
<<<<<<< HEAD
AcBuffer acBufferCopy(const AcBuffer in, const bool on_device);
=======
>>>>>>> 660a4877

#ifdef __cplusplus
} // extern "C"
#endif


#ifdef __cplusplus


#if AC_MPI_ENABLED
static UNUSED AcResult
acGridInit(const AcMesh mesh)
{
	return acGridInitBase(mesh);

}
static UNUSED AcBuffer
acDeviceTranspose(const Device device, const Stream stream, const AcMeshOrder order, const VertexBufferHandle vtxbuf)
{
	return acDeviceTransposeVertexBuffer(device,stream,order,vtxbuf);
}
#endif


#define OVERLOAD_DEVICE_STORE_UNIFORM(PARAM_TYPE,VAL_TYPE,VAL_TYPE_UPPER_CASE) \
	static UNUSED AcResult acDeviceStore(const Device device, const Stream stream, const PARAM_TYPE param, VAL_TYPE* value) { return acDeviceStore##VAL_TYPE_UPPER_CASE##Uniform(device,stream,param,value); }
#define OVERLOAD_DEVICE_STORE_ARRAY(PARAM_TYPE,VAL_TYPE,VAL_TYPE_UPPER_CASE) \
	static UNUSED AcResult acDeviceStore(const Device device, const Stream stream, const PARAM_TYPE param, VAL_TYPE* value) { return acDeviceStore##VAL_TYPE_UPPER_CASE##Array(device,stream,param,value); }
#define OVERLOAD_DEVICE_LOAD_ARRAY(ENUM,DEF_NAME) \
	static UNUSED AcResult acDeviceLoad(const Device device, const Stream stream, const AcMeshInfo host_info, const ENUM array) { return acDeviceLoad##DEF_NAME##Array(device,stream,host_info,array);}

#include "device_store_overloads.h"
#include "device_load_uniform_overloads.h"
#include "device_set_input_overloads.h"
#include "device_get_input_overloads.h"
#include "device_get_output_overloads.h"


#if AC_MPI_ENABLED
/** Backwards compatible interface, input fields = output fields*/
template <size_t num_fields>
static AcTaskDefinition
acCompute(AcKernel kernel, Field (&fields)[num_fields])
{
    return BASE_FUNC_NAME(acCompute)(kernel, fields, num_fields, fields, num_fields, NULL, 0, NULL, 0);
}
static __attribute__((unused)) AcTaskDefinition
acCompute(AcKernel kernel, std::vector<Field> fields)
{
	return BASE_FUNC_NAME(acCompute)(kernel, fields.data(), fields.size(), fields.data(), fields.size(), NULL, 0, NULL, 0);
}

/** */
template <size_t num_fields>
static AcTaskDefinition
acComputeWithParams(AcKernel kernel, Field (&fields)[num_fields], std::function<void(ParamLoadingInfo)> loader)
{
    return BASE_FUNC_NAME(acComputeWithParams)(kernel, fields, num_fields, fields, num_fields, NULL, 0, NULL, 0, loader);
}

template <size_t num_fields_in, size_t num_fields_out>
static AcTaskDefinition
acBoundaryCondition(const AcBoundary boundary, AcKernel kernel, Field (&fields_in)[num_fields_in], Field (&fields_out)[num_fields_out], std::function<void(ParamLoadingInfo)> loader)
{
    return BASE_FUNC_NAME(aBoundaryCondition)(boundary, kernel, fields_in, num_fields_in, fields_out, num_fields_out, loader);
}

template <size_t num_fields>
static AcTaskDefinition
acBoundaryCondition(const AcBoundary boundary, AcKernel kernel, Field (&fields)[num_fields], std::function<void(ParamLoadingInfo)> loader)
{
    return BASE_FUNC_NAME(acBoundaryCondition)(boundary, kernel, fields, num_fields, fields, num_fields, loader);
}


template <size_t num_fields_in, size_t num_fields_out>
static AcTaskDefinition
acCompute(AcKernel kernel, Field (&fields_in)[num_fields_in], Field (&fields_out)[num_fields_out])
{
    return BASE_FUNC_NAME(acCompute)(kernel, fields_in, num_fields_in, fields_out, num_fields_out);
}

template <size_t num_fields_in, size_t num_fields_out>
static AcTaskDefinition
acComputeWithParams(AcKernel kernel, Field (&fields_in)[num_fields_in], Field (&fields_out)[num_fields_out], std::function<void(ParamLoadingInfo)> loader)
{
    return BASE_FUNC_NAME(acComputeWithParams)(kernel, fields_in, num_fields_in, fields_out, num_fields_out, loader);
}

static inline AcTaskDefinition
acComputeWithParams(AcKernel kernel, std::vector<Field> fields_in, std::vector<Field> fields_out, std::function<void(ParamLoadingInfo)> loader)
{
    return BASE_FUNC_NAME(acComputeWithParams)(kernel, fields_in.data(), fields_in.size(), fields_out.data(), fields_out.size(), NULL, 0, NULL, 0 ,loader);
}

static inline AcTaskDefinition
acCompute(AcKernel kernel, std::vector<Field> fields_in, std::vector<Field> fields_out, std::function<void(ParamLoadingInfo)> loader)
{
    return BASE_FUNC_NAME(acComputeWithParams)(kernel, fields_in.data(), fields_in.size(), fields_out.data(), fields_out.size(), NULL, 0, NULL, 0, loader);
}

static inline AcTaskDefinition
acCompute(AcKernel kernel, std::vector<Field> fields_in, std::vector<Field> fields_out, std::vector<Profile> profile_in, std::vector<Profile> profile_out, std::function<void(ParamLoadingInfo)> loader)
{
    return BASE_FUNC_NAME(acComputeWithParams)(kernel, fields_in.data(), fields_in.size(), fields_out.data(), fields_out.size(), profile_in.data(), profile_in.size(), profile_out.data(), profile_out.size(), loader);
}

static inline AcTaskDefinition
acCompute(AcKernel kernel, std::vector<Field> fields_in, std::vector<Field> fields_out)
{
    return BASE_FUNC_NAME(acCompute)(kernel, fields_in.data(), fields_in.size(), fields_out.data(), fields_out.size(), NULL, 0, NULL, 0);
}

static inline AcTaskDefinition
acCompute(AcKernel kernel, std::vector<Field> fields, std::function<void(ParamLoadingInfo)> loader)
{
    return BASE_FUNC_NAME(acComputeWithParams)(kernel, fields.data(), fields.size(), fields.data(), fields.size(), NULL, 0 , NULL, 0, loader);
}


template <size_t num_fields_in, size_t num_fields_out>
static AcTaskDefinition
acCompute(AcKernel kernel, Field (&fields_in)[num_fields_in], Field (&fields_out)[num_fields_out], std::function<void(ParamLoadingInfo)> loader)
{
    return BASE_FUNC_NAME(acComputeWithParams)(kernel, fields_in, num_fields_in, fields_out, num_fields_out, NULL, 0, NULL, 0, loader);
}

/** */
template <size_t num_fields>
static AcTaskDefinition
acHaloExchange(Field (&fields)[num_fields])
{
    return BASE_FUNC_NAME(acHaloExchange)(fields, num_fields);
}

AcTaskDefinition
static inline acHaloExchange(std::vector<Field> fields)
{
    return BASE_FUNC_NAME(acHaloExchange)(fields.data(), fields.size());
}

static inline
AcTaskDefinition
acBoundaryCondition(const AcBoundary boundary, AcKernel kernel, std::vector<Field> fields, std::function<void(ParamLoadingInfo)> loader)
{
    return BASE_FUNC_NAME(acBoundaryCondition)(boundary, kernel, fields.data(), fields.size(), fields.data(), fields.size(), loader);
}
template <typename T>
static inline
AcTaskDefinition
acBoundaryCondition(const AcBoundary boundary, AcKernel kernel, std::vector<Field> fields, const T param)
{
   
    auto loader = 
    [&](ParamLoadingInfo p)
    {
            auto config = acDeviceGetLocalConfig(p.device);
	    acLoadKernelParams(*p.params,kernel,p.vtxbuf,config[param]); 
    };
    return BASE_FUNC_NAME(acBoundaryCondition)(boundary, kernel, fields.data(), fields.size(), fields.data(), fields.size(), loader);
}

static inline
AcTaskDefinition
acBoundaryCondition(const AcBoundary boundary, AcKernel kernel, std::vector<Field> fields_in, std::vector<Field> fields_out)
{
    std::function<void(ParamLoadingInfo)> loader = [](const ParamLoadingInfo& p){(void)p;};
    return BASE_FUNC_NAME(acBoundaryCondition)(boundary, kernel, fields_in.data(), fields_in.size(), fields_out.data(), fields_out.size(), loader);
}
static inline
AcTaskDefinition
acBoundaryCondition(const AcBoundary boundary, AcKernel kernel, std::vector<Field> fields)
{
    std::function<void(ParamLoadingInfo)> loader = [](const ParamLoadingInfo& p){(void)p;};
    return BASE_FUNC_NAME(acBoundaryCondition)(boundary, kernel, fields.data(), fields.size(), fields.data(), fields.size(), loader);
}

/** */
template <size_t n_ops>
static AcTaskGraph*
acGridBuildTaskGraph(const AcTaskDefinition (&ops)[n_ops])
{
    return BASE_FUNC_NAME(acGridBuildTaskGraph)(ops, n_ops);
}
static UNUSED AcTaskGraph*
acGridBuildTaskGraph(const std::vector<AcTaskDefinition> ops)
{
    return BASE_FUNC_NAME(acGridBuildTaskGraph)(ops.data(), ops.size());
}
#endif
#endif
#if AC_RUNTIME_COMPILATION
#include "astaroth_runtime_compilation.h"
#endif
<|MERGE_RESOLUTION|>--- conflicted
+++ resolved
@@ -29,7 +29,6 @@
 
 #include "acc_runtime.h"
 
-<<<<<<< HEAD
 #if AC_MPI_ENABLED
 #include <mpi.h>
 #endif
@@ -37,9 +36,6 @@
 
 #define _UNUSED __attribute__((unused)) // Does not give a warning if unused
 
-=======
-#define NGHOST (STENCIL_ORDER / 2) // Astaroth 2.0 backwards compatibility
->>>>>>> 660a4877
 
 typedef struct {
     AcReal* vertex_buffer[NUM_ALL_FIELDS];
@@ -256,16 +252,8 @@
 extern "C" {
 #endif
 
-static inline int3
-acConstructInt3Param(const AcIntParam a, const AcIntParam b, const AcIntParam c,
-                     const AcMeshInfo info)
-{
-    return (int3){
-        info.int_params[a],
-        info.int_params[b],
-        info.int_params[c],
-    };
-}
+int3 acConstructInt3Param(const AcIntParam a, const AcIntParam b, const AcIntParam c,
+                          const AcMeshInfo info);
 
 static inline AcReal3
 acConstructReal3Param(const AcRealParam a, const AcRealParam b, const AcRealParam c,
@@ -283,7 +271,6 @@
  * Helper functions
  * =============================================================================
  */
-<<<<<<< HEAD
 
 FUNC_DEFINE(int3, acGetLocalNN, (const AcMeshInfo info));
 FUNC_DEFINE(int3, acGetLocalMM, (const AcMeshInfo info));
@@ -313,13 +300,13 @@
 {
     return acGetLocalMM(info);
 }
-=======
-size_t acVertexBufferSize(const AcMeshInfo info);
->>>>>>> 660a4877
-
-size_t acVertexBufferSizeBytes(const AcMeshInfo info);
-
-<<<<<<< HEAD
+
+static inline size_t
+acVertexBufferSizeBytes(const AcMeshInfo info)
+{
+    return sizeof(AcReal) * acVertexBufferSize(info);
+}
+
 
 static inline size_t
 acVertexBufferCompdomainSize(const AcMeshInfo info)
@@ -327,18 +314,14 @@
     const int3 nn = acGetLocalNN(info);
     return as_size_t(nn.x)*as_size_t(nn.y)*as_size_t(nn.z);
 }
-=======
-size_t acVertexBufferCompdomainSize(const AcMeshInfo info);
->>>>>>> 660a4877
-
-size_t acVertexBufferCompdomainSizeBytes(const AcMeshInfo info);
-
-<<<<<<< HEAD
-
-=======
-int3 acConstructInt3Param(const AcIntParam a, const AcIntParam b, const AcIntParam c,
-                          const AcMeshInfo info);
->>>>>>> 660a4877
+
+static inline size_t
+acVertexBufferCompdomainSizeBytes(const AcMeshInfo info)
+{
+    return sizeof(AcReal) * acVertexBufferCompdomainSize(info);
+}
+
+
 
 typedef struct {
     int3 n0, n1;
@@ -393,7 +376,6 @@
 
 
 
-<<<<<<< HEAD
 FUNC_DEFINE(size_t, acGetKernelIdByName,(const char* name));
 
 
@@ -434,9 +416,6 @@
     return AC_INDEX_ORDER(i,j,k,mm.x,mm.y,mm.z);
 }
 #endif
-=======
-size_t acVertexBufferIdx(const int i, const int j, const int k, const AcMeshInfo info);
->>>>>>> 660a4877
 
 static inline int3
 acVertexBufferSpatialIdx(const size_t i, const AcMeshInfo info)
@@ -624,17 +603,13 @@
 /** Returns the rank of the Astaroth communicator */
 int ac_MPI_Comm_rank();
 
-<<<<<<< HEAD
-If MPI was initialized with MPI_Init* instead of ac_MPI_Init, this will return MPI_COMM_WORLD
- */
+/** If MPI was initialized with MPI_Init* instead of ac_MPI_Init, this will return MPI_COMM_WORLD */
 FUNC_DEFINE(MPI_Comm, acGridMPIComm,());
-=======
 /** Returns the size of the Astaroth communicator */
-int ac_MPI_Comm_size();
+FUNC_DEFINE(int, ac_MPI_Comm_size,());
 
 /** Calls MPI_Barrier on the Astaroth communicator */
-void ac_MPI_Barrier();
->>>>>>> 660a4877
+FUNC_DEFINE(void, ac_MPI_Barrier,());
 
 /**
 Initializes all available devices.
@@ -1367,11 +1342,7 @@
                                  const char* filepath);
 
 /** */
-<<<<<<< HEAD
 AcMeshInfo acDeviceGetLocalConfig(const Device device);
-=======
-AcResult acDeviceGetLocalConfig(const Device device, AcMeshInfo* info);
->>>>>>> 660a4877
 
 /*
  * =============================================================================
@@ -1824,7 +1795,6 @@
  * AcBuffer
  * =============================================================================
  */
-<<<<<<< HEAD
 
 AcBuffer acBufferCreate(const AcShape shape, const bool on_device);
 
@@ -1836,23 +1806,11 @@
 acGetReductionShape(const AcProfileType type, const AcMeshDims dims);
 AcResult
 acReduceProfile(const Profile prof, const AcMeshDims dims, const AcReal* src, AcReal* dst, const cudaStream_t stream);
-=======
-typedef struct {
-    AcReal* data;
-    size_t count;
-    bool on_device;
-} AcBuffer;
-
-AcBuffer acBufferCreate(const size_t count, const bool on_device);
->>>>>>> 660a4877
 
 void acBufferDestroy(AcBuffer* buffer);
 
 AcResult acBufferMigrate(const AcBuffer in, AcBuffer* out);
-<<<<<<< HEAD
 AcBuffer acBufferCopy(const AcBuffer in, const bool on_device);
-=======
->>>>>>> 660a4877
 
 #ifdef __cplusplus
 } // extern "C"
