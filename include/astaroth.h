--- conflicted
+++ resolved
@@ -913,9 +913,6 @@
 /** */
 AcResult acGridReduceXYAverage(const Stream stream, const Field field, const Profile profile);
 
-/** */
-AcResult acGridReduceXYAverage(const Stream stream, const Field field, const Profile profile);
-
 typedef enum {
     ACCESS_READ,
     ACCESS_WRITE,
@@ -1325,17 +1322,9 @@
 FUNC_DEFINE(AcResult, acDeviceSwapBuffers,(const Device device));
 
 /** */
-<<<<<<< HEAD
 FUNC_DEFINE(AcResult, acDeviceLoadScalarUniform,(const Device device, const Stream stream,
                                    const AcRealParam param, const AcReal value));
 FUNC_DEFINE(AcResult, acDevicePrintProfiles,(const Device device));
-=======
-AcResult acDevicePrintProfiles(const Device device);
-
-/** */
-AcResult acDeviceLoadScalarUniform(const Device device, const Stream stream,
-                                   const AcRealParam param, const AcReal value);
->>>>>>> b3eb5e54
 
 /** */
 FUNC_DEFINE(AcResult, acDeviceLoadVectorUniform,(const Device device, const Stream stream,
@@ -1510,36 +1499,7 @@
 FUNC_DEFINE(AcResult, acDeviceReduceVecScal,(const Device device, const Stream stream_type,
                                const ReductionType rtype, const VertexBufferHandle vtxbuf0,
                                const VertexBufferHandle vtxbuf1, const VertexBufferHandle vtxbuf2,
-<<<<<<< HEAD
                                const VertexBufferHandle vtxbuf3, AcReal* result));
-=======
-                               const VertexBufferHandle vtxbuf3, AcReal* result);
-
-/** */
-AcResult acDeviceReduceXYAverage(const Device device, const Stream stream, const Field field,
-                                 const Profile profile);
-
-/** */
-AcResult acDeviceReduceXYAverages(const Device device, const Stream stream);
-
-/** */
-AcResult acDeviceSwapProfileBuffer(const Device device, const Profile handle);
-
-/** */
-AcResult acDeviceSwapProfileBuffers(const Device device, const Profile* profiles,
-                                    const size_t num_profiles);
-
-/** */
-AcResult acDeviceSwapAllProfileBuffers(const Device device);
-
-/** */
-AcResult acDeviceLoadProfile(const Device device, const AcReal* hostprofile,
-                             const size_t hostprofile_count, const Profile profile);
-
-/** */
-AcResult acDeviceStoreProfile(const Device device, const Profile profile, AcReal* hostprofile,
-                              const size_t hostprofile_count);
->>>>>>> b3eb5e54
 
 /** */
 FUNC_DEFINE(AcResult, acDeviceReduceXYAverage,(const Device device, const Stream stream, const Field field,
@@ -1547,6 +1507,8 @@
 
 /** */
 FUNC_DEFINE(AcResult, acDeviceSwapProfileBuffer,(const Device device, const Profile handle));
+/** */
+FUNC_DEFINE(AcResult, acDeviceReduceXYAverages,(const Device device, const Stream stream));
 
 /** */
 FUNC_DEFINE(AcResult, acDeviceSwapProfileBuffers,(const Device device, const Profile* profiles,
@@ -2246,13 +2208,9 @@
 }
 
 /** */
-<<<<<<< HEAD
 template <size_t num_fields>
 static AcTaskDefinition
 acHaloExchange(Field (&fields)[num_fields])
-=======
-template <size_t num_fields> AcTaskDefinition acHaloExchange(Field (&fields)[num_fields])
->>>>>>> b3eb5e54
 {
     return BASE_FUNC_NAME(acHaloExchange)(fields, num_fields);
 }
