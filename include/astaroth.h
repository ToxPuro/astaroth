/*
    Copyright (C) 2014-2021, Johannes Pekkila, Miikka Vaisala.

    This file is part of Astaroth.

    Astaroth is free software: you can redistribute it and/or modify
    it under the terms of the GNU General Public License as published by
    the Free Software Foundation, either version 3 of the License, or
    (at your option) any later version.

    Astaroth is distributed in the hope that it will be useful,
    but WITHOUT ANY WARRANTY; without even the implied warranty of
    MERCHANTABILITY or FITNESS FOR A PARTICULAR PURPOSE.  See the
    GNU General Public License for more details.

    You should have received a copy of the GNU General Public License
    along with Astaroth.  If not, see <http://www.gnu.org/licenses/>.
*/
#pragma once
#include <stdbool.h>

#ifdef __cplusplus
#include <functional>
#endif

#if AC_RUNTIME_COMPILATION
  #include <dlfcn.h>
#endif

#include "acc_runtime.h"

#if AC_MPI_ENABLED
#include <mpi.h>
#endif


#define _UNUSED __attribute__((unused)) // Does not give a warning if unused

  typedef struct AcMeshInfo{
  AcMeshInfoParams params;
#if AC_MPI_ENABLED
    MPI_Comm comm;
#endif

#ifdef __cplusplus
#include "info_access_operators.h"
#endif
    AcCompInfo run_consts;
  } AcMeshInfo;


typedef struct {
    AcReal* vertex_buffer[NUM_ALL_FIELDS];
    AcReal* profile[NUM_PROFILES];
    AcMeshInfo info;
} AcMesh;

typedef enum {
	STREAM_0,
	STREAM_1,
	STREAM_2,
	STREAM_3,
	STREAM_4,
	STREAM_5,
	STREAM_6,
	STREAM_7,
	STREAM_8,
	STREAM_9,
	STREAM_10,
	STREAM_11,
	STREAM_12,
	STREAM_13,
	STREAM_14,
	STREAM_15,
	STREAM_16,
	STREAM_17,
	STREAM_18,
	STREAM_19,
	STREAM_20,
	STREAM_21,
	STREAM_22,
	STREAM_23,
	STREAM_24,
	STREAM_25,
	STREAM_26,
	STREAM_27,
	STREAM_28,
	STREAM_29,
	STREAM_30,
	STREAM_31,
	STREAM_ALL,
} Stream;

const Stream STREAM_DEFAULT = STREAM_0;
#define NUM_STREAMS (32)


// For plate buffers.
enum {AC_H2D, AC_D2H};    // pack/unpack direction
typedef enum {AC_XZ=0, AC_YZ=1, AC_BOT=0, AC_TOP=2, NUM_PLATE_BUFFERS=4} PlateType;


#define RTYPE_ISNAN (RTYPE_SUM)

#define AC_FOR_INIT_TYPES(FUNC)                                                   \
    FUNC(INIT_TYPE_RANDOM)                                                        \
    FUNC(INIT_TYPE_AA_RANDOM)                                                     \
    FUNC(INIT_TYPE_XWAVE)                                                         \
    FUNC(INIT_TYPE_GAUSSIAN_RADIAL_EXPL)                                          \
    FUNC(INIT_TYPE_ABC_FLOW)                                                      \
    FUNC(INIT_TYPE_SIMPLE_CORE)                                                   \
    FUNC(INIT_TYPE_KICKBALL)                                                      \
    FUNC(INIT_TYPE_VEDGE)                                                         \
    FUNC(INIT_TYPE_VEDGEX)                                                        \
    FUNC(INIT_TYPE_RAYLEIGH_TAYLOR)                                               \
    FUNC(INIT_TYPE_RAYLEIGH_BENARD)

#define AC_GEN_ID(X) X,

typedef enum {
    AC_FOR_INIT_TYPES(AC_GEN_ID) //
    NUM_INIT_TYPES
} InitType;

#ifdef __cplusplus
enum class AcProcMappingStrategy:int{
    Morton = -1,//The default
    Linear  = 1,
    Hierarchical= 2, 
};
enum class AcDecomposeStrategy:int{
    Morton = -1, 
    External = 1,
    Hierarchical= 2, 
};
enum class AcMPICommStrategy:int{
	DuplicateMPICommWorld = -1,
	DuplicateUserComm = 1,
};
#endif

#define  AcProcMappingStrategy_MORTON (-1)
#define  AcProcMappingStrategy_LINEAR (1)

#define  AcDecompStrategy_DEFAULT (-1)
#define  AcDecompStrategy_EXTERNAL (1)

#define  AcMPICommStrategy_DUPLICATE_MPI_COMM_WORLD (-1)
#define  AcMPICommStrategy_DUPLICATE_USER_COMM (1)

#undef AC_GEN_ID

#define AC_GEN_STR(X) #X,
static const char* initcondtype_names[] _UNUSED = {AC_FOR_INIT_TYPES(AC_GEN_STR) "-end-"};


#undef AC_GEN_STR
#undef _UNUSED

typedef struct node_s* Node;
typedef struct device_s* Device;


typedef struct {
    int3 m;
    int3 n;
} GridDims;

typedef struct {
    int num_devices;
    Device* devices;

    GridDims grid;
    GridDims subgrid;
} DeviceConfiguration;





#if AC_RUNTIME_COMPILATION

#ifndef BASE_FUNC_NAME

#if __cplusplus
#define BASE_FUNC_NAME(func_name) func_name##_BASE
#else
#define BASE_FUNC_NAME(func_name) func_name
#endif

#endif

#ifndef FUNC_DEFINE
#define FUNC_DEFINE(return_type, func_name, ...) static UNUSED return_type (*func_name) __VA_ARGS__
#endif

#ifndef OVERLOADED_FUNC_DEFINE
#define OVERLOADED_FUNC_DEFINE(return_type, func_name, ...) static return_type (*BASE_FUNC_NAME(func_name)) __VA_ARGS__
#endif


#else

#ifndef FUNC_DEFINE
#define FUNC_DEFINE(return_type, func_name, ...) return_type func_name __VA_ARGS__
#endif

#ifndef OVERLOADED_FUNC_DEFINE
#define OVERLOADED_FUNC_DEFINE FUNC_DEFINE
#endif

#ifndef BASE_FUNC_NAME 
#define BASE_FUNC_NAME(func_name) func_name
#endif

#endif

#ifdef __cplusplus

template <typename T1, typename T2, typename T3>
static inline AcReal3 
acConstructReal3Param(const T1 a, const T2 b, const T3 c, const AcMeshInfo info)
{
	return (AcReal3)
	{
		info[a],
		info[b],
		info[c]
	};
}
template <typename T1, typename T2, typename T3>
static inline int3
acConstructInt3Param(const T1 a, const T2 b, const T3 c,
                     const AcMeshInfo info)
{
    return (int3){
        info[a],
        info[b],
        info[c],
    };
}
/** Sets the dimensions of the computational domain to (nx, ny, nz) and recalculates the built-in
 * parameters derived from them (mx, my, mz, nx_min, and others) */

extern "C" {
#endif

int3 acConstructInt3Param(const AcIntParam a, const AcIntParam b, const AcIntParam c,
                          const AcMeshInfo info);

static inline AcReal3
acConstructReal3Param(const AcRealParam a, const AcRealParam b, const AcRealParam c,
                     const AcMeshInfo info)
{
    return (AcReal3){
        info.params.scalars.real_params[a],
        info.params.scalars.real_params[b],
        info.params.scalars.real_params[c],
    };
}

/*
 * =============================================================================
 * Helper functions
 * =============================================================================
 */

FUNC_DEFINE(Volume, acGetLocalNN, (const AcMeshInfo info));
FUNC_DEFINE(Volume, acGetLocalMM, (const AcMeshInfo info));
FUNC_DEFINE(Volume, acGetGridNN, (const AcMeshInfo info));
FUNC_DEFINE(Volume, acGetGridMM, (const AcMeshInfo info));
FUNC_DEFINE(Volume, acGetMinNN, (const AcMeshInfo info));
FUNC_DEFINE(Volume, acGetMaxNN, (const AcMeshInfo info));
FUNC_DEFINE(Volume, acGetGridMaxNN, (const AcMeshInfo info));
FUNC_DEFINE(AcReal3, acGetLengths, (const AcMeshInfo info));


static inline size_t
acVertexBufferSize(const AcMeshInfo info)
{
    const Volume mm = acGetLocalMM(info);
    return mm.x*mm.y*mm.z;
}
static inline size_t
acGridVertexBufferSize(const AcMeshInfo info)
{
    const Volume mm = acGetGridMM(info);
    return mm.x*mm.y*mm.z;
}

static inline Volume 
acVertexBufferDims(const AcMeshInfo info)
{
    return acGetLocalMM(info);
}

static inline size_t
acVertexBufferSizeBytes(const AcMeshInfo info)
{
    return sizeof(AcReal) * acVertexBufferSize(info);
}


static inline size_t
acVertexBufferCompdomainSize(const AcMeshInfo info)
{
    const Volume nn = acGetLocalNN(info);
    return nn.x*nn.y*nn.z;
}

static inline size_t
acVertexBufferCompdomainSizeBytes(const AcMeshInfo info)
{
    return sizeof(AcReal) * acVertexBufferCompdomainSize(info);
}

<<<<<<< HEAD
static inline AcMeshDims
acGetMeshDims(const AcMeshInfo info)
{
   const Volume n0 = acGetMinNN(info);
   const Volume n1 = acGetMaxNN(info);
   const Volume m0 = (Volume){0, 0, 0};
   const Volume m1 = acGetLocalMM(info);
   const Volume nn = acGetLocalNN(info);
   const Volume reduction_tile = (Volume)
   {
	   as_size_t(info.params.scalars.int3_params[AC_reduction_tile_dimensions].x),
	   as_size_t(info.params.scalars.int3_params[AC_reduction_tile_dimensions].y),
	   as_size_t(info.params.scalars.int3_params[AC_reduction_tile_dimensions].z)
   };

   return (AcMeshDims){
       .n0 = n0,
       .n1 = n1,
       .m0 = m0,
       .m1 = m1,
       .nn = nn,
       .reduction_tile = reduction_tile,
   };
}

static inline AcMeshDims
acGetGridMeshDims(const AcMeshInfo info)
{
   const Volume n0 = acGetMinNN(info);
   const Volume n1 = acGetGridMaxNN(info);
   const Volume m0 = (Volume){0, 0, 0};
   const Volume m1 = acGetGridMM(info);
   const Volume nn = acGetGridNN(info);
   const Volume reduction_tile = (Volume)
   {
	   as_size_t(info.params.scalars.int3_params[AC_reduction_tile_dimensions].x),
	   as_size_t(info.params.scalars.int3_params[AC_reduction_tile_dimensions].y),
	   as_size_t(info.params.scalars.int3_params[AC_reduction_tile_dimensions].z)
   };

   return (AcMeshDims){
       .n0 = n0,
       .n1 = n1,
       .m0 = m0,
       .m1 = m1,
       .nn = nn,
       .reduction_tile = reduction_tile,
   };
}
=======
AcMeshDims acGetMeshDims(const AcMeshInfo info);
>>>>>>> 2b0e1317

FUNC_DEFINE(size_t, acGetKernelId,(const AcKernel kernel));


FUNC_DEFINE(AcResult, acAnalysisGetKernelInfo,(const AcMeshInfoParams info, KernelAnalysisInfo* dst));
	



FUNC_DEFINE(size_t, acGetKernelIdByName,(const char* name));


FUNC_DEFINE(AcMeshInfo, acGridDecomposeMeshInfo,(const AcMeshInfo global_config));

#if AC_RUNTIME_COMPILATION == 0
FUNC_DEFINE(VertexBufferArray, acGridGetVBA,(void));
#endif

FUNC_DEFINE(AcMeshInfo, acGridGetLocalMeshInfo,(void));

#ifdef __cplusplus
//TP: this is done for perf optim since if acVertexBufferIdx is called often
//Making it an external function call is quite expensive
static inline size_t
acGridVertexBufferIdx(const int i, const int j, const int k, const AcMeshInfo info)
{
    #include "user_builtin_non_scalar_constants.h"
    auto mm = info[AC_mgrid];
    return AC_INDEX_ORDER(i,j,k,mm.x,mm.y,mm.z);
}
static inline size_t
acVertexBufferIdx(const int i, const int j, const int k, const AcMeshInfo info)
{
    #include "user_builtin_non_scalar_constants.h"
    auto mm = info[AC_mlocal];
    return AC_INDEX_ORDER(i,j,k,mm.x,mm.y,mm.z);
}
#else
static inline size_t
acVertexBufferIdx(const int i, const int j, const int k, const AcMeshInfo info)
{
    const Volume mm = acGetLocalMM(info);
    return AC_INDEX_ORDER(i,j,k,mm.x,mm.y,mm.z);
}
static inline size_t
acGridVertexBufferIdx(const int i, const int j, const int k, const AcMeshInfo info)
{
    const Volume mm = acGetGridMM(info);
    return AC_INDEX_ORDER(i,j,k,mm.x,mm.y,mm.z);
}
#endif

<<<<<<< HEAD
static inline int3
acVertexBufferSpatialIdx(const size_t i, const AcMeshInfo info)
{
    const Volume mm = acGetLocalMM(info);

    return (int3){
        (int)i % (int)mm.x,
        ((int)i % (int)(mm.x * mm.y)) / (int)mm.x,
        (int)i / (int)(mm.x * mm.y),
    };
}

/** Prints all parameters inside AcMeshInfo */
static inline void
acPrintMeshInfo(const AcMeshInfo config)
{
    for (int i = 0; i < NUM_INT_PARAMS; ++i)
    {
        printf("[%s]: %d\n", intparam_names[i], config.params.scalars.int_params[i]);
    }
    for (int i = 0; i < NUM_INT3_PARAMS; ++i)
    {
        printf("[%s]: (%d, %d, %d)\n", int3param_names[i],config.params.scalars.int3_params[i].x, config.params.scalars.int3_params[i].y, config.params.scalars.int3_params[i].z);
    }
    for (int i = 0; i < NUM_REAL_PARAMS; ++i)
    {
        printf("[%s]: %g\n", realparam_names[i], (double)(config.params.scalars.real_params[i]));
    }
    for (int i = 0; i < NUM_REAL3_PARAMS; ++i)
    {
        printf("[%s]: (%g, %g, %g)\n", real3param_names[i], (double)(config.params.scalars.real3_params[i].x),
							    (double)(config.params.scalars.real3_params[i].y),
							    (double)(config.params.scalars.real3_params[i].z)
	      );
    }
}

=======
int3 acVertexBufferSpatialIdx(const size_t i, const AcMeshInfo info);

/** Prints all parameters inside AcMeshInfo */
void acPrintMeshInfo(const AcMeshInfo config);

/** Prints a list of boundary condition types */
void acQueryBCtypes(void);
>>>>>>> 2b0e1317

/** Prints a list of initial condition condition types */
void acQueryInitcondtypes(void);

<<<<<<< HEAD
=======
/** Prints a list of reduction types */
void acQueryRtypes(void);
>>>>>>> 2b0e1317

/** Prints a list of int parameters */
void acQueryIntparams(void);

/** Prints a list of int3 parameters */
void acQueryInt3params(void);

/** Prints a list of real parameters */
void acQueryRealparams(void);

/** Prints a list of real3 parameters */
void acQueryReal3params(void);

/** Prints a list of Scalar array handles */
/*
static inline void
acQueryScalarrays(void)
{
    for (int i = 0; i < NUM_REAL_ARRS_1D; ++i)
        printf("%s (%d)\n", realarr1D_names[i], i);
}
*/

/** Prints a list of vertex buffer handles */
<<<<<<< HEAD
static inline void
acQueryVtxbufs(void)
{
    for (int i = 0; i < NUM_ALL_FIELDS; ++i)
        printf("%s (%d)\n", vtxbuf_names[i], i);
}
=======
void acQueryVtxbufs(void);
>>>>>>> 2b0e1317

/** Prints a list of kernels */
void acQueryKernels(void);

<<<<<<< HEAD
static inline void
acPrintIntParam(const AcIntParam a, const AcMeshInfo info)
{
    printf("%s: %d\n", intparam_names[a], info.params.scalars.int_params[a]);
}
=======
void acPrintIntParam(const AcIntParam a, const AcMeshInfo info);
>>>>>>> 2b0e1317

void acPrintIntParams(const AcIntParam a, const AcIntParam b, const AcIntParam c,
                      const AcMeshInfo info);

<<<<<<< HEAD
static inline void
acPrintInt3Param(const AcInt3Param a, const AcMeshInfo info)
{
    const int3 vec = info.params.scalars.int3_params[a];
    printf("{%s: (%d, %d, %d)}\n", int3param_names[a], vec.x, vec.y, vec.z);
}
=======
void acPrintInt3Param(const AcInt3Param a, const AcMeshInfo info);
>>>>>>> 2b0e1317

/*
 * =============================================================================
 * Legacy interface
 * =============================================================================
 */

FUNC_DEFINE(AcResult, acCheckDeviceAvailability,(void));
FUNC_DEFINE(int, acGetNumDevicesPerNode,(void));

/** Returns the number of fields (vertexbuffer handles). */
FUNC_DEFINE(size_t, acGetNumFields,(void));

/** Gets the field handle corresponding to a null-terminated `str` and stores the result in
 * `handle`.
 *
 * Returns AC_SUCCESS on success.
 * Returns AC_FAILURE if the field was not found and sets `handle` to SIZE_MAX.
 *
 * Example usage:
 * ```C
 * size_t handle;
 * AcResult res = acGetFieldHandle("VTXBUF_LNRHO", &handle);
 * if (res != AC_SUCCESS)
 *  fprintf(stderr, "Handle not found\n");
 * ```
 *  */
FUNC_DEFINE(AcResult, acGetFieldHandle,(const char* field, size_t* handle));

/** */
FUNC_DEFINE(Node, acGetNode,(void));

/*
 * =============================================================================
 * Grid interface
 * =============================================================================
 */
#if AC_MPI_ENABLED

/**
Calls MPI_Init and creates a separate communicator for Astaroth procs with MPI_Comm_split, color =
666 Any program running in the same MPI process space must also call MPI_Comm_split with some color
!= 666. OTHERWISE this call will hang.

Returns AC_SUCCESS on successfullly initializing MPI and creating a communicator.

Returns AC_FAILURE otherwise.
 */
FUNC_DEFINE(AcResult, ac_MPI_Init,(void));

/**
Calls MPI_Init_thread with the provided thread_level and creates a separate communicator for
Astaroth procs with MPI_Comm_split, color = 666 Any program running in the same MPI process space
must also call MPI_Comm_split with some color != 666. OTHERWISE this call will hang.

Returns AC_SUCCESS on successfullly initializing MPI with the requested thread level and creating a
communicator.

Returns AC_FAILURE otherwise.
 */
FUNC_DEFINE(AcResult, ac_MPI_Init_thread,(int thread_level));

/**
Destroys the communicator and calls MPI_Finalize
*/
FUNC_DEFINE(void, ac_MPI_Finalize,());

/** Returns the rank of the Astaroth communicator */
int ac_MPI_Comm_rank();

/** If MPI was initialized with MPI_Init* instead of ac_MPI_Init, this will return MPI_COMM_WORLD */
FUNC_DEFINE(MPI_Comm, acGridMPIComm,());
/** Returns the size of the Astaroth communicator */
FUNC_DEFINE(int, ac_MPI_Comm_size,());

/** Calls MPI_Barrier on the Astaroth communicator */
FUNC_DEFINE(void, ac_MPI_Barrier,());

/**
Initializes all available devices.

Must compile and run the code with MPI.

Must allocate exactly one process per GPU. And the same number of processes
per node as there are GPUs on that node.

Devices in the grid are configured based on the contents of AcMesh.
 */

FUNC_DEFINE(AcResult, acGridInitBase, (const AcMesh mesh));
static AcResult UNUSED 
acGridInit(const AcMeshInfo info)
{
	AcMesh mesh;
	for(int i = 0; i < NUM_ALL_FIELDS; ++i) mesh.vertex_buffer[i] = NULL;
	mesh.info = info;
	return acGridInitBase(mesh);
}

/**
Resets all devices on the current grid.
 */
FUNC_DEFINE(AcResult, acGridQuit,(void));

/** Get the local device */
FUNC_DEFINE(Device, acGridGetDevice,(void));

/** Randomizes the local mesh */
FUNC_DEFINE(AcResult, acGridRandomize,(void));

/** */
FUNC_DEFINE(AcResult, acGridSynchronizeStream,(const Stream stream));

/** */
FUNC_DEFINE(AcResult, acGridLoadScalarUniform,(const Stream stream, const AcRealParam param, const AcReal value));

/** */
FUNC_DEFINE(AcResult, acGridLoadVectorUniform,(const Stream stream, const AcReal3Param param,
                                 const AcReal3 value));

/** */
FUNC_DEFINE(AcResult, acGridLoadIntUniform,(const Stream stream, const AcIntParam param, const int value));

/** */
FUNC_DEFINE(AcResult, acGridLoadInt3Uniform,(const Stream stream, const AcInt3Param param, const int3 value));

/** */
FUNC_DEFINE(AcResult, acGridLoadMesh,(const Stream stream, const AcMesh host_mesh));

/** */
FUNC_DEFINE(AcResult, acGridStoreMesh,(const Stream stream, AcMesh* host_mesh));

/** */
FUNC_DEFINE(AcResult, acGridIntegrate,(const Stream stream, const AcReal dt));

FUNC_DEFINE(AcResult, acGridSwapBuffers,(void));

/** */
/*   MV: Commented out for a while, but save for the future when standalone_MPI
         works with periodic boundary conditions.
AcResult
acGridIntegrateNonperiodic(const Stream stream, const AcReal dt)

AcResult acGridIntegrateNonperiodic(const Stream stream, const AcReal dt);
*/

/** */
FUNC_DEFINE(AcResult, acGridPeriodicBoundconds,(const Stream stream));


/** */
FUNC_DEFINE(AcResult, acGridReduceScal,(const Stream stream, const AcReduction reduction,
                          const VertexBufferHandle vtxbuf_handle, AcReal* result));

/** */
FUNC_DEFINE(AcResult, acGridReduceVec,(const Stream stream, const AcReduction reduction,
                         const VertexBufferHandle vtxbuf0, const VertexBufferHandle vtxbuf1,
                         const VertexBufferHandle vtxbuf2, AcReal* result));

/** */
FUNC_DEFINE(AcResult, acGridReduceVecScal,(const Stream stream, const AcReduction reduction,
                             const VertexBufferHandle vtxbuf0, const VertexBufferHandle vtxbuf1,
                             const VertexBufferHandle vtxbuf2, const VertexBufferHandle vtxbuf3,
                             AcReal* result));

/** */
AcResult acGridReduceXY(const Stream stream, const Field field, const Profile profile, const AcReduction reduction);

typedef enum {
    ACCESS_READ,
    ACCESS_WRITE,
} AccessType;

FUNC_DEFINE(AcResult, acGridAccessMeshOnDiskSynchronous,(const VertexBufferHandle field, const char* dir,
                                           const char* label, const AccessType type));

FUNC_DEFINE(AcResult, acGridDiskAccessLaunch,(const AccessType type));

/* Asynchronous. Need to call acGridDiskAccessSync afterwards */
FUNC_DEFINE(AcResult, acGridWriteSlicesToDiskLaunch,(const char* dir, const char* label));

/* Synchronous */
FUNC_DEFINE(AcResult, acGridWriteSlicesToDiskCollectiveSynchronous,(const char* dir, const char* label));

/* Asynchronous. Need to call acGridDiskAccessSync afterwards */
FUNC_DEFINE(AcResult, acGridWriteMeshToDiskLaunch,(const char* dir, const char* label));

FUNC_DEFINE(AcResult, acGridDiskAccessSync,(void));

FUNC_DEFINE(AcResult, acGridReadVarfileToMesh,(const char* file, const Field fields[], const size_t num_fields,
                                 const int3 nn, const int3 rr));

/* Quick hack for the hero run, will be removed in future builds */
FUNC_DEFINE(AcResult, acGridAccessMeshOnDiskSynchronousDistributed,(const VertexBufferHandle vtxbuf,
                                                      const char* dir, const char* label,
                                                      const AccessType type));

/* Quick hack for the hero run, will be removed in future builds */
FUNC_DEFINE(AcResult, acGridAccessMeshOnDiskSynchronousCollective,(const VertexBufferHandle vtxbuf,
                                                     const char* dir, const char* label,
                                                     const AccessType type));

// Bugged
// AcResult acGridLoadFieldFromFile(const char* path, const VertexBufferHandle field);

// Bugged
// AcResult acGridStoreFieldToFile(const char* path, const VertexBufferHandle field);

/*
 * =============================================================================
 * Task interface (part of the grid interface)
 * =============================================================================
 */

/** */
typedef enum AcTaskType {
    TASKTYPE_COMPUTE,
    TASKTYPE_HALOEXCHANGE,
    TASKTYPE_BOUNDCOND,
    TASKTYPE_SYNC,
    TASKTYPE_REDUCE,
} AcTaskType;

typedef enum AcBoundary {
    BOUNDARY_NONE  = 0,
    BOUNDARY_X_TOP = 0x01,
    BOUNDARY_X_BOT = 0x02,
    BOUNDARY_X     = BOUNDARY_X_TOP | BOUNDARY_X_BOT,
    BOUNDARY_Y_TOP = 0x04,
    BOUNDARY_Y_BOT = 0x08,
    BOUNDARY_Y     = BOUNDARY_Y_TOP | BOUNDARY_Y_BOT,
    BOUNDARY_Z_TOP = 0x10,
    BOUNDARY_Z_BOT = 0x20,
    BOUNDARY_Z     = BOUNDARY_Z_TOP | BOUNDARY_Z_BOT,
    BOUNDARY_XY    = BOUNDARY_X | BOUNDARY_Y,
    BOUNDARY_XZ    = BOUNDARY_X | BOUNDARY_Z,
    BOUNDARY_YZ    = BOUNDARY_Y | BOUNDARY_Z,
    BOUNDARY_XYZ   = BOUNDARY_X | BOUNDARY_Y | BOUNDARY_Z
} AcBoundary;




FUNC_DEFINE(acAnalysisBCInfo, acAnalysisGetBCInfo,(const AcMeshInfoParams info, const AcKernel bc, const AcBoundary boundary));

typedef struct ParamLoadingInfo {
        acKernelInputParams* params;
        Device device;
        const int step_number;
        const int3 boundary_normal;
        const Field vtxbuf;
} ParamLoadingInfo;

//opaque for C to enable C++ lambdas
typedef struct LoadKernelParamsFunc LoadKernelParamsFunc;

/** TaskDefinition is a datatype containing information necessary to generate a set of tasks for
 * some operation.*/
typedef struct AcTaskDefinition {
    AcTaskType task_type;
    AcKernel kernel_enum;
    AcBoundary boundary;

    Field* fields_in;
    size_t num_fields_in;

    Field* fields_out;
    size_t num_fields_out;

    Profile* profiles_in;
    size_t num_profiles_in;

    Profile* profiles_reduce_out;
    size_t num_profiles_reduce_out;

    Profile* profiles_write_out;
    size_t num_profiles_write_out;

    AcRealParam* parameters;
    size_t num_parameters;
    LoadKernelParamsFunc* load_kernel_params_func;
    bool fieldwise;

    KernelReduceOutput* outputs_in;
    size_t num_outputs_in;

    KernelReduceOutput* outputs_out;
    size_t num_outputs_out;
    AcBoundary computes_on_halos;
} AcTaskDefinition;

/** TaskGraph is an opaque datatype containing information necessary to execute a set of
 * operations.*/
typedef struct AcTaskGraph AcTaskGraph;

#if __cplusplus
OVERLOADED_FUNC_DEFINE(AcTaskDefinition, acComputeWithParams,(const AcKernel kernel, Field fields_in[], const size_t num_fields_in,
                           Field fields_out[], const size_t num_fields_out,Profile profiles_in[],  const size_t num_profiles_in, 
			   Profile profiles_reduce_out[], const size_t num_profiles_reduce_out, 
			   Profile profiles_write_out[], const size_t num_profiles_write_out, 
			   KernelReduceOutput reduce_outputs_in[], size_t num_outputs_in, KernelReduceOutput reduce_outputs_out[], size_t num_outputs_out,
			   std::function<void(ParamLoadingInfo step_info)> loader));
#else
/** */
FUNC_DEFINE(AcTaskDefinition, acComputeWithParams,(const AcKernel kernel, Field fields_in[], const size_t num_fields_in,
                           Field fields_out[], const size_t num_fields_out,Profile profiles_in[], const size_t num_profiles_in, Profile profiles_out[], const size_t num_profiles_out, void (*load_func)(ParamLoadingInfo step_info)));
#endif

/** */
OVERLOADED_FUNC_DEFINE(AcTaskDefinition, acCompute,(const AcKernel kernel, Field fields_in[], const size_t num_fields_in,
                           Field fields_out[], const size_t num_fields_out,Profile profiles_in[], const size_t num_profiles_in, Profile profiles_out[], const size_t num_profiles_out));

#if __cplusplus
OVERLOADED_FUNC_DEFINE(AcTaskDefinition, acBoundaryCondition,
		(const AcBoundary boundary, const AcKernel kernel, const Field fields_in[], const size_t num_fields_in, const Field fields_out[], const size_t num_fields_out, const std::function<void(ParamLoadingInfo step_info)>));
#else
OVERLOADED_FUNC_DEFINE(AcTaskDefinition, acBoundaryCondition,
		(const AcBoundary boundary, AcKernel kernel, Field fields_in[], const size_t num_fields_in, Field fields_out[], const size_t num_fields_out,void (*load_func)(ParamLoadingInfo step_info)));
#endif
/** */
OVERLOADED_FUNC_DEFINE(AcTaskDefinition, acHaloExchange,(Field fields[], const size_t num_fields));

FUNC_DEFINE(AcTaskDefinition, acSync,());
/** */
FUNC_DEFINE(AcTaskGraph*, acGridGetDefaultTaskGraph,());

/** */
FUNC_DEFINE(bool, acGridTaskGraphHasPeriodicBoundcondsX,(AcTaskGraph* graph));

/** */
FUNC_DEFINE(bool, acGridTaskGraphHasPeriodicBoundcondsY,(AcTaskGraph* graph));

/** */
FUNC_DEFINE(bool, acGridTaskGraphHasPeriodicBoundcondsZ,(AcTaskGraph* graph));

/** */
OVERLOADED_FUNC_DEFINE(AcTaskGraph*, acGridBuildTaskGraph,(const AcTaskDefinition ops[], const size_t n_ops));

/** */
FUNC_DEFINE(AcTaskGraph*, acGetDSLTaskGraph,(const AcDSLTaskGraph));
FUNC_DEFINE(AcTaskGraph*, acGetOptimizedDSLTaskGraph,(const AcDSLTaskGraph));


/** */
FUNC_DEFINE(AcResult, acGridDestroyTaskGraph,(AcTaskGraph* graph));

/** */
FUNC_DEFINE(AcResult, acGridExecuteTaskGraph,(AcTaskGraph* graph, const size_t n_iterations));
/** */
FUNC_DEFINE(AcResult, acGridExecuteTaskGraphBase,(AcTaskGraph* graph, const size_t n_iterations, const bool include_all));
/** */
FUNC_DEFINE(AcResult, acGridFinalizeReduceLocal,(AcTaskGraph* graph));
/** */
FUNC_DEFINE(AcResult, acGridFinalizeReduce,(AcTaskGraph* graph));

/** */
FUNC_DEFINE(AcResult, acGridLaunchKernel,(const Stream stream, const AcKernel kernel, const Volume start,
                            const Volume end));


/** */
FUNC_DEFINE(AcResult, acGridLoadStencil,(const Stream stream, const Stencil stencil,
                           const AcReal data[STENCIL_DEPTH][STENCIL_HEIGHT][STENCIL_WIDTH]));

/** */
FUNC_DEFINE(AcResult, acGridStoreStencil,(const Stream stream, const Stencil stencil,
                            AcReal data[STENCIL_DEPTH][STENCIL_HEIGHT][STENCIL_WIDTH]));

/** */
FUNC_DEFINE(AcResult, acGridLoadStencils,(const Stream stream,
                   const AcReal data[NUM_STENCILS][STENCIL_DEPTH][STENCIL_HEIGHT][STENCIL_WIDTH]));

/** */
FUNC_DEFINE(AcResult, acGridStoreStencils,(const Stream stream,
                    AcReal data[NUM_STENCILS][STENCIL_DEPTH][STENCIL_HEIGHT][STENCIL_WIDTH]));

#endif // AC_MPI_ENABLED

/*
 * =============================================================================
 * Node interface
 * =============================================================================
 */
/**
Initializes all devices on the current node.

Devices on the node are configured based on the contents of AcMesh.

@return Exit status. Places the newly created handle in the output parameter.
@see AcMeshInfo


Usage example:
@code
AcMeshInfo info;
acLoadConfig(AC_DEFAULT_CONFIG, &info);

Node node;
acNodeCreate(0, info, &node);
acNodeDestroy(node);
@endcode
 */
FUNC_DEFINE(AcResult, acNodeCreate,(const int id, const AcMeshInfo node_config, Node* node));

/**
Resets all devices on the current node.

@see acNodeCreate()
 */
FUNC_DEFINE(AcResult, acNodeDestroy,(Node node));

/**
Prints information about the devices available on the current node.

Requires that Node has been initialized with
@See acNodeCreate().
*/
FUNC_DEFINE(AcResult, acNodePrintInfo,(const Node node));

/**



@see DeviceConfiguration
*/
FUNC_DEFINE(AcResult, acNodeQueryDeviceConfiguration,(const Node node, DeviceConfiguration* config));

/** */
FUNC_DEFINE(AcResult, acNodeAutoOptimize,(const Node node));

/** */
FUNC_DEFINE(AcResult, acNodeSynchronizeStream,(const Node node, const Stream stream));

/** Deprecated ? */
FUNC_DEFINE(AcResult, acNodeSynchronizeVertexBuffer,(const Node node, const Stream stream,
                                       const VertexBufferHandle vtxbuf_handle)); // Not in Device

/** */
FUNC_DEFINE(AcResult, acNodeSynchronizeMesh,(const Node node, const Stream stream)); // Not in Device

/** */
FUNC_DEFINE(AcResult, acNodeSwapBuffers,(const Node node));

/** */
FUNC_DEFINE(AcResult, acNodeLoadConstant,(const Node node, const Stream stream, const AcRealParam param,
                            const AcReal value));

/** Deprecated ? Might be useful though if the user wants to load only one vtxbuf. But in this case
 * the user should supply a AcReal* instead of vtxbuf_handle */
FUNC_DEFINE(AcResult, acNodeLoadVertexBufferWithOffset,(const Node node, const Stream stream,
                                          const AcMesh host_mesh,
                                          const VertexBufferHandle vtxbuf_handle, const int3 src,
                                          const int3 dst, const int num_vertices));

/** */
FUNC_DEFINE(AcResult, acNodeLoadMeshWithOffset,(const Node node, const Stream stream, const AcMesh host_mesh,
                                  const int3 src, const int3 dst, const int num_vertices));

/** Deprecated ? */
FUNC_DEFINE(AcResult, acNodeLoadVertexBuffer,(const Node node, const Stream stream, const AcMesh host_mesh,
                                const VertexBufferHandle vtxbuf_handle));

/** */
FUNC_DEFINE(AcResult, acNodeLoadMesh,(const Node node, const Stream stream, const AcMesh host_mesh));

/** */
FUNC_DEFINE(AcResult, acNodeSetVertexBuffer,(const Node node, const Stream stream,
                               const VertexBufferHandle handle, const AcReal value));

/** Deprecated ? */
FUNC_DEFINE(AcResult, acNodeStoreVertexBufferWithOffset,(const Node node, const Stream stream,
                                           const VertexBufferHandle vtxbuf_handle, const int3 src,
                                           const int3 dst, const int num_vertices,
                                           AcMesh* host_mesh));

/** */
FUNC_DEFINE(AcResult, acNodeStoreMeshWithOffset,(const Node node, const Stream stream, const int3 src,
                                   const int3 dst, const int num_vertices, AcMesh* host_mesh));

/** Deprecated ? */
FUNC_DEFINE(AcResult, acNodeStoreVertexBuffer,(const Node node, const Stream stream,
                                 const VertexBufferHandle vtxbuf_handle, AcMesh* host_mesh));

/** */
FUNC_DEFINE(AcResult, acNodeStoreMesh,(const Node node, const Stream stream, AcMesh* host_mesh));

/** */
FUNC_DEFINE(AcResult, acNodeIntegrateSubstep,(const Node node, const Stream stream, const int step_number,
                                const int3 start, const int3 end, const AcReal dt));

/** */
FUNC_DEFINE(AcResult, acNodeIntegrate,(const Node node, const AcReal dt));

/** */
FUNC_DEFINE(AcResult, acNodeIntegrateGBC,(const Node node, const AcMeshInfo config, const AcReal dt));

/** */
FUNC_DEFINE(AcResult, acNodePeriodicBoundcondStep,(const Node node, const Stream stream,
                                     const VertexBufferHandle vtxbuf_handle));

/** */
FUNC_DEFINE(AcResult, acNodePeriodicBoundconds,(const Node node, const Stream stream));

/** */
FUNC_DEFINE(AcResult, acNodeGeneralBoundcondStep,(const Node node, const Stream stream,
                                    const VertexBufferHandle vtxbuf_handle,
                                    const AcMeshInfo config));

/** */
FUNC_DEFINE(AcResult, acNodeGeneralBoundconds,(const Node node, const Stream stream, const AcMeshInfo config));

/** */
FUNC_DEFINE(AcResult, acNodeReduceScal,(const Node node, const Stream stream, const AcReduction reduction,
                          const VertexBufferHandle vtxbuf_handle, AcReal* result));
/** */
FUNC_DEFINE(AcResult, acNodeReduceVec,(const Node node, const Stream stream_type, const AcReduction reduction,
                         const VertexBufferHandle vtxbuf0, const VertexBufferHandle vtxbuf1,
                         const VertexBufferHandle vtxbuf2, AcReal* result));
/** */
FUNC_DEFINE(AcResult, acNodeReduceVecScal,(const Node node, const Stream stream_type, const AcReduction reduction,
                             const VertexBufferHandle vtxbuf0, const VertexBufferHandle vtxbuf1,
                             const VertexBufferHandle vtxbuf2, const VertexBufferHandle vtxbuf3,
                             AcReal* result));
/** */
FUNC_DEFINE(AcResult, acNodeLoadPlate,(const Node node, const Stream stream, const int3 start, const int3 end, 
                         AcMesh* host_mesh, AcReal* plateBuffer, int plate));
/** */
FUNC_DEFINE(AcResult, acNodeStorePlate,(const Node node, const Stream stream, const int3 start, const int3 end,
                          AcMesh* host_mesh, AcReal* plateBuffer, int plate));
/** */
FUNC_DEFINE(AcResult, acNodeStoreIXYPlate,(const Node node, const Stream stream, const int3 start, const int3 end, 
                             AcMesh* host_mesh, int plate));
/** */
FUNC_DEFINE(AcResult, acNodeLoadPlateXcomp,(const Node node, const Stream stream, const int3 start, const int3 end, 
                              AcMesh* host_mesh, AcReal* plateBuffer, int plate));

#if AC_RUNTIME_COMPILATION == 0
/** */
FUNC_DEFINE(AcResult, acNodeGetVBApointers,(Node* node_handle, AcReal *vbapointer[2]));
#endif

/*
 * =============================================================================
 * Device interface
 * =============================================================================
 */
/** */
FUNC_DEFINE(AcResult, acDeviceCreate,(const int id, const AcMeshInfo device_config, Device* device));

/** */
FUNC_DEFINE(AcResult, acDeviceDestroy,(Device* device));

/** Resets the mesh to default values defined in acc_runtime.cu:acVBAReset */
FUNC_DEFINE(AcResult, acDeviceResetMesh,(const Device device, const Stream stream));

/** */
FUNC_DEFINE(AcResult, acDevicePrintInfo,(const Device device));

/** */
// AcResult acDeviceAutoOptimize(const Device device);

/** */
FUNC_DEFINE(AcResult, acDeviceSynchronizeStream,(const Device device, const Stream stream));

/** */
FUNC_DEFINE(AcResult, acDeviceSwapBuffer,(const Device device, const VertexBufferHandle handle));

/** */
FUNC_DEFINE(AcResult, acDeviceSwapBuffers,(const Device device));

/** */
FUNC_DEFINE(AcResult, acDeviceLoadScalarUniform,(const Device device, const Stream stream,
                                   const AcRealParam param, const AcReal value));
FUNC_DEFINE(AcResult, acDevicePrintProfiles,(const Device device));

/** */
FUNC_DEFINE(AcResult, acDeviceLoadVectorUniform,(const Device device, const Stream stream,
                                   const AcReal3Param param, const AcReal3 value));

/** */
FUNC_DEFINE(AcResult, acDeviceLoadIntUniform,(const Device device, const Stream stream, const AcIntParam param,
                                const int value));
/** */
FUNC_DEFINE(AcResult, acDeviceLoadBoolUniform,(const Device device, const Stream stream, const AcBoolParam param,
                                const bool value));

/** */
FUNC_DEFINE(AcResult, acDeviceLoadInt3Uniform,(const Device device, const Stream stream, const AcInt3Param param,
                                 const int3 value));

/** */
FUNC_DEFINE(AcResult, acDeviceStoreScalarUniform,(const Device device, const Stream stream,
                                    const AcRealParam param, AcReal* value));

/** */
FUNC_DEFINE(AcResult, acDeviceStoreVectorUniform,(const Device device, const Stream stream,
                                    const AcReal3Param param, AcReal3* value));

/** */
FUNC_DEFINE(AcResult, acDeviceLoadMeshInfo,(const Device device, const AcMeshInfo device_config));


/** */
FUNC_DEFINE(AcResult, acDeviceLoadVertexBufferWithOffset,(const Device device, const Stream stream,
                                            const AcMesh host_mesh,
                                            const VertexBufferHandle vtxbuf_handle, const int3 src,
                                            const int3 dst, const int num_vertices));

/** Deprecated */
FUNC_DEFINE(AcResult, acDeviceLoadMeshWithOffset,(const Device device, const Stream stream,
                                    const AcMesh host_mesh, const int3 src, const int3 dst,
                                    const int num_vertices));

/** */
FUNC_DEFINE(AcResult, acDeviceLoadVertexBuffer,(const Device device, const Stream stream, const AcMesh host_mesh,
                                  const VertexBufferHandle vtxbuf_handle));

/** */
FUNC_DEFINE(AcResult, acDeviceLoadMesh,(const Device device, const Stream stream, const AcMesh host_mesh));

/** */

#define DEVICE_LOAD_ARRAY_DECL(ENUM,DEF_NAME) \
	FUNC_DEFINE(AcResult, acDeviceLoad##DEF_NAME##Array,(const Device device, const Stream stream, const AcMeshInfo host_info, const ENUM array));

#include "device_load_uniform_decl.h"
#define DECL_DEVICE_STORE_UNIFORM(PARAM_TYPE,VAL_TYPE,VAL_TYPE_UPPER_CASE) \
	FUNC_DEFINE(AcResult,acDeviceStore##VAL_TYPE_UPPER_CASE##Uniform,(const Device device, const Stream stream, const PARAM_TYPE param, VAL_TYPE* value));
#define DECL_DEVICE_STORE_ARRAY(PARAM_TYPE,VAL_TYPE,VAL_TYPE_UPPER_CASE) \
	FUNC_DEFINE(AcResult,acDeviceStore##VAL_TYPE_UPPER_CASE##Array,(const Device device, const Stream stream, const PARAM_TYPE param, VAL_TYPE* value));
#include "device_store_uniform_decl.h"


/** */
FUNC_DEFINE(AcResult, acDeviceSetVertexBuffer,(const Device device, const Stream stream,
                                 const VertexBufferHandle handle, const AcReal value));

/** */
FUNC_DEFINE(AcResult, acDeviceFlushOutputBuffers,(const Device device, const Stream stream));

/** */
FUNC_DEFINE(AcResult, acDeviceStoreVertexBufferWithOffset,(const Device device, const Stream stream,
                                             const VertexBufferHandle vtxbuf_handle, const int3 src,
                                             const int3 dst, const int num_vertices,
                                             AcMesh* host_mesh));
FUNC_DEFINE(AcMeshInfo, acDeviceGetConfig,(const Device device));

FUNC_DEFINE(acKernelInputParams*, acDeviceGetKernelInputParamsObject,(const Device device));


/** Deprecated */
FUNC_DEFINE(AcResult, acDeviceStoreMeshWithOffset,(const Device device, const Stream stream, const int3 src,
                                     const int3 dst, const int num_vertices, AcMesh* host_mesh));

/** */
FUNC_DEFINE(AcResult, acDeviceStoreVertexBuffer,(const Device device, const Stream stream,
                                   const VertexBufferHandle vtxbuf_handle, AcMesh* host_mesh));

/** */
FUNC_DEFINE(AcResult, acDeviceStoreMesh,(const Device device, const Stream stream, AcMesh* host_mesh));


/** */
FUNC_DEFINE(AcResult, acDeviceTransferVertexBufferWithOffset,(const Device src_device, const Stream stream,
                                                const VertexBufferHandle vtxbuf_handle,
                                                const int3 src, const int3 dst,
                                                const int num_vertices, Device dst_device));

/** Deprecated */
FUNC_DEFINE(AcResult, acDeviceTransferMeshWithOffset,(const Device src_device, const Stream stream,
                                        const int3 src, const int3 dst, const int num_vertices,
                                        Device* dst_device));

/** */
FUNC_DEFINE(AcResult, acDeviceTransferVertexBuffer,(const Device src_device, const Stream stream,
                                      const VertexBufferHandle vtxbuf_handle, Device dst_device));

/** */
FUNC_DEFINE(AcResult, acDeviceTransferMesh,(const Device src_device, const Stream stream, Device dst_device));

/** */
FUNC_DEFINE(AcResult, acDeviceIntegrateSubstep,(const Device device, const Stream stream, const int step_number,
                                  const Volume start, const Volume end, const AcReal dt));
/** */
FUNC_DEFINE(AcResult, acDevicePeriodicBoundcondStep,(const Device device, const Stream stream,
                                       const VertexBufferHandle vtxbuf_handle, const int3 start,
                                       const int3 end));

/** */
FUNC_DEFINE(AcResult, acDevicePeriodicBoundconds,(const Device device, const Stream stream, const int3 start,
                                    const int3 end));

/** */
FUNC_DEFINE(AcResult, acDeviceGeneralBoundcondStep,(const Device device, const Stream stream,
                                      const VertexBufferHandle vtxbuf_handle, const int3 start,
                                      const int3 end, const AcMeshInfo config, const int3 bindex));

/** */
FUNC_DEFINE(AcResult, acDeviceGeneralBoundconds,(const Device device, const Stream stream, const int3 start,
                                   const int3 end, const AcMeshInfo config, const int3 bindex));

/** */
FUNC_DEFINE(AcResult, acDeviceReduceScalNoPostProcessing,(const Device device, const Stream stream,
                                       const AcReduction reduction,
                                       const VertexBufferHandle vtxbuf_handle, AcReal* result));

/** */
FUNC_DEFINE(AcResult, acDeviceReduceScal,(const Device device, const Stream stream, const AcReduction reduction,
                            const VertexBufferHandle vtxbuf_handle, AcReal* result));

/** */
FUNC_DEFINE(AcResult, acDeviceReduceVecNoPostProcessing,(const Device device, const Stream stream_type,
                                      const AcReduction reduction, const VertexBufferHandle vtxbuf0,
                                      const VertexBufferHandle vtxbuf1,
                                      const VertexBufferHandle vtxbuf2, AcReal* result));

/** */
FUNC_DEFINE(AcResult, acDeviceReduceVec,(const Device device, const Stream stream_type, const AcReduction reduction,
                           const VertexBufferHandle vtxbuf0, const VertexBufferHandle vtxbuf1,
                           const VertexBufferHandle vtxbuf2, AcReal* result));

/** */
FUNC_DEFINE(AcResult, acDeviceReduceVecScalNoPostProcessing,(const Device device, const Stream stream_type,
                                          const AcReduction reduction,
                                          const VertexBufferHandle vtxbuf0,
                                          const VertexBufferHandle vtxbuf1,
                                          const VertexBufferHandle vtxbuf2,
                                          const VertexBufferHandle vtxbuf3, AcReal* result));

/** */
FUNC_DEFINE(AcResult, acDeviceReduceVecScal,(const Device device, const Stream stream_type,
                               const AcReduction reduction, const VertexBufferHandle vtxbuf0,
                               const VertexBufferHandle vtxbuf1, const VertexBufferHandle vtxbuf2,
                               const VertexBufferHandle vtxbuf3, AcReal* result));

/** */
FUNC_DEFINE(AcResult, acDeviceReduceXY,(const Device device, const Stream stream, const Field field,
                                 const Profile profile, const AcReduction reduction));

/** */
FUNC_DEFINE(AcResult, acDeviceSwapProfileBuffer,(const Device device, const Profile handle));
/** */
FUNC_DEFINE(AcResult, acDeviceReduceAverages,(const Device device, const Stream stream, const Profile prof));
/** */
FUNC_DEFINE(AcBuffer, acDeviceTransposeBase,(const Device device, const Stream stream, const AcMeshOrder order, const AcReal* src));
/** */
static UNUSED AcBuffer
acDeviceTranspose(const Device device, const Stream stream, const AcMeshOrder order, const AcReal* src)
{
	return acDeviceTransposeBase(device,stream,order,src);
}
FUNC_DEFINE(AcBuffer, acDeviceTransposeVertexBuffer,(const Device device, const Stream stream, const AcMeshOrder order, const VertexBufferHandle vtxbuf));
/** */

/** */
FUNC_DEFINE(AcResult, acDeviceSwapProfileBuffers,(const Device device, const Profile* profiles,
                                    const size_t num_profiles));

/** */
FUNC_DEFINE(AcResult, acDeviceSwapAllProfileBuffers,(const Device device));

/** */
FUNC_DEFINE(AcResult, acDeviceLoadProfile,(const Device device, const AcReal* hostprofile,
                             const size_t hostprofile_count, const Profile profile));

/** */
FUNC_DEFINE(AcResult, acDeviceStoreProfile,(const Device device, const Profile profile, AcMesh* host_mesh));

/** */
FUNC_DEFINE(AcResult,  acDeviceFinishReduceReal,(Device device, const Stream stream, AcReal* result,const AcKernel kernel, const AcReduceOp reduce_op, const AcRealOutputParam output));
#if AC_DOUBLE_PRECISION
/** */
FUNC_DEFINE(AcResult,  acDeviceFinishReduceFloat,(Device device, const Stream stream, float* result,const AcKernel kernel, const AcReduceOp reduce_op, const AcFloatOutputParam output));
#endif
/** */
FUNC_DEFINE(AcResult,  acDeviceFinishReduceInt,(Device device, const Stream stream, int* result,const AcKernel kernel, const AcReduceOp reduce_op, const AcIntOutputParam output));
/** */
FUNC_DEFINE(AcResult,  acDeviceFinishReduceRealStream,(Device device, const cudaStream_t stream, AcReal* result,const AcKernel kernel, const AcReduceOp reduce_op, const AcRealOutputParam output));
#if AC_DOUBLE_PRECISION
/** */
FUNC_DEFINE(AcResult,  acDeviceFinishReduceFloatStream,(Device device, const cudaStream_t stream, float* result,const AcKernel kernel, const AcReduceOp reduce_op, const AcFloatOutputParam output));
#endif
/** */
FUNC_DEFINE(AcResult,  acDeviceFinishReduceIntStream,(Device device, const cudaStream_t stream, int* result,const AcKernel kernel, const AcReduceOp reduce_op, const AcIntOutputParam output));
/** */
FUNC_DEFINE(AcResult,acDevicePreprocessScratchPad,(Device device, const int variable, const AcType type,const AcReduceOp op));

/** */
FUNC_DEFINE(AcResult, acDeviceUpdate,(Device device, const AcMeshInfo info));

/** */
FUNC_DEFINE(AcDeviceKernelOutput, acDeviceGetKernelOutput,(const Device device));


/** */
FUNC_DEFINE(AcResult, acDeviceLaunchKernel,(const Device device, const Stream stream, const AcKernel kernel,
                              const Volume start, const Volume end));

/** */
FUNC_DEFINE(AcResult, acDeviceBenchmarkKernel,(const Device device, const AcKernel kernel, const int3 start,
                                 const int3 end));
/** */
FUNC_DEFINE(AcResult, acDeviceLoadStencilsFromConfig,(const Device device, const Stream stream));

/** */
FUNC_DEFINE(AcBoundary, acDeviceStencilAccessesBoundaries,(const Device device, const Stencil stencil));

FUNC_DEFINE(AcResult, acDeviceLoadStencil,(const Device device, const Stream stream, const Stencil stencil,const AcReal data[STENCIL_DEPTH][STENCIL_HEIGHT][STENCIL_WIDTH]));
/** */
FUNC_DEFINE(AcResult, acDeviceLoadStencils,(const Device device, const Stream stream, const AcReal data[NUM_STENCILS][STENCIL_DEPTH][STENCIL_HEIGHT][STENCIL_WIDTH]));
/** */
FUNC_DEFINE(AcResult, acDeviceStoreStencil,(const Device device, const Stream stream, const Stencil stencil,AcReal data[STENCIL_DEPTH][STENCIL_HEIGHT][STENCIL_WIDTH]));

/** */
FUNC_DEFINE(AcResult, acDeviceVolumeCopy,(const Device device, const Stream stream,const AcReal* in, const Volume in_offset, const Volume in_volume,AcReal* out, const Volume out_offset, const Volume out_volume));

/** */
FUNC_DEFINE(AcResult, acDeviceLoadPlateBuffer,(const Device device, int3 start, int3 end, const Stream stream,
                                 AcReal* buffer, int plate));

/** */
FUNC_DEFINE(AcResult, acDeviceStorePlateBuffer,(const Device device, int3 start, int3 end, const Stream stream, 
                                  AcReal* buffer, int plate));

/** */
FUNC_DEFINE(AcResult, acDeviceStoreIXYPlate,(const Device device, int3 start, int3 end, int src_offset, const Stream stream, 
                               AcMesh *host_mesh));

/** */
FUNC_DEFINE(AcMeshInfo,acDeviceGetLocalConfig,(const Device device));

FUNC_DEFINE(AcResult, acDeviceGetVertexBufferPtrs,(Device device, const VertexBufferHandle vtxbuf, AcReal** in, AcReal** out));

/** */
AcResult acDeviceWriteMeshToDisk(const Device device, const VertexBufferHandle vtxbuf,
                                 const char* filepath);


/*
 * =============================================================================
 * Helper functions
 * =============================================================================
 */
AcResult 
acHostUpdateBuiltinParams(AcMeshInfo* config);
AcResult 
acHostUpdateBuiltinCompParams(AcCompInfo* comp_config);



FUNC_DEFINE(AcReal*, acHostCreateVertexBuffer,(const AcMeshInfo info));
FUNC_DEFINE(AcResult, acHostMeshCreateProfiles,(AcMesh* mesh));
FUNC_DEFINE(AcResult, acHostMeshDestroyVertexBuffer,(AcReal** vtxbuf));
/** Creates a mesh stored in host memory */
FUNC_DEFINE(AcResult, acHostMeshCreate,(const AcMeshInfo mesh_info, AcMesh* mesh));
/** Copies the VertexBuffers from src to dst*/
FUNC_DEFINE(AcResult, acHostMeshCopyVertexBuffers,(const AcMesh src, AcMesh dst));
/** Copies a host mesh to a new host mesh */
FUNC_DEFINE(AcResult, acHostMeshCopy,(const AcMesh src, AcMesh* dst));
/** Creates a mesh stored in host memory (size of the whole grid) */
FUNC_DEFINE(AcResult, acHostGridMeshCreate,(const AcMeshInfo mesh_info, AcMesh* mesh));

/** Checks that the loaded dynamic Astaroth is binary compatible with the loader */
FUNC_DEFINE(AcResult, acVerifyCompatibility, (const size_t mesh_size, const size_t mesh_info_size, const size_t params_size, const size_t comp_info_size, const int num_reals, const int num_ints, const int num_bools, const int num_real_arrays, const int num_int_arrays, const int num_bool_arrays));

/** Randomizes a host mesh */
FUNC_DEFINE(AcResult, acHostMeshRandomize,(AcMesh* mesh));
/** Randomizes a host mesh (uses n[xyz]grid params)*/
FUNC_DEFINE(AcResult, acHostGridMeshRandomize,(AcMesh* mesh));

/** Destroys a mesh stored in host memory */
FUNC_DEFINE(AcResult, acHostMeshDestroy,(AcMesh* mesh));

FUNC_DEFINE(void, acStoreConfig,(const AcMeshInfo info, const char* filename));

/** Sets the dimensions of the computational domain to (nx, ny, nz) and recalculates the built-in
 * parameters derived from them (mx, my, mz, nx_min, and others) */
AcResult acSetMeshDims(const size_t nx, const size_t ny, const size_t nz, AcMeshInfo* info);

/*
 * =============================================================================
 * Logging functions
 * =============================================================================
 */

/* Log a message with a timestamp from the root proc (if pid == 0) */
FUNC_DEFINE(void, acLogFromRootProc,(const int pid, const char* msg, ...));
FUNC_DEFINE(void, acVA_LogFromRootProc,(const int pid, const char* msg, va_list args));

/* Log a message with a timestamp from the root proc (if pid == 0) if the build flag VERBOSE is on
 */
FUNC_DEFINE(void, acVerboseLogFromRootProc,(const int pid, const char* msg, ...));
FUNC_DEFINE(void, acVA_VerboseLogFromRootProc,(const int pid, const char* msg, va_list args));

/* Log a message with a timestamp from the root proc (if pid == 0) in a debug build */
FUNC_DEFINE(void, acDebugFromRootProc,(const int pid, const char* msg, ...));
FUNC_DEFINE(void, acVA_DebugFromRootProc,(const int pid, const char* msg, va_list arg));


#include "device_set_input_decls.h"
#include "device_get_output_decls.h"
#include "device_get_input_decls.h"
#include "get_vtxbufs_declares.h"

#if AC_RUNTIME_COMPILATION
#include "astaroth_lib.h"

#define LOAD_DSYM(FUNC_NAME) *(void**)(&FUNC_NAME) = dlsym(handle,#FUNC_NAME); \
			     if(!FUNC_NAME) fprintf(stderr,"Astaroth error: was not able to load %s\n",#FUNC_NAME);

  static AcLibHandle __attribute__((unused)) acLoadLibrary()
  {
	acLoadRunTime();
 	void* handle = dlopen(runtime_astaroth_path,RTLD_NOW);
	if(!handle)
	{
    		fprintf(stderr,"%s","Fatal error was not able to load Astaroth\n"); 
		fprintf(stderr,"Error message: %s\n",dlerror());
		exit(EXIT_FAILURE);
	}
	LOAD_DSYM(acDeviceGetVertexBufferPtrs)
	LOAD_DSYM(acDeviceGetLocalConfig)
        LOAD_DSYM(acDeviceFinishReduceInt)
        LOAD_DSYM(acKernelFlushInt)
        LOAD_DSYM(acAnalysisGetKernelInfo)
        LOAD_DSYM(acDeviceSwapAllProfileBuffers)
#if AC_MPI_ENABLED
	LOAD_DSYM(BASE_FUNC_NAME(acBoundaryCondition))
	LOAD_DSYM(ac_MPI_Init)
	LOAD_DSYM(ac_MPI_Init_thread)
	LOAD_DSYM(ac_MPI_Finalize);
	LOAD_DSYM(acGridMPIComm);
	LOAD_DSYM(acGridDecomposeMeshInfo);
	LOAD_DSYM(acGridGetLocalMeshInfo);
	LOAD_DSYM(acGridQuit);
	LOAD_DSYM(acGridGetDevice);
	LOAD_DSYM(acGridRandomize);
	LOAD_DSYM(acGridSynchronizeStream);
	LOAD_DSYM(acGridLoadScalarUniform);
	LOAD_DSYM(acGridLoadVectorUniform);
	LOAD_DSYM(acGridLoadIntUniform);
	LOAD_DSYM(acGridLoadInt3Uniform);
	LOAD_DSYM(acGridLoadMesh);
	LOAD_DSYM(acGridStoreMesh);
	LOAD_DSYM(acGridIntegrate);
	LOAD_DSYM(acGridSwapBuffers);
	LOAD_DSYM(acGridPeriodicBoundconds);
	LOAD_DSYM(acGridReduceScal);
	LOAD_DSYM(acGridReduceVec);
	LOAD_DSYM(acGridReduceVecScal);
	LOAD_DSYM(acGridAccessMeshOnDiskSynchronous);
	LOAD_DSYM(acGridDiskAccessLaunch);
	LOAD_DSYM(acGridWriteSlicesToDiskLaunch);
	LOAD_DSYM(acGridWriteSlicesToDiskCollectiveSynchronous);
	LOAD_DSYM(acGridWriteMeshToDiskLaunch);
	LOAD_DSYM(acGridDiskAccessSync);
	LOAD_DSYM(acGridReadVarfileToMesh);
	*(void**)(&BASE_FUNC_NAME(acComputeWithParams)) = dlsym(handle,"acComputeWithParams");
	*(void**)(&BASE_FUNC_NAME(acCompute)) = dlsym(handle,"acCompute");
	*(void**)(&BASE_FUNC_NAME(acHaloExchange)) = dlsym(handle,"acHaloExchange");
	*(void**)(&BASE_FUNC_NAME(acGridBuildTaskGraph)) = dlsym(handle,"acGridBuildTaskGraph");
	*(void**)(&acGridDestroyTaskGraph) = dlsym(handle,"acGridDestroyTaskGraph");
	*(void**)(&(acGetDSLTaskGraph)) = dlsym(handle,"acGetDSLTaskGraph");
	if(!acGetDSLTaskGraph) fprintf(stderr,"Astaroth error: was not able to load %s\n","acGetDSLTaskGraph");
	if(!acGridDestroyTaskGraph) fprintf(stderr,"Astaroth error: was not able to load %s\n","acGridDestroyTaskGraph");
	LOAD_DSYM(acGetOptimizedDSLTaskGraph);
	LOAD_DSYM(acGridAccessMeshOnDiskSynchronousDistributed);
	LOAD_DSYM(acGridAccessMeshOnDiskSynchronousCollective);
	LOAD_DSYM(acGridGetDefaultTaskGraph);
	LOAD_DSYM(acGridTaskGraphHasPeriodicBoundcondsX);
	LOAD_DSYM(acGridTaskGraphHasPeriodicBoundcondsY);
	LOAD_DSYM(acGridTaskGraphHasPeriodicBoundcondsZ);
	LOAD_DSYM(acGridExecuteTaskGraph);
	LOAD_DSYM(acGridExecuteTaskGraphBase);
	LOAD_DSYM(acGridFinalizeReduceLocal);
	LOAD_DSYM(acGridFinalizeReduce);
	LOAD_DSYM(acGridLaunchKernel);
	LOAD_DSYM(acGridLoadStencil);
	LOAD_DSYM(acGridStoreStencil);
	LOAD_DSYM(acGridLoadStencils);
	LOAD_DSYM(acGridStoreStencils);
	LOAD_DSYM(acGridInitBase);
#endif
	LOAD_DSYM(acGetLocalNN)
	LOAD_DSYM(acGetLocalMM)
	LOAD_DSYM(acGetGridNN)
	LOAD_DSYM(acGetGridMM)
	LOAD_DSYM(acGetMinNN)
	LOAD_DSYM(acGetMaxNN)
	LOAD_DSYM(acGetGridMaxNN)
	LOAD_DSYM(acGetLengths)
	LOAD_DSYM(acHostMeshCopyVertexBuffers)
#include "device_load_uniform_loads.h"
	LOAD_DSYM(acHostMeshCopy)
	LOAD_DSYM(acGetKernelId)
	LOAD_DSYM(acGetKernelIdByName)
	LOAD_DSYM(acCheckDeviceAvailability)
	LOAD_DSYM(acGetNumDevicesPerNode)
	LOAD_DSYM(acGetNumFields)
	LOAD_DSYM(acGetFieldHandle)
	LOAD_DSYM(acGetNode)
	LOAD_DSYM(acNodeCreate)
	LOAD_DSYM(acNodeDestroy)
	LOAD_DSYM(acNodePrintInfo)
	LOAD_DSYM(acNodeQueryDeviceConfiguration)
	LOAD_DSYM(acNodeAutoOptimize)
	LOAD_DSYM(acNodeSynchronizeStream)
	LOAD_DSYM(acNodeSynchronizeVertexBuffer)
	LOAD_DSYM(acNodeSynchronizeMesh)
	LOAD_DSYM(acNodeSwapBuffers)
	LOAD_DSYM(acNodeLoadConstant)
	LOAD_DSYM(acNodeLoadVertexBufferWithOffset)
	LOAD_DSYM(acNodeLoadMeshWithOffset)
	LOAD_DSYM(acNodeLoadVertexBuffer)
	LOAD_DSYM(acNodeLoadMesh)
	LOAD_DSYM(acNodeSetVertexBuffer)
	LOAD_DSYM(acNodeStoreVertexBufferWithOffset)
	LOAD_DSYM(acNodeStoreMeshWithOffset)
	LOAD_DSYM(acNodeStoreVertexBuffer)
	LOAD_DSYM(acNodeStoreMesh)
	LOAD_DSYM(acNodeIntegrateSubstep)
	LOAD_DSYM(acNodeIntegrate)
	LOAD_DSYM(acNodeIntegrateGBC)
	LOAD_DSYM(acNodePeriodicBoundcondStep)
	LOAD_DSYM(acNodePeriodicBoundconds)
	LOAD_DSYM(acNodeGeneralBoundcondStep)
	LOAD_DSYM(acNodeGeneralBoundconds)
	LOAD_DSYM(acNodeReduceScal)
	LOAD_DSYM(acNodeReduceVec)
	LOAD_DSYM(acNodeReduceVecScal)
	LOAD_DSYM(acNodeLoadPlate)
	LOAD_DSYM(acNodeStorePlate)
	LOAD_DSYM(acNodeStoreIXYPlate)
	LOAD_DSYM(acNodeLoadPlateXcomp)
	LOAD_DSYM(acDeviceCreate)
	LOAD_DSYM(acDeviceDestroy)
	LOAD_DSYM(acDeviceResetMesh)
	LOAD_DSYM(acDevicePrintInfo)
	LOAD_DSYM(acDeviceSynchronizeStream)
	LOAD_DSYM(acDeviceSwapBuffer)
	LOAD_DSYM(acDeviceSwapBuffers)
	LOAD_DSYM(acDeviceLoadScalarUniform)
	LOAD_DSYM(acDeviceLoadVectorUniform)
	LOAD_DSYM(acDeviceLoadIntUniform)
	LOAD_DSYM(acDeviceLoadBoolUniform)
	LOAD_DSYM(acDeviceLoadInt3Uniform)
	LOAD_DSYM(acDeviceStoreScalarUniform)
	LOAD_DSYM(acDeviceStoreVectorUniform)
	LOAD_DSYM(acDeviceStoreIntUniform)
	LOAD_DSYM(acDeviceStoreBoolUniform)
	LOAD_DSYM(acDeviceStoreInt3Uniform)
	LOAD_DSYM(acDeviceLoadMeshInfo)
	LOAD_DSYM(acDeviceLoadVertexBufferWithOffset)
	LOAD_DSYM(acDeviceLoadMeshWithOffset)
	LOAD_DSYM(acDeviceLoadVertexBuffer)
	LOAD_DSYM(acDeviceLoadMesh)
	LOAD_DSYM(acDeviceSetVertexBuffer)
	LOAD_DSYM(acDeviceFlushOutputBuffers)
	LOAD_DSYM(acDeviceStoreVertexBufferWithOffset)
	LOAD_DSYM(acDeviceGetConfig)
	LOAD_DSYM(acDeviceGetKernelInputParamsObject)
	LOAD_DSYM(acDeviceStoreMeshWithOffset)
	LOAD_DSYM(acDeviceStoreVertexBuffer)
	LOAD_DSYM(acDeviceStoreMesh)
	LOAD_DSYM(acDeviceTransferVertexBufferWithOffset)
	LOAD_DSYM(acDeviceTransferMeshWithOffset)
	LOAD_DSYM(acDeviceTransferVertexBuffer)
	LOAD_DSYM(acDeviceTransferMesh)
	LOAD_DSYM(acDeviceIntegrateSubstep)
	LOAD_DSYM(acDevicePeriodicBoundcondStep)
	LOAD_DSYM(acDevicePeriodicBoundconds)
	LOAD_DSYM(acDeviceGeneralBoundcondStep)
	LOAD_DSYM(acDeviceGeneralBoundconds)
	LOAD_DSYM(acDeviceReduceScalNoPostProcessing)
	LOAD_DSYM(acDeviceReduceScal)
	LOAD_DSYM(acDeviceReduceVecNoPostProcessing)
	LOAD_DSYM(acDeviceReduceVec)
	LOAD_DSYM(acDeviceReduceVecScalNoPostProcessing)
	LOAD_DSYM(acDeviceReduceVecScal)
	LOAD_DSYM(acDeviceUpdate)
	LOAD_DSYM(acDeviceGetKernelOutput)
	LOAD_DSYM(acDeviceLaunchKernel)
	LOAD_DSYM(acDeviceBenchmarkKernel)
	LOAD_DSYM(acDeviceLoadStencil)
	LOAD_DSYM(acDeviceLoadStencils)
	LOAD_DSYM(acDeviceLoadStencilsFromConfig)
	LOAD_DSYM(acDeviceStencilAccessesBoundaries)
	LOAD_DSYM(acDeviceStoreStencil)
	LOAD_DSYM(acDeviceVolumeCopy)
	LOAD_DSYM(acDeviceLoadPlateBuffer)
	LOAD_DSYM(acDeviceStorePlateBuffer)
	LOAD_DSYM(acDeviceStoreIXYPlate)
#include "device_set_input_loads.h"
#include "device_get_input_loads.h"
#include "device_get_output_loads.h"
#include "get_vtxbufs_loads.h"

	*(void**)(&acDeviceGetIntOutput) = dlsym(handle,"acDeviceGetIntOutput");
	*(void**)(&acDeviceGetRealInput) = dlsym(handle,"acDeviceGetRealInput");
	*(void**)(&acDeviceGetIntInput) = dlsym(handle,"acDeviceGetIntInput");
	*(void**)(&acDeviceGetRealOutput) = dlsym(handle,"acDeviceGetRealOutput");
	LOAD_DSYM(acHostMeshCreate)
	LOAD_DSYM(acHostGridMeshCreate)
	LOAD_DSYM(acHostMeshRandomize);
	LOAD_DSYM(acHostGridMeshRandomize);
	LOAD_DSYM(acHostMeshDestroy);
	LOAD_DSYM(acLogFromRootProc);
	LOAD_DSYM(acVA_LogFromRootProc);
	LOAD_DSYM(acVerboseLogFromRootProc);
	LOAD_DSYM(acVA_VerboseLogFromRootProc);
	LOAD_DSYM(acDebugFromRootProc);
	LOAD_DSYM(acVA_DebugFromRootProc);
	LOAD_DSYM(acVerifyCompatibility);
	LOAD_DSYM(acStoreConfig);
//#ifdef __cplusplus
//	return AcLibHandle(handle);
//#else
//	return handle;
//#endif
	const AcResult is_compatible = acVerifyCompatibility(sizeof(AcMesh), sizeof(AcMeshInfo), sizeof(AcMeshInfoParams), sizeof(AcCompInfo), NUM_REAL_PARAMS, NUM_INT_PARAMS, NUM_BOOL_PARAMS, NUM_REAL_ARRAYS, NUM_INT_ARRAYS, NUM_BOOL_ARRAYS);
	if(is_compatible == AC_FAILURE)
	{
		fprintf(stderr,"Library is not compatible\n");
		exit(EXIT_FAILURE);
	}
	return handle;
  }
#endif

/** Inits the profile to cosine wave */
AcResult acHostInitProfileToCosineWave(const long double box_size, const size_t nz,
                                       const long offset, const AcReal amplitude,
                                       const AcReal wavenumber, const size_t profile_count,
                                       AcReal* profile);

/** Inits the profile to sine wave */
AcResult acHostInitProfileToSineWave(const long double box_size, const size_t nz, const long offset,
                                     const AcReal amplitude, const AcReal wavenumber,
                                     const size_t profile_count, AcReal* profile);

/** Initialize a profile to a constant value */
AcResult acHostInitProfileToValue(const long double value, const size_t profile_count,
                                  AcReal* profile);

/** Writes the host profile to a file */
AcResult acHostWriteProfileToFile(const char* filepath, const AcReal* profile,
                                  const size_t profile_count);

/*
 * =============================================================================
 * AcBuffer
 * =============================================================================
 */

AcBuffer acBufferCreate(const AcShape shape, const bool on_device);
AcBuffer acTransposeBuffer(const AcBuffer src, const AcMeshOrder order, const cudaStream_t stream);

AcShape  acGetTransposeBufferShape(const AcMeshOrder order, const Volume dims);
AcShape  acGetReductionShape(const AcProfileType type, const AcMeshDims dims);
AcResult acReduceProfile(const Profile prof, const AcReduceBuffer buffer, AcReal* dst, const cudaStream_t stream);

AcBuffer
acBufferRemoveHalos(const AcBuffer buffer_in, const int3 halo_sizes, const cudaStream_t stream);

void acBufferDestroy(AcBuffer* buffer);

AcResult acBufferMigrate(const AcBuffer in, AcBuffer* out);
AcBuffer acBufferCopy(const AcBuffer in, const bool on_device);

#ifdef __cplusplus
} // extern "C"
#endif


#ifdef __cplusplus

static UNUSED AcResult
acDeviceFinishReduce(Device device, const Stream stream, int* result,const AcKernel kernel, const AcReduceOp reduce_op, const AcIntOutputParam output)
{
	return acDeviceFinishReduceInt(device,stream,result,kernel,reduce_op,output);
}

static UNUSED AcResult
acDeviceFinishReduce(Device device, const Stream stream, AcReal* result,const AcKernel kernel, const AcReduceOp reduce_op, const AcRealOutputParam output)
{
	return acDeviceFinishReduceReal(device,stream,result,kernel,reduce_op,output);
}

#if AC_DOUBLE_PRECISION
static UNUSED AcResult
acDeviceFinishReduce(Device device, const Stream stream, float* result,const AcKernel kernel, const AcReduceOp reduce_op, const AcFloatOutputParam output)
{
	return acDeviceFinishReduceFloat(device,stream,result,kernel,reduce_op,output);
}
#endif

static UNUSED AcResult
acDeviceFinishReduce(Device device, const cudaStream_t stream, int* result,const AcKernel kernel, const AcReduceOp reduce_op, const AcIntOutputParam output)
{
	return acDeviceFinishReduceIntStream(device,stream,result,kernel,reduce_op,output);
}

static UNUSED AcResult
acDeviceFinishReduce(Device device, const cudaStream_t stream, AcReal* result,const AcKernel kernel, const AcReduceOp reduce_op, const AcRealOutputParam output)
{
	return acDeviceFinishReduceRealStream(device,stream,result,kernel,reduce_op,output);
}

#if AC_DOUBLE_PRECISION
static UNUSED AcResult
acDeviceFinishReduce(Device device, const cudaStream_t stream, float* result,const AcKernel kernel, const AcReduceOp reduce_op, const AcFloatOutputParam output)
{
	return acDeviceFinishReduceFloatStream(device,stream,result,kernel,reduce_op,output);
}
#endif

#if AC_MPI_ENABLED
static UNUSED AcResult
acGridInit(const AcMesh mesh)
{
	return acGridInitBase(mesh);
}
static UNUSED AcBuffer
acDeviceTranspose(const Device device, const Stream stream, const AcMeshOrder order, const VertexBufferHandle vtxbuf)
{
	return acDeviceTransposeVertexBuffer(device,stream,order,vtxbuf);
}
#endif


#define OVERLOAD_DEVICE_STORE_UNIFORM(PARAM_TYPE,VAL_TYPE,VAL_TYPE_UPPER_CASE) \
	static UNUSED AcResult acDeviceStore(const Device device, const Stream stream, const PARAM_TYPE param, VAL_TYPE* value) { return acDeviceStore##VAL_TYPE_UPPER_CASE##Uniform(device,stream,param,value); }
#define OVERLOAD_DEVICE_STORE_ARRAY(PARAM_TYPE,VAL_TYPE,VAL_TYPE_UPPER_CASE) \
	static UNUSED AcResult acDeviceStore(const Device device, const Stream stream, const PARAM_TYPE param, VAL_TYPE* value) { return acDeviceStore##VAL_TYPE_UPPER_CASE##Array(device,stream,param,value); }
#define OVERLOAD_DEVICE_LOAD_ARRAY(ENUM,DEF_NAME) \
	static UNUSED AcResult acDeviceLoad(const Device device, const Stream stream, const AcMeshInfo host_info, const ENUM array) { return acDeviceLoad##DEF_NAME##Array(device,stream,host_info,array);}

#include "device_store_overloads.h"
#include "device_load_uniform_overloads.h"
#include "device_set_input_overloads.h"
#include "device_get_input_overloads.h"
#include "device_get_output_overloads.h"


#if AC_MPI_ENABLED
/** Backwards compatible interface, input fields = output fields*/
template <size_t num_fields>
static AcTaskDefinition
acCompute(AcKernel kernel, Field (&fields)[num_fields])
{
    return BASE_FUNC_NAME(acCompute)(kernel, fields, num_fields, fields, num_fields, NULL, 0, NULL, 0);
}
static __attribute__((unused)) AcTaskDefinition
acCompute(AcKernel kernel, std::vector<Field> fields)
{
	return BASE_FUNC_NAME(acCompute)(kernel, fields.data(), fields.size(), fields.data(), fields.size(), NULL, 0, NULL, 0);
}

/** */
template <size_t num_fields>
static AcTaskDefinition
acComputeWithParams(AcKernel kernel, Field (&fields)[num_fields], std::function<void(ParamLoadingInfo)> loader)
{
    return BASE_FUNC_NAME(acComputeWithParams)(kernel, fields, num_fields, fields, num_fields, NULL, 0, NULL, 0, loader);
}

template <size_t num_fields_in, size_t num_fields_out>
static AcTaskDefinition
acBoundaryCondition(const AcBoundary boundary, AcKernel kernel, Field (&fields_in)[num_fields_in], Field (&fields_out)[num_fields_out], std::function<void(ParamLoadingInfo)> loader)
{
    return BASE_FUNC_NAME(aBoundaryCondition)(boundary, kernel, fields_in, num_fields_in, fields_out, num_fields_out, loader);
}

template <size_t num_fields>
static AcTaskDefinition
acBoundaryCondition(const AcBoundary boundary, AcKernel kernel, Field (&fields)[num_fields], std::function<void(ParamLoadingInfo)> loader)
{
    return BASE_FUNC_NAME(acBoundaryCondition)(boundary, kernel, fields, num_fields, fields, num_fields, loader);
}


template <size_t num_fields_in, size_t num_fields_out>
static AcTaskDefinition
acCompute(AcKernel kernel, Field (&fields_in)[num_fields_in], Field (&fields_out)[num_fields_out])
{
    return BASE_FUNC_NAME(acCompute)(kernel, fields_in, num_fields_in, fields_out, num_fields_out);
}

template <size_t num_fields_in, size_t num_fields_out>
static AcTaskDefinition
acComputeWithParams(AcKernel kernel, Field (&fields_in)[num_fields_in], Field (&fields_out)[num_fields_out], std::function<void(ParamLoadingInfo)> loader)
{
    return BASE_FUNC_NAME(acComputeWithParams)(kernel, fields_in, num_fields_in, fields_out, num_fields_out, loader);
}

static inline AcTaskDefinition
acComputeWithParams(AcKernel kernel, std::vector<Field> fields_in, std::vector<Field> fields_out, std::function<void(ParamLoadingInfo)> loader)
{
    return BASE_FUNC_NAME(acComputeWithParams)(kernel, fields_in.data(), fields_in.size(), fields_out.data(), fields_out.size(), NULL, 0, NULL, 0 , NULL, 0, NULL, 0, NULL, 0, loader);
}

static inline AcTaskDefinition
acCompute(AcKernel kernel, std::vector<Field> fields_in, std::vector<Field> fields_out, std::function<void(ParamLoadingInfo)> loader)
{
    return BASE_FUNC_NAME(acComputeWithParams)(kernel, fields_in.data(), fields_in.size(), fields_out.data(), fields_out.size(), NULL, 0, NULL, 0, NULL, 0, NULL, 0, NULL, 0, loader);
}

static inline AcTaskDefinition
acCompute(AcKernel kernel, std::vector<Field> fields_in, std::vector<Field> fields_out, std::vector<Profile> profile_in, std::vector<Profile> profile_out, std::function<void(ParamLoadingInfo)> loader)
{
    return BASE_FUNC_NAME(acComputeWithParams)(kernel, fields_in.data(), fields_in.size(), fields_out.data(), fields_out.size(), profile_in.data(), profile_in.size(), profile_out.data(), profile_out.size(), 
		    			       NULL, 0,
		    			       NULL, 0, NULL, 0,
		                               loader);
}

static inline AcTaskDefinition
acCompute(AcKernel kernel, std::vector<Field> fields_in, std::vector<Field> fields_out, std::vector<Profile> profile_in, std::vector<Profile> profile_reduce_out, 
		std::vector<Profile> profile_write_out,
		std::vector<KernelReduceOutput> reduce_outputs_in, std::vector<KernelReduceOutput> reduce_outputs_out, std::function<void(ParamLoadingInfo)> loader)
{
    return BASE_FUNC_NAME(acComputeWithParams)(kernel, fields_in.data(), fields_in.size(), fields_out.data(), fields_out.size(), profile_in.data(), profile_in.size(), profile_reduce_out.data(), profile_reduce_out.size(), 
		    			       profile_write_out.data(), profile_write_out.size(),
		    			       reduce_outputs_in.data(), reduce_outputs_in.size(), reduce_outputs_out.data(), reduce_outputs_out.size(),
		    	                       loader);
}

static inline AcTaskDefinition
acCompute(AcKernel kernel, std::vector<Field> fields_in, std::vector<Field> fields_out)
{
    return BASE_FUNC_NAME(acCompute)(kernel, fields_in.data(), fields_in.size(), fields_out.data(), fields_out.size(), NULL, 0, NULL, 0);
}

static inline AcTaskDefinition
acCompute(AcKernel kernel, std::vector<Field> fields, std::function<void(ParamLoadingInfo)> loader)
{
    return BASE_FUNC_NAME(acComputeWithParams)(kernel, fields.data(), fields.size(), fields.data(), fields.size(), NULL, 0 , NULL, 0, NULL, 0, NULL, 0, NULL, 0, loader);
}


template <size_t num_fields_in, size_t num_fields_out>
static AcTaskDefinition
acCompute(AcKernel kernel, Field (&fields_in)[num_fields_in], Field (&fields_out)[num_fields_out], std::function<void(ParamLoadingInfo)> loader)
{
    return BASE_FUNC_NAME(acComputeWithParams)(kernel, fields_in, num_fields_in, fields_out, num_fields_out, NULL, 0, NULL, 0, NULL, 0, NULL, 0, loader);
}

/** */
template <size_t num_fields>
static AcTaskDefinition
acHaloExchange(Field (&fields)[num_fields])
{
    return BASE_FUNC_NAME(acHaloExchange)(fields, num_fields);
}

AcTaskDefinition
static inline acHaloExchange(std::vector<Field> fields)
{
    return BASE_FUNC_NAME(acHaloExchange)(fields.data(), fields.size());
}

static inline
AcTaskDefinition
acBoundaryCondition(const AcBoundary boundary, AcKernel kernel, std::vector<Field> fields, std::function<void(ParamLoadingInfo)> loader)
{
    return BASE_FUNC_NAME(acBoundaryCondition)(boundary, kernel, fields.data(), fields.size(), fields.data(), fields.size(), loader);
}
template <typename T>
static inline
AcTaskDefinition
acBoundaryCondition(const AcBoundary boundary, AcKernel kernel, std::vector<Field> fields, const T param)
{
   
    auto loader = 
    [&](ParamLoadingInfo p)
    {
            auto config = acDeviceGetLocalConfig(p.device);
	    acLoadKernelParams(*p.params,kernel,p.vtxbuf,config[param]); 
    };
    return BASE_FUNC_NAME(acBoundaryCondition)(boundary, kernel, fields.data(), fields.size(), fields.data(), fields.size(), loader);
}

static inline
AcTaskDefinition
acBoundaryCondition(const AcBoundary boundary, AcKernel kernel, std::vector<Field> fields_in, std::vector<Field> fields_out)
{
    std::function<void(ParamLoadingInfo)> loader = [](const ParamLoadingInfo& p){(void)p;};
    return BASE_FUNC_NAME(acBoundaryCondition)(boundary, kernel, fields_in.data(), fields_in.size(), fields_out.data(), fields_out.size(), loader);
}
static inline
AcTaskDefinition
acBoundaryCondition(const AcBoundary boundary, AcKernel kernel, std::vector<Field> fields)
{
    std::function<void(ParamLoadingInfo)> loader = [](const ParamLoadingInfo& p){(void)p;};
    return BASE_FUNC_NAME(acBoundaryCondition)(boundary, kernel, fields.data(), fields.size(), fields.data(), fields.size(), loader);
}

/** */
template <size_t n_ops>
static AcTaskGraph*
acGridBuildTaskGraph(const AcTaskDefinition (&ops)[n_ops])
{
    return BASE_FUNC_NAME(acGridBuildTaskGraph)(ops, n_ops);
}
static UNUSED AcTaskGraph*
acGridBuildTaskGraph(const std::vector<AcTaskDefinition> ops)
{
    return BASE_FUNC_NAME(acGridBuildTaskGraph)(ops.data(), ops.size());
}
#endif
#endif
#if AC_RUNTIME_COMPILATION
#include "astaroth_runtime_compilation.h"
#endif

#ifdef __cplusplus
#include <type_traits>


  template <typename P, typename V>
  void
  acPushToConfig(AcMeshInfo& config, P param, V val)
  {
	  static_assert(!std::is_same<P,int>::value);
	  static_assert(!std::is_same<P,AcReal>::value);
	  static_assert(!std::is_same<P,AcReal3>::value);
	  static_assert(!std::is_same<P,bool>::value);
	  static_assert(!std::is_same<P,AcBool3>::value);
	  if constexpr(IsCompParam(param))
	  {
	  	  config.run_consts.config[param] = val;
	  	  config.run_consts.is_loaded[param] = true;
	  }
	  else
		  config[param] = val;
  }

#endif
#include <string.h>

  static AcCompInfo UNUSED acInitCompInfo()
  {
	  AcCompInfo res;
	  //TP: initially nothing is loaded and if they are not loaded their values 
	  //might as well be zero since then a default value is used for them
	  memset(&res,0,sizeof(res));
	  return res;
  }
  static AcMeshInfo UNUSED acInitInfo()
  {
	  AcMeshInfo res;
	  //TP: this is useful for the following reasons:
	  //All enums are initialized by default to the first enum value
	  //All array ptrs are initialized to nulls
	  //All booleans are initialized to false
	  memset(&res,0,sizeof(res));
    	  // memset reads the second parameter as a byte even though it says int in
          // the function declaration
	  //TP: for backwards compatibility set original datatypes to all ones as before
    	  memset(&res.params.scalars.int_params,     (uint8_t)0xFF, sizeof(res.params.scalars.int_params));
    	  memset(&res.params.scalars.real_params,    (uint8_t)0xFF, sizeof(res.params.scalars.real_params));
    	  memset(&res.params.scalars.int3_params,    (uint8_t)0xFF, sizeof(res.params.scalars.int3_params));
    	  memset(&res.params.scalars.real3_params,   (uint8_t)0xFF, sizeof(res.params.scalars.real3_params));
    	  memset(&res.params.scalars.complex_params, (uint8_t)0xFF, sizeof(res.params.scalars.complex_params));

#if AC_MPI_ENABLED
	  res.comm = MPI_COMM_NULL;
#endif
	  res.run_consts = acInitCompInfo();
	  res.params.scalars.int3_params[AC_thread_block_loop_factors] = (int3){1,1,1};
	  res.params.scalars.int3_params[AC_max_tpb_for_reduce_kernels] = (int3){-1,8,8};
	  return res;
  }
  static AcMesh UNUSED acInitMesh()
  {
	  AcMesh res;
	  res.info = acInitInfo();
	  return res;
  }<|MERGE_RESOLUTION|>--- conflicted
+++ resolved
@@ -314,7 +314,6 @@
     return sizeof(AcReal) * acVertexBufferCompdomainSize(info);
 }
 
-<<<<<<< HEAD
 static inline AcMeshDims
 acGetMeshDims(const AcMeshInfo info)
 {
@@ -364,9 +363,6 @@
        .reduction_tile = reduction_tile,
    };
 }
-=======
-AcMeshDims acGetMeshDims(const AcMeshInfo info);
->>>>>>> 2b0e1317
 
 FUNC_DEFINE(size_t, acGetKernelId,(const AcKernel kernel));
 
@@ -419,7 +415,6 @@
 }
 #endif
 
-<<<<<<< HEAD
 static inline int3
 acVertexBufferSpatialIdx(const size_t i, const AcMeshInfo info)
 {
@@ -457,24 +452,9 @@
     }
 }
 
-=======
-int3 acVertexBufferSpatialIdx(const size_t i, const AcMeshInfo info);
-
-/** Prints all parameters inside AcMeshInfo */
-void acPrintMeshInfo(const AcMeshInfo config);
-
-/** Prints a list of boundary condition types */
-void acQueryBCtypes(void);
->>>>>>> 2b0e1317
 
 /** Prints a list of initial condition condition types */
 void acQueryInitcondtypes(void);
-
-<<<<<<< HEAD
-=======
-/** Prints a list of reduction types */
-void acQueryRtypes(void);
->>>>>>> 2b0e1317
 
 /** Prints a list of int parameters */
 void acQueryIntparams(void);
@@ -499,43 +479,31 @@
 */
 
 /** Prints a list of vertex buffer handles */
-<<<<<<< HEAD
 static inline void
 acQueryVtxbufs(void)
 {
     for (int i = 0; i < NUM_ALL_FIELDS; ++i)
         printf("%s (%d)\n", vtxbuf_names[i], i);
 }
-=======
-void acQueryVtxbufs(void);
->>>>>>> 2b0e1317
 
 /** Prints a list of kernels */
 void acQueryKernels(void);
 
-<<<<<<< HEAD
 static inline void
 acPrintIntParam(const AcIntParam a, const AcMeshInfo info)
 {
     printf("%s: %d\n", intparam_names[a], info.params.scalars.int_params[a]);
 }
-=======
-void acPrintIntParam(const AcIntParam a, const AcMeshInfo info);
->>>>>>> 2b0e1317
 
 void acPrintIntParams(const AcIntParam a, const AcIntParam b, const AcIntParam c,
                       const AcMeshInfo info);
 
-<<<<<<< HEAD
 static inline void
 acPrintInt3Param(const AcInt3Param a, const AcMeshInfo info)
 {
     const int3 vec = info.params.scalars.int3_params[a];
     printf("{%s: (%d, %d, %d)}\n", int3param_names[a], vec.x, vec.y, vec.z);
 }
-=======
-void acPrintInt3Param(const AcInt3Param a, const AcMeshInfo info);
->>>>>>> 2b0e1317
 
 /*
  * =============================================================================
@@ -1274,6 +1242,7 @@
 /** */
 FUNC_DEFINE(AcResult, acDeviceReduceXY,(const Device device, const Stream stream, const Field field,
                                  const Profile profile, const AcReduction reduction));
+FUNC_DEFINE(AcResult, acDeviceReduceXYAverages(const Device , const Stream));
 
 /** */
 FUNC_DEFINE(AcResult, acDeviceSwapProfileBuffer,(const Device device, const Profile handle));
