--- conflicted
+++ resolved
@@ -18,17 +18,7 @@
 */
 #pragma once
 
-<<<<<<< HEAD
-#include "astaroth_defines.h"
-#include "astaroth_device.h"
-#include "astaroth_node.h"
-
-#ifdef __cplusplus
-extern "C" {
-#endif
-
-=======
-#include "acc_runtime.h"
+#include "/users/mreinhar/git/pencil-code/src/astaroth/submodule/acc-runtime/api/acc_runtime.h"
 #define NGHOST (STENCIL_ORDER / 2) // Astaroth 2.0 backwards compatibility
 
 typedef struct {
@@ -73,6 +63,10 @@
 #define STREAM_ALL (NUM_STREAMS)
 typedef int Stream;
 
+// For plate buffers.
+enum {AC_H2D, AC_D2H};    // pack/unpack direction
+typedef enum {AC_XY, AC_XZ, AC_YZ, AC_FRONT, AC_BACK, NUM_PLATE_BUFFERS} PlateType;
+
 #define AC_FOR_RTYPES(FUNC)                                                                        \
     FUNC(RTYPE_MAX)                                                                                \
     FUNC(RTYPE_MIN)                                                                                \
@@ -113,12 +107,18 @@
     FUNC(INIT_TYPE_RAYLEIGH_BENARD)
 
 #define AC_GEN_ID(X) X,
+
 // Naming the associated number of the boundary condition types
 typedef enum {
     AC_FOR_BCTYPES(AC_GEN_ID) //
     NUM_BCTYPES,
 } AcBoundcond;
-
+/*
+typedef enum {
+    AC_FOR_SCALARARRAY_HANDLES(AC_GEN_ID) //
+    NUM_SCALARARRAY_HANDLES
+} ScalarArrayHandle;
+*/
 #ifdef AC_INTEGRATION_ENABLED
 typedef enum {
     AC_FOR_SPECIAL_MHD_BCTYPES(AC_GEN_ID) //
@@ -305,7 +305,6 @@
 }
 
 /** Prints a list of Scalar array handles */
->>>>>>> 9f0e3d9c
 /*
 static inline void
 acQueryScalarrays(void)
@@ -407,8 +406,6 @@
 AcResult acSynchronize(void);
 AcResult acLoadWithOffset(const AcMesh host_mesh, const int3 src, const int num_vertices);
 
-AcResult acGetNode(Node * node);
-/** */
 int acGetNumDevicesPerNode(void);
 
 /** */
@@ -760,6 +757,18 @@
                              const VertexBufferHandle vtxbuf0, const VertexBufferHandle vtxbuf1,
                              const VertexBufferHandle vtxbuf2, const VertexBufferHandle vtxbuf3,
                              AcReal* result);
+/** */
+AcResult acNodeLoadPlate(const Node node, const Stream stream, const int3 start, const int3 end, 
+                         AcMesh* host_mesh, AcReal* plateBuffer, PlateType plate);
+/** */
+AcResult acNodeStorePlate(const Node node, const Stream stream, const int3 start, const int3 end,
+                          AcMesh* host_mesh, AcReal* plateBuffer, PlateType plate);
+/** */
+AcResult acNodeStoreIXYPlate(const Node node, const Stream stream, const int3 start, const int3 end, 
+                             AcMesh* host_mesh, PlateType plate);
+/** */
+AcResult acNodeLoadPlateXcomp(const Node node, const Stream stream, const int3 start, const int3 end, 
+                              AcMesh* host_mesh, AcReal* plateBuffer, PlateType plate);
 
 /*
  * =============================================================================
@@ -922,10 +931,23 @@
                               AcReal data[STENCIL_DEPTH][STENCIL_HEIGHT][STENCIL_WIDTH]);
 
 /** */
-AcResult acDeviceVolumeCopy(const Device device, const Stream stream,                     //
-                            const AcReal* in, const int3 in_offset, const int3 in_volume, //
+AcResult acDeviceVolumeCopy(const Device device, const Stream stream,
+                            const AcReal* in, const int3 in_offset, const int3 in_volume,
                             AcReal* out, const int3 out_offset, const int3 out_volume);
 
+/** */
+AcResult acDeviceLoadPlateBuffer(const Device device, int3 start, int3 end, const Stream stream,
+                                 AcReal* buffer, PlateType plate);
+
+/** */
+AcResult acDeviceStorePlateBuffer(const Device device, int3 start, int3 end, const Stream stream, 
+                                  AcReal* buffer, PlateType plate);
+
+/** */
+AcResult acDeviceStoreIXYPlate(const Device device, int3 start, int3 end, int src_offset, const Stream stream, 
+                               AcMesh *host_mesh);
+
+/** */
 /*
  * =============================================================================
  * Helper functions
