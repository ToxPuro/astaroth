/*
    Copyright (C) 2014-2021, Johannes Pekkila, Miikka Vaisala.

    This file is part of Astaroth.

    Astaroth is free software: you can redistribute it and/or modify
    it under the terms of the GNU General Public License as published by
    the Free Software Foundation, either version 3 of the License, or
    (at your option) any later version.

    Astaroth is distributed in the hope that it will be useful,
    but WITHOUT ANY WARRANTY; without even the implied warranty of
    MERCHANTABILITY or FITNESS FOR A PARTICULAR PURPOSE.  See the
    GNU General Public License for more details.

    You should have received a copy of the GNU General Public License
    along with Astaroth.  If not, see <http://www.gnu.org/licenses/>.
*/

/**
 * @file
 * \brief Functions for loading and updating AcMeshInfo.
 *
 */
#pragma once
#include "astaroth.h"

#ifdef __cplusplus
extern "C" {
#endif

#include <stdarg.h>

typedef struct {
    AcReal model;
    AcReal candidate;
    long double abs_error;
    long double ulp_error;
    long double rel_error;
    AcReal maximum_magnitude;
    AcReal minimum_magnitude;
    int x;
    int y;
    int z;
} Error;

#if AC_RUNTIME_COMPILATION

#ifndef FUNC_DEFINE
#define FUNC_DEFINE(return_type, func_name, ...) static return_type (*func_name) __VA_ARGS__
#endif

#else

#ifndef FUNC_DEFINE
#define FUNC_DEFINE(return_type, func_name, ...) return_type func_name __VA_ARGS__
#endif
#endif

/** */
FUNC_DEFINE(AcResult, acHostVertexBufferSet,(const VertexBufferHandle handle, const AcReal value, AcMesh* mesh));

/** */
FUNC_DEFINE(AcResult, acHostMeshSet,(const AcReal value, AcMesh* mesh));

/** */
FUNC_DEFINE(AcResult, acHostMeshApplyPeriodicBounds,(AcMesh* mesh));

/** */
FUNC_DEFINE(AcResult, acHostMeshApplyConstantBounds,(const AcReal value, AcMesh* mesh));

/** */
FUNC_DEFINE(AcResult, acHostMeshClear,(AcMesh* mesh));

/** Applies a full integration step on host mesh using the compact 2N RK3 scheme. The boundaries are
 * not updated after the final substep. A call to acHostMeshApplyPeriodicBounds is required if this
 * is not desired. NOTE: applies boundary conditions on the mesh before the initial substep. */
FUNC_DEFINE(AcResult, acHostIntegrateStep,(AcMesh mesh, const AcReal dt));

/** */
FUNC_DEFINE(AcReal, acHostReduceScal,(const AcMesh mesh, const ReductionType rtype, const VertexBufferHandle a));

/** */
FUNC_DEFINE(AcReal, acHostReduceVec,(const AcMesh mesh, const ReductionType rtype, const VertexBufferHandle a, const VertexBufferHandle b, const VertexBufferHandle c));
/** */
<<<<<<< HEAD
FUNC_DEFINE(AcReal, acHostReduceVecScal,(const AcMesh mesh, const ReductionType rtype, const VertexBufferHandle a, const VertexBufferHandle b, const VertexBufferHandle c, const VertexBufferHandle d));

FUNC_DEFINE(bool, acEvalError,(const char* label, const Error error));

FUNC_DEFINE(AcResult, acVerifyMesh,(const char* label, const AcMesh model, const AcMesh candidate));
//AcResult (*acVerifyMesh)(const char*, const AcMesh, const AcMesh);

FUNC_DEFINE(AcResult, acMeshDiffWriteSliceZ,(const char* path, const AcMesh model, const AcMesh candidate, const size_t z));

FUNC_DEFINE(AcResult, acMeshDiffWrite,(const char* path, const AcMesh model, const AcMesh candidate));

FUNC_DEFINE(AcResult, acHostMeshWriteToFile,(const AcMesh mesh, const size_t id));

FUNC_DEFINE(AcResult, acHostMeshReadFromFile,(const size_t id, AcMesh* mesh));

FUNC_DEFINE(Error, acGetError,(const AcReal model, const AcReal candidate));

#if AC_RUNTIME_COMPILATION
#include "astaroth_lib.h"
static AcLibHandle __attribute__((unused)) acLoadUtils()
{
 	void* handle = dlopen(runtime_astaroth_utils_path,RTLD_NOW);
	if(!handle)
	{
    		fprintf(stderr,"%s","Fatal error was not able to load Astaroth utils\n"); 
		exit(EXIT_FAILURE);
	}
	*(void**)(&acHostVertexBufferSet) = dlsym(handle,"acHostVertexBufferSet");
	if(!acHostVertexBufferSet) fprintf(stderr,"Astaroth error: was not able to load %s\n","acHostVertexBufferSet");
	*(void**)(&acHostMeshSet) = dlsym(handle,"acHostMeshSet");
	if(!acHostMeshSet) fprintf(stderr,"Astaroth error: was not able to load %s\n","acHostMeshSet");
	*(void**)(&acHostMeshApplyPeriodicBounds) = dlsym(handle,"acHostMeshApplyPeriodicBounds");
	if(!acHostMeshApplyPeriodicBounds) fprintf(stderr,"Astaroth error: was not able to load %s\n","acHostMeshApplyPeriodicBounds");
	*(void**)(&acHostMeshApplyConstantBounds) = dlsym(handle,"acHostMeshApplyConstantBounds");
	if(!acHostMeshApplyConstantBounds) fprintf(stderr,"Astaroth error: was not able to load %s\n","acHostMeshApplyConstantBounds");
	*(void**)(&acHostMeshClear) = dlsym(handle,"acHostMeshClear");
	if(!acHostMeshClear) fprintf(stderr,"Astaroth error: was not able to load %s\n","acHostMeshClear");
	*(void**)(&acHostReduceScal) = dlsym(handle,"acHostReduceScal");
	if(!acHostReduceScal) fprintf(stderr,"Astaroth error: was not able to load %s\n","acHostReduceScal");
	*(void**)(&acHostReduceVec) = dlsym(handle,"acHostReduceVec");
	if(!acHostReduceVec) fprintf(stderr,"Astaroth error: was not able to load %s\n","acHostReduceVec");
	*(void**)(&acHostReduceVecScal) = dlsym(handle,"acHostReduceVecScal");
	if(!acHostReduceVecScal) fprintf(stderr,"Astaroth error: was not able to load %s\n","acHostReduceVecScal");
	*(void**)(&acEvalError) = dlsym(handle,"acEvalError");
	if(!acEvalError) fprintf(stderr,"Astaroth error: was not able to load %s\n","acEvalError");
	*(void**)(&acVerifyMesh) = dlsym(handle,"acVerifyMesh");
	if(!acVerifyMesh) fprintf(stderr,"Astaroth error: was not able to load %s\n","acVerifyMesh");
	*(void**)(&acMeshDiffWriteSliceZ) = dlsym(handle,"acMeshDiffWriteSliceZ");
	if(!acMeshDiffWriteSliceZ) fprintf(stderr,"Astaroth error: was not able to load %s\n","acMeshDiffWriteSliceZ");
	*(void**)(&acMeshDiffWrite) = dlsym(handle,"acMeshDiffWrite");
	if(!acMeshDiffWrite) fprintf(stderr,"Astaroth error: was not able to load %s\n","acMeshDiffWrite");
	*(void**)(&acHostMeshWriteToFile) = dlsym(handle,"acHostMeshWriteToFile");
	if(!acHostMeshWriteToFile) fprintf(stderr,"Astaroth error: was not able to load %s\n","acHostMeshWriteToFile");
	*(void**)(&acHostMeshReadFromFile) = dlsym(handle,"acHostMeshReadFromFile");
	if(!acHostMeshReadFromFile) fprintf(stderr,"Astaroth error: was not able to load %s\n","acHostMeshReadFromFile");
	*(void**)(&acGetError) = dlsym(handle,"acGetError");
	if(!acGetError) fprintf(stderr,"Astaroth error: was not able to load %s\n","acGetError");

	*(void**)(&acHostIntegrateStep) = dlsym(handle,"acHostIntegrateStep");
	if(!acHostIntegrateStep) fprintf(stderr,"Astaroth error: was not able to load %s\n","acHostIntegrateStep");

//#ifdef __cplusplus
//	return AcLibHandle(handle);
//#else
//	return handle;
//#endif
	return handle;
}
#endif
#ifdef __cplusplus
} // extern "C"
#endif
=======
AcReal acHostReduceVecScal(const AcMesh mesh, const ReductionType rtype, const VertexBufferHandle a,
                           const VertexBufferHandle b, const VertexBufferHandle c,
                           const VertexBufferHandle d);

Error acGetError(const AcReal model, const AcReal candidate);

bool acEvalError(const char* label, const Error error);

AcResult acVerifyMesh(const char* label, const AcMesh model, const AcMesh candidate);

AcResult acMeshDiffWriteSliceZ(const char* path, const AcMesh model, const AcMesh candidate,
                               const size_t z);

AcResult acMeshDiffWrite(const char* path, const AcMesh model, const AcMesh candidate);

AcResult acHostMeshWriteToFile(const AcMesh mesh, const size_t id);

AcResult acHostMeshReadFromFile(const size_t id, AcMesh* mesh);

// Profiles
AcResult acHostProfileDerz(const AcReal* in, const size_t count, const AcReal grid_spacing,
                           AcReal* out);

AcResult acHostProfileDerzz(const AcReal* in, const size_t count, const AcReal grid_spacing,
                            AcReal* out);

AcResult acHostReduceXYAverage(const AcReal* in, const AcMeshDims dims, AcReal* out);

// Logging utils

/* Log a message with a timestamp from the root proc (if pid == 0) */
void acLogFromRootProc(const int pid, const char* msg, ...);
void acVA_LogFromRootProc(const int pid, const char* msg, va_list args);

/* Log a message with a timestamp from the root proc (if pid == 0) if the build flag VERBOSE is on
 */
void acVerboseLogFromRootProc(const int pid, const char* msg, ...);
void acVA_VerboseLogFromRootProc(const int pid, const char* msg, va_list args);
>>>>>>> 692bac76

#define AC_RED   "\x1B[31m"
#define AC_GRN   "\x1B[32m"
#define AC_YEL   "\x1B[33m"
#define AC_BLU   "\x1B[34m"
#define AC_MAG   "\x1B[35m"
#define AC_CYN   "\x1B[36m"
#define AC_WHT   "\x1B[37m"
#define AC_COL_RESET "\x1B[0m"

#ifdef __cplusplus
#include "../src/utils/config_loader.h"
#endif<|MERGE_RESOLUTION|>--- conflicted
+++ resolved
@@ -83,7 +83,6 @@
 /** */
 FUNC_DEFINE(AcReal, acHostReduceVec,(const AcMesh mesh, const ReductionType rtype, const VertexBufferHandle a, const VertexBufferHandle b, const VertexBufferHandle c));
 /** */
-<<<<<<< HEAD
 FUNC_DEFINE(AcReal, acHostReduceVecScal,(const AcMesh mesh, const ReductionType rtype, const VertexBufferHandle a, const VertexBufferHandle b, const VertexBufferHandle c, const VertexBufferHandle d));
 
 FUNC_DEFINE(bool, acEvalError,(const char* label, const Error error));
@@ -100,6 +99,14 @@
 FUNC_DEFINE(AcResult, acHostMeshReadFromFile,(const size_t id, AcMesh* mesh));
 
 FUNC_DEFINE(Error, acGetError,(const AcReal model, const AcReal candidate));
+// Profiles
+FUNC_DEFINE(AcResult, acHostProfileDerz,(const AcReal* in, const size_t count, const AcReal grid_spacing,
+                           AcReal* out));
+
+FUNC_DEFINE(AcResult, acHostProfileDerzz,(const AcReal* in, const size_t count, const AcReal grid_spacing,
+                            AcReal* out));
+
+FUNC_DEFINE(AcResult, acHostReduceXYAverage,(const AcReal* in, const AcMeshDims dims, AcReal* out));
 
 #if AC_RUNTIME_COMPILATION
 #include "astaroth_lib.h"
@@ -141,7 +148,6 @@
 	if(!acHostMeshReadFromFile) fprintf(stderr,"Astaroth error: was not able to load %s\n","acHostMeshReadFromFile");
 	*(void**)(&acGetError) = dlsym(handle,"acGetError");
 	if(!acGetError) fprintf(stderr,"Astaroth error: was not able to load %s\n","acGetError");
-
 	*(void**)(&acHostIntegrateStep) = dlsym(handle,"acHostIntegrateStep");
 	if(!acHostIntegrateStep) fprintf(stderr,"Astaroth error: was not able to load %s\n","acHostIntegrateStep");
 
@@ -156,46 +162,6 @@
 #ifdef __cplusplus
 } // extern "C"
 #endif
-=======
-AcReal acHostReduceVecScal(const AcMesh mesh, const ReductionType rtype, const VertexBufferHandle a,
-                           const VertexBufferHandle b, const VertexBufferHandle c,
-                           const VertexBufferHandle d);
-
-Error acGetError(const AcReal model, const AcReal candidate);
-
-bool acEvalError(const char* label, const Error error);
-
-AcResult acVerifyMesh(const char* label, const AcMesh model, const AcMesh candidate);
-
-AcResult acMeshDiffWriteSliceZ(const char* path, const AcMesh model, const AcMesh candidate,
-                               const size_t z);
-
-AcResult acMeshDiffWrite(const char* path, const AcMesh model, const AcMesh candidate);
-
-AcResult acHostMeshWriteToFile(const AcMesh mesh, const size_t id);
-
-AcResult acHostMeshReadFromFile(const size_t id, AcMesh* mesh);
-
-// Profiles
-AcResult acHostProfileDerz(const AcReal* in, const size_t count, const AcReal grid_spacing,
-                           AcReal* out);
-
-AcResult acHostProfileDerzz(const AcReal* in, const size_t count, const AcReal grid_spacing,
-                            AcReal* out);
-
-AcResult acHostReduceXYAverage(const AcReal* in, const AcMeshDims dims, AcReal* out);
-
-// Logging utils
-
-/* Log a message with a timestamp from the root proc (if pid == 0) */
-void acLogFromRootProc(const int pid, const char* msg, ...);
-void acVA_LogFromRootProc(const int pid, const char* msg, va_list args);
-
-/* Log a message with a timestamp from the root proc (if pid == 0) if the build flag VERBOSE is on
- */
-void acVerboseLogFromRootProc(const int pid, const char* msg, ...);
-void acVA_VerboseLogFromRootProc(const int pid, const char* msg, va_list args);
->>>>>>> 692bac76
 
 #define AC_RED   "\x1B[31m"
 #define AC_GRN   "\x1B[32m"
