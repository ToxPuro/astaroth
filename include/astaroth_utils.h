--- conflicted
+++ resolved
@@ -90,16 +90,12 @@
 FUNC_DEFINE(AcResult, acVerifyMesh,(const char* label, const AcMesh model, const AcMesh candidate));
 //AcResult (*acVerifyMesh)(const char*, const AcMesh, const AcMesh);
 
-<<<<<<< HEAD
 FUNC_DEFINE(AcResult, acMeshDiffWriteSliceZ,(const char* path, const AcMesh model, const AcMesh candidate, const size_t z));
-=======
-AcResult acVerifyMeshCompDomain(const char* label, const AcMesh model, const AcMesh candidate);
-
-AcResult acMeshDiffWriteSliceZ(const char* path, const AcMesh model, const AcMesh candidate,
-                               const size_t z);
->>>>>>> 2b0e1317
 
 FUNC_DEFINE(AcResult, acMeshDiffWrite,(const char* path, const AcMesh model, const AcMesh candidate));
+FUNC_DEFINE(AcResult acVerifyMeshCompDomain,(const char* label, const AcMesh model, const AcMesh candidate));
+
+FUNC_DEFINE(AcResult, acMeshDiffWriteSliceZ,(const char* path, const AcMesh model, const AcMesh candidate, const size_t z));
 
 FUNC_DEFINE(AcResult, acHostMeshWriteToFile,(const AcMesh mesh, const size_t id));
 
