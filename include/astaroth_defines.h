/*
    Copyright (C) 2014-2019, Johannes Pekkilae, Miikka Vaeisalae.

    This file is part of Astaroth.

    Astaroth is free software: you can redistribute it and/or modify
    it under the terms of the GNU General Public License as published by
    the Free Software Foundation, either version 3 of the License, or
    (at your option) any later version.

    Astaroth is distributed in the hope that it will be useful,
    but WITHOUT ANY WARRANTY; without even the implied warranty of
    MERCHANTABILITY or FITNESS FOR A PARTICULAR PURPOSE.  See the
    GNU General Public License for more details.

    You should have received a copy of the GNU General Public License
    along with Astaroth.  If not, see <http://www.gnu.org/licenses/>.
*/
#pragma once

#ifdef __cplusplus
extern "C" {
#endif

#include <float.h>  // FLT_EPSILON, etc
#include <stdlib.h> // size_t
//#include <vector_types.h> // CUDA vector types (float4, etc)

#ifndef __CUDACC__
typedef struct {
    int x, y, z;
} int3;

typedef struct {
    float x, y;
} float2;

typedef struct {
    float x, y, z;
} float3;

typedef struct {
    double x, y, z;
} double3;
#endif // __CUDACC__

// Library flags

// Built-in types and parameters
#if AC_DOUBLE_PRECISION == 1
typedef double AcReal;
typedef double3 AcReal3;
#define AC_REAL_MAX (DBL_MAX)
#define AC_REAL_MIN (DBL_MIN)
#define AC_REAL_EPSILON (DBL_EPSILON)
#else
typedef float AcReal;
typedef float3 AcReal3;
#define AC_REAL_MAX (FLT_MAX)
#define AC_REAL_MIN (FLT_MIN)
#define AC_REAL_EPSILON (FLT_EPSILON)
#endif

typedef struct {
    AcReal3 row[3];
} AcMatrix;

<<<<<<< HEAD
#ifdef __cplusplus
} // extern "C"
#endif

#include "stencil_defines.h" // User-defined header
#ifndef USER_DEFINED
#define STENCIL_ORDER (6)
#define NGHOST (STENCIL_ORDER / 2)
#endif

#ifdef __cplusplus
extern "C" {
#endif

// clang-format off
#define AC_FOR_BUILTIN_INT_PARAM_TYPES(FUNC)\
        FUNC(AC_nx), \
        FUNC(AC_ny), \
        FUNC(AC_nz), \
        FUNC(AC_mx), \
        FUNC(AC_my), \
        FUNC(AC_mz), \
        FUNC(AC_nx_min), \
        FUNC(AC_ny_min), \
        FUNC(AC_nz_min), \
        FUNC(AC_nx_max), \
        FUNC(AC_ny_max), \
        FUNC(AC_nz_max), \
        FUNC(AC_mxy),\
        FUNC(AC_nxy),\
        FUNC(AC_nxyz),\
        FUNC(AC_yz_plate_bufsize),\

#define AC_FOR_BUILTIN_INT3_PARAM_TYPES(FUNC)\
        FUNC(AC_global_grid_n),\
        FUNC(AC_multigpu_offset),
=======
#include "user_defines.h" // User-defined header

// clang-format off
#define AC_FOR_BUILTIN_INT_PARAM_TYPES(FUNC)

#define AC_FOR_BUILTIN_INT3_PARAM_TYPES(FUNC)
>>>>>>> 8894b7c7

#define AC_FOR_BUILTIN_REAL_PARAM_TYPES(FUNC)

#define AC_FOR_BUILTIN_REAL3_PARAM_TYPES(FUNC)
// clang-format on

typedef enum { AC_SUCCESS = 0, AC_FAILURE = 1 } AcResult;

typedef enum {
    RTYPE_MAX,
    RTYPE_MIN,
    RTYPE_RMS,
    RTYPE_RMS_EXP,
    RTYPE_SUM,
    NUM_REDUCTION_TYPES
} ReductionType;

typedef enum {
    STREAM_DEFAULT,
    STREAM_0,
    STREAM_1,
    STREAM_2,
    STREAM_3,
    STREAM_4,
    STREAM_5,
    STREAM_6,
    STREAM_7,
    STREAM_8,
    STREAM_9,
    STREAM_10,
    STREAM_11,
    STREAM_12,
    STREAM_13,
    STREAM_14,
    STREAM_15,
    STREAM_16,
    NUM_STREAMS
} Stream;
#define STREAM_ALL (NUM_STREAMS)

#define AC_GEN_ID(X) X
typedef enum {
    AC_FOR_BUILTIN_INT_PARAM_TYPES(AC_GEN_ID) //
    AC_FOR_USER_INT_PARAM_TYPES(AC_GEN_ID)    //
    NUM_INT_PARAMS
} AcIntParam;

typedef enum {
    AC_FOR_BUILTIN_INT3_PARAM_TYPES(AC_GEN_ID) //
    AC_FOR_USER_INT3_PARAM_TYPES(AC_GEN_ID)    //
    NUM_INT3_PARAMS
} AcInt3Param;

typedef enum {
    AC_FOR_BUILTIN_REAL_PARAM_TYPES(AC_GEN_ID) //
    AC_FOR_USER_REAL_PARAM_TYPES(AC_GEN_ID)    //
    NUM_REAL_PARAMS
} AcRealParam;

typedef enum {
    AC_FOR_BUILTIN_REAL3_PARAM_TYPES(AC_GEN_ID) //
    AC_FOR_USER_REAL3_PARAM_TYPES(AC_GEN_ID)    //
    NUM_REAL3_PARAMS
} AcReal3Param;

typedef enum {
    AC_FOR_SCALARARRAY_HANDLES(AC_GEN_ID) //
    NUM_SCALARARRAY_HANDLES
} ScalarArrayHandle;

typedef enum {
    AC_FOR_VTXBUF_HANDLES(AC_GEN_ID) //
    NUM_VTXBUF_HANDLES
} VertexBufferHandle;
#undef AC_GEN_ID

extern const char* intparam_names[];
extern const char* int3param_names[];
extern const char* realparam_names[];
extern const char* real3param_names[];
extern const char* scalararray_names[];
extern const char* vtxbuf_names[];

typedef struct {
    int int_params[NUM_INT_PARAMS];
    int3 int3_params[NUM_INT3_PARAMS];
    AcReal real_params[NUM_REAL_PARAMS];
    AcReal3 real3_params[NUM_REAL3_PARAMS];
} AcMeshInfo;

typedef struct {
    AcReal* vertex_buffer[NUM_VTXBUF_HANDLES];
    AcMeshInfo info;
} AcMesh;

/*
 * =============================================================================
 * Helper functions
 * =============================================================================
 */
static inline size_t
acVertexBufferSize(const AcMeshInfo info)
{
    return info.int_params[AC_mx] * info.int_params[AC_my] * info.int_params[AC_mz];
}

static inline size_t
acVertexBufferSizeBytes(const AcMeshInfo info)
{
    return sizeof(AcReal) * acVertexBufferSize(info);
}

static inline size_t
acVertexBufferCompdomainSize(const AcMeshInfo info)
{
    return info.int_params[AC_nx] * info.int_params[AC_ny] * info.int_params[AC_nz];
}

static inline size_t
acVertexBufferCompdomainSizeBytes(const AcMeshInfo info)
{
    return sizeof(AcReal) * acVertexBufferCompdomainSize(info);
}

static inline size_t
acVertexBufferIdx(const int i, const int j, const int k, const AcMeshInfo info)
{
    return i +                          //
           j * info.int_params[AC_mx] + //
           k * info.int_params[AC_mx] * info.int_params[AC_my];
}

/** Prints all parameters inside AcMeshInfo */
void acPrintMeshInfo(const AcMeshInfo config);

/*
static inline int
acGetParam(const AcMeshInfo info, const AcIntParam param)
{
    return info.int_params[param];
}

static inline int3
acGetParam(const AcMeshInfo info, const AcInt3Param param)
{
    return info.int3_params[param];
}

static inline AcReal
acGetParam(const AcMeshInfo info, const AcRealParam param)
{
    return info.real_params[param];
}

static inline AcReal3
acGetParam(const AcMeshInfo info, const AcReal3Param param)
{
    return info.real3_params[param];
}

static inline void
acSetParam(const AcIntParam param, const int value, AcMeshInfo* info)
{
    info->int_params[param] = value;
}

static inline void
acSetParam(const AcInt3Param param, const int3 value, AcMeshInfo* info)
{
    info->int3_params[param] = value;
}

static inline void
acSetParam(const AcRealParam param, const AcReal value, AcMeshInfo* info)
{
    info->real_params[param] = value;
}

static inline void
acSetParam(const AcReal3Param param, const AcReal3 value, AcMeshInfo* info)
{
    info->real3_params[param] = value;
}
*/

#ifdef __cplusplus
} // extern "C"
#endif<|MERGE_RESOLUTION|>--- conflicted
+++ resolved
@@ -65,12 +65,11 @@
     AcReal3 row[3];
 } AcMatrix;
 
-<<<<<<< HEAD
 #ifdef __cplusplus
 } // extern "C"
 #endif
 
-#include "stencil_defines.h" // User-defined header
+#include "user_defines.h" // User-defined header
 #ifndef USER_DEFINED
 #define STENCIL_ORDER (6)
 #define NGHOST (STENCIL_ORDER / 2)
@@ -82,7 +81,7 @@
 
 // clang-format off
 #define AC_FOR_BUILTIN_INT_PARAM_TYPES(FUNC)\
-        FUNC(AC_nx), \
+/*        FUNC(AC_nx), \
         FUNC(AC_ny), \
         FUNC(AC_nz), \
         FUNC(AC_mx), \
@@ -98,18 +97,9 @@
         FUNC(AC_nxy),\
         FUNC(AC_nxyz),\
         FUNC(AC_yz_plate_bufsize),\
-
-#define AC_FOR_BUILTIN_INT3_PARAM_TYPES(FUNC)\
-        FUNC(AC_global_grid_n),\
-        FUNC(AC_multigpu_offset),
-=======
-#include "user_defines.h" // User-defined header
-
-// clang-format off
-#define AC_FOR_BUILTIN_INT_PARAM_TYPES(FUNC)
+*/
 
 #define AC_FOR_BUILTIN_INT3_PARAM_TYPES(FUNC)
->>>>>>> 8894b7c7
 
 #define AC_FOR_BUILTIN_REAL_PARAM_TYPES(FUNC)
 
