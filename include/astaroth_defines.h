--- conflicted
+++ resolved
@@ -66,11 +66,7 @@
     AcReal3 row[3];
 } AcMatrix;
 
-<<<<<<< HEAD
-#include "stencil_defines.h"
-=======
 #include "stencil_defines.h" // User-defined header
->>>>>>> fdadd463
 
 // clang-format off
 #define AC_FOR_BUILTIN_INT_PARAM_TYPES(FUNC)\
