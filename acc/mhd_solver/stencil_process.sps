--- conflicted
+++ resolved
@@ -124,11 +124,7 @@
 
 #if LENTROPY
 Vector
-<<<<<<< HEAD
-momentum(int3 globalVertexIdx, in Vector uu, in Scalar lnrho, in Scalar ss, in Vector aa) {
-=======
-momentum(in VectorField uu, in ScalarField lnrho, in ScalarField ss, in VectorField aa) {
->>>>>>> fdadd463
+momentum(int3 globalVertexIdx, in VectorField uu, in ScalarField lnrho, in ScalarField ss, in VectorField aa) {
     const Matrix S = stress_tensor(uu);
     const Scalar cs2 = cs2_sound * exp(gamma * value(ss) / cp_sound + (gamma - 1) * (value(lnrho) - lnrho0));
     const Vector  j = (Scalar(1.) / mu0) * (gradient_of_divergence(aa) - laplace_vec(aa)); // Current density
@@ -156,18 +152,11 @@
 }
 #elif LTEMPERATURE
 Vector
-<<<<<<< HEAD
-momentum(int3 globalVertexIdx, in Vector uu, in Scalar lnrho, in Scalar tt) {
-=======
-momentum(in VectorField uu, in ScalarField lnrho, in ScalarField tt) {
->>>>>>> fdadd463
-  Vector mom;
-
-  const Matrix S = stress_tensor(uu);
-
+momentum(int3 globalVertexIdx, in VectorField uu, in ScalarField lnrho, in ScalarField tt) {
+    Vector mom;
+    const Matrix S = stress_tensor(uu);
     const Vector pressure_term = (cp_sound - cv_sound) * (gradient(tt) + value(tt) * gradient(lnrho));
-
-  mom = -mul(gradients(uu), value(uu)) -
+    mom = -mul(gradients(uu), value(uu)) -
     pressure_term +
     nu_visc *
     (laplace_vec(uu) + Scalar(1. / 3.) * gradient_of_divergence(uu) +
@@ -183,18 +172,13 @@
 }
 #else
 Vector
-<<<<<<< HEAD
-momentum(int3 globalVertexIdx, in Vector uu, in Scalar lnrho) {
-=======
-momentum(in VectorField uu, in ScalarField lnrho) {
->>>>>>> fdadd463
-  Vector mom;
-
-  const Matrix S = stress_tensor(uu);
+momentum(int3 globalVertexIdx, in VectorField uu, in ScalarField lnrho) {
+    Vector mom;
+    const Matrix S = stress_tensor(uu);
 
     // Isothermal: we have constant speed of sound
 
-  mom = -mul(gradients(uu), value(uu)) -
+    mom = -mul(gradients(uu), value(uu)) -
     cs2_sound * gradient(lnrho) +
     nu_visc *
     (laplace_vec(uu) + Scalar(1. / 3.) * gradient_of_divergence(uu) +
