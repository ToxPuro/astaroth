<<<<<<< HEAD
// Declare uniforms (i.e. device constants)
uniform Scalar cs2_sound;
uniform Scalar nu_visc;
uniform Scalar cp_sound;
uniform Scalar cv_sound;
uniform Scalar mu0;
uniform Scalar eta;
uniform Scalar gamma;
uniform Scalar zeta;

uniform Scalar dsx;
uniform Scalar dsy;
uniform Scalar dsz;

uniform Scalar lnT0;
uniform Scalar lnrho0;

uniform int nx_min;
uniform int ny_min;
uniform int nz_min;
uniform int nx;
uniform int ny;
uniform int nz;
=======
#include "stencil_definition.sdh"
>>>>>>> c0ba0813

Vector
value(in VectorField uu)
{
    return (Vector){value(uu.x), value(uu.y), value(uu.z)};
}

#if LUPWD
Scalar
upwd_der6(in VectorField uu, in ScalarField lnrho)
{
    Scalar uux = fabs(value(uu).x);
    Scalar uuy = fabs(value(uu).y);
    Scalar uuz = fabs(value(uu).z);
    return (Scalar){uux * der6x_upwd(lnrho) + uuy * der6y_upwd(lnrho) + uuz * der6z_upwd(lnrho)};
}
#endif

Matrix
gradients(in VectorField uu)
{
    return (Matrix){gradient(uu.x), gradient(uu.y), gradient(uu.z)};
}

#if LSINK 
Vector
sink_gravity(int3 globalVertexIdx){
    int accretion_switch = DCONST_INT(AC_switch_accretion);
    if (accretion_switch == 1){
        Vector force_gravity;
        const Vector grid_pos = (Vector){(globalVertexIdx.x - nx_min) * dsx,
                                         (globalVertexIdx.y - ny_min) * dsy,
                                         (globalVertexIdx.z - nz_min) * dsz};
        const Scalar sink_mass = DCONST_REAL(AC_M_sink);
        const Vector sink_pos = (Vector){DCONST_REAL(AC_sink_pos_x),
                                         DCONST_REAL(AC_sink_pos_y),
                                         DCONST_REAL(AC_sink_pos_z)}; 
        const Scalar distance = length(grid_pos - sink_pos);
        const Scalar soft = DCONST_REAL(AC_soft);
        const Scalar gravity_magnitude = (AC_G_const * sink_mass) / pow(((distance * distance) +  soft*soft), 1.5);
        const Vector direction = (Vector){(sink_pos.x - grid_pos.x) / distance,
                                          (sink_pos.y - grid_pos.y) / distance,
                                          (sink_pos.z - grid_pos.z) / distance};
        force_gravity = gravity_magnitude * direction;
        return force_gravity;
    } else {
        return (Vector){0.0, 0.0, 0.0};
    }
}
#endif


#if LSINK
// Give Truelove density
Scalar
truelove_density(in ScalarField lnrho){
    const Scalar rho = exp(value(lnrho));
    const Scalar Jeans_length_squared = (M_PI * cs2_sound) / (AC_G_const * rho);
    const Scalar TJ_rho = ((M_PI) * ((dsx * dsx) / Jeans_length_squared) * cs2_sound) / (AC_G_const * dsx * dsx);
    //TODO: dsx will cancel out, deal with it later for optimization.      
 
    Scalar accretion_rho = TJ_rho;
       
    return accretion_rho;
}

Scalar
<<<<<<< HEAD
sink_accretion(int3 globalVertexIdx, in ScalarField lnrho, Scalar dt){
    const Vector grid_pos = (Vector){(globalVertexIdx.x - nx_min) * dsx,
                                     (globalVertexIdx.y - ny_min) * dsy,
                                     (globalVertexIdx.z - nz_min) * dsz};
    const Vector sink_pos = (Vector){DCONST_REAL(AC_sink_pos_x),
                                     DCONST_REAL(AC_sink_pos_y),
                                     DCONST_REAL(AC_sink_pos_z)};
    const Scalar profile_range = DCONST_REAL(AC_accretion_range);
    const Scalar accretion_distance = length(grid_pos - sink_pos);
    int accretion_switch = DCONST_INT(AC_switch_accretion); 
    Scalar accretion_density; 
    Scalar weight;

    if (accretion_switch == 1){   
//    const Scalar weight = exp(-(accretion_distance/profile_range));   
        // Step function weighting 
        if ((accretion_distance) <= profile_range){
            weight = Scalar(1.0);
        } else {
            weight = Scalar(0.0);
        }
        
//        const Scalar lnrho_min = Scalar(-10.0);  //TODO Define from astaroth.conf
        const Scalar lnrho_min = log(truelove_density(lnrho));
//        const Scalar sink_mass = DCONST_REAL(AC_M_sink);
//        const Scalar B = Scalar(0.5);
//        const Scalar k = Scalar(1.5);
//        const Scalar rate = B * (pow(sink_mass, k) / (dsx * dsy * dsz));
        Scalar rate;     
        if (value(lnrho) > lnrho_min) {
            rate = (exp(value(lnrho)) - exp(lnrho_min)) / dt;
        } else { 
            rate = Scalar(0.0);
        }
        accretion_density = weight * rate ;
    } else {
        accretion_density = 0; 
    }
    return accretion_density;
} 


Vector
sink_accretion_velocity(int3 globalVertexIdx, in VectorField uu, Scalar dt) {
    const Vector grid_pos = (Vector){(globalVertexIdx.x - nx_min) * dsx,
                                     (globalVertexIdx.y - ny_min) * dsy,
                                     (globalVertexIdx.z - nz_min) * dsz};
    const Vector sink_pos = (Vector){DCONST_REAL(AC_sink_pos_x),
                                     DCONST_REAL(AC_sink_pos_y),
                                     DCONST_REAL(AC_sink_pos_z)};
    const Scalar profile_range = DCONST_REAL(AC_accretion_range);
    const Scalar accretion_distance = length(grid_pos - sink_pos);   
    int accretion_switch = DCONST_INT(AC_switch_accretion); 
    Vector accretion_velocity; 

    if (accretion_switch == 1){
        Scalar weight;
        // Step function weighting 
        if ((accretion_distance) <= profile_range){
        weight = Scalar(1.0);
        } else {
        weight = Scalar(0.0);
        }

        Vector rate;     
        if (length(value(uu)) > Scalar(0.0)) {
            rate = (Scalar(1.0)/dt) * value(uu);
        } else { 
            rate = (Vector){0.0, 0.0, 0.0};
        }
        accretion_velocity = weight * rate ;
    } else {
        accretion_velocity = (Vector){0.0, 0.0, 0.0};
    }
    return accretion_velocity;
}
#endif



Scalar
continuity(int3 globalVertexIdx, in VectorField uu, in ScalarField lnrho, Scalar dt) {
=======
continuity(in VectorField uu, in ScalarField lnrho)
{
>>>>>>> c0ba0813
    return -dot(value(uu), gradient(lnrho))
#if LUPWD
           // This is a corrective hyperdiffusion term for upwinding.
           + upwd_der6(uu, lnrho)
#endif
#if LSINK
	   - sink_accretion(globalVertexIdx, lnrho, dt) / exp(value(lnrho)) 
#endif
           - divergence(uu);
}



#if LENTROPY
Vector
<<<<<<< HEAD
momentum(int3 globalVertexIdx, in VectorField uu, in ScalarField lnrho, in ScalarField ss, in VectorField aa, Scalar dt) {
    const Matrix S = stress_tensor(uu);
    const Scalar cs2 = cs2_sound * exp(gamma * value(ss) / cp_sound + (gamma - 1) * (value(lnrho) - lnrho0));
    const Vector  j = (Scalar(1.) / mu0) * (gradient_of_divergence(aa) - laplace_vec(aa)); // Current density
=======
momentum(in VectorField uu, in ScalarField lnrho, in ScalarField ss, in VectorField aa)
{
    const Matrix S   = stress_tensor(uu);
    const Scalar cs2 = AC_cs2_sound * exp(AC_gamma * value(ss) / AC_cp_sound +
                                          (AC_gamma - 1) * (value(lnrho) - AC_lnrho0));
    const Vector j   = (Scalar(1.) / AC_mu0) *
                     (gradient_of_divergence(aa) - laplace_vec(aa)); // Current density
>>>>>>> c0ba0813
    const Vector B = curl(aa);
    // TODO: DOES INTHERMAL VERSTION INCLUDE THE MAGNETIC FIELD?
    const Scalar inv_rho = Scalar(1.) / exp(value(lnrho));

    // Regex replace CPU constants with get\(AC_([a-zA-Z_0-9]*)\)
    // \1
<<<<<<< HEAD
    const Vector mom = - mul(gradients(uu), value(uu))
                                                       - cs2 * ((Scalar(1.) / cp_sound) * gradient(ss) + gradient(lnrho))
                                                       + inv_rho * cross(j, B)
                                                       + nu_visc * (
                                                            laplace_vec(uu)
                                                        + Scalar(1. / 3.) * gradient_of_divergence(uu)
                                                        + Scalar(2.) * mul(S, gradient(lnrho))
                                                        )
                                                        + zeta * gradient_of_divergence(uu)
    #if LSINK
                                                        //Gravity term
                                                        + sink_gravity(globalVertexIdx) 
                                                        //Corresponding loss of momentum
                                                        -     //(Scalar(1.0) / Scalar( (dsx*dsy*dsz) * exp(value(lnrho)))) *  // Correction factor by unit mass
    	                                                  sink_accretion_velocity(globalVertexIdx, uu, dt) // As in Lee et al.(2014)
                                                          ; 
    #else
                                                        ;
    #endif
=======
    const Vector mom = -mul(gradients(uu), value(uu)) -
                       cs2 * ((Scalar(1.) / AC_cp_sound) * gradient(ss) + gradient(lnrho)) +
                       inv_rho * cross(j, B) +
                       AC_nu_visc *
                           (laplace_vec(uu) + Scalar(1. / 3.) * gradient_of_divergence(uu) +
                            Scalar(2.) * mul(S, gradient(lnrho))) +
                       AC_zeta * gradient_of_divergence(uu);
>>>>>>> c0ba0813
    return mom;
}
#elif LTEMPERATURE
Vector
<<<<<<< HEAD
momentum(int3 globalVertexIdx, in VectorField uu, in ScalarField lnrho, in ScalarField tt) {
    Vector mom;
    const Matrix S = stress_tensor(uu);
    const Vector pressure_term = (cp_sound - cv_sound) * (gradient(tt) + value(tt) * gradient(lnrho));
    mom = -mul(gradients(uu), value(uu)) -
    pressure_term +
    nu_visc *
    (laplace_vec(uu) + Scalar(1. / 3.) * gradient_of_divergence(uu) +
      Scalar(2.) * mul(S, gradient(lnrho))) + zeta * gradient_of_divergence(uu)

    #if LSINK
                                                        + sink_gravity(globalVertexIdx);
    #else
                                                        ;
    #endif
=======
momentum(in VectorField uu, in ScalarField lnrho, in ScalarField tt)
{
    Vector mom;

    const Matrix S = stress_tensor(uu);

    const Vector pressure_term = (AC_cp_sound - AC_cv_sound) *
                                 (gradient(tt) + value(tt) * gradient(lnrho));

    mom = -mul(gradients(uu), value(uu)) - pressure_term +
          AC_nu_visc * (laplace_vec(uu) + Scalar(1. / 3.) * gradient_of_divergence(uu) +
                        Scalar(2.) * mul(S, gradient(lnrho))) +
          AC_zeta * gradient_of_divergence(uu);

#if LGRAVITY
    mom = mom - (Vector){0, 0, -10.0};
#endif
>>>>>>> c0ba0813

    return mom;
}
#else
Vector
<<<<<<< HEAD
momentum(int3 globalVertexIdx, in VectorField uu, in ScalarField lnrho, Scalar dt) {
    Vector mom;
=======
momentum(in VectorField uu, in ScalarField lnrho)
{
    Vector mom;

>>>>>>> c0ba0813
    const Matrix S = stress_tensor(uu);

    // Isothermal: we have constant speed of sound

<<<<<<< HEAD
    mom = -mul(gradients(uu), value(uu)) -
    cs2_sound * gradient(lnrho) +
    nu_visc *
    (laplace_vec(uu) + Scalar(1. / 3.) * gradient_of_divergence(uu) +
      Scalar(2.) * mul(S, gradient(lnrho))) + zeta * gradient_of_divergence(uu)
    
    #if LSINK
                                                        + sink_gravity(globalVertexIdx);
                                                        //Corresponding loss of momentum
                                                        -     //(Scalar(1.0) / Scalar( (dsx*dsy*dsz) * exp(value(lnrho)))) *  // Correction factor by unit mass
    	                                                  sink_accretion_velocity(globalVertexIdx, uu, dt) // As in Lee et al.(2014)
                                                          ; 
    #else
                                                        ;
    #endif
=======
    mom = -mul(gradients(uu), value(uu)) - AC_cs2_sound * gradient(lnrho) +
          AC_nu_visc * (laplace_vec(uu) + Scalar(1. / 3.) * gradient_of_divergence(uu) +
                        Scalar(2.) * mul(S, gradient(lnrho))) +
          AC_zeta * gradient_of_divergence(uu);

#if LGRAVITY
    mom = mom - (Vector){0, 0, -10.0};
#endif
>>>>>>> c0ba0813

    return mom;
}
#endif

Vector
induction(in VectorField uu, in VectorField aa)
{
    // Note: We do (-nabla^2 A + nabla(nabla dot A)) instead of (nabla x (nabla
    // x A)) in order to avoid taking the first derivative twice (did the math,
    // yes this actually works. See pg.28 in arXiv:astro-ph/0109497)
    // u cross B - AC_eta * AC_mu0 * (AC_mu0^-1 * [- laplace A + grad div A ])
    const Vector B        = curl(aa);
    const Vector grad_div = gradient_of_divergence(aa);
    const Vector lap      = laplace_vec(aa);

    // Note, AC_mu0 is cancelled out
    const Vector ind = cross(value(uu), B) - AC_eta * (grad_div - lap);

    return ind;
}

#if LENTROPY
Scalar
lnT(in ScalarField ss, in ScalarField lnrho)
{
    const Scalar lnT = AC_lnT0 + AC_gamma * value(ss) / AC_cp_sound +
                       (AC_gamma - Scalar(1.)) * (value(lnrho) - AC_lnrho0);
    return lnT;
}

// Nabla dot (K nabla T) / (rho T)
Scalar
heat_conduction(in ScalarField ss, in ScalarField lnrho)
{
    const Scalar inv_AC_cp_sound = AcReal(1.) / AC_cp_sound;

    const Vector grad_ln_chi = -gradient(lnrho);

    const Scalar first_term = AC_gamma * inv_AC_cp_sound * laplace(ss) +
                              (AC_gamma - AcReal(1.)) * laplace(lnrho);
    const Vector second_term = AC_gamma * inv_AC_cp_sound * gradient(ss) +
                               (AC_gamma - AcReal(1.)) * gradient(lnrho);
    const Vector third_term = AC_gamma * (inv_AC_cp_sound * gradient(ss) + gradient(lnrho)) +
                              grad_ln_chi;

<<<<<<< HEAD

  const Scalar chi = AC_THERMAL_CONDUCTIVITY / (exp(value(lnrho)) * cp_sound);
  return cp_sound * chi * (first_term + dot(second_term, third_term));
=======
    const Scalar chi = AC_THERMAL_CONDUCTIVITY / (exp(value(lnrho)) * AC_cp_sound);
    return AC_cp_sound * chi * (first_term + dot(second_term, third_term));
>>>>>>> c0ba0813
}

Scalar
heating(const int i, const int j, const int k)
{
    return 1;
}

Scalar
entropy(in ScalarField ss, in VectorField uu, in ScalarField lnrho, in VectorField aa)
{
    const Matrix S      = stress_tensor(uu);
    const Scalar inv_pT = Scalar(1.) / (exp(value(lnrho)) * exp(lnT(ss, lnrho)));
<<<<<<< HEAD
    const Vector  j = (Scalar(1.) / mu0) * (gradient_of_divergence(aa) - laplace_vec(aa)); // Current density
    const Scalar RHS = H_CONST - C_CONST
                                                + eta * (mu0) * dot(j, j)
                                               + Scalar(2.) * exp(value(lnrho)) * nu_visc * contract(S)
                                                + zeta * exp(value(lnrho)) * divergence(uu) * divergence(uu);

    return - dot(value(uu), gradient(ss))
                  + inv_pT * RHS
                  + heat_conduction(ss, lnrho);
=======
    const Vector j      = (Scalar(1.) / AC_mu0) *
                     (gradient_of_divergence(aa) - laplace_vec(aa)); // Current density
    const Scalar RHS = H_CONST - C_CONST + AC_eta * (AC_mu0)*dot(j, j) +
                       Scalar(2.) * exp(value(lnrho)) * AC_nu_visc * contract(S) +
                       AC_zeta * exp(value(lnrho)) * divergence(uu) * divergence(uu);

    return -dot(value(uu), gradient(ss)) + inv_pT * RHS + heat_conduction(ss, lnrho);
>>>>>>> c0ba0813
}
#endif

#if LTEMPERATURE
Scalar
heat_transfer(in VectorField uu, in ScalarField lnrho, in ScalarField tt)
{
    const Matrix S                  = stress_tensor(uu);
    const Scalar heat_diffusivity_k = 0.0008; // 8e-4;
    return -dot(value(uu), gradient(tt)) + heat_diffusivity_k * laplace(tt) +
           heat_diffusivity_k * dot(gradient(lnrho), gradient(tt)) +
           AC_nu_visc * contract(S) * (Scalar(1.) / AC_cv_sound) -
           (AC_gamma - 1) * value(tt) * divergence(uu);
}
#endif

#if LFORCING
Vector
    simple_vortex_forcing(Vector a, Vector b, Scalar magnitude){
    int accretion_switch = DCONST_INT(AC_switch_accretion); 
    
    if (accretion_switch == 0){
        return magnitude * cross(normalized(b - a), (Vector){ 0, 0, 1}); // Vortex
    } else { 
        return (Vector){0,0,0};  
    }
}        
Vector
    simple_outward_flow_forcing(Vector a, Vector b, Scalar magnitude){
    int accretion_switch = DCONST_INT(AC_switch_accretion);
    if (accretion_switch == 0){            
        return magnitude * (1 / length(b - a)) * normalized(b - a); // Outward flow
    } else {
        return (Vector){0,0,0};
    }
}

<<<<<<< HEAD


// The Pencil Code forcing_hel_noshear(), manual Eq. 222, inspired forcing function with adjustable helicity
Vector
helical_forcing(Scalar magnitude, Vector k_force, Vector xx, Vector ff_re, Vector ff_im, Scalar phi)
{
    int accretion_switch = DCONST_INT(AC_switch_accretion);
    if (accretion_switch == 0){

    
        // JP: This looks wrong:
        //    1) Should it be dsx * nx instead of dsx * ny?
        //    2) Should you also use globalGrid.n instead of the local n?
        //    MV: You are rigth. Made a quickfix. I did not see the error  because multigpu is split
        //        in z direction not y direction.
        //    3) Also final point: can we do this with vectors/quaternions instead?
        //       Tringonometric functions are much more expensive and inaccurate/
        //    MV: Good idea. No an immediate priority.
        // Fun related article:
        // https://randomascii.wordpress.com/2014/10/09/intel-underestimates-error-bounds-by-1-3-quintillion/
        xx.x = xx.x*(2.0*M_PI/(dsx*globalGridN.x));
        xx.y = xx.y*(2.0*M_PI/(dsy*globalGridN.y));
        xx.z = xx.z*(2.0*M_PI/(dsz*globalGridN.z));
    
        Scalar cos_phi = cos(phi);
        Scalar sin_phi = sin(phi);
        Scalar cos_k_dot_x     = cos(dot(k_force, xx));
        Scalar sin_k_dot_x     = sin(dot(k_force, xx));
        // Phase affect only the x-component
        //Scalar real_comp       = cos_k_dot_x;
        //Scalar imag_comp       = sin_k_dot_x;
        Scalar real_comp_phase = cos_k_dot_x*cos_phi - sin_k_dot_x*sin_phi;
        Scalar imag_comp_phase = cos_k_dot_x*sin_phi + sin_k_dot_x*cos_phi;
    
    
        Vector force = (Vector){ ff_re.x*real_comp_phase - ff_im.x*imag_comp_phase,
                                 ff_re.y*real_comp_phase - ff_im.y*imag_comp_phase,
                                 ff_re.z*real_comp_phase - ff_im.z*imag_comp_phase};
    
    
        return force;
    } else {
        return (Vector){0,0,0}; 
    }
=======
// The Pencil Code forcing_hel_noshear(), manual Eq. 222, inspired forcing function with adjustable
// helicity
Vector
helical_forcing(Scalar magnitude, Vector k_force, Vector xx, Vector ff_re, Vector ff_im, Scalar phi)
{
    // JP: This looks wrong:
    //    1) Should it be AC_dsx * AC_nx instead of AC_dsx * AC_ny?
    //    2) Should you also use globalGrid.n instead of the local n?
    //    MV: You are rigth. Made a quickfix. I did not see the error  because multigpu is split
    //        in z direction not y direction.
    //    3) Also final point: can we do this with vectors/quaternions instead?
    //       Tringonometric functions are much more expensive and inaccurate/
    //    MV: Good idea. No an immediate priority.
    // Fun related article:
    // https://randomascii.wordpress.com/2014/10/09/intel-underestimates-error-bounds-by-1-3-quintillion/
    xx.x = xx.x * (2.0 * M_PI / (AC_dsx * globalGridN.x));
    xx.y = xx.y * (2.0 * M_PI / (AC_dsy * globalGridN.y));
    xx.z = xx.z * (2.0 * M_PI / (AC_dsz * globalGridN.z));

    Scalar cos_phi     = cos(phi);
    Scalar sin_phi     = sin(phi);
    Scalar cos_k_dot_x = cos(dot(k_force, xx));
    Scalar sin_k_dot_x = sin(dot(k_force, xx));
    // Phase affect only the x-component
    // Scalar real_comp       = cos_k_dot_x;
    // Scalar imag_comp       = sin_k_dot_x;
    Scalar real_comp_phase = cos_k_dot_x * cos_phi - sin_k_dot_x * sin_phi;
    Scalar imag_comp_phase = cos_k_dot_x * sin_phi + sin_k_dot_x * cos_phi;

    Vector force = (Vector){ff_re.x * real_comp_phase - ff_im.x * imag_comp_phase,
                            ff_re.y * real_comp_phase - ff_im.y * imag_comp_phase,
                            ff_re.z * real_comp_phase - ff_im.z * imag_comp_phase};

    return force;
>>>>>>> c0ba0813
}

Vector
forcing(int3 globalVertexIdx, Scalar dt)
{
<<<<<<< HEAD
    int accretion_switch = DCONST_INT(AC_switch_accretion);
    if (accretion_switch == 0){

        Vector a = Scalar(.5) * (Vector){globalGridN.x * dsx,
                                         globalGridN.y * dsy,
                                         globalGridN.z * dsz}; // source (origin)
        Vector xx = (Vector){(globalVertexIdx.x - nx_min) * dsx,
                            (globalVertexIdx.y - ny_min) * dsy,
                            (globalVertexIdx.z - nz_min) * dsz}; // sink (current index)
        const Scalar cs2 = cs2_sound;
        const Scalar cs = sqrt(cs2);
    
        //Placeholders until determined properly
        Scalar magnitude = DCONST_REAL(AC_forcing_magnitude);
        Scalar phase     = DCONST_REAL(AC_forcing_phase);
        Vector k_force   = (Vector){  DCONST_REAL(AC_k_forcex),   DCONST_REAL(AC_k_forcey),   DCONST_REAL(AC_k_forcez)};
        Vector ff_re     = (Vector){DCONST_REAL(AC_ff_hel_rex), DCONST_REAL(AC_ff_hel_rey), DCONST_REAL(AC_ff_hel_rez)};
        Vector ff_im     = (Vector){DCONST_REAL(AC_ff_hel_imx), DCONST_REAL(AC_ff_hel_imy), DCONST_REAL(AC_ff_hel_imz)};
    
    
        //Determine that forcing funtion type at this point.
        //Vector force = simple_vortex_forcing(a, xx, magnitude);
        //Vector force = simple_outward_flow_forcing(a, xx, magnitude);
        Vector force   = helical_forcing(magnitude, k_force, xx, ff_re,ff_im, phase);
    
        //Scaling N = magnitude*cs*sqrt(k*cs/dt)  * dt
        const Scalar NN = cs*sqrt(DCONST_REAL(AC_kaver)*cs);
        //MV: Like in the Pencil Code. I don't understandf the logic here.
        force.x = sqrt(dt)*NN*force.x;
        force.y = sqrt(dt)*NN*force.y;
        force.z = sqrt(dt)*NN*force.z;
    
        if (is_valid(force)) { return force; }
        else                 { return (Vector){0, 0, 0}; }
    } else {
          return (Vector){0,0,0};
=======
    Vector a         = Scalar(.5) * (Vector){globalGridN.x * AC_dsx, globalGridN.y * AC_dsy,
                                     globalGridN.z * AC_dsz}; // source (origin)
    Vector xx        = (Vector){(globalVertexIdx.x - DCONST(AC_nx_min)) * AC_dsx,
                         (globalVertexIdx.y - DCONST(AC_ny_min)) * AC_dsy,
                         (globalVertexIdx.z - DCONST(AC_nz_min)) * AC_dsz}; // sink (current index)
    const Scalar cs2 = AC_cs2_sound;
    const Scalar cs  = sqrt(cs2);

    // Placeholders until determined properly
    Scalar magnitude = AC_forcing_magnitude;
    Scalar phase     = AC_forcing_phase;
    Vector k_force   = (Vector){AC_k_forcex, AC_k_forcey, AC_k_forcez};
    Vector ff_re     = (Vector){AC_ff_hel_rex, AC_ff_hel_rey, AC_ff_hel_rez};
    Vector ff_im     = (Vector){AC_ff_hel_imx, AC_ff_hel_imy, AC_ff_hel_imz};

    // Determine that forcing funtion type at this point.
    // Vector force = simple_vortex_forcing(a, xx, magnitude);
    // Vector force = simple_outward_flow_forcing(a, xx, magnitude);
    Vector force = helical_forcing(magnitude, k_force, xx, ff_re, ff_im, phase);

    // Scaling N = magnitude*cs*sqrt(k*cs/dt)  * dt
    const Scalar NN = cs * sqrt(AC_kaver * cs);
    // MV: Like in the Pencil Code. I don't understandf the logic here.
    force.x = sqrt(dt) * NN * force.x;
    force.y = sqrt(dt) * NN * force.y;
    force.z = sqrt(dt) * NN * force.z;

    if (is_valid(force)) {
        return force;
    }
    else {
        return (Vector){0, 0, 0};
>>>>>>> c0ba0813
    }
}
#endif // LFORCING

// Declare input and output arrays using locations specified in the
// array enum in astaroth.h
in ScalarField lnrho(VTXBUF_LNRHO);
out ScalarField out_lnrho(VTXBUF_LNRHO);

in VectorField uu(VTXBUF_UUX, VTXBUF_UUY, VTXBUF_UUZ);
out VectorField out_uu(VTXBUF_UUX, VTXBUF_UUY, VTXBUF_UUZ);

#if LMAGNETIC
in VectorField aa(VTXBUF_AX, VTXBUF_AY, VTXBUF_AZ);
out VectorField out_aa(VTXBUF_AX, VTXBUF_AY, VTXBUF_AZ);
#endif

#if LENTROPY
in ScalarField ss(VTXBUF_ENTROPY);
out ScalarField out_ss(VTXBUF_ENTROPY);
#endif

#if LTEMPERATURE
in ScalarField tt(VTXBUF_TEMPERATURE);
out ScalarField out_tt(VTXBUF_TEMPERATURE);
#endif

#if LSINK
in Scalar accretion = VTXBUF_ACCRETION;
out Scalar out_accretion = VTXBUF_ACCRETION;
#endif

Kernel void
<<<<<<< HEAD
solve(Scalar dt) {
    out_lnrho = rk3(out_lnrho, lnrho, continuity(globalVertexIdx, uu, lnrho, dt), dt);
=======
solve()
{
    Scalar dt = AC_dt;
    out_lnrho = rk3(out_lnrho, lnrho, continuity(uu, lnrho), dt);
>>>>>>> c0ba0813

#if LMAGNETIC
    out_aa = rk3(out_aa, aa, induction(uu, aa), dt);
<<<<<<< HEAD
    #endif

    #if LENTROPY
        out_uu  = rk3(out_uu, uu, momentum(globalVertexIdx, uu, lnrho, ss, aa, dt), dt);
        out_ss  = rk3(out_ss, ss, entropy(ss, uu, lnrho, aa), dt);
    #elif LTEMPERATURE
        out_uu = rk3(out_uu, uu, momentum(globalVertexIdx, uu, lnrho, tt), dt);
        out_tt = rk3(out_tt, tt, heat_transfer(uu, lnrho, tt), dt);
    #else
        out_uu = rk3(out_uu, uu, momentum(globalVertexIdx, uu, lnrho, dt), dt);
    #endif

    #if LFORCING
    if (step_number == 2) {
        out_uu = out_uu + forcing(globalVertexIdx, dt);
    }
    #endif
    
    #if LSINK
//    out_lnrho = log(exp(out_lnrho) - sink_accretion(globalVertexIdx, lnrho));    
//    out_accretion = value(accretion) + (sink_accretion(globalVertexIdx,lnrho) * dsx * dsy * dsz);
    out_accretion = rk3(out_accretion, accretion, sink_accretion(globalVertexIdx, lnrho, dt), dt);// unit now is rho!
//    out_lnrho = log(exp(out_lnrho) - out_accretion);
          
    if (step_number == 2) {
        out_accretion = out_accretion * dsx * dsy * dsz;// unit is now mass!
    }
    //TODO: implement accretion correction to contiunity equation and momentum equation.
    #endif
=======
#endif

#if LENTROPY
    out_uu = rk3(out_uu, uu, momentum(uu, lnrho, ss, aa), dt);
    out_ss = rk3(out_ss, ss, entropy(ss, uu, lnrho, aa), dt);
#elif LTEMPERATURE
    out_uu = rk3(out_uu, uu, momentum(uu, lnrho, tt), dt);
    out_tt = rk3(out_tt, tt, heat_transfer(uu, lnrho, tt), dt);
#else
    out_uu = rk3(out_uu, uu, momentum(uu, lnrho), dt);
#endif

#if LFORCING
    if (step_number == 2) {
        out_uu = out_uu + forcing(globalVertexIdx, dt);
    }
#endif
>>>>>>> c0ba0813
}<|MERGE_RESOLUTION|>--- conflicted
+++ resolved
@@ -1,30 +1,4 @@
-<<<<<<< HEAD
-// Declare uniforms (i.e. device constants)
-uniform Scalar cs2_sound;
-uniform Scalar nu_visc;
-uniform Scalar cp_sound;
-uniform Scalar cv_sound;
-uniform Scalar mu0;
-uniform Scalar eta;
-uniform Scalar gamma;
-uniform Scalar zeta;
-
-uniform Scalar dsx;
-uniform Scalar dsy;
-uniform Scalar dsz;
-
-uniform Scalar lnT0;
-uniform Scalar lnrho0;
-
-uniform int nx_min;
-uniform int ny_min;
-uniform int nz_min;
-uniform int nx;
-uniform int ny;
-uniform int nz;
-=======
 #include "stencil_definition.sdh"
->>>>>>> c0ba0813
 
 Vector
 value(in VectorField uu)
@@ -92,7 +66,6 @@
 }
 
 Scalar
-<<<<<<< HEAD
 sink_accretion(int3 globalVertexIdx, in ScalarField lnrho, Scalar dt){
     const Vector grid_pos = (Vector){(globalVertexIdx.x - nx_min) * dsx,
                                      (globalVertexIdx.y - ny_min) * dsy,
@@ -172,13 +145,9 @@
 #endif
 
 
-
-Scalar
-continuity(int3 globalVertexIdx, in VectorField uu, in ScalarField lnrho, Scalar dt) {
-=======
-continuity(in VectorField uu, in ScalarField lnrho)
-{
->>>>>>> c0ba0813
+Scalar
+continuity(int3 globalVertexIdx, in VectorField uu, in ScalarField lnrho, Scalar dt) 
+{
     return -dot(value(uu), gradient(lnrho))
 #if LUPWD
            // This is a corrective hyperdiffusion term for upwinding.
@@ -194,77 +163,41 @@
 
 #if LENTROPY
 Vector
-<<<<<<< HEAD
-momentum(int3 globalVertexIdx, in VectorField uu, in ScalarField lnrho, in ScalarField ss, in VectorField aa, Scalar dt) {
-    const Matrix S = stress_tensor(uu);
-    const Scalar cs2 = cs2_sound * exp(gamma * value(ss) / cp_sound + (gamma - 1) * (value(lnrho) - lnrho0));
-    const Vector  j = (Scalar(1.) / mu0) * (gradient_of_divergence(aa) - laplace_vec(aa)); // Current density
-=======
-momentum(in VectorField uu, in ScalarField lnrho, in ScalarField ss, in VectorField aa)
+momentum(int3 globalVertexIdx, in VectorField uu, in ScalarField lnrho, in ScalarField ss, in VectorField aa, Scalar dt) 
 {
     const Matrix S   = stress_tensor(uu);
     const Scalar cs2 = AC_cs2_sound * exp(AC_gamma * value(ss) / AC_cp_sound +
                                           (AC_gamma - 1) * (value(lnrho) - AC_lnrho0));
     const Vector j   = (Scalar(1.) / AC_mu0) *
                      (gradient_of_divergence(aa) - laplace_vec(aa)); // Current density
->>>>>>> c0ba0813
     const Vector B = curl(aa);
     // TODO: DOES INTHERMAL VERSTION INCLUDE THE MAGNETIC FIELD?
     const Scalar inv_rho = Scalar(1.) / exp(value(lnrho));
 
     // Regex replace CPU constants with get\(AC_([a-zA-Z_0-9]*)\)
     // \1
-<<<<<<< HEAD
-    const Vector mom = - mul(gradients(uu), value(uu))
-                                                       - cs2 * ((Scalar(1.) / cp_sound) * gradient(ss) + gradient(lnrho))
-                                                       + inv_rho * cross(j, B)
-                                                       + nu_visc * (
-                                                            laplace_vec(uu)
-                                                        + Scalar(1. / 3.) * gradient_of_divergence(uu)
-                                                        + Scalar(2.) * mul(S, gradient(lnrho))
-                                                        )
-                                                        + zeta * gradient_of_divergence(uu)
-    #if LSINK
-                                                        //Gravity term
-                                                        + sink_gravity(globalVertexIdx) 
-                                                        //Corresponding loss of momentum
-                                                        -     //(Scalar(1.0) / Scalar( (dsx*dsy*dsz) * exp(value(lnrho)))) *  // Correction factor by unit mass
-    	                                                  sink_accretion_velocity(globalVertexIdx, uu, dt) // As in Lee et al.(2014)
-                                                          ; 
-    #else
-                                                        ;
-    #endif
-=======
     const Vector mom = -mul(gradients(uu), value(uu)) -
                        cs2 * ((Scalar(1.) / AC_cp_sound) * gradient(ss) + gradient(lnrho)) +
                        inv_rho * cross(j, B) +
                        AC_nu_visc *
                            (laplace_vec(uu) + Scalar(1. / 3.) * gradient_of_divergence(uu) +
                             Scalar(2.) * mul(S, gradient(lnrho))) +
-                       AC_zeta * gradient_of_divergence(uu);
->>>>>>> c0ba0813
+                       AC_zeta * gradient_of_divergence(uu)
+    #if LSINK
+                       //Gravity term
+                       + sink_gravity(globalVertexIdx) 
+                       //Corresponding loss of momentum
+                       -     //(Scalar(1.0) / Scalar( (dsx*dsy*dsz) * exp(value(lnrho)))) *  // Correction factor by unit mass
+    	                 sink_accretion_velocity(globalVertexIdx, uu, dt) // As in Lee et al.(2014)
+                       ; 
+    #else
+                       ;
+    #endif
     return mom;
 }
 #elif LTEMPERATURE
 Vector
-<<<<<<< HEAD
-momentum(int3 globalVertexIdx, in VectorField uu, in ScalarField lnrho, in ScalarField tt) {
-    Vector mom;
-    const Matrix S = stress_tensor(uu);
-    const Vector pressure_term = (cp_sound - cv_sound) * (gradient(tt) + value(tt) * gradient(lnrho));
-    mom = -mul(gradients(uu), value(uu)) -
-    pressure_term +
-    nu_visc *
-    (laplace_vec(uu) + Scalar(1. / 3.) * gradient_of_divergence(uu) +
-      Scalar(2.) * mul(S, gradient(lnrho))) + zeta * gradient_of_divergence(uu)
-
-    #if LSINK
-                                                        + sink_gravity(globalVertexIdx);
-    #else
-                                                        ;
-    #endif
-=======
-momentum(in VectorField uu, in ScalarField lnrho, in ScalarField tt)
+momentum(int3 globalVertexIdx, in VectorField uu, in ScalarField lnrho, in ScalarField tt) 
 {
     Vector mom;
 
@@ -276,56 +209,45 @@
     mom = -mul(gradients(uu), value(uu)) - pressure_term +
           AC_nu_visc * (laplace_vec(uu) + Scalar(1. / 3.) * gradient_of_divergence(uu) +
                         Scalar(2.) * mul(S, gradient(lnrho))) +
-          AC_zeta * gradient_of_divergence(uu);
+          AC_zeta * gradient_of_divergence(uu)
+    #if LSINK
+          + sink_gravity(globalVertexIdx);
+    #else
+                                         ;
+    #endif
 
 #if LGRAVITY
     mom = mom - (Vector){0, 0, -10.0};
 #endif
->>>>>>> c0ba0813
-
     return mom;
 }
 #else
 Vector
-<<<<<<< HEAD
-momentum(int3 globalVertexIdx, in VectorField uu, in ScalarField lnrho, Scalar dt) {
+momentum(int3 globalVertexIdx, in VectorField uu, in ScalarField lnrho, Scalar dt) 
+{
     Vector mom;
-=======
-momentum(in VectorField uu, in ScalarField lnrho)
-{
-    Vector mom;
-
->>>>>>> c0ba0813
+
     const Matrix S = stress_tensor(uu);
 
     // Isothermal: we have constant speed of sound
 
-<<<<<<< HEAD
-    mom = -mul(gradients(uu), value(uu)) -
-    cs2_sound * gradient(lnrho) +
-    nu_visc *
-    (laplace_vec(uu) + Scalar(1. / 3.) * gradient_of_divergence(uu) +
-      Scalar(2.) * mul(S, gradient(lnrho))) + zeta * gradient_of_divergence(uu)
-    
-    #if LSINK
-                                                        + sink_gravity(globalVertexIdx);
-                                                        //Corresponding loss of momentum
-                                                        -     //(Scalar(1.0) / Scalar( (dsx*dsy*dsz) * exp(value(lnrho)))) *  // Correction factor by unit mass
-    	                                                  sink_accretion_velocity(globalVertexIdx, uu, dt) // As in Lee et al.(2014)
-                                                          ; 
-    #else
-                                                        ;
-    #endif
-=======
     mom = -mul(gradients(uu), value(uu)) - AC_cs2_sound * gradient(lnrho) +
           AC_nu_visc * (laplace_vec(uu) + Scalar(1. / 3.) * gradient_of_divergence(uu) +
                         Scalar(2.) * mul(S, gradient(lnrho))) +
-          AC_zeta * gradient_of_divergence(uu);
+          AC_zeta * gradient_of_divergence(uu)
+    #if LSINK
+          + sink_gravity(globalVertexIdx)
+          //Corresponding loss of momentum
+          -     //(Scalar(1.0) / Scalar( (dsx*dsy*dsz) * exp(value(lnrho)))) *  // Correction factor by unit mass
+    	    sink_accretion_velocity(globalVertexIdx, uu, dt) // As in Lee et al.(2014)
+                                              ; 
+    #else
+                                              ;
+    #endif
 
 #if LGRAVITY
     mom = mom - (Vector){0, 0, -10.0};
 #endif
->>>>>>> c0ba0813
 
     return mom;
 }
@@ -372,14 +294,8 @@
     const Vector third_term = AC_gamma * (inv_AC_cp_sound * gradient(ss) + gradient(lnrho)) +
                               grad_ln_chi;
 
-<<<<<<< HEAD
-
-  const Scalar chi = AC_THERMAL_CONDUCTIVITY / (exp(value(lnrho)) * cp_sound);
-  return cp_sound * chi * (first_term + dot(second_term, third_term));
-=======
     const Scalar chi = AC_THERMAL_CONDUCTIVITY / (exp(value(lnrho)) * AC_cp_sound);
     return AC_cp_sound * chi * (first_term + dot(second_term, third_term));
->>>>>>> c0ba0813
 }
 
 Scalar
@@ -393,17 +309,6 @@
 {
     const Matrix S      = stress_tensor(uu);
     const Scalar inv_pT = Scalar(1.) / (exp(value(lnrho)) * exp(lnT(ss, lnrho)));
-<<<<<<< HEAD
-    const Vector  j = (Scalar(1.) / mu0) * (gradient_of_divergence(aa) - laplace_vec(aa)); // Current density
-    const Scalar RHS = H_CONST - C_CONST
-                                                + eta * (mu0) * dot(j, j)
-                                               + Scalar(2.) * exp(value(lnrho)) * nu_visc * contract(S)
-                                                + zeta * exp(value(lnrho)) * divergence(uu) * divergence(uu);
-
-    return - dot(value(uu), gradient(ss))
-                  + inv_pT * RHS
-                  + heat_conduction(ss, lnrho);
-=======
     const Vector j      = (Scalar(1.) / AC_mu0) *
                      (gradient_of_divergence(aa) - laplace_vec(aa)); // Current density
     const Scalar RHS = H_CONST - C_CONST + AC_eta * (AC_mu0)*dot(j, j) +
@@ -411,7 +316,6 @@
                        AC_zeta * exp(value(lnrho)) * divergence(uu) * divergence(uu);
 
     return -dot(value(uu), gradient(ss)) + inv_pT * RHS + heat_conduction(ss, lnrho);
->>>>>>> c0ba0813
 }
 #endif
 
@@ -449,52 +353,6 @@
     }
 }
 
-<<<<<<< HEAD
-
-
-// The Pencil Code forcing_hel_noshear(), manual Eq. 222, inspired forcing function with adjustable helicity
-Vector
-helical_forcing(Scalar magnitude, Vector k_force, Vector xx, Vector ff_re, Vector ff_im, Scalar phi)
-{
-    int accretion_switch = DCONST_INT(AC_switch_accretion);
-    if (accretion_switch == 0){
-
-    
-        // JP: This looks wrong:
-        //    1) Should it be dsx * nx instead of dsx * ny?
-        //    2) Should you also use globalGrid.n instead of the local n?
-        //    MV: You are rigth. Made a quickfix. I did not see the error  because multigpu is split
-        //        in z direction not y direction.
-        //    3) Also final point: can we do this with vectors/quaternions instead?
-        //       Tringonometric functions are much more expensive and inaccurate/
-        //    MV: Good idea. No an immediate priority.
-        // Fun related article:
-        // https://randomascii.wordpress.com/2014/10/09/intel-underestimates-error-bounds-by-1-3-quintillion/
-        xx.x = xx.x*(2.0*M_PI/(dsx*globalGridN.x));
-        xx.y = xx.y*(2.0*M_PI/(dsy*globalGridN.y));
-        xx.z = xx.z*(2.0*M_PI/(dsz*globalGridN.z));
-    
-        Scalar cos_phi = cos(phi);
-        Scalar sin_phi = sin(phi);
-        Scalar cos_k_dot_x     = cos(dot(k_force, xx));
-        Scalar sin_k_dot_x     = sin(dot(k_force, xx));
-        // Phase affect only the x-component
-        //Scalar real_comp       = cos_k_dot_x;
-        //Scalar imag_comp       = sin_k_dot_x;
-        Scalar real_comp_phase = cos_k_dot_x*cos_phi - sin_k_dot_x*sin_phi;
-        Scalar imag_comp_phase = cos_k_dot_x*sin_phi + sin_k_dot_x*cos_phi;
-    
-    
-        Vector force = (Vector){ ff_re.x*real_comp_phase - ff_im.x*imag_comp_phase,
-                                 ff_re.y*real_comp_phase - ff_im.y*imag_comp_phase,
-                                 ff_re.z*real_comp_phase - ff_im.z*imag_comp_phase};
-    
-    
-        return force;
-    } else {
-        return (Vector){0,0,0}; 
-    }
-=======
 // The Pencil Code forcing_hel_noshear(), manual Eq. 222, inspired forcing function with adjustable
 // helicity
 Vector
@@ -529,13 +387,11 @@
                             ff_re.z * real_comp_phase - ff_im.z * imag_comp_phase};
 
     return force;
->>>>>>> c0ba0813
 }
 
 Vector
 forcing(int3 globalVertexIdx, Scalar dt)
 {
-<<<<<<< HEAD
     int accretion_switch = DCONST_INT(AC_switch_accretion);
     if (accretion_switch == 0){
 
@@ -572,40 +428,6 @@
         else                 { return (Vector){0, 0, 0}; }
     } else {
           return (Vector){0,0,0};
-=======
-    Vector a         = Scalar(.5) * (Vector){globalGridN.x * AC_dsx, globalGridN.y * AC_dsy,
-                                     globalGridN.z * AC_dsz}; // source (origin)
-    Vector xx        = (Vector){(globalVertexIdx.x - DCONST(AC_nx_min)) * AC_dsx,
-                         (globalVertexIdx.y - DCONST(AC_ny_min)) * AC_dsy,
-                         (globalVertexIdx.z - DCONST(AC_nz_min)) * AC_dsz}; // sink (current index)
-    const Scalar cs2 = AC_cs2_sound;
-    const Scalar cs  = sqrt(cs2);
-
-    // Placeholders until determined properly
-    Scalar magnitude = AC_forcing_magnitude;
-    Scalar phase     = AC_forcing_phase;
-    Vector k_force   = (Vector){AC_k_forcex, AC_k_forcey, AC_k_forcez};
-    Vector ff_re     = (Vector){AC_ff_hel_rex, AC_ff_hel_rey, AC_ff_hel_rez};
-    Vector ff_im     = (Vector){AC_ff_hel_imx, AC_ff_hel_imy, AC_ff_hel_imz};
-
-    // Determine that forcing funtion type at this point.
-    // Vector force = simple_vortex_forcing(a, xx, magnitude);
-    // Vector force = simple_outward_flow_forcing(a, xx, magnitude);
-    Vector force = helical_forcing(magnitude, k_force, xx, ff_re, ff_im, phase);
-
-    // Scaling N = magnitude*cs*sqrt(k*cs/dt)  * dt
-    const Scalar NN = cs * sqrt(AC_kaver * cs);
-    // MV: Like in the Pencil Code. I don't understandf the logic here.
-    force.x = sqrt(dt) * NN * force.x;
-    force.y = sqrt(dt) * NN * force.y;
-    force.z = sqrt(dt) * NN * force.z;
-
-    if (is_valid(force)) {
-        return force;
-    }
-    else {
-        return (Vector){0, 0, 0};
->>>>>>> c0ba0813
     }
 }
 #endif // LFORCING
@@ -639,49 +461,13 @@
 #endif
 
 Kernel void
-<<<<<<< HEAD
-solve(Scalar dt) {
+solve()
+{
+    Scalar dt = AC_dt;
     out_lnrho = rk3(out_lnrho, lnrho, continuity(globalVertexIdx, uu, lnrho, dt), dt);
-=======
-solve()
-{
-    Scalar dt = AC_dt;
-    out_lnrho = rk3(out_lnrho, lnrho, continuity(uu, lnrho), dt);
->>>>>>> c0ba0813
 
 #if LMAGNETIC
     out_aa = rk3(out_aa, aa, induction(uu, aa), dt);
-<<<<<<< HEAD
-    #endif
-
-    #if LENTROPY
-        out_uu  = rk3(out_uu, uu, momentum(globalVertexIdx, uu, lnrho, ss, aa, dt), dt);
-        out_ss  = rk3(out_ss, ss, entropy(ss, uu, lnrho, aa), dt);
-    #elif LTEMPERATURE
-        out_uu = rk3(out_uu, uu, momentum(globalVertexIdx, uu, lnrho, tt), dt);
-        out_tt = rk3(out_tt, tt, heat_transfer(uu, lnrho, tt), dt);
-    #else
-        out_uu = rk3(out_uu, uu, momentum(globalVertexIdx, uu, lnrho, dt), dt);
-    #endif
-
-    #if LFORCING
-    if (step_number == 2) {
-        out_uu = out_uu + forcing(globalVertexIdx, dt);
-    }
-    #endif
-    
-    #if LSINK
-//    out_lnrho = log(exp(out_lnrho) - sink_accretion(globalVertexIdx, lnrho));    
-//    out_accretion = value(accretion) + (sink_accretion(globalVertexIdx,lnrho) * dsx * dsy * dsz);
-    out_accretion = rk3(out_accretion, accretion, sink_accretion(globalVertexIdx, lnrho, dt), dt);// unit now is rho!
-//    out_lnrho = log(exp(out_lnrho) - out_accretion);
-          
-    if (step_number == 2) {
-        out_accretion = out_accretion * dsx * dsy * dsz;// unit is now mass!
-    }
-    //TODO: implement accretion correction to contiunity equation and momentum equation.
-    #endif
-=======
 #endif
 
 #if LENTROPY
@@ -699,5 +485,12 @@
         out_uu = out_uu + forcing(globalVertexIdx, dt);
     }
 #endif
->>>>>>> c0ba0813
+
+#if LSINK
+    out_accretion = rk3(out_accretion, accretion, sink_accretion(globalVertexIdx, lnrho, dt), dt);// unit now is rho!
+          
+    if (step_number == 2) {
+        out_accretion = out_accretion * dsx * dsy * dsz;// unit is now mass!
+    }
+#endif
 }