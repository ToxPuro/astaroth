--- conflicted
+++ resolved
@@ -176,13 +176,8 @@
     KernelParameters params;
 
   public:
-<<<<<<< HEAD
-    ComputeTask(Kernel kernel_, std::shared_ptr<VtxbufSet> vtxbuf_dependencies_, int order_,
-                int region_tag, int3 nn, Device device_, bool is_vba_inverted_);
-=======
-    ComputeTask(ComputeKernel compute_func_, int order_, int region_tag, int3 nn, Device device_,
+    ComputeTask(Kernel kernel_, int order_, int region_tag, int3 nn, Device device_,
                 std::array<bool, NUM_VTXBUF_HANDLES> swap_offset_);
->>>>>>> c5b9697f
     ComputeTask(const ComputeTask& other) = delete;
     ComputeTask& operator=(const ComputeTask& other) = delete;
     void compute();
