/*
    Copyright (C) 2014-2019, Johannes Pekkilae, Miikka Vaeisalae.

    This file is part of Astaroth.

    Astaroth is free software: you can redistribute it and/or modify
    it under the terms of the GNU General Public License as published by
    the Free Software Foundation, either version 3 of the License, or
    (at your option) any later version.

    Astaroth is distributed in the hope that it will be useful,
    but WITHOUT ANY WARRANTY; without even the implied warranty of
    MERCHANTABILITY or FITNESS FOR A PARTICULAR PURPOSE.  See the
    GNU General Public License for more details.

    You should have received a copy of the GNU General Public License
    along with Astaroth.  If not, see <http://www.gnu.org/licenses/>.
*/

/**
 * @file
 * \brief Brief info.
 *
 * Detailed info.
 *
 */
#include "astaroth_device.h"

#include "errchk.h"

// Device info
#define REGISTERS_PER_THREAD (255)
#define MAX_REGISTERS_PER_BLOCK (65536)
#define MAX_THREADS_PER_BLOCK (1024)
#define WARP_SIZE (32)

typedef struct {
    AcReal* in[NUM_VTXBUF_HANDLES];
    AcReal* out[NUM_VTXBUF_HANDLES];

    AcReal* profiles[NUM_SCALARARRAY_HANDLES];
} VertexBufferArray;

struct device_s {
    int id;
    AcMeshInfo local_config;

    // Concurrency
    cudaStream_t streams[NUM_STREAM_TYPES];

    // Memory
    VertexBufferArray vba;
    AcReal* reduce_scratchpad;
    AcReal* reduce_result;

#if PACKED_DATA_TRANSFERS
// Declare memory for buffers needed for packed data transfers here
// AcReal* data_packing_buffer;
#endif
};

__constant__ AcMeshInfo d_mesh_info;
static int __device__ __forceinline__
DCONST(const AcIntParam param)
{
    return d_mesh_info.int_params[param];
}
static int3 __device__ __forceinline__
DCONST(const AcInt3Param param)
{
    return d_mesh_info.int3_params[param];
}
static AcReal __device__ __forceinline__
DCONST(const AcRealParam param)
{
    return d_mesh_info.real_params[param];
}
static AcReal3 __device__ __forceinline__
DCONST(const AcReal3Param param)
{
    return d_mesh_info.real3_params[param];
}
constexpr VertexBufferHandle
DCONST(const VertexBufferHandle handle)
{
    return handle;
}
#define DCONST_INT(x) DCONST(x)
#define DCONST_INT3(x) DCONST(x)
#define DCONST_REAL(x) DCONST(x)
#define DCONST_REAL3(x) DCONST(x)
#define DEVICE_VTXBUF_IDX(i, j, k) ((i) + (j)*DCONST_INT(AC_mx) + (k)*DCONST_INT(AC_mxy))
#define DEVICE_1D_COMPDOMAIN_IDX(i, j, k) ((i) + (j)*DCONST_INT(AC_nx) + (k)*DCONST_INT(AC_nxy))
#define globalGridN (d_mesh_info.int3_params[AC_global_grid_n])
//#define globalMeshM // Placeholder
//#define localMeshN // Placeholder
//#define localMeshM // Placeholder
//#define localMeshN_min // Placeholder
//#define globalMeshN_min // Placeholder
#define d_multigpu_offset (d_mesh_info.int3_params[AC_multigpu_offset])
//#define d_multinode_offset (d_mesh_info.int3_params[AC_multinode_offset]) // Placeholder
//#include <thrust/complex.h>
// using namespace thrust;
#include <cuComplex.h>
#if AC_DOUBLE_PRECISION == 1
typedef cuDoubleComplex acComplex;
#define acComplex(x, y) make_cuDoubleComplex(x, y)
#else
typedef cuFloatComplex acComplex;
#define acComplex(x, y) make_cuFloatComplex(x, y)
#endif
static __device__ inline acComplex
exp(const acComplex& val)
{
    return acComplex(exp(val.x) * cos(val.y), exp(val.x) * sin(val.y));
}
static __device__ inline acComplex operator*(const AcReal& a, const acComplex& b)
{
    return (acComplex){a * b.x, a * b.y};
}

static __device__ inline acComplex operator*(const acComplex& a, const acComplex& b)
{
    return (acComplex){a.x * b.x - a.y * b.y, a.x * b.y + a.y * b.x};
}
//#include <complex>

#include "kernels/boundconds.cuh"
#include "kernels/integration.cuh"
#include "kernels/reductions.cuh"

static dim3 rk3_tpb(32, 1, 4);

#if PACKED_DATA_TRANSFERS // Defined by CMake settings.
   #include "kernels/pack_unpack.cuh"
#endif

<<<<<<< HEAD
struct device_s {
    int id;
    AcMeshInfo local_config;

    // Concurrency
    cudaStream_t streams[NUM_STREAM_TYPES];

    // Memory
    VertexBufferArray vba;
    AcReal* reduce_scratchpad;
    AcReal* reduce_result;

#if PACKED_DATA_TRANSFERS
// Declare memory for buffers needed for packed data transfers here
    AcReal* yz_plate_buffer;
#endif
};

=======
>>>>>>> 53230c9b
// clang-format off
static __global__ void dummy_kernel(void) { DCONST((AcIntParam)0); DCONST((AcInt3Param)0); DCONST((AcRealParam)0); DCONST((AcReal3Param)0); }
// clang-format on

AcResult
acDeviceCreate(const int id, const AcMeshInfo device_config, Device* device_handle)
{
    cudaSetDevice(id);
    cudaDeviceReset();

    // Create Device
    struct device_s* device = (struct device_s*)malloc(sizeof(*device));
    ERRCHK_ALWAYS(device);

    device->id           = id;
    device->local_config = device_config;
    acDevicePrintInfo(device);

    // Check that the code was compiled for the proper GPU architecture
#if VERBOSE_PRINTING
    printf("Trying to run a dummy kernel. If this fails, make sure that your\n"
           "device supports the CUDA architecture you are compiling for.\n");
#endif
    printf("Running dummy kernel... ");
    fflush(stdout);
    dummy_kernel<<<1, 1>>>();
    ERRCHK_CUDA_KERNEL_ALWAYS();
    printf("Success!\n");

    // Concurrency
    for (int i = 0; i < NUM_STREAM_TYPES; ++i) {
        cudaStreamCreateWithPriority(&device->streams[i], cudaStreamNonBlocking, 0);
    }

    // Memory
    // VBA in/out
    const size_t vba_size_bytes = acVertexBufferSizeBytes(device_config);
    for (int i = 0; i < NUM_VTXBUF_HANDLES; ++i) {
        ERRCHK_CUDA_ALWAYS(cudaMalloc(&device->vba.in[i], vba_size_bytes));
        ERRCHK_CUDA_ALWAYS(cudaMalloc(&device->vba.out[i], vba_size_bytes));
    }
    // VBA Profiles
    const size_t profile_size_bytes = sizeof(AcReal) * max(device_config.int_params[AC_mx],
                                                           max(device_config.int_params[AC_my],
                                                               device_config.int_params[AC_mz]));
    for (int i = 0; i < NUM_SCALARARRAY_HANDLES; ++i) {
        ERRCHK_CUDA_ALWAYS(cudaMalloc(&device->vba.profiles[i], profile_size_bytes));
    }

    // Reductions
    ERRCHK_CUDA_ALWAYS(
        cudaMalloc(&device->reduce_scratchpad, acVertexBufferCompdomainSizeBytes(device_config)));
    ERRCHK_CUDA_ALWAYS(cudaMalloc(&device->reduce_result, sizeof(AcReal)));

#if PACKED_DATA_TRANSFERS
// Allocate data required for packed transfers here (cudaMalloc)
    cudaMalloc(&device->yz_plate_buffer, device->local_config.int_params[AC_yz_plate_bufsize]*sizeof(AcReal));
#endif

    // Device constants
    acDeviceLoadMeshInfo(device, STREAM_DEFAULT, device_config);

    printf("Created device %d (%p)\n", device->id, device);
    *device_handle = device;

#if AUTO_OPTIMIZATION
    // Autoptimize
    if (id == 0) {
        acDeviceAutoOptimize(device);
    }
#endif
    return AC_SUCCESS;
}

AcResult
acDeviceDestroy(Device device)
{
    cudaSetDevice(device->id);
    printf("Destroying device %d (%p)\n", device->id, device);

    // Memory
    for (int i = 0; i < NUM_VTXBUF_HANDLES; ++i) {
        cudaFree(device->vba.in[i]);
        cudaFree(device->vba.out[i]);
    }
    for (int i = 0; i < NUM_SCALARARRAY_HANDLES; ++i) {
        cudaFree(device->vba.profiles[i]);
    }

    cudaFree(device->reduce_scratchpad);
    cudaFree(device->reduce_result);

#if PACKED_DATA_TRANSFERS
// Free data required for packed tranfers here (cudaFree)
    cudaFree(device->yz_plate_buffer);
#endif

    // Concurrency
    for (int i = 0; i < NUM_STREAM_TYPES; ++i) {
        cudaStreamDestroy(device->streams[i]);
    }

    // Destroy Device
    free(device);
    return AC_SUCCESS;
}

AcResult
acDevicePrintInfo(const Device device)
{
    const int device_id = device->id;

#if VERBOSE_PRINTING
    cudaDeviceProp props;
    cudaGetDeviceProperties(&props, device_id);
    printf("--------------------------------------------------\n");
    printf("Device Number: %d\n", device_id);
    const size_t bus_id_max_len = 128;
    char bus_id[bus_id_max_len];
    cudaDeviceGetPCIBusId(bus_id, bus_id_max_len, device_id);
    printf("  PCI bus ID: %s\n", bus_id);
    printf("    Device name: %s\n", props.name);
    printf("    Compute capability: %d.%d\n", props.major, props.minor);

    // Compute
    printf("  Compute\n");
    printf("    Clock rate (GHz): %g\n", props.clockRate / 1e6); // KHz -> GHz
    printf("    Stream processors: %d\n", props.multiProcessorCount);
    printf("    SP to DP flops performance ratio: %d:1\n", props.singleToDoublePrecisionPerfRatio);
    printf(
        "    Compute mode: %d\n",
        (int)props
            .computeMode); // https://docs.nvidia.com/cuda/cuda-runtime-api/group__CUDART__TYPES.html#group__CUDART__TYPES_1g7eb25f5413a962faad0956d92bae10d0
    // Memory
    printf("  Global memory\n");
    printf("    Memory Clock Rate (MHz): %d\n", props.memoryClockRate / (1000));
    printf("    Memory Bus Width (bits): %d\n", props.memoryBusWidth);
    printf("    Peak Memory Bandwidth (GiB/s): %f\n",
           2 * (props.memoryClockRate * 1e3) * props.memoryBusWidth / (8. * 1024. * 1024. * 1024.));
    printf("    ECC enabled: %d\n", props.ECCEnabled);

    // Memory usage
    size_t free_bytes, total_bytes;
    cudaMemGetInfo(&free_bytes, &total_bytes);
    const size_t used_bytes = total_bytes - free_bytes;
    printf("    Total global mem: %.2f GiB\n", props.totalGlobalMem / (1024.0 * 1024 * 1024));
    printf("    Gmem used (GiB): %.2f\n", used_bytes / (1024.0 * 1024 * 1024));
    printf("    Gmem memory free (GiB): %.2f\n", free_bytes / (1024.0 * 1024 * 1024));
    printf("    Gmem memory total (GiB): %.2f\n", total_bytes / (1024.0 * 1024 * 1024));
    printf("  Caches\n");
    printf("    Local L1 cache supported: %d\n", props.localL1CacheSupported);
    printf("    Global L1 cache supported: %d\n", props.globalL1CacheSupported);
    printf("    L2 size: %d KiB\n", props.l2CacheSize / (1024));
    // MV: props.totalConstMem and props.sharedMemPerBlock cause assembler error
    // MV: while compiling in TIARA gp cluster. Therefore commeted out.
    //!!    printf("    Total const mem: %ld KiB\n", props.totalConstMem / (1024));
    //!!    printf("    Shared mem per block: %ld KiB\n", props.sharedMemPerBlock / (1024));
    printf("  Other\n");
    printf("    Warp size: %d\n", props.warpSize);
    // printf("    Single to double perf. ratio: %dx\n",
    // props.singleToDoublePrecisionPerfRatio); //Not supported with older CUDA
    // versions
    printf("    Stream priorities supported: %d\n", props.streamPrioritiesSupported);
    printf("--------------------------------------------------\n");
#endif

    return AC_SUCCESS;
}

AcResult
acDeviceAutoOptimize(const Device device)
{
    cudaSetDevice(device->id);

    // RK3
    const int3 start = (int3){NGHOST, NGHOST, NGHOST};
    const int3 end   = start + (int3){device->local_config.int_params[AC_nx], //
                                      device->local_config.int_params[AC_ny], //
                                      device->local_config.int_params[AC_nz]};

    dim3 best_dims(0, 0, 0);
    float best_time          = INFINITY;
    const int num_iterations = 1; //10;

    for (int z = 1; z <= MAX_THREADS_PER_BLOCK; ++z) {
        for (int y = 1; y <= MAX_THREADS_PER_BLOCK; ++y) {
            for (int x = WARP_SIZE; x <= MAX_THREADS_PER_BLOCK; x += WARP_SIZE) {

                if (x > end.x - start.x || y > end.y - start.y || z > end.z - start.z)
                    break;
                if (x * y * z > MAX_THREADS_PER_BLOCK)
                    break;

                if (x * y * z * REGISTERS_PER_THREAD > MAX_REGISTERS_PER_BLOCK)
                    break;

                if (((x * y * z) % WARP_SIZE) != 0)
                    continue;

                const dim3 tpb(x, y, z);
                const int3 n = end - start;
                const dim3 bpg((unsigned int)ceil(n.x / AcReal(tpb.x)), //
                               (unsigned int)ceil(n.y / AcReal(tpb.y)), //
                               (unsigned int)ceil(n.z / AcReal(tpb.z)));

                cudaDeviceSynchronize();
                if (cudaGetLastError() != cudaSuccess) // resets the error if any
                    continue;

                // printf("(%d, %d, %d)\n", x, y, z);

                cudaEvent_t tstart, tstop;
                cudaEventCreate(&tstart);
                cudaEventCreate(&tstop);

                cudaEventRecord(tstart); // ---------------------------------------- Timing start

                acDeviceLoadScalarConstant(device, STREAM_DEFAULT, AC_dt, FLT_EPSILON);
                for (int i = 0; i < num_iterations; ++i)
                    solve<2><<<bpg, tpb>>>(start, end, device->vba);

                cudaEventRecord(tstop); // ----------------------------------------- Timing end
                cudaEventSynchronize(tstop);
                float milliseconds = 0;
                cudaEventElapsedTime(&milliseconds, tstart, tstop);

                ERRCHK_CUDA_KERNEL_ALWAYS();
                if (milliseconds < best_time) {
                    best_time = milliseconds;
                    best_dims = tpb;
                }
            }
        }
    }
    printf(
        "Auto-optimization done. The best threadblock dimensions for rkStep: (%d, %d, %d) %f ms\n",
        best_dims.x, best_dims.y, best_dims.z, double(best_time) / num_iterations);
    /*
    FILE* fp = fopen("../config/rk3_tbdims.cuh", "w");
    ERRCHK(fp);
    fprintf(fp, "%d, %d, %d\n", best_dims.x, best_dims.y, best_dims.z);
    fclose(fp);
    */

    rk3_tpb = best_dims;
    return AC_SUCCESS;
}

AcResult
acDeviceSynchronizeStream(const Device device, const Stream stream)
{
    cudaSetDevice(device->id);
    if (stream == STREAM_ALL) {
        cudaDeviceSynchronize();
    }
    else {
        cudaStreamSynchronize(device->streams[stream]);
    }
    return AC_SUCCESS;
}

AcResult
acDeviceSwapBuffers(const Device device)
{
    cudaSetDevice(device->id);
    for (int i = 0; i < NUM_VTXBUF_HANDLES; ++i) {
        AcReal* tmp        = device->vba.in[i];
        device->vba.in[i]  = device->vba.out[i];
        device->vba.out[i] = tmp;
    }
    return AC_SUCCESS;
}

AcResult
acDeviceLoadScalarConstant(const Device device, const Stream stream, const AcRealParam param,
                           const AcReal value)
{
    cudaSetDevice(device->id);
    const size_t offset = (size_t)&d_mesh_info.real_params[param] - (size_t)&d_mesh_info;
    ERRCHK_CUDA(cudaMemcpyToSymbolAsync(d_mesh_info, &value, sizeof(value), offset,
                                        cudaMemcpyHostToDevice, device->streams[stream]));
    return AC_SUCCESS;
}

AcResult
acDeviceLoadVectorConstant(const Device device, const Stream stream, const AcReal3Param param,
                           const AcReal3 value)
{
    cudaSetDevice(device->id);
    const size_t offset = (size_t)&d_mesh_info.real3_params[param] - (size_t)&d_mesh_info;
    ERRCHK_CUDA(cudaMemcpyToSymbolAsync(d_mesh_info, &value, sizeof(value), offset,
                                        cudaMemcpyHostToDevice, device->streams[stream]));
    return AC_SUCCESS;
}

AcResult
acDeviceLoadIntConstant(const Device device, const Stream stream, const AcIntParam param,
                        const int value)
{
    cudaSetDevice(device->id);
    const size_t offset = (size_t)&d_mesh_info.int_params[param] - (size_t)&d_mesh_info;
    ERRCHK_CUDA(cudaMemcpyToSymbolAsync(d_mesh_info, &value, sizeof(value), offset,
                                        cudaMemcpyHostToDevice, device->streams[stream]));
    return AC_SUCCESS;
}

AcResult
acDeviceLoadInt3Constant(const Device device, const Stream stream, const AcInt3Param param,
                         const int3 value)
{
    cudaSetDevice(device->id);
    const size_t offset = (size_t)&d_mesh_info.int3_params[param] - (size_t)&d_mesh_info;
    ERRCHK_CUDA(cudaMemcpyToSymbolAsync(d_mesh_info, &value, sizeof(value), offset,
                                        cudaMemcpyHostToDevice, device->streams[stream]));
    return AC_SUCCESS;
}

AcResult
acDeviceLoadScalarArray(const Device device, const Stream stream, const ScalarArrayHandle handle,
                        const size_t start, const AcReal* data, const size_t num)
{
    cudaSetDevice(device->id);

    ERRCHK(start + num <= max(device->local_config.int_params[AC_mx],
                              max(device->local_config.int_params[AC_my],
                                  device->local_config.int_params[AC_mz])));

    ERRCHK_CUDA(cudaMemcpyAsync(&device->vba.profiles[handle][start], data, sizeof(data[0]) * num,
                                cudaMemcpyHostToDevice, device->streams[stream]));
    return AC_SUCCESS;
}

AcResult
acDeviceLoadMeshInfo(const Device device, const Stream stream, const AcMeshInfo device_config)
{
    cudaSetDevice(device->id);

    ERRCHK_ALWAYS(device_config.int_params[AC_nx] == device->local_config.int_params[AC_nx]);
    ERRCHK_ALWAYS(device_config.int_params[AC_ny] == device->local_config.int_params[AC_ny]);
    ERRCHK_ALWAYS(device_config.int_params[AC_nz] == device->local_config.int_params[AC_nz]);
    ERRCHK_ALWAYS(device_config.int_params[AC_multigpu_offset] ==
                  device->local_config.int_params[AC_multigpu_offset]);

    ERRCHK_CUDA_ALWAYS(cudaMemcpyToSymbolAsync(d_mesh_info, &device_config, sizeof(device_config),
                                               0, cudaMemcpyHostToDevice, device->streams[stream]));
    return AC_SUCCESS;
}

AcResult
acDeviceLoadVertexBufferWithOffset(const Device device, const Stream stream, const AcMesh host_mesh,
                                   const VertexBufferHandle vtxbuf_handle, const int3 src,
                                   const int3 dst, const int num_vertices)
{
    cudaSetDevice(device->id);
    const size_t src_idx = acVertexBufferIdx(src.x, src.y, src.z, host_mesh.info);
    const size_t dst_idx = acVertexBufferIdx(dst.x, dst.y, dst.z, device->local_config);

    const AcReal* src_ptr = &host_mesh.vertex_buffer[vtxbuf_handle][src_idx];
    AcReal* dst_ptr       = &device->vba.in[vtxbuf_handle][dst_idx];
    const size_t bytes    = num_vertices * sizeof(src_ptr[0]);

    ERRCHK_CUDA(                                                                                  //
        cudaMemcpyAsync(dst_ptr, src_ptr, bytes, cudaMemcpyHostToDevice, device->streams[stream]) //
    );

    return AC_SUCCESS;
}

AcResult
acDeviceLoadMeshWithOffset(const Device device, const Stream stream, const AcMesh host_mesh,
                           const int3 src, const int3 dst, const int num_vertices)
{
    WARNING("This function is deprecated");
    for (int i = 0; i < NUM_VTXBUF_HANDLES; ++i) {
        acDeviceLoadVertexBufferWithOffset(device, stream, host_mesh, (VertexBufferHandle)i, src,
                                           dst, num_vertices);
    }
    return AC_SUCCESS;
}

AcResult
acDeviceLoadVertexBuffer(const Device device, const Stream stream, const AcMesh host_mesh,
                         const VertexBufferHandle vtxbuf_handle)
{
    const int3 src            = (int3){0, 0, 0};
    const int3 dst            = src;
    const size_t num_vertices = acVertexBufferSize(device->local_config);
    acDeviceLoadVertexBufferWithOffset(device, stream, host_mesh, vtxbuf_handle, src, dst,
                                       num_vertices);

    return AC_SUCCESS;
}

AcResult
acDeviceLoadMesh(const Device device, const Stream stream, const AcMesh host_mesh)
{
    WARNING("This function is deprecated");
    for (int i = 0; i < NUM_VTXBUF_HANDLES; ++i) {
        acDeviceLoadVertexBuffer(device, stream, host_mesh, (VertexBufferHandle)i);
    }

    return AC_SUCCESS;
}

AcResult
acDeviceStoreVertexBufferWithOffset(const Device device, const Stream stream,
                                    const VertexBufferHandle vtxbuf_handle, const int3 src,
                                    const int3 dst, const int num_vertices, AcMesh* host_mesh)
{
    cudaSetDevice(device->id);
    const size_t src_idx = acVertexBufferIdx(src.x, src.y, src.z, device->local_config);
    const size_t dst_idx = acVertexBufferIdx(dst.x, dst.y, dst.z, host_mesh->info);

    const AcReal* src_ptr = &device->vba.in[vtxbuf_handle][src_idx];
    AcReal* dst_ptr       = &host_mesh->vertex_buffer[vtxbuf_handle][dst_idx];
    const size_t bytes    = num_vertices * sizeof(src_ptr[0]);

    ERRCHK_CUDA(                                                                                  //
        cudaMemcpyAsync(dst_ptr, src_ptr, bytes, cudaMemcpyDeviceToHost, device->streams[stream]) //
    );

    return AC_SUCCESS;
}

AcResult
acDeviceStoreMeshWithOffset(const Device device, const Stream stream, const int3 src,
                            const int3 dst, const int num_vertices, AcMesh* host_mesh)
{
    WARNING("This function is deprecated");
    for (int i = 0; i < NUM_VTXBUF_HANDLES; ++i) {
        acDeviceStoreVertexBufferWithOffset(device, stream, (VertexBufferHandle)i, src, dst,
                                            num_vertices, host_mesh);
    }

    return AC_SUCCESS;
}

AcResult
acDeviceStoreVertexBuffer(const Device device, const Stream stream,
                          const VertexBufferHandle vtxbuf_handle, AcMesh* host_mesh)
{
    int3 src                  = (int3){0, 0, 0};
    int3 dst                  = src;
    const size_t num_vertices = acVertexBufferSize(device->local_config);

    acDeviceStoreVertexBufferWithOffset(device, stream, vtxbuf_handle, src, dst, num_vertices,
                                        host_mesh);

    return AC_SUCCESS;
}

AcResult
acDeviceStoreMesh(const Device device, const Stream stream, AcMesh* host_mesh)
{
    WARNING("This function is deprecated");
    for (int i = 0; i < NUM_VTXBUF_HANDLES; ++i) {
        acDeviceStoreVertexBuffer(device, stream, (VertexBufferHandle)i, host_mesh);
    }

    return AC_SUCCESS;
}

AcResult
acDeviceTransferVertexBufferWithOffset(const Device src_device, const Stream stream,
                                       const VertexBufferHandle vtxbuf_handle, const int3 src,
                                       const int3 dst, const int num_vertices, Device dst_device)
{
    cudaSetDevice(src_device->id);
    const size_t src_idx = acVertexBufferIdx(src.x, src.y, src.z, src_device->local_config);
    const size_t dst_idx = acVertexBufferIdx(dst.x, dst.y, dst.z, dst_device->local_config);

    const AcReal* src_ptr = &src_device->vba.in[vtxbuf_handle][src_idx];
    AcReal* dst_ptr       = &dst_device->vba.in[vtxbuf_handle][dst_idx];
    const size_t bytes    = num_vertices * sizeof(src_ptr[0]);

    ERRCHK_CUDA(cudaMemcpyPeerAsync(dst_ptr, dst_device->id, src_ptr, src_device->id, bytes,
                                    src_device->streams[stream]));
    return AC_SUCCESS;
}

AcResult
acDeviceTransferMeshWithOffset(const Device src_device, const Stream stream, const int3 src,
                               const int3 dst, const int num_vertices, Device dst_device)
{
    WARNING("This function is deprecated");
    for (int i = 0; i < NUM_VTXBUF_HANDLES; ++i) {
        acDeviceTransferVertexBufferWithOffset(src_device, stream, (VertexBufferHandle)i, src, dst,
                                               num_vertices, dst_device);
    }
    return AC_SUCCESS;
}

AcResult
acDeviceTransferVertexBuffer(const Device src_device, const Stream stream,
                             const VertexBufferHandle vtxbuf_handle, Device dst_device)
{
    int3 src                  = (int3){0, 0, 0};
    int3 dst                  = src;
    const size_t num_vertices = acVertexBufferSize(src_device->local_config);

    acDeviceTransferVertexBufferWithOffset(src_device, stream, vtxbuf_handle, src, dst,
                                           num_vertices, dst_device);
    return AC_SUCCESS;
}

AcResult
acDeviceTransferMesh(const Device src_device, const Stream stream, Device dst_device)
{
    WARNING("This function is deprecated");
    for (int i = 0; i < NUM_VTXBUF_HANDLES; ++i) {
        acDeviceTransferVertexBuffer(src_device, stream, (VertexBufferHandle)i, dst_device);
    }
    return AC_SUCCESS;
}

AcResult
acDeviceIntegrateSubstep(const Device device, const Stream stream, const int step_number,
                         const int3 start, const int3 end, const AcReal dt)
{
    cudaSetDevice(device->id);

    const dim3 tpb = rk3_tpb;

    const int3 n = end - start;
    const dim3 bpg((unsigned int)ceil(n.x / AcReal(tpb.x)), //
                   (unsigned int)ceil(n.y / AcReal(tpb.y)), //
                   (unsigned int)ceil(n.z / AcReal(tpb.z)));

    acDeviceLoadScalarConstant(device, stream, AC_dt, dt);
    if (step_number == 0)
        solve<0><<<bpg, tpb, 0, device->streams[stream]>>>(start, end, device->vba);
    else if (step_number == 1)
        solve<1><<<bpg, tpb, 0, device->streams[stream]>>>(start, end, device->vba);
    else
        solve<2><<<bpg, tpb, 0, device->streams[stream]>>>(start, end, device->vba);

    ERRCHK_CUDA_KERNEL();

    return AC_SUCCESS;
}

AcResult
acDevicePeriodicBoundcondStep(const Device device, const Stream stream_type,
                              const VertexBufferHandle vtxbuf_handle, const int3 start,
                              const int3 end)
{
    cudaSetDevice(device->id);
    const cudaStream_t stream = device->streams[stream_type];

    const dim3 tpb(8, 2, 8);
    const dim3 bpg((unsigned int)ceil((end.x - start.x) / (float)tpb.x),
                   (unsigned int)ceil((end.y - start.y) / (float)tpb.y),
                   (unsigned int)ceil((end.z - start.z) / (float)tpb.z));

    kernel_periodic_boundconds<<<bpg, tpb, 0, stream>>>(start, end, device->vba.in[vtxbuf_handle]);
    ERRCHK_CUDA_KERNEL();

    return AC_SUCCESS;
}

AcResult
acDevicePeriodicBoundconds(const Device device, const Stream stream, const int3 start,
                           const int3 end)
{
    for (int i = 0; i < NUM_VTXBUF_HANDLES; ++i) {
        acDevicePeriodicBoundcondStep(device, stream, (VertexBufferHandle)i, start, end);
    }
    return AC_SUCCESS;
}

AcResult
acDeviceReduceScal(const Device device, const Stream stream, const ReductionType rtype,
                   const VertexBufferHandle vtxbuf_handle, AcReal* result)
{
    cudaSetDevice(device->id);

    const int3 start = (int3){device->local_config.int_params[AC_nx_min],
                              device->local_config.int_params[AC_ny_min],
                              device->local_config.int_params[AC_nz_min]};

    const int3 end = (int3){device->local_config.int_params[AC_nx_max],
                            device->local_config.int_params[AC_ny_max],
                            device->local_config.int_params[AC_nz_max]};

    *result = reduce_scal(device->streams[stream], rtype, start, end, device->vba.in[vtxbuf_handle],
                          device->reduce_scratchpad, device->reduce_result);
    return AC_SUCCESS;
}

AcResult
acDeviceReduceVec(const Device device, const Stream stream, const ReductionType rtype,
                  const VertexBufferHandle vtxbuf0, const VertexBufferHandle vtxbuf1,
                  const VertexBufferHandle vtxbuf2, AcReal* result)
{
    cudaSetDevice(device->id);

    const int3 start = (int3){device->local_config.int_params[AC_nx_min],
                              device->local_config.int_params[AC_ny_min],
                              device->local_config.int_params[AC_nz_min]};

    const int3 end = (int3){device->local_config.int_params[AC_nx_max],
                            device->local_config.int_params[AC_ny_max],
                            device->local_config.int_params[AC_nz_max]};

    *result = reduce_vec(device->streams[stream], rtype, start, end, device->vba.in[vtxbuf0],
                         device->vba.in[vtxbuf1], device->vba.in[vtxbuf2],
                         device->reduce_scratchpad, device->reduce_result);
    return AC_SUCCESS;
}

#if PACKED_DATA_TRANSFERS
// Functions for calling packed data transfers
#endif<|MERGE_RESOLUTION|>--- conflicted
+++ resolved
@@ -56,6 +56,7 @@
 #if PACKED_DATA_TRANSFERS
 // Declare memory for buffers needed for packed data transfers here
 // AcReal* data_packing_buffer;
+    AcReal* yz_plate_buffer;
 #endif
 };
 
@@ -135,27 +136,6 @@
    #include "kernels/pack_unpack.cuh"
 #endif
 
-<<<<<<< HEAD
-struct device_s {
-    int id;
-    AcMeshInfo local_config;
-
-    // Concurrency
-    cudaStream_t streams[NUM_STREAM_TYPES];
-
-    // Memory
-    VertexBufferArray vba;
-    AcReal* reduce_scratchpad;
-    AcReal* reduce_result;
-
-#if PACKED_DATA_TRANSFERS
-// Declare memory for buffers needed for packed data transfers here
-    AcReal* yz_plate_buffer;
-#endif
-};
-
-=======
->>>>>>> 53230c9b
 // clang-format off
 static __global__ void dummy_kernel(void) { DCONST((AcIntParam)0); DCONST((AcInt3Param)0); DCONST((AcRealParam)0); DCONST((AcReal3Param)0); }
 // clang-format on
