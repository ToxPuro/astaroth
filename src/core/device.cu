/*
    Copyright (C) 2014-2019, Johannes Pekkilae, Miikka Vaeisalae.

    This file is part of Astaroth.

    Astaroth is free software: you can redistribute it and/or modify
    it under the terms of the GNU General Public License as published by
    the Free Software Foundation, either version 3 of the License, or
    (at your option) any later version.

    Astaroth is distributed in the hope that it will be useful,
    but WITHOUT ANY WARRANTY; without even the implied warranty of
    MERCHANTABILITY or FITNESS FOR A PARTICULAR PURPOSE.  See the
    GNU General Public License for more details.

    You should have received a copy of the GNU General Public License
    along with Astaroth.  If not, see <http://www.gnu.org/licenses/>.
*/

/**
 * @file
 * \brief Brief info.
 *
 * Detailed info.
 *
 */
#include "astaroth_device.h"

#include "errchk.h"

// Device info
#define REGISTERS_PER_THREAD (255)
#define MAX_REGISTERS_PER_BLOCK (65536)
#define MAX_THREADS_PER_BLOCK (1024)
#define WARP_SIZE (32)

typedef struct {
    AcReal* in[NUM_VTXBUF_HANDLES];
    AcReal* out[NUM_VTXBUF_HANDLES];

    AcReal* profiles[NUM_SCALARARRAY_HANDLES];
} VertexBufferArray;

struct device_s {
    int id;
    AcMeshInfo local_config;

    // Concurrency
    cudaStream_t streams[NUM_STREAMS];

    // Memory
    VertexBufferArray vba;
    AcReal* reduce_scratchpad;
    AcReal* reduce_result;

#if AC_MPI_ENABLED
    // Declare memory for buffers needed for packed data transfers here
    AcReal* inner[2];
    AcReal* outer[2];

    AcReal* inner_host[2];
    AcReal* outer_host[2];
#endif
};

__constant__ AcMeshInfo d_mesh_info;
static int __device__ __forceinline__
DCONST(const AcIntParam param)
{
    return d_mesh_info.int_params[param];
}
static int3 __device__ __forceinline__
DCONST(const AcInt3Param param)
{
    return d_mesh_info.int3_params[param];
}
static AcReal __device__ __forceinline__
DCONST(const AcRealParam param)
{
    return d_mesh_info.real_params[param];
}
static AcReal3 __device__ __forceinline__
DCONST(const AcReal3Param param)
{
    return d_mesh_info.real3_params[param];
}
static __device__ constexpr VertexBufferHandle
DCONST(const VertexBufferHandle handle)
{
    return handle;
}
#define DEVICE_VTXBUF_IDX(i, j, k) ((i) + (j)*DCONST(AC_mx) + (k)*DCONST(AC_mxy))
#define DEVICE_1D_COMPDOMAIN_IDX(i, j, k) ((i) + (j)*DCONST(AC_nx) + (k)*DCONST(AC_nxy))
#define globalGridN (d_mesh_info.int3_params[AC_global_grid_n])
//#define globalMeshM // Placeholder
//#define localMeshN // Placeholder
//#define localMeshM // Placeholder
//#define localMeshN_min // Placeholder
//#define globalMeshN_min // Placeholder
#define d_multigpu_offset (d_mesh_info.int3_params[AC_multigpu_offset])
//#define d_multinode_offset (d_mesh_info.int3_params[AC_multinode_offset]) // Placeholder
//#include <thrust/complex.h>
// using namespace thrust;
#include <cuComplex.h>
#if AC_DOUBLE_PRECISION == 1
typedef cuDoubleComplex acComplex;
#define acComplex(x, y) make_cuDoubleComplex(x, y)
#else
typedef cuFloatComplex acComplex;
#define acComplex(x, y) make_cuFloatComplex(x, y)
#endif
static __device__ inline acComplex
exp(const acComplex& val)
{
    return acComplex(exp(val.x) * cos(val.y), exp(val.x) * sin(val.y));
}
static __device__ inline acComplex operator*(const AcReal& a, const acComplex& b)
{
    return (acComplex){a * b.x, a * b.y};
}

static __device__ inline acComplex operator*(const acComplex& b, const AcReal& a)
{
    return (acComplex){a * b.x, a * b.y};
}

static __device__ inline acComplex operator*(const acComplex& a, const acComplex& b)
{
    return (acComplex){a.x * b.x - a.y * b.y, a.x * b.y + a.y * b.x};
}
//#include <complex>

#include "kernels/boundconds.cuh"
#include "kernels/integration.cuh"
#include "kernels/reductions.cuh"

static dim3 rk3_tpb(32, 1, 4);

#if PACKED_DATA_TRANSFERS // Defined in device.cuh
// #include "kernels/pack_unpack.cuh"
#endif

static __global__ void
dummy_kernel(void)
{
    DCONST((AcIntParam)0);
    DCONST((AcInt3Param)0);
    DCONST((AcRealParam)0);
    DCONST((AcReal3Param)0);
    acComplex a = exp(AcReal(1) * acComplex(1, 1) * AcReal(1));
    a* a;
}

AcResult
acDeviceCreate(const int id, const AcMeshInfo device_config, Device* device_handle)
{
    cudaSetDevice(id);
    // cudaDeviceReset(); // Would be good for safety, but messes stuff up if we want to emulate
    // multiple devices with a single GPU

    // Create Device
    struct device_s* device = (struct device_s*)malloc(sizeof(*device));
    ERRCHK_ALWAYS(device);

    device->id           = id;
    device->local_config = device_config;
    acDevicePrintInfo(device);

    // Check that the code was compiled for the proper GPU architecture
    printf("Trying to run a dummy kernel. If this fails, make sure that your\n"
           "device supports the CUDA architecture you are compiling for.\n"
           "Running dummy kernel... ");
    fflush(stdout);
    dummy_kernel<<<1, 1>>>();
    ERRCHK_CUDA_KERNEL_ALWAYS();
    printf("Success!\n");

    // Concurrency
    for (int i = 0; i < NUM_STREAMS; ++i) {
        cudaStreamCreateWithPriority(&device->streams[i], cudaStreamNonBlocking, i);
    }

    // Memory
    // VBA in/out
    const size_t vba_size_bytes = acVertexBufferSizeBytes(device_config);
    for (int i = 0; i < NUM_VTXBUF_HANDLES; ++i) {
        ERRCHK_CUDA_ALWAYS(cudaMalloc(&device->vba.in[i], vba_size_bytes));
        ERRCHK_CUDA_ALWAYS(cudaMalloc(&device->vba.out[i], vba_size_bytes));
    }
    // VBA Profiles
    const size_t profile_size_bytes = sizeof(AcReal) * max(device_config.int_params[AC_mx],
                                                           max(device_config.int_params[AC_my],
                                                               device_config.int_params[AC_mz]));
    for (int i = 0; i < NUM_SCALARARRAY_HANDLES; ++i) {
        ERRCHK_CUDA_ALWAYS(cudaMalloc(&device->vba.profiles[i], profile_size_bytes));
    }

    // Reductions
    ERRCHK_CUDA_ALWAYS(
        cudaMalloc(&device->reduce_scratchpad, acVertexBufferCompdomainSizeBytes(device_config)));
    ERRCHK_CUDA_ALWAYS(cudaMalloc(&device->reduce_result, sizeof(AcReal)));

#if AC_MPI_ENABLED
    // Allocate data required for packed transfers here (cudaMalloc)
    const size_t block_size_bytes = device_config.int_params[AC_mx] *
                                    device_config.int_params[AC_my] * NGHOST * NUM_VTXBUF_HANDLES *
                                    sizeof(AcReal);
    for (int i = 0; i < 2; ++i) {
        ERRCHK_CUDA_ALWAYS(cudaMalloc(&device->inner[i], block_size_bytes));
        ERRCHK_CUDA_ALWAYS(cudaMalloc(&device->outer[i], block_size_bytes));

        ERRCHK_CUDA_ALWAYS(cudaMallocHost(&device->inner_host[i], block_size_bytes));
        ERRCHK_CUDA_ALWAYS(cudaMallocHost(&device->outer_host[i], block_size_bytes));
    }
#endif

    // Device constants
    acDeviceLoadMeshInfo(device, STREAM_DEFAULT, device_config);

    printf("Created device %d (%p)\n", device->id, device);
    *device_handle = device;

    // Autoptimize
    if (id == 0) {
        acDeviceAutoOptimize(device);
    }

    return AC_SUCCESS;
}

AcResult
acDeviceDestroy(Device device)
{
    cudaSetDevice(device->id);
    printf("Destroying device %d (%p)\n", device->id, device);
    acDeviceSynchronizeStream(device, STREAM_ALL);

    // Memory
    for (int i = 0; i < NUM_VTXBUF_HANDLES; ++i) {
        cudaFree(device->vba.in[i]);
        cudaFree(device->vba.out[i]);
    }
    for (int i = 0; i < NUM_SCALARARRAY_HANDLES; ++i) {
        cudaFree(device->vba.profiles[i]);
    }

    cudaFree(device->reduce_scratchpad);
    cudaFree(device->reduce_result);

#if AC_MPI_ENABLED
    // Free data required for packed tranfers here (cudaFree)
    for (int i = 0; i < 2; ++i) {
        cudaFree(device->inner[i]);
        cudaFree(device->outer[i]);

        cudaFreeHost(device->inner_host[i]);
        cudaFreeHost(device->outer_host[i]);
    }
#endif

    // Concurrency
    for (int i = 0; i < NUM_STREAMS; ++i) {
        cudaStreamDestroy(device->streams[i]);
    }

    // Destroy Device
    free(device);
    return AC_SUCCESS;
}

AcResult
acDevicePrintInfo(const Device device)
{
    const int device_id = device->id;

    cudaDeviceProp props;
    cudaGetDeviceProperties(&props, device_id);
    printf("--------------------------------------------------\n");
    printf("Device Number: %d\n", device_id);
    const size_t bus_id_max_len = 128;
    char bus_id[bus_id_max_len];
    cudaDeviceGetPCIBusId(bus_id, bus_id_max_len, device_id);
    printf("  PCI bus ID: %s\n", bus_id);
    printf("    Device name: %s\n", props.name);
    printf("    Compute capability: %d.%d\n", props.major, props.minor);

    // Compute
    printf("  Compute\n");
    printf("    Clock rate (GHz): %g\n", props.clockRate / 1e6); // KHz -> GHz
    printf("    Stream processors: %d\n", props.multiProcessorCount);
    printf("    SP to DP flops performance ratio: %d:1\n", props.singleToDoublePrecisionPerfRatio);
    printf(
        "    Compute mode: %d\n",
        (int)props
            .computeMode); // https://docs.nvidia.com/cuda/cuda-runtime-api/group__CUDART__TYPES.html#group__CUDART__TYPES_1g7eb25f5413a962faad0956d92bae10d0
    // Memory
    printf("  Global memory\n");
    printf("    Memory Clock Rate (MHz): %d\n", props.memoryClockRate / (1000));
    printf("    Memory Bus Width (bits): %d\n", props.memoryBusWidth);
    printf("    Peak Memory Bandwidth (GiB/s): %f\n",
           2 * (props.memoryClockRate * 1e3) * props.memoryBusWidth / (8. * 1024. * 1024. * 1024.));
    printf("    ECC enabled: %d\n", props.ECCEnabled);

    // Memory usage
    size_t free_bytes, total_bytes;
    cudaMemGetInfo(&free_bytes, &total_bytes);
    const size_t used_bytes = total_bytes - free_bytes;
    printf("    Total global mem: %.2f GiB\n", props.totalGlobalMem / (1024.0 * 1024 * 1024));
    printf("    Gmem used (GiB): %.2f\n", used_bytes / (1024.0 * 1024 * 1024));
    printf("    Gmem memory free (GiB): %.2f\n", free_bytes / (1024.0 * 1024 * 1024));
    printf("    Gmem memory total (GiB): %.2f\n", total_bytes / (1024.0 * 1024 * 1024));
    printf("  Caches\n");
    printf("    Local L1 cache supported: %d\n", props.localL1CacheSupported);
    printf("    Global L1 cache supported: %d\n", props.globalL1CacheSupported);
    printf("    L2 size: %d KiB\n", props.l2CacheSize / (1024));
    // MV: props.totalConstMem and props.sharedMemPerBlock cause assembler error
    // MV: while compiling in TIARA gp cluster. Therefore commeted out.
    //!!    printf("    Total const mem: %ld KiB\n", props.totalConstMem / (1024));
    //!!    printf("    Shared mem per block: %ld KiB\n", props.sharedMemPerBlock / (1024));
    printf("  Other\n");
    printf("    Warp size: %d\n", props.warpSize);
    // printf("    Single to double perf. ratio: %dx\n",
    // props.singleToDoublePrecisionPerfRatio); //Not supported with older CUDA
    // versions
    printf("    Stream priorities supported: %d\n", props.streamPrioritiesSupported);
    printf("--------------------------------------------------\n");

    return AC_SUCCESS;
}

AcResult
acDeviceAutoOptimize(const Device device)
{
    cudaSetDevice(device->id);

    // RK3
    const int3 start = (int3){NGHOST, NGHOST, NGHOST};
    const int3 end   = start + (int3){device->local_config.int_params[AC_nx], //
                                    device->local_config.int_params[AC_ny], //
                                    device->local_config.int_params[AC_nz]};

    dim3 best_dims(0, 0, 0);
    float best_time          = INFINITY;
    const int num_iterations = 10;

    for (int z = 1; z <= MAX_THREADS_PER_BLOCK; ++z) {
        for (int y = 1; y <= MAX_THREADS_PER_BLOCK; ++y) {
            for (int x = WARP_SIZE; x <= MAX_THREADS_PER_BLOCK; x += WARP_SIZE) {

                if (x > end.x - start.x || y > end.y - start.y || z > end.z - start.z)
                    break;
                if (x * y * z > MAX_THREADS_PER_BLOCK)
                    break;

                if (x * y * z * REGISTERS_PER_THREAD > MAX_REGISTERS_PER_BLOCK)
                    break;

                if (((x * y * z) % WARP_SIZE) != 0)
                    continue;

                const dim3 tpb(x, y, z);
                const int3 n = end - start;
                const dim3 bpg((unsigned int)ceil(n.x / AcReal(tpb.x)), //
                               (unsigned int)ceil(n.y / AcReal(tpb.y)), //
                               (unsigned int)ceil(n.z / AcReal(tpb.z)));

                cudaDeviceSynchronize();
                if (cudaGetLastError() != cudaSuccess) // resets the error if any
                    continue;

                // printf("(%d, %d, %d)\n", x, y, z);

                cudaEvent_t tstart, tstop;
                cudaEventCreate(&tstart);
                cudaEventCreate(&tstop);

                // #ifdef AC_dt
                acDeviceLoadScalarUniform(device, STREAM_DEFAULT, AC_dt, FLT_EPSILON);
                /*#else
                                ERROR("FATAL ERROR: acDeviceAutoOptimize() or
                acDeviceIntegrateSubstep() was " "called, but AC_dt was not defined. Either define
                it or call the generated " "device function acDeviceKernel_<kernel name> which does
                not require the " "timestep to be defined.\n"); #endif*/

                cudaEventRecord(tstart); // ---------------------------------------- Timing start
                for (int i = 0; i < num_iterations; ++i)
                    solve<2><<<bpg, tpb>>>(start, end, device->vba);

                cudaEventRecord(tstop); // ----------------------------------------- Timing end
                cudaEventSynchronize(tstop);
                float milliseconds = 0;
                cudaEventElapsedTime(&milliseconds, tstart, tstop);

                ERRCHK_CUDA_KERNEL_ALWAYS();
                if (milliseconds < best_time) {
                    best_time = milliseconds;
                    best_dims = tpb;
                }
            }
        }
    }
#if VERBOSE_PRINTING
    printf(
        "Auto-optimization done. The best threadblock dimensions for rkStep: (%d, %d, %d) %f ms\n",
        best_dims.x, best_dims.y, best_dims.z, double(best_time) / num_iterations);
#endif
    /*
    FILE* fp = fopen("../config/rk3_tbdims.cuh", "w");
    ERRCHK(fp);
    fprintf(fp, "%d, %d, %d\n", best_dims.x, best_dims.y, best_dims.z);
    fclose(fp);
    */

    rk3_tpb = best_dims;
    return AC_SUCCESS;
}

AcResult
acDeviceSynchronizeStream(const Device device, const Stream stream)
{
    cudaSetDevice(device->id);
    if (stream == STREAM_ALL) {
        cudaDeviceSynchronize();
    }
    else {
        cudaStreamSynchronize(device->streams[stream]);
    }
    return AC_SUCCESS;
}

AcResult
acDeviceSwapBuffers(const Device device)
{
    cudaSetDevice(device->id);
    for (int i = 0; i < NUM_VTXBUF_HANDLES; ++i) {
        AcReal* tmp        = device->vba.in[i];
        device->vba.in[i]  = device->vba.out[i];
        device->vba.out[i] = tmp;
    }
    return AC_SUCCESS;
}

AcResult
acDeviceLoadScalarUniform(const Device device, const Stream stream, const AcRealParam param,
                          const AcReal value)
{
    cudaSetDevice(device->id);
    const size_t offset = (size_t)&d_mesh_info.real_params[param] - (size_t)&d_mesh_info;
    ERRCHK_CUDA(cudaMemcpyToSymbolAsync(d_mesh_info, &value, sizeof(value), offset,
                                        cudaMemcpyHostToDevice, device->streams[stream]));
    return AC_SUCCESS;
}

AcResult
acDeviceLoadVectorUniform(const Device device, const Stream stream, const AcReal3Param param,
                          const AcReal3 value)
{
    cudaSetDevice(device->id);
    const size_t offset = (size_t)&d_mesh_info.real3_params[param] - (size_t)&d_mesh_info;
    ERRCHK_CUDA(cudaMemcpyToSymbolAsync(d_mesh_info, &value, sizeof(value), offset,
                                        cudaMemcpyHostToDevice, device->streams[stream]));
    return AC_SUCCESS;
}

AcResult
acDeviceLoadIntUniform(const Device device, const Stream stream, const AcIntParam param,
                       const int value)
{
    cudaSetDevice(device->id);
    const size_t offset = (size_t)&d_mesh_info.int_params[param] - (size_t)&d_mesh_info;
    ERRCHK_CUDA(cudaMemcpyToSymbolAsync(d_mesh_info, &value, sizeof(value), offset,
                                        cudaMemcpyHostToDevice, device->streams[stream]));
    return AC_SUCCESS;
}

AcResult
acDeviceLoadInt3Uniform(const Device device, const Stream stream, const AcInt3Param param,
                        const int3 value)
{
    cudaSetDevice(device->id);
    const size_t offset = (size_t)&d_mesh_info.int3_params[param] - (size_t)&d_mesh_info;
    ERRCHK_CUDA(cudaMemcpyToSymbolAsync(d_mesh_info, &value, sizeof(value), offset,
                                        cudaMemcpyHostToDevice, device->streams[stream]));
    return AC_SUCCESS;
}

AcResult
acDeviceLoadScalarArray(const Device device, const Stream stream, const ScalarArrayHandle handle,
                        const size_t start, const AcReal* data, const size_t num)
{
    cudaSetDevice(device->id);

    ERRCHK((int)(start + num) <= max(device->local_config.int_params[AC_mx],
                                     max(device->local_config.int_params[AC_my],
                                         device->local_config.int_params[AC_mz])));

    ERRCHK_CUDA(cudaMemcpyAsync(&device->vba.profiles[handle][start], data, sizeof(data[0]) * num,
                                cudaMemcpyHostToDevice, device->streams[stream]));
    return AC_SUCCESS;
}

AcResult
acDeviceLoadMeshInfo(const Device device, const Stream stream, const AcMeshInfo device_config)
{
    cudaSetDevice(device->id);

    ERRCHK_ALWAYS(device_config.int_params[AC_nx] == device->local_config.int_params[AC_nx]);
    ERRCHK_ALWAYS(device_config.int_params[AC_ny] == device->local_config.int_params[AC_ny]);
    ERRCHK_ALWAYS(device_config.int_params[AC_nz] == device->local_config.int_params[AC_nz]);
    ERRCHK_ALWAYS(device_config.int_params[AC_multigpu_offset] ==
                  device->local_config.int_params[AC_multigpu_offset]);

    ERRCHK_CUDA_ALWAYS(cudaMemcpyToSymbolAsync(d_mesh_info, &device_config, sizeof(device_config),
                                               0, cudaMemcpyHostToDevice, device->streams[stream]));
    return AC_SUCCESS;
}

AcResult
acDeviceLoadVertexBufferWithOffset(const Device device, const Stream stream, const AcMesh host_mesh,
                                   const VertexBufferHandle vtxbuf_handle, const int3 src,
                                   const int3 dst, const int num_vertices)
{
    cudaSetDevice(device->id);
    const size_t src_idx = acVertexBufferIdx(src.x, src.y, src.z, host_mesh.info);
    const size_t dst_idx = acVertexBufferIdx(dst.x, dst.y, dst.z, device->local_config);

    const AcReal* src_ptr = &host_mesh.vertex_buffer[vtxbuf_handle][src_idx];
    AcReal* dst_ptr       = &device->vba.in[vtxbuf_handle][dst_idx];
    const size_t bytes    = num_vertices * sizeof(src_ptr[0]);

    ERRCHK_CUDA(                                                                                  //
        cudaMemcpyAsync(dst_ptr, src_ptr, bytes, cudaMemcpyHostToDevice, device->streams[stream]) //
    );

    return AC_SUCCESS;
}

AcResult
acDeviceLoadMeshWithOffset(const Device device, const Stream stream, const AcMesh host_mesh,
                           const int3 src, const int3 dst, const int num_vertices)
{
    WARNING("This function is deprecated");
    for (int i = 0; i < NUM_VTXBUF_HANDLES; ++i) {
        acDeviceLoadVertexBufferWithOffset(device, stream, host_mesh, (VertexBufferHandle)i, src,
                                           dst, num_vertices);
    }
    return AC_SUCCESS;
}

AcResult
acDeviceLoadVertexBuffer(const Device device, const Stream stream, const AcMesh host_mesh,
                         const VertexBufferHandle vtxbuf_handle)
{
    const int3 src            = (int3){0, 0, 0};
    const int3 dst            = src;
    const size_t num_vertices = acVertexBufferSize(device->local_config);
    acDeviceLoadVertexBufferWithOffset(device, stream, host_mesh, vtxbuf_handle, src, dst,
                                       num_vertices);

    return AC_SUCCESS;
}

AcResult
acDeviceLoadMesh(const Device device, const Stream stream, const AcMesh host_mesh)
{
    for (int i = 0; i < NUM_VTXBUF_HANDLES; ++i) {
        acDeviceLoadVertexBuffer(device, stream, host_mesh, (VertexBufferHandle)i);
    }

    return AC_SUCCESS;
}

AcResult
acDeviceStoreVertexBufferWithOffset(const Device device, const Stream stream,
                                    const VertexBufferHandle vtxbuf_handle, const int3 src,
                                    const int3 dst, const int num_vertices, AcMesh* host_mesh)
{
    cudaSetDevice(device->id);
    const size_t src_idx = acVertexBufferIdx(src.x, src.y, src.z, device->local_config);
    const size_t dst_idx = acVertexBufferIdx(dst.x, dst.y, dst.z, host_mesh->info);

    const AcReal* src_ptr = &device->vba.in[vtxbuf_handle][src_idx];
    AcReal* dst_ptr       = &host_mesh->vertex_buffer[vtxbuf_handle][dst_idx];
    const size_t bytes    = num_vertices * sizeof(src_ptr[0]);

    ERRCHK_CUDA(                                                                                  //
        cudaMemcpyAsync(dst_ptr, src_ptr, bytes, cudaMemcpyDeviceToHost, device->streams[stream]) //
    );

    return AC_SUCCESS;
}

AcResult
acDeviceStoreMeshWithOffset(const Device device, const Stream stream, const int3 src,
                            const int3 dst, const int num_vertices, AcMesh* host_mesh)
{
    WARNING("This function is deprecated");
    for (int i = 0; i < NUM_VTXBUF_HANDLES; ++i) {
        acDeviceStoreVertexBufferWithOffset(device, stream, (VertexBufferHandle)i, src, dst,
                                            num_vertices, host_mesh);
    }

    return AC_SUCCESS;
}

AcResult
acDeviceStoreVertexBuffer(const Device device, const Stream stream,
                          const VertexBufferHandle vtxbuf_handle, AcMesh* host_mesh)
{
    int3 src                  = (int3){0, 0, 0};
    int3 dst                  = src;
    const size_t num_vertices = acVertexBufferSize(device->local_config);

    acDeviceStoreVertexBufferWithOffset(device, stream, vtxbuf_handle, src, dst, num_vertices,
                                        host_mesh);

    return AC_SUCCESS;
}

AcResult
acDeviceStoreMesh(const Device device, const Stream stream, AcMesh* host_mesh)
{
    for (int i = 0; i < NUM_VTXBUF_HANDLES; ++i) {
        acDeviceStoreVertexBuffer(device, stream, (VertexBufferHandle)i, host_mesh);
    }

    return AC_SUCCESS;
}

AcResult
acDeviceTransferVertexBufferWithOffset(const Device src_device, const Stream stream,
                                       const VertexBufferHandle vtxbuf_handle, const int3 src,
                                       const int3 dst, const int num_vertices, Device dst_device)
{
    cudaSetDevice(src_device->id);
    const size_t src_idx = acVertexBufferIdx(src.x, src.y, src.z, src_device->local_config);
    const size_t dst_idx = acVertexBufferIdx(dst.x, dst.y, dst.z, dst_device->local_config);

    const AcReal* src_ptr = &src_device->vba.in[vtxbuf_handle][src_idx];
    AcReal* dst_ptr       = &dst_device->vba.in[vtxbuf_handle][dst_idx];
    const size_t bytes    = num_vertices * sizeof(src_ptr[0]);

    ERRCHK_CUDA(cudaMemcpyPeerAsync(dst_ptr, dst_device->id, src_ptr, src_device->id, bytes,
                                    src_device->streams[stream]));
    return AC_SUCCESS;
}

AcResult
acDeviceTransferMeshWithOffset(const Device src_device, const Stream stream, const int3 src,
                               const int3 dst, const int num_vertices, Device dst_device)
{
    WARNING("This function is deprecated");
    for (int i = 0; i < NUM_VTXBUF_HANDLES; ++i) {
        acDeviceTransferVertexBufferWithOffset(src_device, stream, (VertexBufferHandle)i, src, dst,
                                               num_vertices, dst_device);
    }
    return AC_SUCCESS;
}

AcResult
acDeviceTransferVertexBuffer(const Device src_device, const Stream stream,
                             const VertexBufferHandle vtxbuf_handle, Device dst_device)
{
    int3 src                  = (int3){0, 0, 0};
    int3 dst                  = src;
    const size_t num_vertices = acVertexBufferSize(src_device->local_config);

    acDeviceTransferVertexBufferWithOffset(src_device, stream, vtxbuf_handle, src, dst,
                                           num_vertices, dst_device);
    return AC_SUCCESS;
}

AcResult
acDeviceTransferMesh(const Device src_device, const Stream stream, Device dst_device)
{
    WARNING("This function is deprecated");
    for (int i = 0; i < NUM_VTXBUF_HANDLES; ++i) {
        acDeviceTransferVertexBuffer(src_device, stream, (VertexBufferHandle)i, dst_device);
    }
    return AC_SUCCESS;
}

AcResult
acDeviceIntegrateSubstep(const Device device, const Stream stream, const int step_number,
                         const int3 start, const int3 end, const AcReal dt)
{
    cudaSetDevice(device->id);

    const dim3 tpb = rk3_tpb;

    const int3 n = end - start;
    const dim3 bpg((unsigned int)ceil(n.x / AcReal(tpb.x)), //
                   (unsigned int)ceil(n.y / AcReal(tpb.y)), //
                   (unsigned int)ceil(n.z / AcReal(tpb.z)));

    //#ifdef AC_dt
    acDeviceLoadScalarUniform(device, stream, AC_dt, dt);
    /*#else
        (void)dt;
        ERROR("FATAL ERROR: acDeviceAutoOptimize() or acDeviceIntegrateSubstep() was "
              "called, but AC_dt was not defined. Either define it or call the generated "
              "device function acDeviceKernel_<kernel name> which does not require the "
              "timestep to be defined.\n");
    #endif*/
    if (step_number == 0)
        solve<0><<<bpg, tpb, 0, device->streams[stream]>>>(start, end, device->vba);
    else if (step_number == 1)
        solve<1><<<bpg, tpb, 0, device->streams[stream]>>>(start, end, device->vba);
    else
        solve<2><<<bpg, tpb, 0, device->streams[stream]>>>(start, end, device->vba);

    ERRCHK_CUDA_KERNEL();

    return AC_SUCCESS;
}

AcResult
acDevicePeriodicBoundcondStep(const Device device, const Stream stream_type,
                              const VertexBufferHandle vtxbuf_handle, const int3 start,
                              const int3 end)
{
    cudaSetDevice(device->id);
    const cudaStream_t stream = device->streams[stream_type];

    const dim3 tpb(8, 2, 8);
    const dim3 bpg((unsigned int)ceil((end.x - start.x) / (float)tpb.x),
                   (unsigned int)ceil((end.y - start.y) / (float)tpb.y),
                   (unsigned int)ceil((end.z - start.z) / (float)tpb.z));

    kernel_periodic_boundconds<<<bpg, tpb, 0, stream>>>(start, end, device->vba.in[vtxbuf_handle]);
    ERRCHK_CUDA_KERNEL();

    return AC_SUCCESS;
}

AcResult
acDevicePeriodicBoundconds(const Device device, const Stream stream, const int3 start,
                           const int3 end)
{
    for (int i = 0; i < NUM_VTXBUF_HANDLES; ++i) {
        acDevicePeriodicBoundcondStep(device, stream, (VertexBufferHandle)i, start, end);
    }
    return AC_SUCCESS;
}

AcResult
acDeviceReduceScal(const Device device, const Stream stream, const ReductionType rtype,
                   const VertexBufferHandle vtxbuf_handle, AcReal* result)
{
    cudaSetDevice(device->id);

    const int3 start = (int3){device->local_config.int_params[AC_nx_min],
                              device->local_config.int_params[AC_ny_min],
                              device->local_config.int_params[AC_nz_min]};

    const int3 end = (int3){device->local_config.int_params[AC_nx_max],
                            device->local_config.int_params[AC_ny_max],
                            device->local_config.int_params[AC_nz_max]};

    *result = reduce_scal(device->streams[stream], rtype, start, end, device->vba.in[vtxbuf_handle],
                          device->reduce_scratchpad, device->reduce_result);
    return AC_SUCCESS;
}

AcResult
acDeviceReduceVec(const Device device, const Stream stream, const ReductionType rtype,
                  const VertexBufferHandle vtxbuf0, const VertexBufferHandle vtxbuf1,
                  const VertexBufferHandle vtxbuf2, AcReal* result)
{
    cudaSetDevice(device->id);

    const int3 start = (int3){device->local_config.int_params[AC_nx_min],
                              device->local_config.int_params[AC_ny_min],
                              device->local_config.int_params[AC_nz_min]};

    const int3 end = (int3){device->local_config.int_params[AC_nx_max],
                            device->local_config.int_params[AC_ny_max],
                            device->local_config.int_params[AC_nz_max]};

    *result = reduce_vec(device->streams[stream], rtype, start, end, device->vba.in[vtxbuf0],
                         device->vba.in[vtxbuf1], device->vba.in[vtxbuf2],
                         device->reduce_scratchpad, device->reduce_result);
    return AC_SUCCESS;
}

////////////////////////////////////////////////////////////////////////////////////////////////////
// MPI tests
////////////////////////////////////////////////////////////////////////////////////////////////////
#if AC_MPI_ENABLED == 1
/**
    Running: mpirun -np <num processes> <executable>
*/
#include <mpi.h>

static int
mod(const int a, const int b)
{
    const int r = a % b;
    return r < 0 ? r + b : r;
}

static inline int
get_neighbor(const int3 offset)
{
    // The number of nodes is n^3 = m = num_processes
    // Require that the problem size is always equivalent among processes ((floor(cbrt(m))^3 == m)
    // Require that mesh dimension is (n 2^w), where w is some integer

    int pid, num_processes;
    MPI_Comm_rank(MPI_COMM_WORLD, &pid);
    MPI_Comm_size(MPI_COMM_WORLD, &num_processes);

<<<<<<< HEAD
    const int n = (int)cbrt(num_processes);
    ERRCHK_ALWAYS((int)ceil(cbrt(num_processes)) == n);
=======
    const int n = (int)floor(cbrt((float)num_processes));
    ERRCHK_ALWAYS(ceil(cbrt((float)num_processes)) == n);
>>>>>>> 5e3caf08
    ERRCHK_ALWAYS(n * n * n == num_processes);

    return mod(pid + offset.x, n) + offset.y * n + offset.z * n * n;
}

static void
acDeviceDistributeMeshMPI(const AcMesh src, AcMesh* dst)
{
    MPI_Barrier(MPI_COMM_WORLD);
    printf("Distributing mesh...\n");

    MPI_Datatype datatype = MPI_FLOAT;
    if (sizeof(AcReal) == 8)
        datatype = MPI_DOUBLE;

    int pid, num_processes;
    MPI_Comm_rank(MPI_COMM_WORLD, &pid);
    MPI_Comm_size(MPI_COMM_WORLD, &num_processes);

    const size_t count = acVertexBufferSize(dst->info);
    for (int i = 0; i < NUM_VTXBUF_HANDLES; ++i) {

        if (pid == 0) {
            // Communicate to self
            assert(dst);
            memcpy(&dst->vertex_buffer[i][0], //
                   &src.vertex_buffer[i][0],  //
                   count * sizeof(src.vertex_buffer[i][0]));

            // Communicate to others
            for (int j = 1; j < num_processes; ++j) {
                const size_t src_idx = acVertexBufferIdx(
                    0, 0, j * src.info.int_params[AC_nz] / num_processes, src.info);

                MPI_Send(&src.vertex_buffer[i][src_idx], count, datatype, j, 0, MPI_COMM_WORLD);
            }
        }
        else {
            assert(dst);

            // Recv
            const size_t dst_idx = 0;
            MPI_Status status;
            MPI_Recv(&dst->vertex_buffer[i][dst_idx], count, datatype, 0, 0, MPI_COMM_WORLD,
                     &status);
        }
    }
}

static void
acDeviceGatherMeshMPI(const AcMesh src, AcMesh* dst)
{
    MPI_Barrier(MPI_COMM_WORLD);
    printf("Gathering mesh...\n");
    MPI_Datatype datatype = MPI_FLOAT;
    if (sizeof(AcReal) == 8)
        datatype = MPI_DOUBLE;

    int pid, num_processes;
    MPI_Comm_rank(MPI_COMM_WORLD, &pid);
    MPI_Comm_size(MPI_COMM_WORLD, &num_processes);

    size_t count = acVertexBufferSize(src.info);

    for (int i = 0; i < NUM_VTXBUF_HANDLES; ++i) {
        // Communicate to self
        if (pid == 0) {
            assert(dst);
            memcpy(&dst->vertex_buffer[i][0], //
                   &src.vertex_buffer[i][0],  //
                   count * sizeof(src.vertex_buffer[i][0]));

            for (int j = 1; j < num_processes; ++j) {
                // Recv
                const size_t dst_idx = acVertexBufferIdx(
                    0, 0, j * dst->info.int_params[AC_nz] / num_processes, dst->info);

                assert(dst_idx + count <= acVertexBufferSize(dst->info));
                MPI_Status status;
                MPI_Recv(&dst->vertex_buffer[i][dst_idx], count, datatype, j, 0, MPI_COMM_WORLD,
                         &status);
            }
        }
        else {
            // Send
            const size_t src_idx = 0;

            assert(src_idx + count <= acVertexBufferSize(src.info));
            MPI_Send(&src.vertex_buffer[i][src_idx], count, datatype, 0, 0, MPI_COMM_WORLD);
        }
    }
}

// 1D decomp
static AcResult
acDeviceBoundStepMPI(const Device device)
{
    const int mx       = device->local_config.int_params[AC_mx];
    const int my       = device->local_config.int_params[AC_my];
    const int mz       = device->local_config.int_params[AC_mz];
    const size_t count = mx * my * NGHOST;

    for (int isubstep = 0; isubstep < 3; ++isubstep) {
        acDeviceSynchronizeStream(device, STREAM_ALL);
        // Local boundconds
        for (int i = 0; i < NUM_VTXBUF_HANDLES; ++i) {
            // Front plate local
            {
                const int3 start = (int3){0, 0, NGHOST};
                const int3 end   = (int3){mx, my, 2 * NGHOST};
                acDevicePeriodicBoundcondStep(device, (Stream)i, (VertexBufferHandle)i, start, end);
            }
            // Back plate local
            {
                const int3 start = (int3){0, 0, mz - 2 * NGHOST};
                const int3 end   = (int3){mx, my, mz - NGHOST};
                acDevicePeriodicBoundcondStep(device, (Stream)i, (VertexBufferHandle)i, start, end);
            }
        }
#define INNER_BOUNDCOND_STREAM ((Stream)(NUM_STREAMS - 1))
        // Inner boundconds (while waiting)
        for (int i = 0; i < NUM_VTXBUF_HANDLES; ++i) {

            const int3 start = (int3){0, 0, 2 * NGHOST};
            const int3 end   = (int3){mx, my, mz - 2 * NGHOST};
            acDevicePeriodicBoundcondStep(device, INNER_BOUNDCOND_STREAM, (VertexBufferHandle)i,
                                          start, end);
        }

        // MPI
        MPI_Request recv_requests[2 * NUM_VTXBUF_HANDLES];
        MPI_Datatype datatype = MPI_FLOAT;
        if (sizeof(AcReal) == 8)
            datatype = MPI_DOUBLE;

        int pid, num_processes;
        MPI_Comm_rank(MPI_COMM_WORLD, &pid);
        MPI_Comm_size(MPI_COMM_WORLD, &num_processes);

        for (int i = 0; i < NUM_VTXBUF_HANDLES; ++i) {
            { // Recv neighbor's front
                // ...|ooooxxx|... -> xxx|ooooooo|...
                const size_t dst_idx = acVertexBufferIdx(0, 0, 0, device->local_config);
                const int recv_pid   = (pid + num_processes - 1) % num_processes;

                MPI_Irecv(&device->vba.in[i][dst_idx], count, datatype, recv_pid, i, MPI_COMM_WORLD,
                          &recv_requests[i]);
            }
            { // Recv neighbor's back
                // ...|ooooooo|xxx <- ...|xxxoooo|...
                const size_t dst_idx = acVertexBufferIdx(0, 0, mz - NGHOST, device->local_config);
                const int recv_pid   = (pid + 1) % num_processes;

                MPI_Irecv(&device->vba.in[i][dst_idx], count, datatype, recv_pid,
                          NUM_VTXBUF_HANDLES + i, MPI_COMM_WORLD,
                          &recv_requests[i + NUM_VTXBUF_HANDLES]);
            }
        }

        for (int i = 0; i < NUM_VTXBUF_HANDLES; ++i) {
            acDeviceSynchronizeStream(device, (Stream)i);
            {
                // Send front
                // ...|ooooxxx|... -> xxx|ooooooo|...
                const size_t src_idx = acVertexBufferIdx(0, 0, mz - 2 * NGHOST,
                                                         device->local_config);
                const size_t dst_idx = acVertexBufferIdx(0, 0, 0, device->local_config);
                const int send_pid   = (pid + 1) % num_processes;

                MPI_Request request;
                MPI_Isend(&device->vba.in[i][src_idx], count, datatype, send_pid, i, MPI_COMM_WORLD,
                          &request);
            }
            { // Send back
                // ...|ooooooo|xxx <- ...|xxxoooo|...
                const size_t src_idx = acVertexBufferIdx(0, 0, NGHOST, device->local_config);
                const int send_pid   = (pid + num_processes - 1) % num_processes;

                MPI_Request request;
                MPI_Isend(&device->vba.in[i][src_idx], count, datatype, send_pid,
                          i + NUM_VTXBUF_HANDLES, MPI_COMM_WORLD, &request);
            }
        }
        for (int i = 0; i < NUM_VTXBUF_HANDLES; ++i) {
            MPI_Status status;
            MPI_Wait(&recv_requests[i], &status);
            MPI_Wait(&recv_requests[i + NUM_VTXBUF_HANDLES], &status);
        }
        MPI_Barrier(MPI_COMM_WORLD);
        acDeviceSwapBuffers(device);
        MPI_Barrier(MPI_COMM_WORLD);
    }

    return AC_SUCCESS;
}

// 1D decomp
static AcResult
acDeviceIntegrateStepMPI(const Device device, const AcReal dt)
{
    const int mx       = device->local_config.int_params[AC_mx];
    const int my       = device->local_config.int_params[AC_my];
    const int mz       = device->local_config.int_params[AC_mz];
    const int nx       = device->local_config.int_params[AC_nx];
    const int ny       = device->local_config.int_params[AC_ny];
    const int nz       = device->local_config.int_params[AC_nz];
    const size_t count = mx * my * NGHOST;

    for (int isubstep = 0; isubstep < 3; ++isubstep) {
        acDeviceSynchronizeStream(device, STREAM_ALL);
        // Local boundconds
        for (int i = 0; i < NUM_VTXBUF_HANDLES; ++i) {
            // Front plate local
            {
                const int3 start = (int3){0, 0, NGHOST};
                const int3 end   = (int3){mx, my, 2 * NGHOST};
                acDevicePeriodicBoundcondStep(device, (Stream)i, (VertexBufferHandle)i, start, end);
            }
            // Back plate local
            {
                const int3 start = (int3){0, 0, mz - 2 * NGHOST};
                const int3 end   = (int3){mx, my, mz - NGHOST};
                acDevicePeriodicBoundcondStep(device, (Stream)i, (VertexBufferHandle)i, start, end);
            }
        }
#define INNER_BOUNDCOND_STREAM ((Stream)(NUM_STREAMS - 1))
        // Inner boundconds (while waiting)
        for (int i = 0; i < NUM_VTXBUF_HANDLES; ++i) {

            const int3 start = (int3){0, 0, 2 * NGHOST};
            const int3 end   = (int3){mx, my, mz - 2 * NGHOST};
            acDevicePeriodicBoundcondStep(device, INNER_BOUNDCOND_STREAM, (VertexBufferHandle)i,
                                          start, end);
        }

        // MPI
        MPI_Request recv_requests[2 * NUM_VTXBUF_HANDLES];
        MPI_Datatype datatype = MPI_FLOAT;
        if (sizeof(AcReal) == 8)
            datatype = MPI_DOUBLE;

        int pid, num_processes;
        MPI_Comm_rank(MPI_COMM_WORLD, &pid);
        MPI_Comm_size(MPI_COMM_WORLD, &num_processes);

        for (int i = 0; i < NUM_VTXBUF_HANDLES; ++i) {
            { // Recv neighbor's front
                // ...|ooooxxx|... -> xxx|ooooooo|...
                const size_t dst_idx = acVertexBufferIdx(0, 0, 0, device->local_config);
                const int recv_pid   = (pid + num_processes - 1) % num_processes;

                MPI_Irecv(&device->vba.in[i][dst_idx], count, datatype, recv_pid, i, MPI_COMM_WORLD,
                          &recv_requests[i]);
            }
            { // Recv neighbor's back
                // ...|ooooooo|xxx <- ...|xxxoooo|...
                const size_t dst_idx = acVertexBufferIdx(0, 0, mz - NGHOST, device->local_config);
                const int recv_pid   = (pid + 1) % num_processes;

                MPI_Irecv(&device->vba.in[i][dst_idx], count, datatype, recv_pid,
                          NUM_VTXBUF_HANDLES + i, MPI_COMM_WORLD,
                          &recv_requests[i + NUM_VTXBUF_HANDLES]);
            }
        }

        for (int i = 0; i < NUM_VTXBUF_HANDLES; ++i) {
            acDeviceSynchronizeStream(device, (Stream)i);
            {
                // Send front
                // ...|ooooxxx|... -> xxx|ooooooo|...
                const size_t src_idx = acVertexBufferIdx(0, 0, mz - 2 * NGHOST,
                                                         device->local_config);
                const size_t dst_idx = acVertexBufferIdx(0, 0, 0, device->local_config);
                const int send_pid   = (pid + 1) % num_processes;

                MPI_Request request;
                MPI_Isend(&device->vba.in[i][src_idx], count, datatype, send_pid, i, MPI_COMM_WORLD,
                          &request);
            }
            { // Send back
                // ...|ooooooo|xxx <- ...|xxxoooo|...
                const size_t src_idx = acVertexBufferIdx(0, 0, NGHOST, device->local_config);
                const int send_pid   = (pid + num_processes - 1) % num_processes;

                MPI_Request request;
                MPI_Isend(&device->vba.in[i][src_idx], count, datatype, send_pid,
                          i + NUM_VTXBUF_HANDLES, MPI_COMM_WORLD, &request);
            }
        }
        // Inner integration
        {
            ERRCHK(NUM_STREAMS - 2 >= 0);
            const int3 m1 = (int3){2 * NGHOST, 2 * NGHOST, 2 * NGHOST};
            const int3 m2 = (int3){mx, my, mz} - m1;
            acDeviceIntegrateSubstep(device, (Stream)(NUM_STREAMS - 2), isubstep, m1, m2, dt);
        }

        for (int i = 0; i < NUM_VTXBUF_HANDLES; ++i) {
            MPI_Status status;
            MPI_Wait(&recv_requests[i], &status);
            MPI_Wait(&recv_requests[i + NUM_VTXBUF_HANDLES], &status);
        }

        acDeviceSynchronizeStream(device, INNER_BOUNDCOND_STREAM);
        // #pragma omp parallel for
        { // Front
            const int3 m1 = (int3){NGHOST, NGHOST, NGHOST};
            const int3 m2 = m1 + (int3){nx, ny, NGHOST};
            acDeviceIntegrateSubstep(device, STREAM_0, isubstep, m1, m2, dt);
        }
        // #pragma omp parallel for
        { // Back
            const int3 m1 = (int3){NGHOST, NGHOST, nz};
            const int3 m2 = m1 + (int3){nx, ny, NGHOST};
            acDeviceIntegrateSubstep(device, STREAM_1, isubstep, m1, m2, dt);
        }
        // #pragma omp parallel for
        { // Bottom
            const int3 m1 = (int3){NGHOST, NGHOST, 2 * NGHOST};
            const int3 m2 = m1 + (int3){nx, NGHOST, nz - 2 * NGHOST};
            acDeviceIntegrateSubstep(device, STREAM_2, isubstep, m1, m2, dt);
        }
        // #pragma omp parallel for
        { // Top
            const int3 m1 = (int3){NGHOST, ny, 2 * NGHOST};
            const int3 m2 = m1 + (int3){nx, NGHOST, nz - 2 * NGHOST};
            acDeviceIntegrateSubstep(device, STREAM_3, isubstep, m1, m2, dt);
        }
        // #pragma omp parallel for
        { // Left
            const int3 m1 = (int3){NGHOST, 2 * NGHOST, 2 * NGHOST};
            const int3 m2 = m1 + (int3){NGHOST, ny - 2 * NGHOST, nz - 2 * NGHOST};
            acDeviceIntegrateSubstep(device, STREAM_4, isubstep, m1, m2, dt);
        }
        // #pragma omp parallel for
        { // Right
            const int3 m1 = (int3){nx, 2 * NGHOST, 2 * NGHOST};
            const int3 m2 = m1 + (int3){NGHOST, ny - 2 * NGHOST, nz - 2 * NGHOST};
            acDeviceIntegrateSubstep(device, STREAM_5, isubstep, m1, m2, dt);
        }
        MPI_Barrier(MPI_COMM_WORLD);
        acDeviceSwapBuffers(device);
        MPI_Barrier(MPI_COMM_WORLD);
    }

    return AC_SUCCESS;
}

// From Astaroth Utils
#include "src/utils/config_loader.h"
#include "src/utils/memory.h"
#include "src/utils/timer_hires.h"
#include "src/utils/verification.h"
// --smpiargs="-gpu"
AcResult
acDeviceRunMPITest(void)
{
    int num_processes, pid;
    MPI_Init(NULL, NULL);
    // int provided;
    // MPI_Init_thread(NULL, NULL, MPI_THREAD_MULTIPLE, &provided); // Hybrid MP + MPI
    // ERRCHK_ALWAYS(provided == MPI_THREAD_MULTIPLE);
    MPI_Comm_size(MPI_COMM_WORLD, &num_processes);
    MPI_Comm_rank(MPI_COMM_WORLD, &pid);

    char processor_name[MPI_MAX_PROCESSOR_NAME];
    int name_len;
    MPI_Get_processor_name(processor_name, &name_len);
    printf("Processor %s. Process %d of %d.\n", processor_name, pid, num_processes);

#ifdef MPIX_CUDA_AWARE_SUPPORT
    if (MPIX_Query_cuda_support())
        printf("CUDA-aware MPI supported (MPIX)\n");
    else
        WARNING("CUDA-aware MPI not supported with this MPI library (MPIX)\n");
#else
    printf("MPIX_CUDA_AWARE_SUPPORT was not defined. Do not know whether CUDA-aware MPI is "
           "supported\n");
#endif

    if (getenv("MPICH_RDMA_ENABLED_CUDA") && atoi(getenv("MPICH_RDMA_ENABLED_CUDA")))
        printf("CUDA-aware MPI supported (MPICH)\n");
    else
        WARNING("MPICH not used or this MPI library does not support CUDA-aware MPI\n");

    // Create model and candidate meshes
    AcMeshInfo info;
    acLoadConfig(AC_DEFAULT_CONFIG, &info);

    // Large mesh dim
    const int nn           = 512;
    info.int_params[AC_nx] = info.int_params[AC_ny] = info.int_params[AC_nz] = nn;
    acUpdateConfig(&info);

    AcMesh model, candidate;

    // Master CPU
    if (pid == 0) {
        acMeshCreate(info, &model);
        acMeshCreate(info, &candidate);

        acMeshRandomize(&model);
    }
    assert(info.int_params[AC_nz] % num_processes == 0);

    /// DECOMPOSITION
    AcMeshInfo submesh_info                    = info;
    const int submesh_nz                       = info.int_params[AC_nz] / num_processes;
    submesh_info.int_params[AC_nz]             = submesh_nz;
    submesh_info.int3_params[AC_global_grid_n] = (int3){
        info.int_params[AC_nx],
        info.int_params[AC_ny],
        info.int_params[AC_nz],
    };
    submesh_info.int3_params[AC_multigpu_offset] = (int3){0, 0, pid * submesh_nz};
    acUpdateConfig(&submesh_info);
    //

    AcMesh submesh;
    acMeshCreate(submesh_info, &submesh);
    acMeshRandomize(&submesh);
    acDeviceDistributeMeshMPI(model, &submesh);

#define VERIFY (0)

// Master CPU
#if VERIFY
    if (pid == 0) {
        acMeshApplyPeriodicBounds(&model);
    }
#endif

    ////////////////////////////////////////////////////////////////////////////////////////////////
    Device device;
    int devices_per_node = -1;
    cudaGetDeviceCount(&devices_per_node);
    acDeviceCreate(pid % devices_per_node, submesh_info, &device);
    acDeviceLoadMesh(device, STREAM_DEFAULT, submesh);

    // Warmup
    for (int i = 0; i < 5; ++i) {
        acDeviceIntegrateStepMPI(device, FLT_EPSILON);
    }
    acDeviceSynchronizeStream(device, STREAM_ALL);
    MPI_Barrier(MPI_COMM_WORLD);

    // Benchmark
    const int num_iters = 100;
    Timer total_time;
    timer_reset(&total_time);
    for (int i = 0; i < num_iters; ++i) {
        // acDeviceBoundStepMPI(device);
        acDeviceIntegrateStepMPI(device, FLT_EPSILON); // TODO recheck
    }
    acDeviceSynchronizeStream(device, STREAM_ALL);
    MPI_Barrier(MPI_COMM_WORLD);
    if (pid == 0) {
        const double ms_elapsed = timer_diff_nsec(total_time) / 1e6;
        printf("vertices: %d^3, iterations: %d\n", nn, num_iters);
        printf("Total time: %f ms\n", ms_elapsed);
        printf("Time per step: %f ms\n", ms_elapsed / num_iters);

        char buf[256];
        sprintf(buf, "procs_%d.bench", num_processes);
        FILE* fp = fopen(buf, "w");
        ERRCHK_ALWAYS(fp);
        fprintf(fp, "%d, %g", num_processes, ms_elapsed);
        fclose(fp);
    }
    ////////////////////////////// Timer end
    acDeviceBoundStepMPI(device);
    acDeviceStoreMesh(device, STREAM_DEFAULT, &submesh);
    acDeviceDestroy(device);
    ////////////////////////////////////////////////////////////////////////////////////////////////

    acDeviceGatherMeshMPI(submesh, &candidate);
    acMeshDestroy(&submesh);

    // Master CPU
    if (pid == 0) {
#if VERIFY
        acVerifyMesh(model, candidate);
#endif
        acMeshDestroy(&model);
        acMeshDestroy(&candidate);
    }

    MPI_Finalize();
    return AC_FAILURE;
}
#else
AcResult
acDeviceRunMPITest(void)
{
    WARNING("MPI was not enabled but acDeviceRunMPITest() was called");
    return AC_FAILURE;
}
#endif

#if PACKED_DATA_TRANSFERS // DEPRECATED, see AC_MPI_ENABLED instead
// Functions for calling packed data transfers
#endif<|MERGE_RESOLUTION|>--- conflicted
+++ resolved
@@ -810,13 +810,8 @@
     MPI_Comm_rank(MPI_COMM_WORLD, &pid);
     MPI_Comm_size(MPI_COMM_WORLD, &num_processes);
 
-<<<<<<< HEAD
     const int n = (int)cbrt(num_processes);
     ERRCHK_ALWAYS((int)ceil(cbrt(num_processes)) == n);
-=======
-    const int n = (int)floor(cbrt((float)num_processes));
-    ERRCHK_ALWAYS(ceil(cbrt((float)num_processes)) == n);
->>>>>>> 5e3caf08
     ERRCHK_ALWAYS(n * n * n == num_processes);
 
     return mod(pid + offset.x, n) + offset.y * n + offset.z * n * n;
