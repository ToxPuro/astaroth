--- conflicted
+++ resolved
@@ -387,20 +387,6 @@
 }
 
 
-<<<<<<< HEAD
-
-=======
-    /* Multi-GPU params */
-    config->int3_params[AC_multigpu_offset] = (int3){0, 0, 0};
-    config->int3_params[AC_global_grid_n]   = (int3){
-        config->int_params[AC_nx],
-        config->int_params[AC_ny],
-        config->int_params[AC_nz],
-    };
-
-    return AC_SUCCESS;
-}
->>>>>>> b3eb5e54
 
 AcResult
 acHostMeshCreate(const AcMeshInfo info, AcMesh* mesh)
@@ -550,7 +536,7 @@
 #if TWO_D == 0
 	auto z = AC_mz;
 #else
-	auto z = 1;
+	int z = 1;
 #endif
     return acConstructInt3Param(AC_mx, AC_my, z, info);
 }
