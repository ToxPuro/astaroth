--- conflicted
+++ resolved
@@ -242,39 +242,6 @@
 /**
     Astaroth helper functions
 */
-AcMeshDims
-acGetMeshDims(const AcMeshInfo info)
-{
-    const int3 n0 = (int3){
-        info.int_params[AC_nx_min],
-        info.int_params[AC_ny_min],
-        info.int_params[AC_nz_min],
-    };
-    const int3 n1 = (int3){
-        info.int_params[AC_nx_max],
-        info.int_params[AC_ny_max],
-        info.int_params[AC_nz_max],
-    };
-    const int3 m0 = (int3){0, 0, 0};
-    const int3 m1 = (int3){
-        info.int_params[AC_mx],
-        info.int_params[AC_my],
-        info.int_params[AC_mz],
-    };
-    const int3 nn = (int3){
-        info.int_params[AC_nx],
-        info.int_params[AC_ny],
-        info.int_params[AC_nz],
-    };
-
-    return (AcMeshDims){
-        .n0 = n0,
-        .n1 = n1,
-        .m0 = m0,
-        .m1 = m1,
-        .nn = nn,
-    };
-}
 
 size_t
 acGetKernelId(const AcKernel kernel)
@@ -297,20 +264,7 @@
 Volume
 acGetLocalNN(const AcMeshInfo info)
 {
-<<<<<<< HEAD
     return to_volume(info[AC_nlocal]);
-=======
-    AcBuffer buffer    = {.data = NULL, .count = count, .on_device = on_device};
-    const size_t bytes = sizeof(buffer.data[0]) * count;
-    if (buffer.on_device) {
-        ERRCHK_CUDA_ALWAYS(cudaMalloc((void**)&buffer.data, bytes));
-    }
-    else {
-        buffer.data = (AcReal*)malloc(bytes);
-    }
-    ERRCHK_ALWAYS(buffer.data);
-    return buffer;
->>>>>>> 2b0e1317
 }
 
 Volume
@@ -398,7 +352,6 @@
 AcResult
 acReduceProfile(const Profile prof, AcReduceBuffer buffer, AcReal* dst, const cudaStream_t stream)
 {
-<<<<<<< HEAD
     if constexpr (NUM_PROFILES == 0) return AC_FAILURE;
     if(!reduced_profiles[prof])      return AC_NOT_ALLOCATED;
     const AcProfileType type = prof_types[prof];
@@ -411,7 +364,6 @@
     return AC_SUCCESS;
 }
 
-
 #include "../config_helpers.h"
 void
 acStoreConfig(const AcMeshInfo info, const char* filename)
@@ -424,59 +376,8 @@
 	AcArrayCompTypes::run<load_comp_arrays>(info.run_consts,    fp, "", false);
 	fclose(fp);
 }
-=======
-    return as_size_t(i) +                          //
-           as_size_t(j) * info.int_params[AC_mx] + //
-           as_size_t(k) * info.int_params[AC_mx] * info.int_params[AC_my];
-}
-
-int3
-acVertexBufferSpatialIdx(const size_t i, const AcMeshInfo info)
-{
-    const int3 mm = acConstructInt3Param(AC_mx, AC_my, AC_mz, info);
-
-    return (int3){
-        (int)i % mm.x,
-        ((int)i % (mm.x * mm.y)) / mm.x,
-        (int)i / (mm.x * mm.y),
-    };
-}
-
-void
-acPrintMeshInfo(const AcMeshInfo config)
-{
-    for (int i = 0; i < NUM_INT_PARAMS; ++i)
-        printf("[%s]: %d\n", intparam_names[i], config.int_params[i]);
-    for (int i = 0; i < NUM_INT3_PARAMS; ++i)
-        printf("[%s]: (%d, %d, %d)\n", int3param_names[i], config.int3_params[i].x,
-               config.int3_params[i].y, config.int3_params[i].z);
-    for (int i = 0; i < NUM_REAL_PARAMS; ++i)
-        printf("[%s]: %g\n", realparam_names[i], (double)(config.real_params[i]));
-    for (int i = 0; i < NUM_REAL3_PARAMS; ++i)
-        printf("[%s]: (%g, %g, %g)\n", real3param_names[i], (double)(config.real3_params[i].x),
-               (double)(config.real3_params[i].y), (double)(config.real3_params[i].z));
-}
-
-void
-acQueryBCtypes(void)
-{
-    for (int i = 0; i < NUM_BCTYPES; ++i)
-        printf("%s (%d)\n", bctype_names[i], i);
-}
-
-void
-acQueryInitcondtypes(void)
-{
-    for (int i = 0; i < NUM_INIT_TYPES; ++i)
-        printf("%s (%d)\n", initcondtype_names[i], i);
-}
-
-void
-acQueryRtypes(void)
-{
-    for (int i = 0; i < NUM_RTYPES; ++i)
-        printf("%s (%d)\n", rtype_names[i], i);
-}
+
+
 
 void
 acQueryIntparams(void)
@@ -506,12 +407,6 @@
         printf("%s (%d)\n", real3param_names[i], i);
 }
 
-void
-acQueryVtxbufs(void)
-{
-    for (int i = 0; i < NUM_VTXBUF_HANDLES; ++i)
-        printf("%s (%d)\n", vtxbuf_names[i], i);
-}
 
 void
 acQueryKernels(void)
@@ -520,11 +415,6 @@
         printf("%s (%d)\n", kernel_names[i], i);
 }
 
-void
-acPrintIntParam(const AcIntParam a, const AcMeshInfo info)
-{
-    printf("%s: %d\n", intparam_names[a], info.int_params[a]);
-}
 
 void
 acPrintIntParams(const AcIntParam a, const AcIntParam b, const AcIntParam c, const AcMeshInfo info)
@@ -533,11 +423,3 @@
     acPrintIntParam(b, info);
     acPrintIntParam(c, info);
 }
-
-void
-acPrintInt3Param(const AcInt3Param a, const AcMeshInfo info)
-{
-    const int3 vec = info.int3_params[a];
-    printf("{%s: (%d, %d, %d)}\n", int3param_names[a], vec.x, vec.y, vec.z);
-}
->>>>>>> 2b0e1317
