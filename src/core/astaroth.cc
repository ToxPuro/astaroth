/*
    Copyright (C) 2014-2021, Johannes Pekkila, Miikka Vaisala.

    This file is part of Astaroth.

    Astaroth is free software: you can redistribute it and/or modify
    it under the terms of the GNU General Public License as published by
    the Free Software Foundation, either version 3 of the License, or
    (at your option) any later version.

    Astaroth is distributed in the hope that it will be useful,
    but WITHOUT ANY WARRANTY; without even the implied warranty of
    MERCHANTABILITY or FITNESS FOR A PARTICULAR PURPOSE.  See the
    GNU General Public License for more details.

    You should have received a copy of the GNU General Public License
    along with Astaroth.  If not, see <http://www.gnu.org/licenses/>.
*/
#include "astaroth.h"

#include <string.h> // strcmp

#include "math_utils.h"

static const int max_num_nodes   = 1;
static Node nodes[max_num_nodes] = {0};
static int num_nodes             = 0;

AcResult
acInit(const AcMeshInfo mesh_info)
{
#if TWO_D == 1
     (void)mesh_info;
     fprintf(stderr,"acInit not supported for 2D simulations\n");
     exit(EXIT_FAILURE);
    return AC_FAILURE;
#else
    num_nodes = 1;
    return acNodeCreate(0, mesh_info, &nodes[0]);
#endif
}

AcResult
acQuit(void)
{
#if TWO_D == 1
     fprintf(stderr,"acQuit not supported for 2D simulations\n");
     exit(EXIT_FAILURE);
    return AC_FAILURE;
#else
    ERRCHK_ALWAYS(num_nodes);
    num_nodes = 0;
    return acNodeDestroy(nodes[0]);
#endif
}

AcResult
acCheckDeviceAvailability(void)
{
    int device_count; // Separate from num_devices to avoid side effects
    ERRCHK_CUDA_ALWAYS(cudaGetDeviceCount(&device_count));
    if (device_count > 0)
        return AC_SUCCESS;
    else
        return AC_FAILURE;
}

AcResult
acSynchronize(void)
{
#if TWO_D == 1
     fprintf(stderr,"acSynchronize not supported for 2D simulations\n");
     exit(EXIT_FAILURE);
    return AC_FAILURE;
#else
    ERRCHK_ALWAYS(num_nodes);
    return acNodeSynchronizeStream(nodes[0], STREAM_ALL);
#endif
}

AcResult
acSynchronizeStream(const Stream stream)
{
#if TWO_D == 1
    (void)stream;
    fprintf(stderr,"acSynchronizeStream not supported for 2D simulations\n");
    exit(EXIT_FAILURE);
    return AC_FAILURE;
#else
    ERRCHK_ALWAYS(num_nodes);
    return acNodeSynchronizeStream(nodes[0], stream);
#endif
}

AcResult
acLoadDeviceConstant(const AcRealParam param, const AcReal value)
{
#if TWO_D == 1
    (void)param;
    (void)value;
    fprintf(stderr,"acLoadDeviceConstant not supported for 2D simulations\n");
    exit(EXIT_FAILURE);
    return AC_FAILURE;
#else
    ERRCHK_ALWAYS(num_nodes);
    return acNodeLoadConstant(nodes[0], STREAM_DEFAULT, param, value);
#endif
}

AcResult
acLoad(const AcMesh host_mesh)
{
#if TWO_D == 1
    (void)host_mesh;
    fprintf(stderr,"acLoad not supported for 2D simulations\n");
    exit(EXIT_FAILURE);
    return AC_FAILURE;
#else
    ERRCHK_ALWAYS(num_nodes);
    return acNodeLoadMesh(nodes[0], STREAM_DEFAULT, host_mesh);
#endif
}

AcResult
acSetVertexBuffer(const VertexBufferHandle handle, const AcReal value)
{
#if TWO_D == 1
    (void)value;
    (void)handle;
    fprintf(stderr,"acSetVertexBuffer not supported for 2D simulations\n");
    exit(EXIT_FAILURE);
    return AC_FAILURE;
#else
    ERRCHK_ALWAYS(num_nodes);
    return acNodeSetVertexBuffer(nodes[0], STREAM_DEFAULT, handle, value);
#endif
}

AcResult
acStore(AcMesh* host_mesh)
{
#if TWO_D == 1
    (void)host_mesh;
    fprintf(stderr,"acStore not supported for 2D simulations\n");
    exit(EXIT_FAILURE);
    return AC_FAILURE;
#else
    ERRCHK_ALWAYS(num_nodes);
    return acNodeStoreMesh(nodes[0], STREAM_DEFAULT, host_mesh);
#endif
}

AcResult
acIntegrate(const AcReal dt)
{
#if TWO_D == 1
   (void)dt;
   fprintf(stderr,"acIntegrate not supported for 2D simulations\n");
   exit(EXIT_FAILURE);
   return AC_FAILURE;
#else
    ERRCHK_ALWAYS(num_nodes);
    return acNodeIntegrate(nodes[0], dt);
#endif
}

AcResult
acIntegrateGBC(const AcMeshInfo config, const AcReal dt)
{
#if TWO_D == 1
    (void)config;
    (void)dt;
    fprintf(stderr,"acIntegrateGDBC not supported for 2D simulations\n");
    exit(EXIT_FAILURE);
    return AC_FAILURE;
#else
    ERRCHK_ALWAYS(num_nodes);
    return acNodeIntegrateGBC(nodes[0], config, dt);
#endif
}

AcResult
acIntegrateStep(const int isubstep, const AcReal dt)
{
#if TWO_D == 1
    (void)isubstep;
    (void)dt;
    fprintf(stderr,"acIntegrateStep not supported for 2D simulations\n");
    exit(EXIT_FAILURE);
    return AC_FAILURE;
#else
    ERRCHK_ALWAYS(num_nodes);
    DeviceConfiguration config;
    acNodeQueryDeviceConfiguration(nodes[0], &config);

    const int3 start = (int3){NGHOST, NGHOST, NGHOST};
    const int3 end   = start + config.grid.n;
    return acNodeIntegrateSubstep(nodes[0], STREAM_DEFAULT, isubstep, start, end, dt);
#endif
}

AcResult
acIntegrateStepWithOffset(const int isubstep, const AcReal dt, const int3 start, const int3 end)
{
#if TWO_D == 1
    (void)isubstep;
    (void)dt;
    (void)start; 
    (void)end; 
    fprintf(stderr,"acIntegrateStepWithOffset not supported for 2D simulations\n");
    exit(EXIT_FAILURE);
    return AC_FAILURE;
#else
    ERRCHK_ALWAYS(num_nodes);
    return acNodeIntegrateSubstep(nodes[0], STREAM_DEFAULT, isubstep, start, end, dt);
#endif
}

AcResult
acBoundcondStep(void)
{
#if TWO_D == 1
    fprintf(stderr,"acIntegrateStepWithOffset not supported for 2D simulations\n");
    exit(EXIT_FAILURE);
    return AC_FAILURE;
#else
    ERRCHK_ALWAYS(num_nodes);
    return acNodePeriodicBoundconds(nodes[0], STREAM_DEFAULT);
#endif
}

AcResult
acBoundcondStepGBC(const AcMeshInfo config)
{
#if TWO_D == 1
    (void)config;
    fprintf(stderr,"acBoundcondStepGBC not supported for 2D simulations\n");
    exit(EXIT_FAILURE);
    return AC_FAILURE;
#else
    ERRCHK_ALWAYS(num_nodes);
    return acNodeGeneralBoundconds(nodes[0], STREAM_DEFAULT, config);
#endif
}

AcReal
acReduceScal(const ReductionType rtype, const VertexBufferHandle vtxbuf_handle)
{
#if TWO_D == 1
    (void)rtype;
    (void)vtxbuf_handle;
    fprintf(stderr,"acReduceScal not supported for 2D simulations\n");
    exit(EXIT_FAILURE);
#else
    ERRCHK_ALWAYS(num_nodes);

    AcReal result;
    acNodeReduceScal(nodes[0], STREAM_DEFAULT, rtype, vtxbuf_handle, &result);
    return result;
#endif
}

AcReal
acReduceVec(const ReductionType rtype, const VertexBufferHandle a, const VertexBufferHandle b,
            const VertexBufferHandle c)
{
#if TWO_D == 1
    (void)rtype;
    (void)a;
    (void)b;
    (void)c;
    fprintf(stderr,"acReduceVec not supported for 2D simulations\n");
    exit(EXIT_FAILURE);
    return AC_FAILURE;
#else
    ERRCHK_ALWAYS(num_nodes);

    AcReal result;
    acNodeReduceVec(nodes[0], STREAM_DEFAULT, rtype, a, b, c, &result);
    return result;
#endif
}

AcReal
acReduceVecScal(const ReductionType rtype, const VertexBufferHandle a, const VertexBufferHandle b,
                const VertexBufferHandle c, const VertexBufferHandle d)
{
#if TWO_D == 1
    (void)rtype;
    (void)a;
    (void)b;
    (void)c;
    (void)d;
    fprintf(stderr,"acReduceVecScal not supported for 2D simulations\n");
    exit(EXIT_FAILURE);
    return AC_FAILURE;
#else
    ERRCHK_ALWAYS(num_nodes);

    AcReal result;
    acNodeReduceVecScal(nodes[0], STREAM_DEFAULT, rtype, a, b, c, d, &result);
    return result;
#endif
}

AcResult
acStoreWithOffset(const int3 dst, const size_t num_vertices, AcMesh* host_mesh)
{
#if TWO_D == 1
    (void)dst;
    (void)num_vertices;
    (void)host_mesh;
    fprintf(stderr,"acStoreWithOffset not supported for 2D simulations\n");
    exit(EXIT_FAILURE);
    return AC_FAILURE;
#else
    ERRCHK_ALWAYS(num_nodes);
    return acNodeStoreMeshWithOffset(nodes[0], STREAM_DEFAULT, dst, dst, num_vertices, host_mesh);
#endif
}

AcResult
acLoadWithOffset(const AcMesh host_mesh, const int3 src, const int num_vertices)
{
#if TWO_D == 1
     (void)host_mesh;
     (void)src;
     (void)num_vertices;
     fprintf(stderr,"acLoadWithOffset not supported for 2D simulations\n");
     exit(EXIT_FAILURE);
     return AC_FAILURE;
#else
    ERRCHK_ALWAYS(num_nodes);
    return acNodeLoadMeshWithOffset(nodes[0], STREAM_DEFAULT, host_mesh, src, src, num_vertices);
#endif
}

AcResult
acSynchronizeMesh(void)
{
#if TWO_D == 1
     fprintf(stderr,"acSynchronizeMesh not supported for 2D simulations\n");
     exit(EXIT_FAILURE);
     return AC_FAILURE;
#else
    ERRCHK_ALWAYS(num_nodes);
    return acNodeSynchronizeMesh(nodes[0], STREAM_DEFAULT);
#endif
}

int
acGetNumDevicesPerNode(void)
{
    int num_devices;
    ERRCHK_CUDA_ALWAYS(cudaGetDeviceCount(&num_devices));
    return num_devices;
}

size_t
acGetNumFields(void)
{
    return NUM_VTXBUF_HANDLES;
}

AcResult
acGetFieldHandle(const char* field, size_t* handle)
{
    for (size_t i = 0; i < NUM_VTXBUF_HANDLES; ++i) {
        if (!strcmp(field, field_names[i])) {
            *handle = i;
            return AC_SUCCESS;
        }
    }

    *handle = SIZE_MAX;
    return AC_FAILURE;
}

Node
acGetNode(void)
{
    ERRCHK_ALWAYS(num_nodes > 0);
    return nodes[0];
}

AcResult
acHostUpdateBuiltinParams(AcMeshInfo* config)
{
    ERRCHK_ALWAYS(config->int_params[AC_nx] > 0 || config->int_params[AC_nxgrid] > 0);
    ERRCHK_ALWAYS(config->int_params[AC_ny] > 0 || config->int_params[AC_nxgrid] > 0);
#if TWO_D == 0
    ERRCHK_ALWAYS(config->int_params[AC_nz] > 0 || config->int_params[AC_nxgrid] > 0);
#endif
    if(config->int_params[AC_nx] <= 0)
	config->int_params[AC_nx] = config->int_params[AC_nxgrid];
    if(config->int_params[AC_ny] <= 0)
	config->int_params[AC_ny] = config->int_params[AC_nygrid];
#if TWO_D == 0
    if(config->int_params[AC_nz] <= 0)
	config->int_params[AC_nz] = config->int_params[AC_nzgrid];
#endif

    config->int_params[AC_mx] = config->int_params[AC_nx] + STENCIL_ORDER;
    ///////////// PAD TEST
    // config->int_params[AC_mx] = config->int_params[AC_nx] + STENCIL_ORDER + PAD_SIZE;
    ///////////// PAD TEST
    config->int_params[AC_my] = config->int_params[AC_ny] + STENCIL_ORDER;
#if TWO_D == 0 
    config->int_params[AC_mz] = config->int_params[AC_nz] + STENCIL_ORDER;
#endif

    // Bounds for the computational domain, i.e. nx_min <= i < nx_max
    config->int_params[AC_nx_min] = STENCIL_ORDER / 2;
    config->int_params[AC_ny_min] = STENCIL_ORDER / 2;
#if TWO_D == 0
    config->int_params[AC_nz_min] = STENCIL_ORDER / 2;
#endif

    config->int_params[AC_nx_max] = config->int_params[AC_nx_min] + config->int_params[AC_nx];
    config->int_params[AC_ny_max] = config->int_params[AC_ny_min] + config->int_params[AC_ny];
#if TWO_D == 0
    config->int_params[AC_nz_max] = config->int_params[AC_nz_min] + config->int_params[AC_nz];
#endif

    /*
    #ifdef AC_dsx
        printf("HELLO!\n");
        ERRCHK_ALWAYS(config->real_params[AC_dsx] > 0);
        config->real_params[AC_inv_dsx] = (AcReal)(1.) / config->real_params[AC_dsx];
        ERRCHK_ALWAYS(is_valid(config->real_params[AC_inv_dsx]));
    #endif
    #ifdef AC_dsy
        ERRCHK_ALWAYS(config->real_params[AC_dsy] > 0);
        config->real_params[AC_inv_dsy] = (AcReal)(1.) / config->real_params[AC_dsy];
        ERRCHK_ALWAYS(is_valid(config->real_params[AC_inv_dsy]));
    #endif
    #ifdef AC_dsz
        ERRCHK_ALWAYS(config->real_params[AC_dsz] > 0);
        config->real_params[AC_inv_dsz] = (AcReal)(1.) / config->real_params[AC_dsz];
        ERRCHK_ALWAYS(is_valid(config->real_params[AC_inv_dsz]));
    #endif
    */

    /* Additional helper params */
    // Int helpers
    config->int_params[AC_mxy]  = config->int_params[AC_mx] * config->int_params[AC_my];
    config->int_params[AC_nxy]  = config->int_params[AC_nx] * config->int_params[AC_ny];
#if TWO_D == 0
    config->int_params[AC_nxyz] = config->int_params[AC_nxy] * config->int_params[AC_nz];
<<<<<<< HEAD
    
    config->real_params[AC_xlen] = config->int_params[AC_nxgrid]*config->real_params[AC_dsx];
    config->real_params[AC_ylen] = config->int_params[AC_nygrid]*config->real_params[AC_dsy];
    config->real_params[AC_zlen] = config->int_params[AC_nzgrid]*config->real_params[AC_dsz];
=======
#endif
>>>>>>> 0c500a08

    return AC_SUCCESS;
}

AcResult
acSetMeshDims(const size_t nx, const size_t ny, const size_t nz, AcMeshInfo* info)
{
#if TWO_D == 1
	(void)nz;
#endif
    info->int_params[AC_nxgrid] = nx;
    info->int_params[AC_nygrid] = ny;
#if TWO_D == 0
    info->int_params[AC_nzgrid] = nz;
#endif
    
    //needed to keep since before acGridInit the user can call this arbitary number of times
    info->int_params[AC_nx] = nx;
    info->int_params[AC_ny] = ny;
#if TWO_D  == 0
    info->int_params[AC_nz] = nz;
#endif
    return acHostUpdateBuiltinParams(info);
}

AcResult
acHostMeshCreate(const AcMeshInfo info, AcMesh* mesh)
{
    mesh->info = info;
<<<<<<< HEAD
=======

    printf("Before vertex buf size\n");
    fflush(stdout);
>>>>>>> 0c500a08
    const size_t n_cells = acVertexBufferSize(mesh->info);
    printf("After vertex buf size\n");
    fflush(stdout);
    for (size_t w = 0; w < NUM_VTXBUF_HANDLES; ++w) {
        mesh->vertex_buffer[w] = (AcReal*)calloc(n_cells, sizeof(AcReal));
        ERRCHK_ALWAYS(mesh->vertex_buffer[w]);
    }

    return AC_SUCCESS;
}
AcResult
acVerifyCompatibility(const size_t mesh_size, const size_t mesh_info_size, const int num_reals, 
		      const int num_ints, const int num_bools, const int num_real_arrays,
		      const int num_int_arrays, const int num_bool_arrays)
{
	AcResult res = AC_SUCCESS;
	if(mesh_size != sizeof(AcMesh))
	{
		fprintf(stderr,"Astaroth warning: mismatch in AcMesh size: %zu|%zu\n",mesh_size,sizeof(AcMesh));
		res = AC_FAILURE;
	}
	if(mesh_info_size != sizeof(AcMeshInfo))
	{
		fprintf(stderr,"Astaroth warning: mismatch in AcMeshInfo size: %zu|%zu\n",mesh_info_size,sizeof(AcMeshInfo));
		res = AC_FAILURE;
	}
	if(num_ints != NUM_INT_PARAMS)
	{
		fprintf(stderr,"Astaroth warning: mismatch in NUM_INT_PARAMS : %d|%d\n",num_ints,NUM_INT_PARAMS);
	}
	if(num_reals != NUM_REAL_PARAMS)
	{
		fprintf(stderr,"Astaroth warning: mismatch in NUM_INT_PARAMS : %d|%d\n",num_reals,NUM_REAL_PARAMS);
	}
	if(num_bools != NUM_BOOL_PARAMS)
	{
		fprintf(stderr,"Astaroth warning: mismatch in NUM_INT_PARAMS : %d|%d\n",num_bools,NUM_BOOL_PARAMS);
	}
	if(num_int_arrays != NUM_INT_ARRAYS)
	{
		fprintf(stderr,"Astaroth warning: mismatch in NUM_INT_ARRAYS: %d|%d\n",num_int_arrays,NUM_INT_ARRAYS);
	}
	if(num_bool_arrays != NUM_BOOL_ARRAYS)
	{
		fprintf(stderr,"Astaroth warning: mismatch in NUM_INT_ARRAYS: %d|%d\n",num_bool_arrays,NUM_BOOL_ARRAYS);
	}
	if(num_real_arrays != NUM_REAL_ARRAYS)
	{
		fprintf(stderr,"Astaroth warning: mismatch in NUM_INT_ARRAYS: %d|%d\n",num_real_arrays,NUM_REAL_ARRAYS);
	}
	return res;
}

static AcReal
randf(void)
{
    // TODO: rand() considered harmful, replace
    return (AcReal)rand() / (AcReal)RAND_MAX;
}

AcResult
acHostMeshRandomize(AcMesh* mesh)
{
    const size_t n = acVertexBufferSize(mesh->info);
    for (size_t w = 0; w < NUM_VTXBUF_HANDLES; ++w) {
        for (size_t i = 0; i < n; ++i) {
            mesh->vertex_buffer[w][i] = randf();
        }
    }

    return AC_SUCCESS;
}

AcResult
acHostMeshDestroy(AcMesh* mesh)
{
    for (size_t w = 0; w < NUM_VTXBUF_HANDLES; ++w)
        free(mesh->vertex_buffer[w]);

    return AC_SUCCESS;
}

/**
    Astaroth helper functions
*/

size_t
acGetKernelId(const Kernel kernel)
{
    for (size_t id = 0; id < NUM_KERNELS; ++id) {
        if (kernel == kernels[id])
            return id;
    }
    fprintf(stderr, "acGetKernelId failed: did not find kernel %p from the list of kernels\n",
            kernel);
    return (size_t)-1;
}

size_t
acGetKernelIdByName(const char* name)
{
    for (size_t id = 0; id < NUM_KERNELS; ++id) {
        if (!strcmp(kernel_names[id], name))
            return id;
    }
    fprintf(stderr, "acGetKernelIdByName failed: did not find kernel %s from the list of kernels\n",
            name);
    return (size_t)-1;
}<|MERGE_RESOLUTION|>--- conflicted
+++ resolved
@@ -445,16 +445,13 @@
     // Int helpers
     config->int_params[AC_mxy]  = config->int_params[AC_mx] * config->int_params[AC_my];
     config->int_params[AC_nxy]  = config->int_params[AC_nx] * config->int_params[AC_ny];
+
+    config->real_params[AC_xlen] = config->int_params[AC_nxgrid]*config->real_params[AC_dsx];
+    config->real_params[AC_ylen] = config->int_params[AC_nygrid]*config->real_params[AC_dsy];
 #if TWO_D == 0
     config->int_params[AC_nxyz] = config->int_params[AC_nxy] * config->int_params[AC_nz];
-<<<<<<< HEAD
-    
-    config->real_params[AC_xlen] = config->int_params[AC_nxgrid]*config->real_params[AC_dsx];
-    config->real_params[AC_ylen] = config->int_params[AC_nygrid]*config->real_params[AC_dsy];
     config->real_params[AC_zlen] = config->int_params[AC_nzgrid]*config->real_params[AC_dsz];
-=======
-#endif
->>>>>>> 0c500a08
+#endif
 
     return AC_SUCCESS;
 }
@@ -484,15 +481,7 @@
 acHostMeshCreate(const AcMeshInfo info, AcMesh* mesh)
 {
     mesh->info = info;
-<<<<<<< HEAD
-=======
-
-    printf("Before vertex buf size\n");
-    fflush(stdout);
->>>>>>> 0c500a08
     const size_t n_cells = acVertexBufferSize(mesh->info);
-    printf("After vertex buf size\n");
-    fflush(stdout);
     for (size_t w = 0; w < NUM_VTXBUF_HANDLES; ++w) {
         mesh->vertex_buffer[w] = (AcReal*)calloc(n_cells, sizeof(AcReal));
         ERRCHK_ALWAYS(mesh->vertex_buffer[w]);
