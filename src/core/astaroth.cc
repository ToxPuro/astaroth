/*
    Copyright (C) 2014-2021, Johannes Pekkila, Miikka Vaisala.

    This file is part of Astaroth.

    Astaroth is free software: you can redistribute it and/or modify
    it under the terms of the GNU General Public License as published by
    the Free Software Foundation, either version 3 of the License, or
    (at your option) any later version.

    Astaroth is distributed in the hope that it will be useful,
    but WITHOUT ANY WARRANTY; without even the implied warranty of
    MERCHANTABILITY or FITNESS FOR A PARTICULAR PURPOSE.  See the
    GNU General Public License for more details.

    You should have received a copy of the GNU General Public License
    along with Astaroth.  If not, see <http://www.gnu.org/licenses/>.
*/
#include "astaroth.h"
<<<<<<< HEAD
#include "../../acc-runtime/api/math_utils.h"
=======

#include <string.h> // strcmp

#include "math_utils.h"
>>>>>>> f4ba74cc

static const int max_num_nodes   = 1;
static Node nodes[max_num_nodes] = {0};
static int num_nodes             = 0;

AcResult
acInit(const AcMeshInfo mesh_info)
{
    num_nodes = 1;
    return acNodeCreate(0, mesh_info, &nodes[0]);
}

AcResult
acQuit(void)
{
    num_nodes = 0;
    return acNodeDestroy(nodes[0]);
}
#if PACKED_DATA_TRANSFERS 
AcResult
acLoadPlate(const int3& start, const int3& end, AcMesh* host_mesh, AcReal* plateBuffer, PlateType plate)
{
    return acNodeLoadPlate(nodes[0], STREAM_DEFAULT, start, end, host_mesh, plateBuffer, plate);
}
#endif 
AcResult
acCheckDeviceAvailability(void)
{
    int device_count; // Separate from num_devices to avoid side effects
    ERRCHK_CUDA_ALWAYS(cudaGetDeviceCount(&device_count));
    if (device_count > 0)
        return AC_SUCCESS;
    else
        return AC_FAILURE;
}

AcResult
acSynchronize(void)
{
    return acNodeSynchronizeStream(nodes[0], STREAM_ALL);
}

AcResult
acSynchronizeStream(const Stream stream)
{
    return acNodeSynchronizeStream(nodes[0], stream);
}

AcResult
acLoadDeviceConstant(const AcRealParam param, const AcReal value)
{
    return acNodeLoadConstant(nodes[0], STREAM_DEFAULT, param, value);
}
/*
AcResult
acLoadVectorConstant(const AcReal3Param param, const AcReal3 value)
{   
    return acNodeLoadVectorConstant(nodes[0], STREAM_DEFAULT, param, value);
}       
*/  
AcResult
acLoad(const AcMesh host_mesh)
{
    return acNodeLoadMesh(nodes[0], STREAM_DEFAULT, host_mesh);
}

AcResult
acSetVertexBuffer(const VertexBufferHandle handle, const AcReal value)
{
    return acNodeSetVertexBuffer(nodes[0], STREAM_DEFAULT, handle, value);
}

AcResult
acStore(AcMesh* host_mesh)
{
    return acNodeStoreMesh(nodes[0], STREAM_DEFAULT, host_mesh);
}

AcResult
acIntegrate(const AcReal dt)
{
    return acNodeIntegrate(nodes[0], dt);
}

AcResult
acIntegrateGBC(const AcMeshInfo config, const AcReal dt)
{
    return acNodeIntegrateGBC(nodes[0], config, dt);
}

AcResult
acIntegrateStep(const int isubstep, const AcReal dt)
{
    DeviceConfiguration config;
    acNodeQueryDeviceConfiguration(nodes[0], &config);

    const int3 start = (int3){NGHOST, NGHOST, NGHOST};
    const int3 end   = start + config.grid.n;
    return acNodeIntegrateSubstep(nodes[0], STREAM_DEFAULT, isubstep, start, end, dt);
}

AcResult
acIntegrateStepWithOffset(const int isubstep, const AcReal dt, const int3 start, const int3 end)
{
    return acNodeIntegrateSubstep(nodes[0], STREAM_DEFAULT, isubstep, start, end, dt);
}

AcResult
acBoundcondStep(void)
{
    return acNodePeriodicBoundconds(nodes[0], STREAM_DEFAULT);
}

AcResult
acBoundcondStepGBC(const AcMeshInfo config)
{
    return acNodeGeneralBoundconds(nodes[0], STREAM_DEFAULT, config);
}

AcReal
acReduceScal(const ReductionType rtype, const VertexBufferHandle vtxbuf_handle)
{
    AcReal result;
    acNodeReduceScal(nodes[0], STREAM_DEFAULT, rtype, vtxbuf_handle, &result);
    return result;
}

AcReal
acReduceVec(const ReductionType rtype, const VertexBufferHandle a, const VertexBufferHandle b,
            const VertexBufferHandle c)
{
    AcReal result;
    acNodeReduceVec(nodes[0], STREAM_DEFAULT, rtype, a, b, c, &result);
    return result;
}

AcReal
acReduceVecScal(const ReductionType rtype, const VertexBufferHandle a, const VertexBufferHandle b,
                const VertexBufferHandle c, const VertexBufferHandle d)
{
    AcReal result;
    acNodeReduceVecScal(nodes[0], STREAM_DEFAULT, rtype, a, b, c, d, &result);
    return result;
}

AcResult
acStoreWithOffset(const int3 dst, const size_t num_vertices, AcMesh* host_mesh)
{
    return acNodeStoreMeshWithOffset(nodes[0], STREAM_DEFAULT, dst, dst, num_vertices, host_mesh);
}

AcResult
acLoadWithOffset(const AcMesh host_mesh, const int3 src, const int num_vertices)
{
    return acNodeLoadMeshWithOffset(nodes[0], STREAM_DEFAULT, host_mesh, src, src, num_vertices);
}

AcResult
acSynchronizeMesh(void)
{
    return acNodeSynchronizeMesh(nodes[0], STREAM_DEFAULT);
}

int
acGetNumDevicesPerNode(void)
{
    int num_devices;
    ERRCHK_CUDA_ALWAYS(cudaGetDeviceCount(&num_devices));
    return num_devices;
}

size_t
acGetNumFields(void)
{
    return NUM_VTXBUF_HANDLES;
}

AcResult
acGetFieldHandle(const char* field, size_t* handle)
{
    for (size_t i = 0; i < NUM_VTXBUF_HANDLES; ++i) {
        if (!strcmp(field, field_names[i])) {
            *handle = i;
            return AC_SUCCESS;
        }
    }

    *handle = SIZE_MAX;
    return AC_FAILURE;
}

Node
acGetNode(void)
{
    ERRCHK_ALWAYS(num_nodes > 0);
    return nodes[0];
}

AcResult
acHostUpdateBuiltinParams(AcMeshInfo* config)
{
    ERRCHK_ALWAYS(config->int_params[AC_nx] > 0);
    ERRCHK_ALWAYS(config->int_params[AC_ny] > 0);
    ERRCHK_ALWAYS(config->int_params[AC_nz] > 0);

    config->int_params[AC_mx] = config->int_params[AC_nx] + STENCIL_ORDER;
    ///////////// PAD TEST
    // config->int_params[AC_mx] = config->int_params[AC_nx] + STENCIL_ORDER + PAD_SIZE;
    ///////////// PAD TEST
    config->int_params[AC_my] = config->int_params[AC_ny] + STENCIL_ORDER;
    config->int_params[AC_mz] = config->int_params[AC_nz] + STENCIL_ORDER;

    // Bounds for the computational domain, i.e. nx_min <= i < nx_max
    config->int_params[AC_nx_min] = STENCIL_ORDER / 2;
    config->int_params[AC_ny_min] = STENCIL_ORDER / 2;
    config->int_params[AC_nz_min] = STENCIL_ORDER / 2;

    config->int_params[AC_nx_max] = config->int_params[AC_nx_min] + config->int_params[AC_nx];
    config->int_params[AC_ny_max] = config->int_params[AC_ny_min] + config->int_params[AC_ny];
    config->int_params[AC_nz_max] = config->int_params[AC_nz_min] + config->int_params[AC_nz];

    /*
    #ifdef AC_dsx
        printf("HELLO!\n");
        ERRCHK_ALWAYS(config->real_params[AC_dsx] > 0);
        config->real_params[AC_inv_dsx] = (AcReal)(1.) / config->real_params[AC_dsx];
        ERRCHK_ALWAYS(is_valid(config->real_params[AC_inv_dsx]));
    #endif
    #ifdef AC_dsy
        ERRCHK_ALWAYS(config->real_params[AC_dsy] > 0);
        config->real_params[AC_inv_dsy] = (AcReal)(1.) / config->real_params[AC_dsy];
        ERRCHK_ALWAYS(is_valid(config->real_params[AC_inv_dsy]));
    #endif
    #ifdef AC_dsz
        ERRCHK_ALWAYS(config->real_params[AC_dsz] > 0);
        config->real_params[AC_inv_dsz] = (AcReal)(1.) / config->real_params[AC_dsz];
        ERRCHK_ALWAYS(is_valid(config->real_params[AC_inv_dsz]));
    #endif
    */

    /* Additional helper params */
    // Int helpers
    config->int_params[AC_mxy]  = config->int_params[AC_mx] * config->int_params[AC_my];
    config->int_params[AC_nxy]  = config->int_params[AC_nx] * config->int_params[AC_ny];
    config->int_params[AC_nxyz] = config->int_params[AC_nxy] * config->int_params[AC_nz];

    return AC_SUCCESS;
}

AcResult
acHostMeshCreate(const AcMeshInfo info, AcMesh* mesh)
{
    mesh->info = info;

    const size_t n_cells = acVertexBufferSize(mesh->info);
    for (int w = 0; w < NUM_VTXBUF_HANDLES; ++w) {
        mesh->vertex_buffer[w] = (AcReal*)calloc(n_cells, sizeof(AcReal));
        ERRCHK_ALWAYS(mesh->vertex_buffer[w]);
    }

    return AC_SUCCESS;
}

static AcReal
randf(void)
{
    return (AcReal)rand() / (AcReal)RAND_MAX;
}

AcResult
acHostMeshRandomize(AcMesh* mesh)
{
    const int n = acVertexBufferSize(mesh->info);
    for (int w = 0; w < NUM_VTXBUF_HANDLES; ++w)
        for (int i = 0; i < n; ++i)
            mesh->vertex_buffer[w][i] = randf();

    return AC_SUCCESS;
}

AcResult
acHostMeshDestroy(AcMesh* mesh)
{
    for (int w = 0; w < NUM_VTXBUF_HANDLES; ++w)
        free(mesh->vertex_buffer[w]);

    return AC_SUCCESS;
}<|MERGE_RESOLUTION|>--- conflicted
+++ resolved
@@ -17,14 +17,10 @@
     along with Astaroth.  If not, see <http://www.gnu.org/licenses/>.
 */
 #include "astaroth.h"
-<<<<<<< HEAD
+#include <string.h> // strcmp
+
+#include "math_utils.h"
 #include "../../acc-runtime/api/math_utils.h"
-=======
-
-#include <string.h> // strcmp
-
-#include "math_utils.h"
->>>>>>> f4ba74cc
 
 static const int max_num_nodes   = 1;
 static Node nodes[max_num_nodes] = {0};
