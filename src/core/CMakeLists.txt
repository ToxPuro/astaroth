## Astaroth Core
<<<<<<< HEAD
if (BUILD_SHARED)
  add_library(astaroth_core SHARED device.cc grid.cc task.cc node.cc astaroth.cc astaroth_fortran.cc debug.cc)
else()
  add_library(astaroth_core STATIC device.cc grid.cc task.cc node.cc astaroth.cc astaroth_fortran.cc debug.cc)
endif()
=======
add_library(astaroth_core device.cc grid.cc task.cc node.cc astaroth.cc astaroth_fortran.cc debug.cc)
>>>>>>> 5dd41f70

if (USE_HIP)
    find_package(hip)
    target_link_libraries(astaroth_core
	PUBLIC
        kernels
        hip::host
    )

    if(DEFINED ENV{CRAYPE_VERSION})
        # Workaround due to hip/cmake/cray PE issue with GPU RDMA
        # If we're on a Cray machine, link against the GTL library
        # WARNING: this path may break, works on LUMI in June of 2023
        target_link_directories(astaroth_core
            PUBLIC
	    /opt/cray/pe/lib64
	#/opt/rocm-5.2.3/llvm/lib
        )
        target_link_libraries(astaroth_core
            PUBLIC
            mpi_gtl_hsa
        )
    endif()

    message("AMD GPU targets: ${AMDGPU_TARGETS}\n")
    foreach(amdgpu_target ${AMDGPU_TARGETS})
	target_link_libraries(astaroth_core
	    INTERFACE
	      --cuda-gpu-arch=${amdgpu_target}
	)
    endforeach()

else()
    find_package(CUDAToolkit)
    target_link_libraries(astaroth_core
	PUBLIC
	kernels CUDA::cudart CUDA::cuda_driver)
endif()

if (USE_PERFSTUBS)
    find_package(Threads)
    target_link_libraries(astaroth_core
	PUBLIC
        perfstubs
	Threads::Threads
    )
endif()

## Definitions
if (MULTIGPU_ENABLED)
    add_definitions(-DAC_MULTIGPU_ENABLED=1)
else ()
    add_definitions(-DAC_MULTIGPU_ENABLED=0)
endif ()

if (PACKED_DATA_TRANSFERS)
    add_definitions(-DPACKED_DATA_TRANSFERS=1)
else ()
    add_definitions(-DPACKED_DATA_TRANSFERS=0)
endif ()

## Options
if (MPI_ENABLED)
<<<<<<< HEAD
    target_link_libraries(astaroth_core MPI::MPI_C)
endif()

=======
    target_link_libraries(astaroth_core
	PUBLIC
	MPI::MPI_C
    )
endif()
>>>>>>> 5dd41f70
<|MERGE_RESOLUTION|>--- conflicted
+++ resolved
@@ -1,13 +1,5 @@
 ## Astaroth Core
-<<<<<<< HEAD
-if (BUILD_SHARED)
-  add_library(astaroth_core SHARED device.cc grid.cc task.cc node.cc astaroth.cc astaroth_fortran.cc debug.cc)
-else()
-  add_library(astaroth_core STATIC device.cc grid.cc task.cc node.cc astaroth.cc astaroth_fortran.cc debug.cc)
-endif()
-=======
 add_library(astaroth_core device.cc grid.cc task.cc node.cc astaroth.cc astaroth_fortran.cc debug.cc)
->>>>>>> 5dd41f70
 
 if (USE_HIP)
     find_package(hip)
@@ -71,14 +63,9 @@
 
 ## Options
 if (MPI_ENABLED)
-<<<<<<< HEAD
-    target_link_libraries(astaroth_core MPI::MPI_C)
-endif()
-
-=======
     target_link_libraries(astaroth_core
 	PUBLIC
 	MPI::MPI_C
     )
 endif()
->>>>>>> 5dd41f70
+
