########################################
##  CMakeLists.txt for Astaroth Core  ##
########################################

## Find packages
find_package(CUDA 9 REQUIRED)

## Architecture and optimization flags
set(CUDA_ARCH_FLAGS -gencode arch=compute_37,code=sm_37
                    -gencode arch=compute_50,code=sm_50
                    -gencode arch=compute_60,code=sm_60
                    -gencode arch=compute_61,code=sm_61
<<<<<<< HEAD
                    -gencode=arch=compute_70,code=sm_70
                    -gencode=arch=compute_75,code=sm_75
                    -gencode=arch=compute_75,code=compute_75
 		    -lineinfo
                    -ftz=true
                    -std=c++11) #--maxrregcount=255 -ftz=true #ftz = flush denormalized floats to zero
# -Xptxas -dlcm=ca opt-in to cache all global loads to L1/texture cache
# =cg to opt out

# Additional CUDA optimization flags
if (CMAKE_BUILD_TYPE MATCHES RELEASE)
    # Doesn't set any additional flags, see CUDA_NVCC_FLAGS_DEBUG below on how
    # to add more
    set(CUDA_NVCC_FLAGS_RELEASE ${CUDA_NVCC_FLAGS_RELEASE})
endif()

# Additional CUDA debug flags
if (CMAKE_BUILD_TYPE MATCHES DEBUG)
    # The debug flags must be set inside this if clause, since either CMake 3.5
    # or nvcc 7.5 is bugged:
    # CMake converts these into empty strings when doing RELEASE build, but nvcc
    # 7.5 fails to parse empty flags.
    set(CUDA_NVCC_FLAGS_DEBUG ${CUDA_NVCC_FLAGS_DEBUG};
                               --device-debug;
                               --generate-line-info;
                               --ptxas-options=-v)
endif()

set(CUDA_NVCC_FLAGS "${CUDA_NVCC_FLAGS};${CUDA_ARCH_FLAGS}")


message("CUDA_NVCC_FLAGS: " ${CUDA_NVCC_FLAGS})


#------------------Compile and create a static library-------------------------#
file(GLOB CUDA_SOURCES "*.cu" "kernels/*.cu")

# Use -fPIC if -fpic not supported. Some quick non-scientific tests:
# Without fpic: 4.94 user, 4.04 system, 0:09.88 elapsed
# With fpic: 4.96 user, 4.02 system, 0:09.90 elapsed
# With fPIC: 4.94 user, 4.05 system, 0:10.23 elapsed
CUDA_ADD_LIBRARY(astaroth_core STATIC ${CUDA_SOURCES} OPTIONS --compiler-options "-fpic")
=======
                    -lineinfo
                    -ftz=true # Flush denormalized floats to zero
                    -std=c++11)
                    #--maxrregcount=255
                    # -Xptxas -dlcm=ca opt-in to cache all global loads to L1/texture cache
                    # =cg to opt out


set(CUDA_WARNING_FLAGS --compiler-options -Wall,-Wextra,-Werror,-Wdouble-promotion,-Wfloat-conversion) # -Wshadow

set(CUDA_NVCC_FLAGS ${CUDA_NVCC_FLAGS} ${CUDA_ARCH_FLAGS} ${CUDA_WARNING_FLAGS})
set(CUDA_NVCC_FLAGS_RELEASE)
set(CUDA_NVCC_FLAGS_DEBUG --device-debug --generate-line-info --ptxas-options=-v)

## Definitions
if (MULTIGPU_ENABLED)
    add_definitions(-DAC_MULTIGPU_ENABLED=1)
else ()
    add_definitions(-DAC_MULTIGPU_ENABLED=0)
endif ()

## Create and link the library
include_directories(.)
cuda_add_library(astaroth_core STATIC astaroth.cu device.cu)
target_link_libraries(astaroth_core m)
>>>>>>> 7e6361a9
<|MERGE_RESOLUTION|>--- conflicted
+++ resolved
@@ -10,50 +10,9 @@
                     -gencode arch=compute_50,code=sm_50
                     -gencode arch=compute_60,code=sm_60
                     -gencode arch=compute_61,code=sm_61
-<<<<<<< HEAD
                     -gencode=arch=compute_70,code=sm_70
                     -gencode=arch=compute_75,code=sm_75
                     -gencode=arch=compute_75,code=compute_75
- 		    -lineinfo
-                    -ftz=true
-                    -std=c++11) #--maxrregcount=255 -ftz=true #ftz = flush denormalized floats to zero
-# -Xptxas -dlcm=ca opt-in to cache all global loads to L1/texture cache
-# =cg to opt out
-
-# Additional CUDA optimization flags
-if (CMAKE_BUILD_TYPE MATCHES RELEASE)
-    # Doesn't set any additional flags, see CUDA_NVCC_FLAGS_DEBUG below on how
-    # to add more
-    set(CUDA_NVCC_FLAGS_RELEASE ${CUDA_NVCC_FLAGS_RELEASE})
-endif()
-
-# Additional CUDA debug flags
-if (CMAKE_BUILD_TYPE MATCHES DEBUG)
-    # The debug flags must be set inside this if clause, since either CMake 3.5
-    # or nvcc 7.5 is bugged:
-    # CMake converts these into empty strings when doing RELEASE build, but nvcc
-    # 7.5 fails to parse empty flags.
-    set(CUDA_NVCC_FLAGS_DEBUG ${CUDA_NVCC_FLAGS_DEBUG};
-                               --device-debug;
-                               --generate-line-info;
-                               --ptxas-options=-v)
-endif()
-
-set(CUDA_NVCC_FLAGS "${CUDA_NVCC_FLAGS};${CUDA_ARCH_FLAGS}")
-
-
-message("CUDA_NVCC_FLAGS: " ${CUDA_NVCC_FLAGS})
-
-
-#------------------Compile and create a static library-------------------------#
-file(GLOB CUDA_SOURCES "*.cu" "kernels/*.cu")
-
-# Use -fPIC if -fpic not supported. Some quick non-scientific tests:
-# Without fpic: 4.94 user, 4.04 system, 0:09.88 elapsed
-# With fpic: 4.96 user, 4.02 system, 0:09.90 elapsed
-# With fPIC: 4.94 user, 4.05 system, 0:10.23 elapsed
-CUDA_ADD_LIBRARY(astaroth_core STATIC ${CUDA_SOURCES} OPTIONS --compiler-options "-fpic")
-=======
                     -lineinfo
                     -ftz=true # Flush denormalized floats to zero
                     -std=c++11)
@@ -78,5 +37,4 @@
 ## Create and link the library
 include_directories(.)
 cuda_add_library(astaroth_core STATIC astaroth.cu device.cu)
-target_link_libraries(astaroth_core m)
->>>>>>> 7e6361a9
+target_link_libraries(astaroth_core m)