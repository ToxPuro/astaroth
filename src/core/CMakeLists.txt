--- conflicted
+++ resolved
@@ -6,17 +6,5 @@
 
 ## Options
 if (MPI_ENABLED)
-<<<<<<< HEAD
-    target_link_libraries(astaroth_core MPI::MPI_CXX)
-endif()
-=======
-    #find_package(MPI REQUIRED)
-    #find_package(OpenMP)
-    #target_link_libraries(astaroth_core MPI::MPI_CXX OpenMP::OpenMP_CXX)
     target_link_libraries(astaroth_core MPI::MPI_C)
-endif()
-
-if (MULTIGPU_ENABLED)
-    target_compile_definitions(astaroth_core PRIVATE -DAC_MULTIGPU_ENABLED=1)
-endif ()
->>>>>>> 6e5f0726
+endif()