/*
    Copyright (C) 2014-2019, Johannes Pekkilae, Miikka Vaeisalae.

    This file is part of Astaroth.

    Astaroth is free software: you can redistribute it and/or modify
    it under the terms of the GNU General Public License as published by
    the Free Software Foundation, either version 3 of the License, or
    (at your option) any later version.

    Astaroth is distributed in the hope that it will be useful,
    but WITHOUT ANY WARRANTY; without even the implied warranty of
    MERCHANTABILITY or FITNESS FOR A PARTICULAR PURPOSE.  See the
    GNU General Public License for more details.

    You should have received a copy of the GNU General Public License
    along with Astaroth.  If not, see <http://www.gnu.org/licenses/>.
*/
// #include "astaroth_defines.h"
#include "astaroth.h"

#include "math_utils.h" // int3 + int3

#define AC_GEN_STR(X) #X
const char* intparam_names[]   = {AC_FOR_BUILTIN_INT_PARAM_TYPES(AC_GEN_STR) //
                                AC_FOR_USER_INT_PARAM_TYPES(AC_GEN_STR)};
const char* int3param_names[]  = {AC_FOR_BUILTIN_INT3_PARAM_TYPES(AC_GEN_STR) //
                                 AC_FOR_USER_INT3_PARAM_TYPES(AC_GEN_STR)};
const char* realparam_names[]  = {AC_FOR_BUILTIN_REAL_PARAM_TYPES(AC_GEN_STR) //
                                 AC_FOR_USER_REAL_PARAM_TYPES(AC_GEN_STR)};
const char* real3param_names[] = {AC_FOR_BUILTIN_REAL3_PARAM_TYPES(AC_GEN_STR) //
                                  AC_FOR_USER_REAL3_PARAM_TYPES(AC_GEN_STR)};
const char* vtxbuf_names[]     = {AC_FOR_VTXBUF_HANDLES(AC_GEN_STR)};
#undef AC_GEN_STR

static const int num_nodes = 1;
static Node nodes[num_nodes];
static int3 grid_n;

AcResult
acInit(const AcMeshInfo mesh_info)
{
    grid_n = (int3){mesh_info.int_params[AC_nx], mesh_info.int_params[AC_ny],
                    mesh_info.int_params[AC_nz]};
    return acNodeCreate(0, mesh_info, &nodes[0]);
}

AcResult
acQuit(void)
{
    return acNodeDestroy(nodes[0]);
}

AcResult
<<<<<<< HEAD
acLoadYZPlate(const int3& start, const int3& end, AcMesh* host_mesh, AcReal* yzPlateBuffer)
{
    int kmin, kmax, nzloc=subgrid.n.z;
    size_t src_idx;

    int i,j,k,ind,iv;
    for (int id = 0; id <= num_devices; ++id) {

        kmin=max( NGHOST, start.z-id*nzloc );
        kmax=min( NGHOST+nzloc, end.z-id*nzloc );

        ind=0;
        for (k=kmin; k<=kmax; k++) {
            for (j=start.y; j<=end.y; j++) {
               for (i=start.x; i<end.x; i++) {
                   src_idx = AC_VTXBUF_IDX(i,j,k,host_mesh->info);
                   for (iv = 0; iv < NUM_VTXBUF_HANDLES; ++iv) {
                       yzPlateBuffer[ind] = host_mesh->vertex_buffer[iv][src_idx];
                   }
                   ind++;
               }
            }
        }
        //copyMeshToDevice(devices[id], STREAM_PRIMARY, yzPlateBuffer, da, da_local, copy_cells);
    }

    return AC_SUCCESS;
=======
acSynchronize(void)
{
    return acNodeSynchronizeStream(nodes[0], STREAM_ALL);
>>>>>>> 8a9099d7
}

AcResult
acSynchronizeStream(const Stream stream)
{
    return acNodeSynchronizeStream(nodes[0], stream);
}

AcResult
acLoadDeviceConstant(const AcRealParam param, const AcReal value)
{
    return acNodeLoadConstant(nodes[0], STREAM_DEFAULT, param, value);
}

AcResult
acLoad(const AcMesh host_mesh)
{
    return acNodeLoadMesh(nodes[0], STREAM_DEFAULT, host_mesh);
}

AcResult
acStore(AcMesh* host_mesh)
{
    return acNodeStoreMesh(nodes[0], STREAM_DEFAULT, host_mesh);
}

AcResult
acIntegrate(const AcReal dt)
{
    /*
    acNodeIntegrate(nodes[0], dt);
    return acBoundcondStep();
    */
    return acNodeIntegrate(nodes[0], dt);
}

AcResult
acIntegrateStep(const int& isubstep, const AcReal dt)
{
    const int3 start = (int3){NGHOST, NGHOST, NGHOST};
    const int3 end   = start + grid_n;
    return acNodeIntegrateSubstep(nodes[0], STREAM_DEFAULT, isubstep, start, end, dt);
}

AcResult
acIntegrateStepWithOffset(const int isubstep, const AcReal dt, const int3 start, const int3 end)
{
    return acNodeIntegrateSubstep(nodes[0], STREAM_DEFAULT, isubstep, start, end, dt);
}

AcResult
acBoundcondStep(void)
{
    return acNodePeriodicBoundconds(nodes[0], STREAM_DEFAULT);
}

AcReal
acReduceScal(const ReductionType rtype, const VertexBufferHandle vtxbuf_handle)
{
    AcReal result;
    acNodeReduceScal(nodes[0], STREAM_DEFAULT, rtype, vtxbuf_handle, &result);
    return result;
}

AcReal
acReduceVec(const ReductionType rtype, const VertexBufferHandle a, const VertexBufferHandle b,
            const VertexBufferHandle c)
{
    AcReal result;
    acNodeReduceVec(nodes[0], STREAM_DEFAULT, rtype, a, b, c, &result);
    return result;
}

AcResult
acStoreWithOffset(const int3 dst, const size_t num_vertices, AcMesh* host_mesh)
{
    return acNodeStoreMeshWithOffset(nodes[0], STREAM_DEFAULT, dst, dst, num_vertices, host_mesh);
}<|MERGE_RESOLUTION|>--- conflicted
+++ resolved
@@ -52,7 +52,6 @@
 }
 
 AcResult
-<<<<<<< HEAD
 acLoadYZPlate(const int3& start, const int3& end, AcMesh* host_mesh, AcReal* yzPlateBuffer)
 {
     int kmin, kmax, nzloc=subgrid.n.z;
@@ -80,11 +79,11 @@
     }
 
     return AC_SUCCESS;
-=======
+}
+AcResult
 acSynchronize(void)
 {
     return acNodeSynchronizeStream(nodes[0], STREAM_ALL);
->>>>>>> 8a9099d7
 }
 
 AcResult
