--- conflicted
+++ resolved
@@ -22,15 +22,6 @@
 #include "math_utils.h" // int3 + int3
 
 #define AC_GEN_STR(X) #X
-<<<<<<< HEAD
-const char* intparam_names[]   = {AC_FOR_BUILTIN_INT_PARAM_TYPES(AC_GEN_STR) //
-                                  AC_FOR_USER_INT_PARAM_TYPES(AC_GEN_STR)};
-const char* int3param_names[]  = {AC_FOR_BUILTIN_INT3_PARAM_TYPES(AC_GEN_STR) //
-                                  AC_FOR_USER_INT3_PARAM_TYPES(AC_GEN_STR)};
-const char* realparam_names[]  = {AC_FOR_BUILTIN_REAL_PARAM_TYPES(AC_GEN_STR) //
-                                  AC_FOR_USER_REAL_PARAM_TYPES(AC_GEN_STR)};
-const char* real3param_names[] = {AC_FOR_BUILTIN_REAL3_PARAM_TYPES(AC_GEN_STR) //
-=======
 const char* intparam_names[]    = {AC_FOR_BUILTIN_INT_PARAM_TYPES(AC_GEN_STR) //
                                 AC_FOR_USER_INT_PARAM_TYPES(AC_GEN_STR)};
 const char* int3param_names[]   = {AC_FOR_BUILTIN_INT3_PARAM_TYPES(AC_GEN_STR) //
@@ -38,7 +29,6 @@
 const char* realparam_names[]   = {AC_FOR_BUILTIN_REAL_PARAM_TYPES(AC_GEN_STR) //
                                  AC_FOR_USER_REAL_PARAM_TYPES(AC_GEN_STR)};
 const char* real3param_names[]  = {AC_FOR_BUILTIN_REAL3_PARAM_TYPES(AC_GEN_STR) //
->>>>>>> 53230c9b
                                   AC_FOR_USER_REAL3_PARAM_TYPES(AC_GEN_STR)};
 const char* scalararray_names[] = {AC_FOR_SCALARARRAY_HANDLES(AC_GEN_STR)};
 const char* vtxbuf_names[]      = {AC_FOR_VTXBUF_HANDLES(AC_GEN_STR)};
