--- conflicted
+++ resolved
@@ -449,58 +449,6 @@
     initialized = false;
 }
 
-<<<<<<< HEAD
-=======
-int
-getPid(const int3 pid3D, const uint3_64 /* decomp */)
-{
-    ERRCHK_ALWAYS(initialized == true);
-    return acGetPid(pid3D, g_decomposition_info);
-}
-
-int3
-getPid3D(const uint64_t pid, const uint3_64 /* decomp*/)
-{
-    ERRCHK_ALWAYS(initialized == true);
-    return acGetPid3D(pid, g_decomposition_info);
-}
-
-uint3_64
-decompose(const uint64_t target)
-{
-    ERRCHK_ALWAYS(initialized == true);
-    const uint3_64 p = (uint3_64){
-        .x = g_decomposition_info.global_decomposition[0],
-        .y = g_decomposition_info.global_decomposition[1],
-        .z = g_decomposition_info.global_decomposition[2],
-    };
-    ERRCHK_ALWAYS(p.x * p.y * p.z == target);
-    return p;
-}
-
-#elif DECOMPOSITION_TYPE == DECOMPOSITION_TYPE_ZORDER
-#define MPI_DECOMPOSITION_AXES (3)
-
-void
-compat_acDecompositionInit(const size_t ndims, const size_t* global_dims, const size_t nlayers,
-                           const size_t* partitions_per_layer)
-{
-    WARNING("Called compat_acDecompositionInit but nothing done, using the legacy Z-order "
-            "decomposition implementation");
-    (void)ndims;                // Unused
-    (void)global_dims;          // Unused
-    (void)nlayers;              // Unused
-    (void)partitions_per_layer; // Unused
-    return;
-}
-
-void
-compat_acDecompositionQuit(void)
-{
-    return;
-}
-
->>>>>>> 2b0e1317
 static inline uint3_64
 morton3D(const uint64_t pid)
 {
@@ -721,14 +669,7 @@
     const size_t n = decomp.x * decomp.y * decomp.z; // prod(info.ndims, info.global_decomposition);
     ERRCHK_ALWAYS(n <= INT_MAX);
     for (size_t i = 0; i < n; ++i)
-<<<<<<< HEAD
-        ERRCHK_ALWAYS(getPid(getPid3D(i, decomp,proc_mapping_strategy), decomp,proc_mapping_strategy) == (int)i);
-
-    for (size_t k = 0; k < decomp.z; ++k) {
-        for (size_t j = 0; j < decomp.y; ++j) {
-            for (size_t i = 0; i < decomp.x; ++i) {
-=======
-        ERRCHK_ALWAYS(getPid(getPid3D(i, decomp), decomp) == static_cast<int>(i));
+        ERRCHK_ALWAYS(getPid(getPid3D(i, decomp,proc_mapping_strategy), decomp,proc_mapping_strategy) == static_cast<int>(i));
 
     ERRCHK_ALWAYS(decomp.x <= INT_MAX);
     ERRCHK_ALWAYS(decomp.y <= INT_MAX);
@@ -736,9 +677,8 @@
     for (int k = 0; k < static_cast<int>(decomp.z); ++k) {
         for (int j = 0; j < static_cast<int>(decomp.y); ++j) {
             for (int i = 0; i < static_cast<int>(decomp.x); ++i) {
->>>>>>> 2b0e1317
-
-                const size3_t center = {i, j, k};
+
+                const size3_t center = {static_cast<size_t>(i), static_cast<size_t>(j), static_cast<size_t>(k)};
 
                 for (int k0 = -1; k0 <= 1; ++k0) {
                     for (int j0 = -1; j0 <= 1; ++j0) {
