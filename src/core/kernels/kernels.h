--- conflicted
+++ resolved
@@ -181,11 +181,6 @@
 
 #ifdef __cplusplus
 } // extern "C"
-<<<<<<< HEAD
-#endif
-
-template <int direction>  static __global__ void packUnpackPlate(AcReal* __restrict__ buffer, VertexBufferArray vba, int3 start, int3 end);
-=======
 
 // cplusplus overloads
 
@@ -197,4 +192,5 @@
 AcResult acKernelPackData(const cudaStream_t stream, const VertexBufferArray vba,
                           const int3 vba_start, const int3 dims, AcRealPacked* packed);
 #endif
->>>>>>> 11ecb7ff
+
+template <int direction>  static __global__ void packUnpackPlate(AcReal* __restrict__ buffer, VertexBufferArray vba, int3 start, int3 end);
