#pragma once

/*
Reduction steps:
 1 of 3: Compute the initial value (a, a*a or exp(a)*exp(a)) and put the result in scratchpad
 2 of 3: Compute most of the reductions into a single block of data
 3 of 3: After all results have been stored into the final block, reduce the data in the final block
*/

// Function pointer definitions
typedef AcReal (*FilterFunc)(const AcReal&);
typedef AcReal (*FilterFuncVec)(const AcReal&, const AcReal&, const AcReal&);
typedef AcReal (*FilterFuncVecScal)(const AcReal&, const AcReal&, const AcReal&, const AcReal&);
typedef AcReal (*ReduceFunc)(const AcReal&, const AcReal&);

// clang-format off
/* Comparison funcs */
static __device__ inline AcReal
dmax(const AcReal& a, const AcReal& b) { return a > b ? a : b; }

static __device__ inline AcReal
dmin(const AcReal& a, const AcReal& b) { return a < b ? a : b; }

static __device__ inline AcReal
dsum(const AcReal& a, const AcReal& b) { return a + b; }

/* Function used to determine the values used during reduction */
static __device__ inline AcReal
dvalue(const AcReal& a) { return AcReal(a); }

static __device__ inline AcReal
dsquared(const AcReal& a) { return (AcReal)(a*a); }

static __device__ inline AcReal
dexp_squared(const AcReal& a) { return exp(a)*exp(a); }

static __device__ inline AcReal
dlength_vec(const AcReal& a, const AcReal& b, const AcReal& c) { return sqrt(a*a + b*b + c*c); }

static __device__ inline AcReal
dsquared_vec(const AcReal& a, const AcReal& b, const AcReal& c) { return dsquared(a) + dsquared(b) + dsquared(c); }

static __device__ inline AcReal
dexp_squared_vec(const AcReal& a, const AcReal& b, const AcReal& c) { return dexp_squared(a) + dexp_squared(b) + dexp_squared(c); }

static __device__ inline AcReal
<<<<<<< HEAD
dlength_alf(const AcReal& a, const AcReal& b, const AcReal& c, const AcReal& d) { return sqrt(a*a + b*b + c*c)/sqrt(AcReal(4.0)*REAL_PI*exp(d)); }

static __device__ inline AcReal
dsquared_alf(const AcReal& a, const AcReal& b, const AcReal& c, const AcReal& d) { return (dsquared(a) + dsquared(b) + dsquared(c))/(AcReal(4.0)*REAL_PI*exp(d)); }
=======
dlength_alf(const AcReal& a, const AcReal& b, const AcReal& c, const AcReal& d) { return sqrt(a*a + b*b + c*c)/sqrt(exp(d)); }

static __device__ inline AcReal
dsquared_alf(const AcReal& a, const AcReal& b, const AcReal& c, const AcReal& d) { return (dsquared(a) + dsquared(b) + dsquared(c))/(exp(d)); }
>>>>>>> a83e40cd

// clang-format on

#include <assert.h>
template <FilterFunc filter>
static __global__ void
kernel_filter(const AcReal* __restrict__ src, const int3 start, const int3 end, AcReal* dst)
{
    const int3 src_idx = (int3){start.x + threadIdx.x + blockIdx.x * blockDim.x,
                                start.y + threadIdx.y + blockIdx.y * blockDim.y,
                                start.z + threadIdx.z + blockIdx.z * blockDim.z};

    const int nx = end.x - start.x;
    const int ny = end.y - start.y;
    const int nz = end.z - start.z;
    (void)nz; // Suppressed unused variable warning when not compiling with debug flags

    const int3 dst_idx = (int3){threadIdx.x + blockIdx.x * blockDim.x,
                                threadIdx.y + blockIdx.y * blockDim.y,
                                threadIdx.z + blockIdx.z * blockDim.z};

    assert(src_idx.x < DCONST(AC_nx_max) && src_idx.y < DCONST(AC_ny_max) &&
           src_idx.z < DCONST(AC_nz_max));
    assert(dst_idx.x < nx && dst_idx.y < ny && dst_idx.z < nz);
    assert(dst_idx.x + dst_idx.y * nx + dst_idx.z * nx * ny < nx * ny * nz);

    dst[dst_idx.x + dst_idx.y * nx + dst_idx.z * nx * ny] = filter(src[IDX(src_idx)]);
}

template <FilterFuncVec filter>
static __global__ void
kernel_filter_vec(const AcReal* __restrict__ src0, const AcReal* __restrict__ src1,
                  const AcReal* __restrict__ src2, const int3 start, const int3 end, AcReal* dst)
{
    const int3 src_idx = (int3){start.x + threadIdx.x + blockIdx.x * blockDim.x,
                                start.y + threadIdx.y + blockIdx.y * blockDim.y,
                                start.z + threadIdx.z + blockIdx.z * blockDim.z};

    const int nx = end.x - start.x;
    const int ny = end.y - start.y;
    const int nz = end.z - start.z;
    (void)nz; // Suppressed unused variable warning when not compiling with debug flags

    const int3 dst_idx = (int3){threadIdx.x + blockIdx.x * blockDim.x,
                                threadIdx.y + blockIdx.y * blockDim.y,
                                threadIdx.z + blockIdx.z * blockDim.z};

    assert(src_idx.x < DCONST(AC_nx_max) && src_idx.y < DCONST(AC_ny_max) &&
           src_idx.z < DCONST(AC_nz_max));
    assert(dst_idx.x < nx && dst_idx.y < ny && dst_idx.z < nz);
    assert(dst_idx.x + dst_idx.y * nx + dst_idx.z * nx * ny < nx * ny * nz);

    dst[dst_idx.x + dst_idx.y * nx + dst_idx.z * nx * ny] = filter(src0[IDX(src_idx)],
                                                                   src1[IDX(src_idx)],
                                                                   src2[IDX(src_idx)]);
}

template <FilterFuncVecScal filter>
static __global__ void
kernel_filter_vec_scal(const AcReal* __restrict__ src0, const AcReal* __restrict__ src1,
                       const AcReal* __restrict__ src2, const AcReal* __restrict__ src3,
                       const int3 start, const int3 end, AcReal* dst)
{
    const int3 src_idx = (int3){start.x + threadIdx.x + blockIdx.x * blockDim.x,
                                start.y + threadIdx.y + blockIdx.y * blockDim.y,
                                start.z + threadIdx.z + blockIdx.z * blockDim.z};

    const int nx = end.x - start.x;
    const int ny = end.y - start.y;
    const int nz = end.z - start.z;
    (void)nz; // Suppressed unused variable warning when not compiling with debug flags

    const int3 dst_idx = (int3){threadIdx.x + blockIdx.x * blockDim.x,
                                threadIdx.y + blockIdx.y * blockDim.y,
                                threadIdx.z + blockIdx.z * blockDim.z};

    assert(src_idx.x < DCONST(AC_nx_max) && src_idx.y < DCONST(AC_ny_max) &&
           src_idx.z < DCONST(AC_nz_max));
    assert(dst_idx.x < nx && dst_idx.y < ny && dst_idx.z < nz);
    assert(dst_idx.x + dst_idx.y * nx + dst_idx.z * nx * ny < nx * ny * nz);

    dst[dst_idx.x + dst_idx.y * nx + dst_idx.z * nx * ny] = filter(src0[IDX(src_idx)],
                                                                   src1[IDX(src_idx)],
                                                                   src2[IDX(src_idx)],
                                                                   src3[IDX(src_idx)]);
}

template <ReduceFunc reduce>
static __global__ void
kernel_reduce(AcReal* scratchpad, const int num_elems)
{
    const int idx = threadIdx.x + blockIdx.x * blockDim.x;

    extern __shared__ AcReal smem[];
    if (idx < num_elems) {
        smem[threadIdx.x] = scratchpad[idx];
    }
    else {
        smem[threadIdx.x] = NAN;
    }
    __syncthreads();

    int offset = blockDim.x / 2;
    assert(offset % 2 == 0);
    while (offset > 0) {
        if (threadIdx.x < offset) {
            smem[threadIdx.x] = reduce(smem[threadIdx.x], smem[threadIdx.x + offset]);
        }
        offset /= 2;
        __syncthreads();
    }

    if (threadIdx.x == 0) {
        scratchpad[idx] = smem[threadIdx.x];
    }
}

template <ReduceFunc reduce>
static __global__ void
kernel_reduce_block(const AcReal* __restrict__ scratchpad, const int num_blocks,
                    const int block_size, AcReal* result)
{
    const int idx = threadIdx.x + blockIdx.x * blockDim.x;
    if (idx != 0) {
        return;
    }

    AcReal res = scratchpad[0];
    for (int i = 1; i < num_blocks; ++i) {
        res = reduce(res, scratchpad[i * block_size]);
    }
    *result = res;
}

AcReal
acKernelReduceScal(const cudaStream_t stream, const ReductionType rtype, const int3 start,
                   const int3 end, const AcReal* vtxbuf, AcReal* scratchpad, AcReal* reduce_result)
{
    const unsigned nx        = end.x - start.x;
    const unsigned ny        = end.y - start.y;
    const unsigned nz        = end.z - start.z;
    const unsigned num_elems = nx * ny * nz;

    const dim3 tpb_filter(32, 4, 1);
    const dim3 bpg_filter((unsigned int)ceil(nx / double(tpb_filter.x)),
                          (unsigned int)ceil(ny / double(tpb_filter.y)),
                          (unsigned int)ceil(nz / double(tpb_filter.z)));

    const int tpb_reduce = 128;
    const int bpg_reduce = num_elems / tpb_reduce;

    ERRCHK(nx >= tpb_filter.x);
    ERRCHK(ny >= tpb_filter.y);
    ERRCHK(nz >= tpb_filter.z);
    ERRCHK(tpb_reduce <= num_elems);
    ERRCHK(nx * ny * nz % 2 == 0);

    // clang-format off
    if (rtype == RTYPE_MAX) {
        kernel_filter<dvalue><<<bpg_filter, tpb_filter, 0, stream>>>(vtxbuf, start, end, scratchpad);
        kernel_reduce<dmax><<<bpg_reduce, tpb_reduce, sizeof(AcReal) * tpb_reduce, stream>>>(scratchpad, num_elems);
        kernel_reduce_block<dmax><<<1, 1, 0, stream>>>(scratchpad, bpg_reduce, tpb_reduce, reduce_result);
    } else if (rtype == RTYPE_MIN) {
        kernel_filter<dvalue><<<bpg_filter, tpb_filter, 0, stream>>>(vtxbuf, start, end, scratchpad);
        kernel_reduce<dmin><<<bpg_reduce, tpb_reduce, sizeof(AcReal) * tpb_reduce, stream>>>(scratchpad, num_elems);
        kernel_reduce_block<dmin><<<1, 1, 0, stream>>>(scratchpad, bpg_reduce, tpb_reduce, reduce_result);
    } else if (rtype == RTYPE_RMS) {
        kernel_filter<dsquared><<<bpg_filter, tpb_filter, 0, stream>>>(vtxbuf, start, end, scratchpad);
        kernel_reduce<dsum><<<bpg_reduce, tpb_reduce, sizeof(AcReal) * tpb_reduce, stream>>>(scratchpad, num_elems);
        kernel_reduce_block<dsum><<<1, 1, 0, stream>>>(scratchpad, bpg_reduce, tpb_reduce, reduce_result);
    } else if (rtype == RTYPE_RMS_EXP) {
        kernel_filter<dexp_squared><<<bpg_filter, tpb_filter, 0, stream>>>(vtxbuf, start, end, scratchpad);
        kernel_reduce<dsum><<<bpg_reduce, tpb_reduce, sizeof(AcReal) * tpb_reduce, stream>>>(scratchpad, num_elems);
        kernel_reduce_block<dsum><<<1, 1, 0, stream>>>(scratchpad, bpg_reduce, tpb_reduce, reduce_result);
    } else if (rtype == RTYPE_SUM) {
        kernel_filter<dvalue><<<bpg_filter, tpb_filter, 0, stream>>>(vtxbuf, start, end, scratchpad);
        kernel_reduce<dsum><<<bpg_reduce, tpb_reduce, sizeof(AcReal) * tpb_reduce, stream>>>(scratchpad, num_elems);
        kernel_reduce_block<dsum><<<1, 1, 0, stream>>>(scratchpad, bpg_reduce, tpb_reduce, reduce_result);
    } else {
        ERROR("Unrecognized rtype");
    }
    // clang-format on
    cudaStreamSynchronize(stream);
    AcReal result;
    cudaMemcpy(&result, reduce_result, sizeof(AcReal), cudaMemcpyDeviceToHost);
    return result;
}

AcReal
acKernelReduceVec(const cudaStream_t stream, const ReductionType rtype, const int3 start,
                  const int3 end, const AcReal* vtxbuf0, const AcReal* vtxbuf1,
                  const AcReal* vtxbuf2, AcReal* scratchpad, AcReal* reduce_result)
{
    const unsigned nx        = end.x - start.x;
    const unsigned ny        = end.y - start.y;
    const unsigned nz        = end.z - start.z;
    const unsigned num_elems = nx * ny * nz;

    const dim3 tpb_filter(32, 4, 1);
    const dim3 bpg_filter((unsigned int)ceil(nx / double(tpb_filter.x)),
                          (unsigned int)ceil(ny / double(tpb_filter.y)),
                          (unsigned int)ceil(nz / double(tpb_filter.z)));

    const int tpb_reduce = 128;
    const int bpg_reduce = num_elems / tpb_reduce;

    ERRCHK(nx >= tpb_filter.x);
    ERRCHK(ny >= tpb_filter.y);
    ERRCHK(nz >= tpb_filter.z);
    ERRCHK(tpb_reduce <= num_elems);
    ERRCHK(nx * ny * nz % 2 == 0);

    // clang-format off
    if (rtype == RTYPE_MAX) {
        kernel_filter_vec<dlength_vec><<<bpg_filter, tpb_filter, 0, stream>>>(vtxbuf0, vtxbuf1, vtxbuf2, start, end, scratchpad);
        kernel_reduce<dmax><<<bpg_reduce, tpb_reduce, sizeof(AcReal) * tpb_reduce, stream>>>(scratchpad, num_elems);
        kernel_reduce_block<dmax><<<1, 1, 0, stream>>>(scratchpad, bpg_reduce, tpb_reduce, reduce_result);
    } else if (rtype == RTYPE_MIN) {
        kernel_filter_vec<dlength_vec><<<bpg_filter, tpb_filter, 0, stream>>>(vtxbuf0, vtxbuf1, vtxbuf2, start, end, scratchpad);
        kernel_reduce<dmin><<<bpg_reduce, tpb_reduce, sizeof(AcReal) * tpb_reduce, stream>>>(scratchpad, num_elems);
        kernel_reduce_block<dmin><<<1, 1, 0, stream>>>(scratchpad, bpg_reduce, tpb_reduce, reduce_result);
    } else if (rtype == RTYPE_RMS) {
        kernel_filter_vec<dsquared_vec><<<bpg_filter, tpb_filter, 0, stream>>>(vtxbuf0, vtxbuf1, vtxbuf2, start, end, scratchpad);
        kernel_reduce<dsum><<<bpg_reduce, tpb_reduce, sizeof(AcReal) * tpb_reduce, stream>>>(scratchpad, num_elems);
        kernel_reduce_block<dsum><<<1, 1, 0, stream>>>(scratchpad, bpg_reduce, tpb_reduce, reduce_result);
    } else if (rtype == RTYPE_RMS_EXP) {
        kernel_filter_vec<dexp_squared_vec><<<bpg_filter, tpb_filter, 0, stream>>>(vtxbuf0, vtxbuf1, vtxbuf2, start, end, scratchpad);
        kernel_reduce<dsum><<<bpg_reduce, tpb_reduce, sizeof(AcReal) * tpb_reduce, stream>>>(scratchpad, num_elems);
        kernel_reduce_block<dsum><<<1, 1, 0, stream>>>(scratchpad, bpg_reduce, tpb_reduce, reduce_result);
    } else if (rtype == RTYPE_SUM) {
        kernel_filter_vec<dlength_vec><<<bpg_filter, tpb_filter, 0, stream>>>(vtxbuf0, vtxbuf1, vtxbuf2, start, end, scratchpad);
        kernel_reduce<dsum><<<bpg_reduce, tpb_reduce, sizeof(AcReal) * tpb_reduce, stream>>>(scratchpad, num_elems);
        kernel_reduce_block<dsum><<<1, 1, 0, stream>>>(scratchpad, bpg_reduce, tpb_reduce, reduce_result);
    } else {
        ERROR("Unrecognized rtype");
    }
    // clang-format on

    cudaStreamSynchronize(stream);
    AcReal result;
    cudaMemcpy(&result, reduce_result, sizeof(AcReal), cudaMemcpyDeviceToHost);
    return result;
}

AcReal
acKernelReduceVecScal(const cudaStream_t stream, const ReductionType rtype, const int3 start,
                      const int3 end, const AcReal* vtxbuf0, const AcReal* vtxbuf1,
                      const AcReal* vtxbuf2, const AcReal* vtxbuf3, AcReal* scratchpad,
                      AcReal* reduce_result)
{
    const unsigned nx        = end.x - start.x;
    const unsigned ny        = end.y - start.y;
    const unsigned nz        = end.z - start.z;
    const unsigned num_elems = nx * ny * nz;

    const dim3 tpb_filter(32, 4, 1);
    const dim3 bpg_filter((unsigned int)ceil(nx / double(tpb_filter.x)),
                          (unsigned int)ceil(ny / double(tpb_filter.y)),
                          (unsigned int)ceil(nz / double(tpb_filter.z)));

    const int tpb_reduce = 128;
    const int bpg_reduce = num_elems / tpb_reduce;

    ERRCHK(nx >= tpb_filter.x);
    ERRCHK(ny >= tpb_filter.y);
    ERRCHK(nz >= tpb_filter.z);
    ERRCHK(tpb_reduce <= num_elems);
    ERRCHK(nx * ny * nz % 2 == 0);

    // NOTE: currently this has been made to only calculate afven speeds from the diagnostics.

    // clang-format off
    if (rtype == RTYPE_ALFVEN_MAX) {
        kernel_filter_vec_scal<dlength_alf><<<bpg_filter, tpb_filter, 0, stream>>>(vtxbuf0, vtxbuf1, vtxbuf2, vtxbuf3, start, end, scratchpad);
        kernel_reduce<dmax><<<bpg_reduce, tpb_reduce, sizeof(AcReal) * tpb_reduce, stream>>>(scratchpad, num_elems);
        kernel_reduce_block<dmax><<<1, 1, 0, stream>>>(scratchpad, bpg_reduce, tpb_reduce, reduce_result);
    } else if (rtype == RTYPE_ALFVEN_MIN) {
        kernel_filter_vec_scal<dlength_alf><<<bpg_filter, tpb_filter, 0, stream>>>(vtxbuf0, vtxbuf1, vtxbuf2, vtxbuf3, start, end, scratchpad);
        kernel_reduce<dmin><<<bpg_reduce, tpb_reduce, sizeof(AcReal) * tpb_reduce, stream>>>(scratchpad, num_elems);
        kernel_reduce_block<dmin><<<1, 1, 0, stream>>>(scratchpad, bpg_reduce, tpb_reduce, reduce_result);
    } else if (rtype == RTYPE_ALFVEN_RMS) {
        kernel_filter_vec_scal<dsquared_alf><<<bpg_filter, tpb_filter, 0, stream>>>(vtxbuf0, vtxbuf1, vtxbuf2, vtxbuf3, start, end, scratchpad);
        kernel_reduce<dsum><<<bpg_reduce, tpb_reduce, sizeof(AcReal) * tpb_reduce, stream>>>(scratchpad, num_elems);
        kernel_reduce_block<dsum><<<1, 1, 0, stream>>>(scratchpad, bpg_reduce, tpb_reduce, reduce_result);
    } else {
        ERROR("Unrecognized rtype");
    }
    // clang-format on

    cudaStreamSynchronize(stream);
    AcReal result;
    cudaMemcpy(&result, reduce_result, sizeof(AcReal), cudaMemcpyDeviceToHost);
    return result;
}<|MERGE_RESOLUTION|>--- conflicted
+++ resolved
@@ -44,17 +44,10 @@
 dexp_squared_vec(const AcReal& a, const AcReal& b, const AcReal& c) { return dexp_squared(a) + dexp_squared(b) + dexp_squared(c); }
 
 static __device__ inline AcReal
-<<<<<<< HEAD
-dlength_alf(const AcReal& a, const AcReal& b, const AcReal& c, const AcReal& d) { return sqrt(a*a + b*b + c*c)/sqrt(AcReal(4.0)*REAL_PI*exp(d)); }
-
-static __device__ inline AcReal
-dsquared_alf(const AcReal& a, const AcReal& b, const AcReal& c, const AcReal& d) { return (dsquared(a) + dsquared(b) + dsquared(c))/(AcReal(4.0)*REAL_PI*exp(d)); }
-=======
 dlength_alf(const AcReal& a, const AcReal& b, const AcReal& c, const AcReal& d) { return sqrt(a*a + b*b + c*c)/sqrt(exp(d)); }
 
 static __device__ inline AcReal
 dsquared_alf(const AcReal& a, const AcReal& b, const AcReal& c, const AcReal& d) { return (dsquared(a) + dsquared(b) + dsquared(c))/(exp(d)); }
->>>>>>> a83e40cd
 
 // clang-format on
 
