/*
    Copyright (C) 2014-2024, Johannes Pekkila, Miikka Vaisala.

    This file is part of Astaroth.

    Astaroth is free software: you can redistribute it and/or modify
    it under the terms of the GNU General Public License as published by
    the Free Software Foundation, either version 3 of the License, or
    (at your option) any later version.

    Astaroth is distributed in the hope that it will be useful,
    but WITHOUT ANY WARRANTY; without even the implied warranty of
    MERCHANTABILITY or FITNESS FOR A PARTICULAR PURPOSE.  See the
    GNU General Public License for more details.

    You should have received a copy of the GNU General Public License
    along with Astaroth.  If not, see <http://www.gnu.org/licenses/>.
*/
#pragma once
#include <stdint.h> //uint64_t

#include "errchk.h"
<<<<<<< HEAD
#include "math_utils.h"


#if TWO_D == 0
#define MPI_DECOMPOSITION_AXES (3)
#else
#define MPI_DECOMPOSITION_AXES (2)
#endif

static inline uint3_64
morton3D(const uint64_t pid)
{
    uint64_t i, j, k;
    i = j = k = 0;

    if (MPI_DECOMPOSITION_AXES == 3) {
        for (int bit = 0; bit <= 21; ++bit) {
            const uint64_t mask = 0x1l << 3 * bit;
            k |= ((pid & (mask << 0)) >> 2 * bit) >> 0;
            j |= ((pid & (mask << 1)) >> 2 * bit) >> 1;
            i |= ((pid & (mask << 2)) >> 2 * bit) >> 2;
        }
    }
    // Just a quick copy/paste for other decomp dims
    else if (MPI_DECOMPOSITION_AXES == 2) {
        for (int bit = 0; bit <= 21; ++bit) {
            const uint64_t mask = 0x1l << 2 * bit;
#if TWO_D == 0
            j |= ((pid & (mask << 0)) >> 1 * bit) >> 0;
            k |= ((pid & (mask << 1)) >> 1 * bit) >> 1;
#else
            i |= ((pid & (mask << 0)) >> 1 * bit) >> 0;
            j |= ((pid & (mask << 1)) >> 1 * bit) >> 1;
#endif
        }
    }
    else if (MPI_DECOMPOSITION_AXES == 1) {
        for (int bit = 0; bit <= 21; ++bit) {
            const uint64_t mask = 0x1l << 1 * bit;
            k |= ((pid & (mask << 0)) >> 0 * bit) >> 0;
        }
    }
    else {
        fprintf(stderr, "Invalid MPI_DECOMPOSITION_AXES\n");
        ERRCHK_ALWAYS(0);
    }

    return (uint3_64){i, j, k};
}

static inline uint64_t
morton1D(const uint3_64 pid)
{
    uint64_t i = 0;

    if (MPI_DECOMPOSITION_AXES == 3) {
        for (int bit = 0; bit <= 21; ++bit) {
            const uint64_t mask = 0x1l << bit;
            i |= ((pid.z & mask) << 0) << 2 * bit;
            i |= ((pid.y & mask) << 1) << 2 * bit;
            i |= ((pid.x & mask) << 2) << 2 * bit;
        }
    }
    else if (MPI_DECOMPOSITION_AXES == 2) {
        for (int bit = 0; bit <= 21; ++bit) {
            const uint64_t mask = 0x1l << bit;
#if TWO_D == 0
            i |= ((pid.y & mask) << 0) << 1 * bit;
            i |= ((pid.z & mask) << 1) << 1 * bit;
#else
            i |= ((pid.x & mask) << 0) << 1 * bit;
            i |= ((pid.y & mask) << 1) << 1 * bit;
#endif
        }
    }
    else if (MPI_DECOMPOSITION_AXES == 1) {
        for (int bit = 0; bit <= 21; ++bit) {
            const uint64_t mask = 0x1l << bit;
            i |= ((pid.z & mask) << 0) << 0 * bit;
        }
    }
    else {
        fprintf(stderr, "Invalid MPI_DECOMPOSITION_AXES\n");
        ERRCHK_ALWAYS(0);
    }

    return i;
}

static inline uint3_64
decompose(const uint64_t target)
{
    // This is just so beautifully elegant. Complex and efficient decomposition
    // in just one line of code.
    uint3_64 p = morton3D(target - 1) + (uint3_64){1, 1, 1};

    ERRCHK_ALWAYS(p.x * p.y * p.z == target);
    return p;
}

static inline uint3_64
wrap(const int3 i, const uint3_64 n)
{
    return (uint3_64){
        mod(i.x, n.x),
        mod(i.y, n.y),
        mod(i.z, n.z),
    };
}

static inline int
getPid(const int3 pid_raw, const uint3_64 decomp, AcProcMappingStrategy proc_mapping_strategy)
{
    const uint3_64 pid = wrap(pid_raw, decomp);
    switch(proc_mapping_strategy)
    {
        case AcProcMappingStrategy::Linear:
            return (int)pid.x + (int)pid.y*decomp.x + (int)pid.z*decomp.x*decomp.y;
        case AcProcMappingStrategy::Morton:
            return (int)morton1D(pid);
        default:
            printf("Missing proc mapping strategy\n");
            ERRCHK_ALWAYS(false);
    }
}

static inline uint3_64
get_uintPid3D(const uint64_t pid, const uint3_64 decomp, AcProcMappingStrategy proc_mapping_strategy)
{
    switch(proc_mapping_strategy)
    {
        case AcProcMappingStrategy::Linear:
            return (uint3_64){pid % decomp.x, (pid/decomp.x) % decomp.y, (pid/(decomp.x*decomp.y)) % decomp.z};
        case AcProcMappingStrategy::Morton:
            return morton3D(pid);
        default:
            printf("Missing proc mapping strategy\n");
            ERRCHK_ALWAYS(false);
    }
}
static inline int3
getPid3D(const uint64_t pid, const uint3_64 decomp, AcProcMappingStrategy proc_mapping_strategy)
{
    const uint3_64 pid3D = get_uintPid3D(pid, decomp, proc_mapping_strategy);
    ERRCHK_ALWAYS(getPid(static_cast<int3>(pid3D), decomp, proc_mapping_strategy) == (int)pid);
    return (int3){(int)pid3D.x, (int)pid3D.y, (int)pid3D.z};
}

/** Assumes that contiguous pids are on the same node and there is one process per GPU. */
static inline bool
onTheSameNode(const uint64_t pid_a, const uint64_t pid_b)
{
    int devices_per_node = -1;
    cudaGetDeviceCount(&devices_per_node);

    const uint64_t node_a = pid_a / devices_per_node;
    const uint64_t node_b = pid_b / devices_per_node;

    return node_a == node_b;
}
#endif // AC_MPI_ENABLED
=======
#include "math_utils.h" //uint64_t, uint3_64

typedef struct {
    size_t ndims;
    size_t* global_dims; // [ndims]
    size_t* local_dims;  // [ndims]

    size_t nlayers;
    size_t* decomposition;        // [nlayers*ndims]
    size_t* global_decomposition; // [ndims]
} AcDecompositionInfo;

void acDecompositionInfoPrint(const AcDecompositionInfo info);

AcDecompositionInfo acDecompositionInfoCreate(const size_t ndims, const size_t* global_dims,
                                              const size_t nlayers,
                                              const size_t* partitions_per_layer);

void acDecompositionInfoDestroy(AcDecompositionInfo* info);

int acGetPid(const int3 pid_input, const AcDecompositionInfo info);

int3 acGetPid3D(const int i, const AcDecompositionInfo info);

// --------------------
// Backwards compatibility
// --------------------
void compat_acDecompositionInit(const size_t ndims, const size_t* global_dims, const size_t nlayers,
                                const size_t* partitions_per_layer);
void compat_acDecompositionQuit(void);

uint3_64 decompose(const uint64_t target);

int getPid(const int3 pid_raw, const uint3_64 decomp);

int3 getPid3D(const uint64_t pid, const uint3_64 decomp);
>>>>>>> fb6313aa
<|MERGE_RESOLUTION|>--- conflicted
+++ resolved
@@ -20,170 +20,8 @@
 #include <stdint.h> //uint64_t
 
 #include "errchk.h"
-<<<<<<< HEAD
-#include "math_utils.h"
-
-
-#if TWO_D == 0
-#define MPI_DECOMPOSITION_AXES (3)
-#else
-#define MPI_DECOMPOSITION_AXES (2)
-#endif
-
-static inline uint3_64
-morton3D(const uint64_t pid)
-{
-    uint64_t i, j, k;
-    i = j = k = 0;
-
-    if (MPI_DECOMPOSITION_AXES == 3) {
-        for (int bit = 0; bit <= 21; ++bit) {
-            const uint64_t mask = 0x1l << 3 * bit;
-            k |= ((pid & (mask << 0)) >> 2 * bit) >> 0;
-            j |= ((pid & (mask << 1)) >> 2 * bit) >> 1;
-            i |= ((pid & (mask << 2)) >> 2 * bit) >> 2;
-        }
-    }
-    // Just a quick copy/paste for other decomp dims
-    else if (MPI_DECOMPOSITION_AXES == 2) {
-        for (int bit = 0; bit <= 21; ++bit) {
-            const uint64_t mask = 0x1l << 2 * bit;
-#if TWO_D == 0
-            j |= ((pid & (mask << 0)) >> 1 * bit) >> 0;
-            k |= ((pid & (mask << 1)) >> 1 * bit) >> 1;
-#else
-            i |= ((pid & (mask << 0)) >> 1 * bit) >> 0;
-            j |= ((pid & (mask << 1)) >> 1 * bit) >> 1;
-#endif
-        }
-    }
-    else if (MPI_DECOMPOSITION_AXES == 1) {
-        for (int bit = 0; bit <= 21; ++bit) {
-            const uint64_t mask = 0x1l << 1 * bit;
-            k |= ((pid & (mask << 0)) >> 0 * bit) >> 0;
-        }
-    }
-    else {
-        fprintf(stderr, "Invalid MPI_DECOMPOSITION_AXES\n");
-        ERRCHK_ALWAYS(0);
-    }
-
-    return (uint3_64){i, j, k};
-}
-
-static inline uint64_t
-morton1D(const uint3_64 pid)
-{
-    uint64_t i = 0;
-
-    if (MPI_DECOMPOSITION_AXES == 3) {
-        for (int bit = 0; bit <= 21; ++bit) {
-            const uint64_t mask = 0x1l << bit;
-            i |= ((pid.z & mask) << 0) << 2 * bit;
-            i |= ((pid.y & mask) << 1) << 2 * bit;
-            i |= ((pid.x & mask) << 2) << 2 * bit;
-        }
-    }
-    else if (MPI_DECOMPOSITION_AXES == 2) {
-        for (int bit = 0; bit <= 21; ++bit) {
-            const uint64_t mask = 0x1l << bit;
-#if TWO_D == 0
-            i |= ((pid.y & mask) << 0) << 1 * bit;
-            i |= ((pid.z & mask) << 1) << 1 * bit;
-#else
-            i |= ((pid.x & mask) << 0) << 1 * bit;
-            i |= ((pid.y & mask) << 1) << 1 * bit;
-#endif
-        }
-    }
-    else if (MPI_DECOMPOSITION_AXES == 1) {
-        for (int bit = 0; bit <= 21; ++bit) {
-            const uint64_t mask = 0x1l << bit;
-            i |= ((pid.z & mask) << 0) << 0 * bit;
-        }
-    }
-    else {
-        fprintf(stderr, "Invalid MPI_DECOMPOSITION_AXES\n");
-        ERRCHK_ALWAYS(0);
-    }
-
-    return i;
-}
-
-static inline uint3_64
-decompose(const uint64_t target)
-{
-    // This is just so beautifully elegant. Complex and efficient decomposition
-    // in just one line of code.
-    uint3_64 p = morton3D(target - 1) + (uint3_64){1, 1, 1};
-
-    ERRCHK_ALWAYS(p.x * p.y * p.z == target);
-    return p;
-}
-
-static inline uint3_64
-wrap(const int3 i, const uint3_64 n)
-{
-    return (uint3_64){
-        mod(i.x, n.x),
-        mod(i.y, n.y),
-        mod(i.z, n.z),
-    };
-}
-
-static inline int
-getPid(const int3 pid_raw, const uint3_64 decomp, AcProcMappingStrategy proc_mapping_strategy)
-{
-    const uint3_64 pid = wrap(pid_raw, decomp);
-    switch(proc_mapping_strategy)
-    {
-        case AcProcMappingStrategy::Linear:
-            return (int)pid.x + (int)pid.y*decomp.x + (int)pid.z*decomp.x*decomp.y;
-        case AcProcMappingStrategy::Morton:
-            return (int)morton1D(pid);
-        default:
-            printf("Missing proc mapping strategy\n");
-            ERRCHK_ALWAYS(false);
-    }
-}
-
-static inline uint3_64
-get_uintPid3D(const uint64_t pid, const uint3_64 decomp, AcProcMappingStrategy proc_mapping_strategy)
-{
-    switch(proc_mapping_strategy)
-    {
-        case AcProcMappingStrategy::Linear:
-            return (uint3_64){pid % decomp.x, (pid/decomp.x) % decomp.y, (pid/(decomp.x*decomp.y)) % decomp.z};
-        case AcProcMappingStrategy::Morton:
-            return morton3D(pid);
-        default:
-            printf("Missing proc mapping strategy\n");
-            ERRCHK_ALWAYS(false);
-    }
-}
-static inline int3
-getPid3D(const uint64_t pid, const uint3_64 decomp, AcProcMappingStrategy proc_mapping_strategy)
-{
-    const uint3_64 pid3D = get_uintPid3D(pid, decomp, proc_mapping_strategy);
-    ERRCHK_ALWAYS(getPid(static_cast<int3>(pid3D), decomp, proc_mapping_strategy) == (int)pid);
-    return (int3){(int)pid3D.x, (int)pid3D.y, (int)pid3D.z};
-}
-
-/** Assumes that contiguous pids are on the same node and there is one process per GPU. */
-static inline bool
-onTheSameNode(const uint64_t pid_a, const uint64_t pid_b)
-{
-    int devices_per_node = -1;
-    cudaGetDeviceCount(&devices_per_node);
-
-    const uint64_t node_a = pid_a / devices_per_node;
-    const uint64_t node_b = pid_b / devices_per_node;
-
-    return node_a == node_b;
-}
-#endif // AC_MPI_ENABLED
-=======
 #include "math_utils.h" //uint64_t, uint3_64
+#include "astaroth.h"
 
 typedef struct {
     size_t ndims;
@@ -214,9 +52,8 @@
                                 const size_t* partitions_per_layer);
 void compat_acDecompositionQuit(void);
 
-uint3_64 decompose(const uint64_t target);
+uint3_64 decompose(const uint64_t target, const AcDecomposeStrategy decompose_strategy);
 
-int getPid(const int3 pid_raw, const uint3_64 decomp);
+int getPid(const int3 pid_raw, const uint3_64 decomp,const int proc_mapping_strategy);
 
-int3 getPid3D(const uint64_t pid, const uint3_64 decomp);
->>>>>>> fb6313aa
+int3 getPid3D(const uint64_t pid, const uint3_64 decomp,const int proc_mapping_strategy);