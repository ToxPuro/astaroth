--- conflicted
+++ resolved
@@ -1651,11 +1651,7 @@
 acGridBuildTaskGraph(const AcTaskDefinition ops[], const size_t n_ops, const size_t n_iterations)
 {
     AcTaskDefinition res_ops[n_ops*n_iterations];
-<<<<<<< HEAD
-    for (size_t iteration = 0; iteration < n_iterations; ++iteration)
-=======
     for(size_t iteration = 0; iteration < n_iterations; ++iteration)
->>>>>>> 9a46665a
     {
         for (size_t i = 0; i < n_ops; ++i)
         {
