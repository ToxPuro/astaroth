--- conflicted
+++ resolved
@@ -666,63 +666,7 @@
     grid.nn = acGetLocalNN(acDeviceGetLocalConfig(device));
     grid.mpi_tag_space_count = 0;
 
-<<<<<<< HEAD
     acDeviceUpdate(device,acDeviceGetLocalConfig(device));
-=======
-    Field all_fields[NUM_VTXBUF_HANDLES];
-    for (int i = 0; i < NUM_VTXBUF_HANDLES; i++) {
-        all_fields[i] = (Field)i;
-    }
-
-    acLogFromRootProc(pid, "acGridInit: Creating default task graph\n");
-#ifdef DEBUG_SYNC
-    printf("USING DEBUG SYNC");
-    AcTaskDefinition default_ops[] = {acSync(),
-                                      acSync(),
-                                      acHaloExchange(all_fields),
-                                      acSync(),
-                                      acSync(),
-                                      acBoundaryCondition(BOUNDARY_XYZ, BOUNDCOND_PERIODIC,
-                                                          all_fields),
-#ifdef AC_INTEGRATION_ENABLED
-#ifdef AC_SINGLEPASS_INTEGRATION
-                                      acSync(),
-                                      acSync(),
-                                      acCompute(KERNEL_singlepass_solve, all_fields)
-#else
-                                      acSync(),
-                                      acSync(),
-                                      acCompute(KERNEL_twopass_solve_intermediate, all_fields),
-                                      acSync(),
-                                      acSync(),
-                                      acCompute(KERNEL_twopass_solve_final, all_fields)
-#endif
-#endif // AC_INTEGRATION_ENABLED
-    };
-#else
-    AcTaskDefinition default_ops[] = {acHaloExchange(all_fields),
-                                      acBoundaryCondition(BOUNDARY_XYZ, BOUNDCOND_PERIODIC,
-                                                          all_fields),
-#ifdef AC_INTEGRATION_ENABLED
-#ifdef AC_SINGLEPASS_INTEGRATION
-                                      acCompute(KERNEL_singlepass_solve, all_fields)
-#else
-                                      acCompute(KERNEL_twopass_solve_intermediate, all_fields),
-                                      acCompute(KERNEL_twopass_solve_final, all_fields)
-#endif
-#endif // AC_INTEGRATION_ENABLED
-    };
-#endif // DEBUG_SYNC
-
-    // Random number generator
-    // const auto rr            = (int3){STENCIL_WIDTH, STENCIL_HEIGHT, STENCIL_DEPTH};
-    // const auto local_m       = acConstructInt3Param(AC_mx, AC_my, AC_mz, submesh_info);
-    // const auto global_m      = submesh_info.int3_params[AC_global_grid_n] + 2 * rr;
-    // const auto global_offset = submesh_info.int3_params[AC_multigpu_offset];
-    // acRandInit(1234UL, to_volume(local_m), to_volume(global_m), to_volume(global_offset));
-    const size_t count = acVertexBufferCompdomainSize(submesh_info);
-    acRandInitAlt(1234UL, count, pid);
->>>>>>> 2b0e1317
 
     initialize_random_number_generation(submesh_info);
     grid.initialized   = true;
@@ -1680,7 +1624,6 @@
             // found_compute = true;
             task_graph_repr += "Compute,";
             break;
-<<<<<<< HEAD
         case TASKTYPE_SYNC:
           task_graph_repr += "Sync,";
 	  break;
@@ -1688,11 +1631,6 @@
           task_graph_repr += "Reduce,";
 	  break;
 	}
-=======
-        default:
-            ERROR("Unhandled task type in check_ops");
-        }
->>>>>>> 2b0e1317
     }
 
     task_graph_repr += "}";
@@ -2725,15 +2663,9 @@
         const Device device = grid.device;
         acGridSynchronizeStream(STREAM_ALL);
 
-<<<<<<< HEAD
-    // Strategy:
-    // 1) Reduce the local result to device->vba.profiles.in
-    acDeviceReduceXY(device, stream, field, profile,reduction);
-=======
         // Strategy:
         // 1) Reduce the local result to device->vba.profiles.in
-        acDeviceReduceXYAverage(device, stream, field, profile);
->>>>>>> 2b0e1317
+        acDeviceReduceXY(device, stream, field, profile,reduction);
 
         // 2) Create communicator that encompasses the processes that are neighbors in the xy
         // direction
@@ -2741,25 +2673,20 @@
         MPI_Comm_size(astaroth_comm, &nprocs);
         MPI_Comm_rank(astaroth_comm, &pid);
 
-<<<<<<< HEAD
-    const uint3_64 decomp = decompose(nprocs,ac_decomp_strategy());
-    const int3 pid3d      = getPid3D(pid, decomp);
-    MPI_Comm xy_neighbors;
-    MPI_Comm_split(acGridMPIComm(), pid3d.z, pid, &xy_neighbors);
-
-    // 3) Allreduce
-    //MPI_Allreduce(MPI_IN_PLACE, device->vba.profiles.in[profile], device->vba.profiles.count,
-                  //AC_REAL_MPI_TYPE, MPI_SUM, xy_neighbors);
-=======
-        const uint3_64 decomp = decompose(nprocs);
+        const uint3_64 decomp = decompose(nprocs,ac_decomp_strategy());
         const int3 pid3d      = getPid3D(pid, decomp);
         MPI_Comm xy_neighbors;
         MPI_Comm_split(acGridMPIComm(), pid3d.z, pid, &xy_neighbors);
 
         // 3) Allreduce
-        MPI_Allreduce(MPI_IN_PLACE, device->vba.profiles.in[profile], device->vba.profiles.count,
+	//
+	const size3_t m = (size3_t){
+		   		    static_cast<size_t>(grid.submesh.info[AC_mlocal].x),
+				    static_cast<size_t>(grid.submesh.info[AC_mlocal].y),
+				    static_cast<size_t>(grid.submesh.info[AC_mlocal].z)
+			           };
+        MPI_Allreduce(MPI_IN_PLACE, acDeviceGetProfileBuffer(device,profile), prof_size(profile,m),
                       AC_REAL_MPI_TYPE, MPI_SUM, xy_neighbors);
->>>>>>> 2b0e1317
 
         // 4) Optional: Test
         // AcReal arr[device->vba.profiles.count];
@@ -2776,22 +2703,16 @@
 }
 
 AcResult
-acGridReduceXYAverages(const Stream )
+acGridReduceXYAverages(const Stream stream)
 {
     if (NUM_PROFILES > 0) {
         ERRCHK(grid.initialized);
         const Device device = grid.device;
         acGridSynchronizeStream(STREAM_ALL);
 
-<<<<<<< HEAD
-    // Strategy:
-    // 1) Reduce the local result to device->vba.profiles.in
-    //acDeviceReduceAverages(device, stream, PROFILE_Z);
-=======
         // Strategy:
         // 1) Reduce the local result to device->vba.profiles.in
         acDeviceReduceXYAverages(device, stream);
->>>>>>> 2b0e1317
 
         // 2) Create communicator that encompasses the processes that are neighbors in the xy
         // direction
@@ -2799,27 +2720,16 @@
         MPI_Comm_size(astaroth_comm, &nprocs);
         MPI_Comm_rank(astaroth_comm, &pid);
 
-<<<<<<< HEAD
-    const uint3_64 decomp = decompose(nprocs,ac_decomp_strategy());
-    const int3 pid3d      = getPid3D(pid, decomp);
-    MPI_Comm xy_neighbors;
-    MPI_Comm_split(acGridMPIComm(), pid3d.z, pid, &xy_neighbors);
-
-    // 3) Allreduce
-    const auto vba = acDeviceGetVBA(device);
-    MPI_Allreduce(MPI_IN_PLACE, acDeviceGetStartOfProfiles(device), NUM_PROFILES * vba.profile_count,
-                  AC_REAL_MPI_TYPE, MPI_SUM, xy_neighbors);
-=======
-        const uint3_64 decomp = decompose(nprocs);
+        const uint3_64 decomp = decompose(nprocs,ac_decomp_strategy());
         const int3 pid3d      = getPid3D(pid, decomp);
         MPI_Comm xy_neighbors;
         MPI_Comm_split(acGridMPIComm(), pid3d.z, pid, &xy_neighbors);
 
         // 3) Allreduce
-        MPI_Allreduce(MPI_IN_PLACE, device->vba.profiles.in,
-                      NUM_PROFILES * device->vba.profiles.count, AC_REAL_MPI_TYPE, MPI_SUM,
+	const size_t count = static_cast<size_t>(grid.submesh.info[AC_mlocal].x*grid.submesh.info[AC_mlocal].y);
+        MPI_Allreduce(MPI_IN_PLACE, acDeviceGetStartOfProfiles(grid.device),
+                      NUM_PROFILES * count, AC_REAL_MPI_TYPE, MPI_SUM,
                       xy_neighbors);
->>>>>>> 2b0e1317
 
         // 4) Optional: Test
         // AcReal arr[device->vba.profiles.count];
