/*
    Copyright (C) 2020-2021, Johannes Pekkilä, Miikka Väisälä, Oskar Lappi

    This file is part of Astaroth.

    Astaroth is free software: you can redistribute it and/or modify
    it under the terms of the GNU General Public License as published by
    the Free Software Foundation, either version 3 of the License, or
    (at your option) any later version.

    Astaroth is distributed in the hope that it will be useful,
    but WITHOUT ANY WARRANTY; without even the implied warranty of
    MERCHANTABILITY or FITNESS FOR A PARTICULAR PURPOSE.  See the
    GNU General Public License for more details.

    You should have received a copy of the GNU General Public License
    along with Astaroth.  If not, see <http://www.gnu.org/licenses/>.
*/
#if AC_MPI_ENABLED
/**
 * Quick overview of the MPI implementation:
 *
 * The halo is partitioned into segments, each segment is assigned a HaloExchangeTask.
 * A HaloExchangeTask sends local data as a halo to a neighbor
 * and receives halo data from a (possibly different) neighbor.
 *
 * struct PackedData is used for packing and unpacking. Holds the actual data in
 *                   the halo partition (wrapped by HaloMessage)
 * struct Grid contains information about the local GPU device, decomposition,
 *             the total mesh dimensions, default tasks, and MPI requests
 * struct AcTaskGraph contains *Tasks*, encapsulated pieces of work that depend on each other.
 *                  Users can create their own AcTaskGraphs, but the struct implementation is
 *                  hidden from them.

 * Basic steps:
 *   1) Distribute the mesh among ranks
 *   2) Integrate & communicate
 *     - start inner integration and at the same time, pack halo data and send it to neighbors
 *     - as halo data is received and unpacked, integrate segments whose dependencies are ready
 *     - tasks in the task graph are run for three iterations. They are started early as possible
 *   3) Gather the mesh to rank 0 for postprocessing
 *
 * This file contains the grid interface, with algorithms and high level functionality
 * The nitty gritty of the MPI communication and the Task interface is defined in task.h/task.cc
 */
#ifndef AC_INSIDE_AC_LIBRARY 
#define AC_INSIDE_AC_LIBRARY 
#endif

#include "astaroth.h"
#include "astaroth_utils.h"
#include "task.h"

#include <algorithm>
#include <cstring> //memcpy
#include <mpi.h>
#include <queue>
#include <vector>

#include "decomposition.h" //getPid3D, morton3D
#include "errchk.h"
#include "math_utils.h"
#include "timer_hires.h"
#include "user_builtin_non_scalar_constants.h"

#ifdef USE_PERFSTUBS
#define PERFSTUBS_USE_TIMER
#include "perfstubs_api/timer.h"
#endif

/* Internal interface to grid (a global variable)  */
typedef struct Grid {
    Device device;
    AcMesh submesh;         // Submesh in host memory. Used as scratch space.
    uint3_64 decomposition; // For backwards compatibility. Should use AcDecompositionInfo.
    bool initialized;
    int3 nn;
    std::shared_ptr<AcTaskGraph> default_tasks;
    size_t mpi_tag_space_count;
<<<<<<< HEAD
    bool mpi_initialized;
=======

    // Decomposition
    // AcDecompositionInfo decomposition_info;
>>>>>>> fb6313aa
} Grid;

static Grid grid = {};

static constexpr int astaroth_comm_split_key = 666;

// In case some old programs still  use MPI_Init or MPI_Init_thread, we don't want to break them
static MPI_Comm astaroth_comm;


static int
ac_pid()
{
    int pid;
    MPI_Comm_rank(astaroth_comm, &pid);
    return pid;
}
static AcProcMappingStrategy
ac_proc_mapping_strategy()
{
	return (AcProcMappingStrategy)acGetInfoValue(grid.submesh.info,AC_proc_mapping_strategy);
}
static int 
ac_nprocs()
{
    int nprocs;
    MPI_Comm_size(astaroth_comm, &nprocs);
    return nprocs;
}

static uint3_64
get_decomp(const AcMeshInfo global_config)
{
    switch((AcDecomposeStrategy)acGetInfoValue(global_config,AC_decompose_strategy))
    {
	    case AcDecomposeStrategy::Default:
		return decompose(ac_nprocs());
	    case AcDecomposeStrategy::External:
		return static_cast<uint3_64>(acGetInfoValue(global_config,AC_domain_decomposition));
	    default:
		fprintf(stderr,"Unknown decompose strategy\n");
		exit(EXIT_FAILURE);

    }
    return (uint3_64){0,0,0};
}
int3
getPid3D(const AcMeshInfo config)
{
    return getPid3D(ac_pid(), get_decomp(config), 
                   (AcProcMappingStrategy)acGetInfoValue(config,AC_proc_mapping_strategy));
}

int3
getPid3D(const int pid, const uint3_64 decomp)
{
    return getPid3D(pid, decomp,ac_proc_mapping_strategy()); 
}

int3
getPid3D(const int pid)
{
    return getPid3D(pid, grid.decomposition,ac_proc_mapping_strategy()); 
}

AcResult
ac_MPI_Init()
{
    ERRCHK_ALWAYS(!grid.mpi_initialized);
    if (MPI_Init(NULL, NULL)) {
        return AC_FAILURE;
    }

    // Get rank for new communicator
    int rank = -1;
    if (MPI_Comm_rank(MPI_COMM_WORLD, &rank) != MPI_SUCCESS) {
        return AC_FAILURE;
    }

    // Split MPI_COMM_WORLD
    if (MPI_Comm_split(MPI_COMM_WORLD, astaroth_comm_split_key, rank, &astaroth_comm) !=
        MPI_SUCCESS) {
        return AC_FAILURE;
    }
    grid.mpi_initialized = true;
    return AC_SUCCESS;
}

AcResult
ac_MPI_Init_thread(int thread_level)
{
    ERRCHK_ALWAYS(!grid.mpi_initialized);
    int thread_support_level = -1;
    int result               = MPI_Init_thread(NULL, NULL, thread_level, &thread_support_level);
    if (thread_support_level < thread_level || result != MPI_SUCCESS) {
        fprintf(stderr, "Thread level %d not supported by the MPI implementation\n", thread_level);
        return AC_FAILURE;
    }

    // Get rank for new communicator
    int rank = -1;
    if (MPI_Comm_rank(MPI_COMM_WORLD, &rank) != MPI_SUCCESS) {
        return AC_FAILURE;
    }

    // Split MPI_COMM_WORLD
    if (MPI_Comm_split(MPI_COMM_WORLD, astaroth_comm_split_key, rank, &astaroth_comm) !=
        MPI_SUCCESS) {
        return AC_FAILURE;
    }
    grid.mpi_initialized = true;
    return AC_SUCCESS;
}

void
ac_MPI_Finalize()
{
    if (astaroth_comm != MPI_COMM_WORLD) {
        MPI_Comm_free(&astaroth_comm);
        astaroth_comm = MPI_COMM_NULL;
    }
    MPI_Finalize();
}

MPI_Comm
acGridMPIComm()
{
    return astaroth_comm;
}

AcResult
acGridSynchronizeStream(const Stream stream)
{
    ERRCHK(grid.initialized);
    acDeviceSynchronizeStream(grid.device, stream);
    MPI_Barrier(astaroth_comm);
    return AC_SUCCESS;
}

AcResult
acGridRandomize(void)
{
    ERRCHK(grid.initialized);

    const Stream stream = STREAM_DEFAULT;

    AcMesh host;
    acHostMeshCreate(grid.submesh.info, &host);
    acHostMeshRandomize(&host);
    acDeviceLoadMesh(grid.device, stream, host);
    acDeviceSynchronizeStream(grid.device, stream);
    acHostMeshDestroy(&host);

    acGridPeriodicBoundconds(stream);
    acGridSynchronizeStream(stream);

    return AC_SUCCESS;
}

Device
acGridGetDevice()
{
    return grid.device;
}




void
set_info_val(AcMeshInfo& info, const AcIntParam param, const int value)
{
	info.int_params[param] = value;
}
void
set_info_val(AcMeshInfo& info, const AcInt3Param param, const int3 value)
{
	info.int3_params[param] = value;
}

void
set_info_val(AcMeshInfo& , const int , const int ){}

void
set_info_val(AcMeshInfo& , const int3 , const int3 ){}


AcMeshInfo
acGridDecomposeMeshInfo(const AcMeshInfo global_config)
{
    AcMeshInfo submesh_config = global_config;

    const uint3_64 decomp = get_decomp(global_config);

    ERRCHK_ALWAYS(acGetInfoValue(submesh_config,AC_nx) % decomp.x == 0);
    ERRCHK_ALWAYS(acGetInfoValue(submesh_config,AC_ny) % decomp.y == 0);
#if TWO_D == 0
    ERRCHK_ALWAYS(acGetInfoValue(submesh_config,AC_nz) % decomp.z == 0);
#else
    ERRCHK_ALWAYS(decomp.z == 1);
#endif


    const int3 nn = acGetLocalNN(submesh_config);
    const int submesh_nx = nn.x / decomp.x;
    const int submesh_ny = nn.y / decomp.y;
    const int submesh_nz = nn.z / decomp.z;

    set_info_val(submesh_config,AC_nx,submesh_nx);
    set_info_val(submesh_config,AC_ny,submesh_ny);
#if TWO_D == 0
    set_info_val(submesh_config,AC_nz,submesh_nz);
#endif
    submesh_config.int3_params[AC_multigpu_offset] = getPid3D(global_config)*
                                                     (int3){submesh_nx, submesh_ny, submesh_nz};
    set_info_val(submesh_config,AC_domain_decomposition,(int3){(int)decomp.x, (int)decomp.y, (int)decomp.z});
    submesh_config.int3_params[AC_domain_coordinates] = getPid3D(global_config);
    acHostUpdateBuiltinParams(&submesh_config);
    return submesh_config;
}
int3
get_global_nn()
{
    const Device device   = grid.device;
    const AcMeshInfo info = device->local_config;
#if TWO_D == 0
	return acConstructInt3Param(AC_nxgrid, AC_nygrid, AC_nzgrid, info);
#else
	return acConstructInt3Param(AC_nxgrid, AC_nygrid, 1, info);
#endif
}


void
check_that_decomp_valid(const AcMeshInfo info)
{
    const uint3_64 decomp = get_decomp(info);
    const int3 nn = acGetLocalNN(info);
    const bool nx_valid = nn.x % decomp.x == 0;
    const bool ny_valid = nn.y % decomp.y == 0;
#if TWO_D == 0
    const bool nz_valid = nn.z % decomp.z == 0;
#endif
#if TWO_D == 0
    if (!nx_valid || !ny_valid || !nz_valid) {
#else
    if (!nx_valid || !ny_valid) {
        WARNING("Mesh dimensions must be divisible by the decomposition\n");
#endif
#if TWO_D == 0
        fprintf(stderr, "Decomposition: (%lu, %lu, %lu)\n", decomp.x, decomp.y, decomp.z);
        fprintf(stderr, "Mesh dimensions: (%d, %d, %d)\n", nn.x, nn.y, nn.z);
        fprintf(stderr, "Divisible: (%d, %d, %d)\n", nx_valid, ny_valid, nz_valid);
#else
        fprintf(stderr, "Decomposition: (%lu, %lu)\n", decomp.x, decomp.y);
        fprintf(stderr, "Mesh dimensions: (%d, %d)\n", nn.x, nn.y);
        fprintf(stderr, "Divisible: (%d, %d)\n", nx_valid, ny_valid);
#endif
    }
}
#ifdef AC_INTEGRATION_ENABLED
void
gen_default_taskgraph()
{
    acLogFromRootProc(ac_pid(), "acGridInit: Creating default task graph\n");
    Field all_fields[NUM_VTXBUF_HANDLES];
    for (int i = 0; i < NUM_VTXBUF_HANDLES; i++) {
        all_fields[i] = (Field)i;
    }
    auto intermediate_loader = [](ParamLoadingInfo l){
	    l.params -> twopass_solve_intermediate.step_num = l.step_number;
	    l.params -> twopass_solve_intermediate.dt= 
            l.device->local_config.real_params[AC_dt];
    };
    auto final_loader = [](ParamLoadingInfo l){
	    l.params -> twopass_solve_final.step_num = l.step_number;
	    l.params -> twopass_solve_final.current_time= 
		   l.device->local_config.real_params[AC_current_time];
    };
    AcTaskDefinition default_ops[] = {
	    acHaloExchange(all_fields),
            acBoundaryCondition((!TWO_D ? BOUNDARY_XYZ : BOUNDARY_XY), BOUNDCOND_PERIODIC,all_fields),
	    acComputeWithParams(KERNEL_twopass_solve_intermediate, all_fields,intermediate_loader),
	    acComputeWithParams(KERNEL_twopass_solve_final, all_fields,final_loader)
    };
    grid.default_tasks = std::shared_ptr<AcTaskGraph>(acGridBuildTaskGraph(default_ops));
    acLogFromRootProc(ac_pid(), "acGridInit: Done creating default task graph\n");
}
#endif
void
initialize_random_number_generation(const AcMeshInfo submesh_info)
{
    // Random number generator
    // const auto rr            = (int3){STENCIL_WIDTH, STENCIL_HEIGHT, STENCIL_DEPTH};
    // const auto local_m       = acConstructInt3Param(AC_mx, AC_my, AC_mz, submesh_info);
    // const auto global_m      = acConstructInt3Param(AC_nxgrid, AC_nygrid, AC_nzgrid) + 2 * rr;
    // const auto global_offset = submesh_info.int3_params[AC_multigpu_offset];
    // acRandInit(1234UL, to_volume(local_m), to_volume(global_m), to_volume(global_offset));
    const size_t count = acVertexBufferCompdomainSize(submesh_info);
    acRandInitAlt(1234UL, count, ac_pid());
}
void
log_grid_debug_info(const AcMeshInfo info)
{

    char processor_name[MPI_MAX_PROCESSOR_NAME];
    int name_len;
    MPI_Get_processor_name(processor_name, &name_len);

    const int3 nn = acGetLocalNN(info);
    const int3 pid3d = getPid3D(info);
    const auto decomp = get_decomp(info);

    printf("Processor %s. Process %d of %d: (%d, %d, %d)\n", processor_name, ac_pid(), ac_nprocs(), pid3d.x,
           pid3d.y, pid3d.z);
    printf("Decomposition: %lu, %lu, %lu\n", decomp.x, decomp.y, decomp.z);
    printf("Mesh size: %d, %d, %d\n", nn.x,nn.y,nn.z);
    fflush(stdout);
    MPI_Barrier(astaroth_comm);
}

void
create_astaroth_comm(const AcMeshInfo info)
{
      switch((AcMPICommStrategy)acGetInfoValue(info,AC_MPI_comm_strategy))
      {
	case AcMPICommStrategy::DuplicateMPICommWorld:
      		ERRCHK_ALWAYS(MPI_Comm_dup(MPI_COMM_WORLD,&astaroth_comm) == MPI_SUCCESS);
		break;
	case AcMPICommStrategy::DuplicateUserComm:
      		ERRCHK_ALWAYS(MPI_Comm_dup(info.comm,&astaroth_comm) == MPI_SUCCESS);
		break;
	default:
		fprintf(stderr,"Unknown MPICommStrategy\n");
		exit(EXIT_FAILURE);
      }
      MPI_Barrier(astaroth_comm);
      grid.mpi_initialized = true;
}

void
check_that_device_allocation_valid()
{
    int device_count = -1;
    cudaGetDeviceCount(&device_count);
    if (device_count > ac_nprocs()) {
        fprintf(stderr,
                "Invalid device-task allocation: Must allocate one MPI task per GPU but got %d "
                "devices per node and only %d task(s).",
<<<<<<< HEAD
                device_count, ac_nprocs());
        ERRCHK_ALWAYS(device_count <= ac_nprocs());
=======
                device_count, nprocs);
        ERRCHK_ALWAYS(device_count <= nprocs);
    }
    MPI_Barrier(acGridMPIComm());

    // Decompose
    const AcMeshDims mesh_dims = acGetMeshDims(info);
    const size_t global_dims[] = {
        as_size_t(mesh_dims.nn.x),
        as_size_t(mesh_dims.nn.y),
        as_size_t(mesh_dims.nn.z),
    };
    const size_t ndims                  = ARRAY_SIZE(global_dims);
    const size_t node_count             = as_size_t((nprocs + device_count - 1) / device_count);
    const size_t partitions_per_layer[] = {as_size_t(device_count), as_size_t(node_count)};
    const size_t nlayers                = ARRAY_SIZE(partitions_per_layer);
    compat_acDecompositionInit(ndims, global_dims, nlayers, partitions_per_layer);
    // grid.decomposition_info = acDecompositionInit(ndims, global_dims,
    // nlayers,partitions_per_layer);

    const uint3_64 decomp = decompose(nprocs);

    // Check that the decomposition is valid
    const int3 nn       = acConstructInt3Param(AC_nx, AC_ny, AC_nz, info);
    const bool nx_valid = nn.x % decomp.x == 0;
    const bool ny_valid = nn.y % decomp.y == 0;
    const bool nz_valid = nn.z % decomp.z == 0;
    if (!nx_valid || !ny_valid || !nz_valid) {
        WARNING("Mesh dimensions must be divisible by the decomposition\n");
        fprintf(stderr, "Decomposition: (%lu, %lu, %lu)\n", decomp.x, decomp.y, decomp.z);
        fprintf(stderr, "Mesh dimensions: (%d, %d, %d)\n", nn.x, nn.y, nn.z);
        fprintf(stderr, "Divisible: (%d, %d, %d)\n", nx_valid, ny_valid, nz_valid);
>>>>>>> fb6313aa
    }
}
void 
check_that_mesh_large_enough(const AcMeshInfo info)
{
    const int3 nn = acGetLocalNN(info);
    if (nn.x < STENCIL_WIDTH)
        fprintf(stderr, "nn.x %d too small, must be >= %d (stencil width)\n", nn.x, STENCIL_WIDTH);
    if (nn.y < STENCIL_HEIGHT)
        fprintf(stderr, "nn.y %d too small, must be >= %d (stencil height)\n", nn.y,
                STENCIL_HEIGHT);
#if TWO_D == 0
    if (nn.z < STENCIL_DEPTH)
        fprintf(stderr, "nn.z %d too small, must be >= %d (stencil depth)\n", nn.z, STENCIL_DEPTH);
#endif
}


AcResult
acGridInit(AcMeshInfo info)
{
    ERRCHK(!grid.initialized);
    if (!grid.mpi_initialized)
      create_astaroth_comm(info);

    // Check that MPI is initialized
    char processor_name[MPI_MAX_PROCESSOR_NAME];
    int name_len;
    MPI_Get_processor_name(processor_name, &name_len);

    check_that_device_allocation_valid();
    check_that_decomp_valid(info);

    //TP:  Done in order to copy AC_nxgrid -> AC_nx that will be decomposed
    //     This way you can use AC_nxgrid to get the global dimensions in the DSL and device layer
    acHostUpdateBuiltinParams(&info);
    check_that_mesh_large_enough(info);
    MPI_Barrier(astaroth_comm);

#if AC_VERBOSE
    log_grid_debug_info();
#endif

    // Check that mixed precision is correctly configured, AcRealPacked == AC_REAL_MPI_TYPE
    // CAN BE REMOVED IF MIXED PRECISION IS SUPPORTED AS A PREPROCESSOR FLAG
    int mpi_type_size;
    MPI_Type_size(AC_REAL_MPI_TYPE, &mpi_type_size);
    ERRCHK_ALWAYS(sizeof(AcRealPacked) == mpi_type_size);

    // Decompose config (divide dimensions by decomposition)
    AcMeshInfo submesh_info = acGridDecomposeMeshInfo(info);
    check_that_mesh_large_enough(submesh_info);

    // GPU alloc
    int devices_per_node = -1;
    cudaGetDeviceCount(&devices_per_node);

    acLogFromRootProc(ac_pid(), "acGridInit: Calling acDeviceCreate\n");
    Device device;
    acDeviceCreate(ac_pid() % devices_per_node, submesh_info, &device);
    acLogFromRootProc(ac_pid() , "acGridInit: Returned from acDeviceCreate\n");

    // CPU alloc
    acLogFromRootProc(ac_pid(), "acGridInit: Allocating CPU mesh\n");
    AcMesh submesh;
    acHostMeshCreate(submesh_info, &submesh);
    acLogFromRootProc(ac_pid(), "acGridInit: Done allocating CPU mesh\n");

    // Setup the global grid structure
    grid.device        = device;
    grid.submesh       = submesh;
    grid.decomposition = get_decomp(info);

    // Configure
    grid.nn = acGetLocalNN(device->local_config);
    grid.mpi_tag_space_count = 0;

    acDeviceUpdate(device,device->local_config);

    initialize_random_number_generation(submesh_info);
    grid.initialized   = true;

    acVerboseLogFromRootProc(ac_pid(), "acGridInit: Synchronizing streams\n");
    acGridSynchronizeStream(STREAM_ALL);
    acVerboseLogFromRootProc(ac_pid(), "acGridInit: Done synchronizing streams\n");

#ifdef AC_INTEGRATION_ENABLED
    gen_default_taskgraph();
#endif
    return AC_SUCCESS;
}

AcResult
acGridQuit(void)
{
    ERRCHK(grid.initialized);
    acGridSynchronizeStream(STREAM_ALL);

    // Random number generator
    acRandQuit();

    grid.default_tasks = nullptr;

    grid.initialized   = false;
    grid.decomposition = (uint3_64){0, 0, 0};
    acHostMeshDestroy(&grid.submesh);
    acDeviceDestroy(grid.device);
    compat_acDecompositionQuit();
    // acDecompositionInfoDestroy(&grid.decomposition_info);

    return AC_SUCCESS;
}

AcResult
acGridLoadScalarUniform(const Stream stream, const AcRealParam param, const AcReal value)
{
    ERRCHK(grid.initialized);
    acGridSynchronizeStream(stream);

    const int root_proc = 0;
    AcReal buffer       = value;
    MPI_Bcast(&buffer, 1, AC_REAL_MPI_TYPE, root_proc, astaroth_comm);

    return acDeviceLoadScalarUniform(grid.device, stream, param, buffer);
}

AcResult
acGridLoadVectorUniform(const Stream stream, const AcReal3Param param, const AcReal3 value)
{
    ERRCHK(grid.initialized);
    acGridSynchronizeStream(stream);

    const int root_proc = 0;
    AcReal3 buffer      = value;
    MPI_Bcast(&buffer, 3, AC_REAL_MPI_TYPE, root_proc, astaroth_comm);

    return acDeviceLoadVectorUniform(grid.device, stream, param, buffer);
}

AcResult
acGridLoadIntUniform(const Stream stream, const AcIntParam param, const int value)
{
    ERRCHK(grid.initialized);
    acGridSynchronizeStream(stream);

    const int root_proc = 0;
    int buffer          = value;
    MPI_Bcast(&buffer, 1, MPI_INT, root_proc, astaroth_comm);

    return acDeviceLoadIntUniform(grid.device, stream, param, buffer);
}

AcResult
acGridLoadInt3Uniform(const Stream stream, const AcInt3Param param, const int3 value)
{
    ERRCHK(grid.initialized);
    acGridSynchronizeStream(stream);

    const int root_proc = 0;
    int3 buffer         = value;
    MPI_Bcast(&buffer, 3, MPI_INT, root_proc, astaroth_comm);

    return acDeviceLoadInt3Uniform(grid.device, stream, param, buffer);
}

const int3
get_rr()
{
    return (int3){
	NGHOST_X,
	NGHOST_Y,
	NGHOST_Z
    };
}

AcResult
acGridLoadMeshWorking(const Stream stream, const AcMesh host_mesh)
{
    ERRCHK(grid.initialized);
    acGridSynchronizeStream(stream);


    const int3 rr = get_rr();
    const int3 monolithic_mm = get_global_nn() + 2 * rr;
    const int3 monolithic_nn = acGetLocalNN(grid.device->local_config);
    const int3 monolithic_offset = rr;

    MPI_Datatype monolithic_subarray;
    const int monolithic_mm_arr[]     = {monolithic_mm.z, monolithic_mm.y, monolithic_mm.x};
    const int monolithic_nn_arr[]     = {monolithic_nn.z, monolithic_nn.y, monolithic_nn.x};
    const int monolithic_offset_arr[] = {monolithic_offset.z, monolithic_offset.y,
                                         monolithic_offset.x};
    MPI_Type_create_subarray(3, monolithic_mm_arr, monolithic_nn_arr, monolithic_offset_arr,
                             MPI_ORDER_C, AC_REAL_MPI_TYPE, &monolithic_subarray);
    MPI_Type_commit(&monolithic_subarray);

    const int3 distributed_mm = acGetLocalMM(grid.device->local_config);
    const int3 distributed_nn = acGetLocalNN(grid.device->local_config);
    const int3 distributed_offset = rr;

    MPI_Datatype distributed_subarray;
    const int distributed_mm_arr[]     = {distributed_mm.z, distributed_mm.y, distributed_mm.x};
    const int distributed_nn_arr[]     = {distributed_nn.z, distributed_nn.y, distributed_nn.x};
    const int distributed_offset_arr[] = {distributed_offset.z, distributed_offset.y,
                                          distributed_offset.x};
    MPI_Type_create_subarray(3, distributed_mm_arr, distributed_nn_arr, distributed_offset_arr,
                             MPI_ORDER_C, AC_REAL_MPI_TYPE, &distributed_subarray);
    MPI_Type_commit(&distributed_subarray);


    MPI_Request recv_reqs[NUM_VTXBUF_HANDLES];
    for (int vtxbuf = 0; vtxbuf < NUM_VTXBUF_HANDLES; ++vtxbuf) {
        MPI_Irecv(grid.submesh.vertex_buffer[vtxbuf], 1, distributed_subarray, 0, vtxbuf,
                  acGridMPIComm(), &recv_reqs[vtxbuf]);
        if (ac_pid() == 0) {
            for (int tgt = 0; tgt < ac_nprocs(); ++tgt) {
                const int3 tgt_pid3d = getPid3D(tgt);
                const size_t idx     = acVertexBufferIdx(tgt_pid3d.x * distributed_nn.x, //
                                                     tgt_pid3d.y * distributed_nn.y, //
                                                     tgt_pid3d.z * distributed_nn.z, //
                                                     host_mesh.info);
                MPI_Send(&host_mesh.vertex_buffer[vtxbuf][idx], 1, monolithic_subarray, tgt, vtxbuf,
                         acGridMPIComm());
            }
        }
    }
    MPI_Waitall(NUM_VTXBUF_HANDLES, recv_reqs, MPI_STATUSES_IGNORE);
    /*
        Strategy:
            1) Select a subarray from the input mesh
            2) Select a subarray from the output mesh
            3) Scatter

        Notes:
            1) Check that subarray divisible by number of procs (required in init iirc)
    MPI_Datatype input_subarray_resized;
    MPI_Type_create_resized(input_subarray, 0, sizeof(AcReal), &input_subarray_resized);
    MPI_Type_commit(&input_subarray_resized);

    // Scatter host_mesh from proc 0
    for (int vtxbuf = 0; vtxbuf < NUM_VTXBUF_HANDLES; ++vtxbuf) {
        const AcReal* src = host_mesh.vertex_buffer[vtxbuf];
        AcReal* dst       = grid.submesh.vertex_buffer[vtxbuf];
        //MPI_Scatter(src, 1, input_subarray, dst, 1, output_subarray, 0, acGridMPIComm());

        int nprocs;
        MPI_Comm_size(acGridMPIComm(), &nprocs);
        const uint3_64 p = morton3D(nprocs - 1) + (uint3_64){1, 1, 1};
        int counts[nprocs];
        int displacements[nprocs];
        for (int i = 0; i < nprocs; ++i) {
            counts[i]    = 1;

            const uint3_64 block = morton3D(i);
            const size_t block_offset = block.x * output_nn.x + block.y * output_nn.y * output_nn.x
    * p.x + block.z * output_nn.z * output_nn.x * output_nn.y; displacements[i] = block_offset;
        }

        //MPI_Scatterv(src, counts, displacements, input_subarray, dst, 1, output_subarray, 0,
        //             acGridMPIComm());
        MPI_Scatterv(src, counts, displacements, input_subarray_resized, dst, output_nn.z *
    output_nn.y * output_nn.x, AC_REAL_MPI_TYPE, 0, acGridMPIComm());

    }*/

    MPI_Type_free(&monolithic_subarray);
    MPI_Type_free(&distributed_subarray);
    return acDeviceLoadMesh(grid.device, stream, grid.submesh);
}
/*
// has some illegal memory access issue (create_subarray overwrites block value and loop fails)
AcResult
acGridStoreMesh(const Stream stream, AcMesh* host_mesh)
{
    ERRCHK(grid.initialized);

    const Device device   = grid.device;
    const AcMeshInfo info = device->local_config;

    acGridSynchronizeStream(stream);
    acDeviceStoreMesh(device, stream, &grid.submesh);
    acDeviceSynchronizeStream(device, stream);

    int pid, nprocs;
    MPI_Comm_rank(acGridMPIComm(), &pid);
    MPI_Comm_size(acGridMPIComm(), &nprocs);

    const int3 pid3d   = getPid3D(pid, grid.decomposition);
    const uint3_64 min = (uint3_64){0, 0, 0};
    const uint3_64 max = morton3D(nprocs - 1); // inclusive

    const int3 rr = (int3){
        (STENCIL_WIDTH - 1) / 2,
        (STENCIL_HEIGHT - 1) / 2,
        (STENCIL_DEPTH - 1) / 2,
    };
    const int3 monolithic_mm  = acConstructInt3Param(AC_nxgrid, AC_nygrid, AC_nzgrid) + 2 * rr;
    const int3 distributed_mm = acConstructInt3Param(AC_mx, AC_my, AC_mz, info);

    for (int block = 0; block < nprocs; ++block) {
        ERRCHK_ALWAYS(block < nprocs);
        int3 distributed_nn     = acConstructInt3Param(AC_nx, AC_ny, AC_nz, info);
        int3 distributed_offset = rr;
        ERRCHK_ALWAYS(block < nprocs);
        if (pid3d.x == min.x) {
            distributed_nn.x += rr.x;
            distributed_offset.x = 0;
        }
        if (pid3d.x == max.x) {
            distributed_nn.x += rr.x;
        }
        if (pid3d.y == min.y) {
            distributed_nn.y += rr.y;
            distributed_offset.y = 0;
        }
        if (pid3d.y == max.y) {
            distributed_nn.y += rr.y;
        }
        if (pid3d.z == min.z) {
            distributed_nn.z += rr.z;
            distributed_offset.z = 0;
        }
        if (pid3d.z == max.z) {
            distributed_nn.z += rr.z;
        }
        // fprintf(stderr, "proc %d, pid %d %d %d, box size %d %d %d\n", pid, pid3d.x, pid3d.y,
        // pid3d.z,
        //         distributed_nn.x, distributed_nn.y, distributed_nn.z);
        ERRCHK_ALWAYS(block < nprocs);
        MPI_Datatype monolithic_subarray;
        const int monolithic_mm_arr[]     = {monolithic_mm.z, monolithic_mm.y, monolithic_mm.x};
        const int monolithic_nn_arr[]     = {distributed_nn.z, distributed_nn.y, distributed_nn.x};
        const int monolithic_offset_arr[] = {distributed_offset.z, distributed_offset.y,
                                             distributed_offset.x};
        ERRCHK_ALWAYS(block < nprocs);
        MPI_Type_create_subarray(3, monolithic_mm_arr, monolithic_nn_arr, monolithic_offset_arr,
                                 MPI_ORDER_C, AC_REAL_MPI_TYPE, &monolithic_subarray);
        ERRCHK_ALWAYS(block < nprocs);
        MPI_Type_commit(&monolithic_subarray);
        ERRCHK_ALWAYS(block < nprocs);

        // const int3 distributed_mm     = acConstructInt3Param(AC_mx, AC_my, AC_mz, info);
        // const int3 distributed_nn     = acConstructInt3Param(AC_nx, AC_ny, AC_nz, info);
        // const int3 distributed_offset = rr;
        ERRCHK_ALWAYS(block < nprocs);
        MPI_Datatype distributed_subarray;
        const int distributed_mm_arr[]     = {distributed_mm.z, distributed_mm.y, distributed_mm.x};
        const int distributed_nn_arr[]     = {distributed_nn.z, distributed_nn.y, distributed_nn.x};
        const int distributed_offset_arr[] = {distributed_offset.z, distributed_offset.y,
                                             distributed_offset.x};
        MPI_Type_create_subarray(3, distributed_mm_arr, distributed_nn_arr, distributed_offset_arr,
                                 MPI_ORDER_C, AC_REAL_MPI_TYPE, &distributed_subarray);
        MPI_Type_commit(&distributed_subarray);

        ERRCHK_ALWAYS(block < nprocs);
        MPI_Request send_reqs[NUM_VTXBUF_HANDLES];
        for (int vtxbuf = 0; vtxbuf < NUM_VTXBUF_HANDLES; ++vtxbuf) {
            ERRCHK_ALWAYS(block < nprocs);
            // send to 0
            if (pid == block)
                MPI_Isend(grid.submesh.vertex_buffer[vtxbuf], 1, distributed_subarray, 0, vtxbuf,
                          acGridMPIComm(), &send_reqs[vtxbuf]);
            ERRCHK_ALWAYS(block < nprocs);
            if (pid == 0) {
                // recv from block
                ERRCHK_ALWAYS(block < nprocs);
                const int3 block_pid3d = getPid3D(block, grid.decomposition);
                const int3 nn          = acConstructInt3Param(AC_nx, AC_ny, AC_nz, info);
                const size_t idx       = acVertexBufferIdx(block_pid3d.x * nn.x, //
                                                           block_pid3d.y * nn.y, //
                                                           block_pid3d.z * nn.z, //
                                                           host_mesh->info);
                MPI_Recv(&host_mesh->vertex_buffer[vtxbuf][idx], 1, monolithic_subarray, block,
                         vtxbuf, acGridMPIComm(), MPI_STATUS_IGNORE);
            }
        }
        if (pid == block)
            MPI_Waitall(NUM_VTXBUF_HANDLES, send_reqs, MPI_STATUSES_IGNORE);
        // Free
        MPI_Type_free(&monolithic_subarray);
        MPI_Type_free(&distributed_subarray);
        // TODO
        // for each block
        //      declare the mapping
        //      all send
        //      if pid == 0
        //          recv
        //
        // could possibly do with scatter/gather but not that important and
        // diminishing returns/no-point finetuning because this is just a
        // simple debug function anyways.
        // More important to focus on getting science/meaningful work done!
    }
}
*/

static void
to_mpi_array_order_c(const int3 v, int arr[3])
{
    arr[0] = v.z;
    arr[1] = v.y;
    arr[2] = v.x;
}

//static void
//print_mpi_array(const char* str, const int arr[3])
//{
//    printf("%s: (%d, %d, %d)\n", str, arr[2], arr[1], arr[0]);
//}

static void
get_subarray(const int pid, //
             int monolithic_mm_arr[3], int monolithic_nn_arr[3],
             int monolithic_offset_arr[3], //
             int distributed_mm_arr[3], int distributed_nn_arr[3], int distributed_offset_arr[3])
{
    int nprocs;
    MPI_Comm_size(acGridMPIComm(), &nprocs);

    const Device device   = grid.device;
    const AcMeshInfo info = device->local_config;

    const int3 pid3d = getPid3D(pid);
    const int3 rr    = (int3){
	 NGHOST_X,
	 NGHOST_Y,
	 NGHOST_Z
    };

    const int3 min = (int3){0, 0, 0};
    const int3 max = getPid3D(nprocs - 1); // inclusive

    const int3 base_distributed_nn = acGetLocalNN(info);
    int3 distributed_nn     = acGetLocalNN(info);
    int3 distributed_offset = rr;

    if (pid3d.x == min.x) {
        distributed_offset.x -= rr.x;
        distributed_nn.x += rr.x;
    }
    if (pid3d.x == max.x) {
        distributed_nn.x += rr.x;
    }
    if (pid3d.y == min.y) {
        distributed_offset.y -= rr.y;
        distributed_nn.y += rr.y;
    }
    if (pid3d.y == max.y) {
        distributed_nn.y += rr.y;
    }
    if (pid3d.z == min.z) {
        distributed_offset.z -= rr.z;
        distributed_nn.z += rr.z;
    }
    if (pid3d.z == max.z) {
        distributed_nn.z += rr.z;
    }

    // Monolithic
    to_mpi_array_order_c(acGetGridNN(info) + 2 * rr, monolithic_mm_arr);
    to_mpi_array_order_c(distributed_nn, monolithic_nn_arr);
    to_mpi_array_order_c(pid3d * base_distributed_nn + distributed_offset, monolithic_offset_arr);

    // Distributed
    to_mpi_array_order_c(acGetLocalMM(info), distributed_mm_arr);
    to_mpi_array_order_c(distributed_nn, distributed_nn_arr);
    to_mpi_array_order_c(distributed_offset, distributed_offset_arr);

    /*
    printf("------\n");
    printf("pid %d\n", pid);
    print_mpi_array("monol mm", monolithic_mm_arr);
    print_mpi_array("monol nn", monolithic_nn_arr);
    print_mpi_array("monol os", monolithic_offset_arr);

    print_mpi_array("distr mm", distributed_mm_arr);
    print_mpi_array("distr nn", distributed_nn_arr);
    print_mpi_array("distr os", distributed_offset_arr);
    printf("------\n");
    */
}

/**
static void
get_subarray(const int pid, //
             int monolithic_mm_arr[3], int monolithic_nn_arr[3],
             int monolithic_offset_arr[3], //
             int distributed_mm_arr[3], int distributed_nn_arr[3], int distributed_offset_arr[3])
{

    const Device device   = grid.device;
    const AcMeshInfo info = device->local_config;

    const int3 pid3d = getPid3D(pid);
    const int3 rr = get_rr();

    const int3 min = (int3){0, 0, 0};
    const int3 max = getPid3D(ac_nprocs() - 1); // inclusive
    const int3 base_distributed_nn = acGetLocalNN(grid.device->local_config);
    int3 distributed_nn     = acGetLocalNN(grid.device->local_config);
    int3 distributed_offset = rr;

    if (pid3d.x == min.x) {
        distributed_offset.x -= rr.x;
        distributed_nn.x += rr.x;
    }
    if (pid3d.x == max.x) {
        distributed_nn.x += rr.x;
    }
    if (pid3d.y == min.y) {
        distributed_offset.y -= rr.y;
        distributed_nn.y += rr.y;
    }
    if (pid3d.y == max.y) {
        distributed_nn.y += rr.y;
    }
    if (pid3d.z == min.z) {
        distributed_offset.z -= rr.z;
        distributed_nn.z += rr.z;
    }
    if (pid3d.z == max.z) {
        distributed_nn.z += rr.z;
    }

    // Monolithic
    to_mpi_array_order_c(get_global_nn() + 2 * rr, monolithic_mm_arr);
    to_mpi_array_order_c(distributed_nn, monolithic_nn_arr);
    to_mpi_array_order_c(pid3d * base_distributed_nn + distributed_offset, monolithic_offset_arr);

    // Distributed
    to_mpi_array_order_c(acGetLocalMM(info), distributed_mm_arr);
    to_mpi_array_order_c(distributed_nn, distributed_nn_arr);
    to_mpi_array_order_c(distributed_offset, distributed_offset_arr);

    //printf("------\n");
    //printf("pid %d\n", pid);
    //print_mpi_array("monol mm", monolithic_mm_arr);
    //print_mpi_array("monol nn", monolithic_nn_arr);
    //print_mpi_array("monol os", monolithic_offset_arr);

    //print_mpi_array("distr mm", distributed_mm_arr);
    //print_mpi_array("distr nn", distributed_nn_arr);
    //print_mpi_array("distr os", distributed_offset_arr);
    //printf("------\n");
}
**/

// With ghost zone
//
AcResult
acGridLoadMesh(const Stream stream, const AcMesh host_mesh)
{
    ERRCHK(grid.initialized);
    acGridSynchronizeStream(stream);

    const int pid = ac_pid();
    const int nprocs = ac_nprocs();
    // Datatype:
    // 1) All processes: Local subarray (sending)
    //  1.1) function that takes the pid and outputs the local subarray
    // 2) Root process:  Global array (receiving)
    // 3) Root process:  Local subarrays for all procs (same as used for sending)

    // Receive the local subarray
    MPI_Request recv_reqs[NUM_VTXBUF_HANDLES];
    for (int vtxbuf = 0; vtxbuf < NUM_VTXBUF_HANDLES; ++vtxbuf) {
        int monolithic_mm[3], monolithic_nn[3], monolithic_offset[3];
        int distributed_mm[3], distributed_nn[3], distributed_offset[3];
        get_subarray(pid, monolithic_mm, monolithic_nn, monolithic_offset, //
                     distributed_mm, distributed_nn, distributed_offset);

        MPI_Datatype distributed_subarray;
        MPI_Type_create_subarray(3, distributed_mm, distributed_nn, distributed_offset, MPI_ORDER_C,
                                 AC_REAL_MPI_TYPE, &distributed_subarray);
        MPI_Type_commit(&distributed_subarray);

        MPI_Irecv(grid.submesh.vertex_buffer[vtxbuf], 1, distributed_subarray, 0, vtxbuf,
                  acGridMPIComm(), &recv_reqs[vtxbuf]);

        MPI_Type_free(&distributed_subarray);
    }

    if (pid == 0) {
        for (int tgt = 0; tgt < nprocs; ++tgt) {
            for (int vtxbuf = 0; vtxbuf < NUM_VTXBUF_HANDLES; ++vtxbuf) {
                int monolithic_mm[3], monolithic_nn[3], monolithic_offset[3];
                int distributed_mm[3], distributed_nn[3], distributed_offset[3];
                get_subarray(tgt, monolithic_mm, monolithic_nn, monolithic_offset, //
                             distributed_mm, distributed_nn, distributed_offset);

                MPI_Datatype monolithic_subarray;
                MPI_Type_create_subarray(3, monolithic_mm, monolithic_nn, monolithic_offset,
                                         MPI_ORDER_C, AC_REAL_MPI_TYPE, &monolithic_subarray);
                MPI_Type_commit(&monolithic_subarray);

                MPI_Send(host_mesh.vertex_buffer[vtxbuf], 1, monolithic_subarray, tgt, vtxbuf,
                         acGridMPIComm());

                MPI_Type_free(&monolithic_subarray);
            }
        }
    }
    MPI_Waitall(NUM_VTXBUF_HANDLES, recv_reqs, MPI_STATUSES_IGNORE);

    // TODO: Should apply halo exchange here without touching the ghost zones, how?
    // Currently the users need to update halos after each load, which is error-prone
    // acDeviceLoadMesh(grid.device, stream, grid.submesh);
    // return acGridPeriodicBoundconds(STREAM_DEFAULT);

    return acDeviceLoadMesh(grid.device, stream, grid.submesh);
}


// Working with ghost zone
AcResult
acGridStoreMesh(const Stream stream, AcMesh* host_mesh)
{
    ERRCHK(grid.initialized);
    acGridSynchronizeStream(stream);
    acDeviceStoreMesh(grid.device, stream, &grid.submesh);
    acDeviceSynchronizeStream(grid.device, stream);

    const int pid = ac_pid();
    // Datatype:
    // 1) All processes: Local subarray (sending)
    //  1.1) function that takes the pid and outputs the local subarray
    // 2) Root process:  Global array (receiving)
    // 3) Root process:  Local subarrays for all procs (same as used for sending)

    // Send the local subarray
    MPI_Request send_reqs[NUM_VTXBUF_HANDLES];
    for (int vtxbuf = 0; vtxbuf < NUM_VTXBUF_HANDLES; ++vtxbuf) {
        int monolithic_mm[3], monolithic_nn[3], monolithic_offset[3];
        int distributed_mm[3], distributed_nn[3], distributed_offset[3];
        get_subarray(pid, monolithic_mm, monolithic_nn, monolithic_offset, //
                     distributed_mm, distributed_nn, distributed_offset);

        MPI_Datatype distributed_subarray;
        MPI_Type_create_subarray(3, distributed_mm, distributed_nn, distributed_offset, MPI_ORDER_C,
                                 AC_REAL_MPI_TYPE, &distributed_subarray);
        MPI_Type_commit(&distributed_subarray);

        MPI_Isend(grid.submesh.vertex_buffer[vtxbuf], 1, distributed_subarray, 0, vtxbuf,
                  acGridMPIComm(), &send_reqs[vtxbuf]);

        MPI_Type_free(&distributed_subarray);
    }

    if (pid == 0) {
        for (int src = 0; src < ac_nprocs(); ++src) {
            for (int vtxbuf = 0; vtxbuf < NUM_VTXBUF_HANDLES; ++vtxbuf) {
                int monolithic_mm[3], monolithic_nn[3], monolithic_offset[3];
                int distributed_mm[3], distributed_nn[3], distributed_offset[3];
                get_subarray(src, monolithic_mm, monolithic_nn, monolithic_offset, //
                             distributed_mm, distributed_nn, distributed_offset);

                MPI_Datatype monolithic_subarray;
                MPI_Type_create_subarray(3, monolithic_mm, monolithic_nn, monolithic_offset,
                                         MPI_ORDER_C, AC_REAL_MPI_TYPE, &monolithic_subarray);
                MPI_Type_commit(&monolithic_subarray);

                MPI_Recv(host_mesh->vertex_buffer[vtxbuf], 1, monolithic_subarray, src, vtxbuf,
                         acGridMPIComm(), MPI_STATUS_IGNORE);

                MPI_Type_free(&monolithic_subarray);
            }
        }
    }
    MPI_Waitall(NUM_VTXBUF_HANDLES, send_reqs, MPI_STATUSES_IGNORE);

    return AC_SUCCESS;
}


AcResult
acGridStoreMeshWorking(const Stream stream, AcMesh* host_mesh)
{
    ERRCHK(grid.initialized);
    acGridSynchronizeStream(stream);
    acDeviceStoreMesh(grid.device, stream, &grid.submesh);
    acDeviceSynchronizeStream(grid.device, stream);

    /*
    const Device device   = grid.device;
    const AcMeshInfo info = device->local_config;

    const int3 rr = (int3){
        (STENCIL_WIDTH - 1) / 2,
        (STENCIL_HEIGHT - 1) / 2,
        (STENCIL_DEPTH - 1) / 2,
    };
    const int3 input_nn     = acConstructInt3Param(AC_nxgrid, AC_nygrid, AC_nzgrid); // Without halo
    const int3 input_mm     = input_nn + 2 * rr;
    const int3 input_offset = rr; //  + info.int3_params[AC_multigpu_offset];

    MPI_Datatype input_subarray;
    const int input_mm_arr[]     = {input_mm.z, input_mm.y, input_mm.x};
    const int input_nn_arr[]     = {input_nn.z, input_nn.y, input_nn.x};
    const int input_offset_arr[] = {input_offset.z, input_offset.y, input_offset.x};
    MPI_Type_create_subarray(3, input_mm_arr, input_nn_arr, input_offset_arr, MPI_ORDER_C,
                             AC_REAL_MPI_TYPE, &input_subarray);
    MPI_Type_commit(&input_subarray);

    const int3 output_nn     = acConstructInt3Param(AC_nx, AC_ny, AC_nz, info);
    const int3 output_mm     = acConstructInt3Param(AC_mx, AC_my, AC_mz, info);
    const int3 output_offset = rr;

    MPI_Datatype output_subarray;
    const int output_mm_arr[]     = {output_mm.z, output_mm.y, output_mm.x};
    const int output_nn_arr[]     = {output_nn.z, output_nn.y, output_nn.x};
    const int output_offset_arr[] = {output_offset.z, output_offset.y, output_offset.x};
    MPI_Type_create_subarray(3, output_mm_arr, output_nn_arr, output_offset_arr, MPI_ORDER_C,
                             AC_REAL_MPI_TYPE, &output_subarray);
    MPI_Type_commit(&output_subarray);

    // Scatter host_mesh from proc 0
    for (int vtxbuf = 0; vtxbuf < NUM_VTXBUF_HANDLES; ++vtxbuf) {
        const AcReal* src = grid.submesh.vertex_buffer[vtxbuf];
        AcReal* dst       = host_mesh->vertex_buffer[vtxbuf];
        MPI_Gather(src, 1, output_subarray, dst, 1, input_subarray, 0, acGridMPIComm());
        // MPI_Scatter(src, 1, input_subarray, dst, 1, output_subarray, 0, acGridMPIComm());
    }

    MPI_Type_free(&input_subarray);
    MPI_Type_free(&output_subarray);
    */


    const int3 rr = get_rr();
    const int3 monolithic_mm     = get_global_nn() + 2 * rr;
    const int3 monolithic_nn     = acGetLocalNN(grid.device->local_config);
    const int3 monolithic_offset = rr;

    MPI_Datatype monolithic_subarray;
    const int monolithic_mm_arr[]     = {monolithic_mm.z, monolithic_mm.y, monolithic_mm.x};
    const int monolithic_nn_arr[]     = {monolithic_nn.z, monolithic_nn.y, monolithic_nn.x};
    const int monolithic_offset_arr[] = {monolithic_offset.z, monolithic_offset.y,
                                         monolithic_offset.x};
    MPI_Type_create_subarray(3, monolithic_mm_arr, monolithic_nn_arr, monolithic_offset_arr,
                             MPI_ORDER_C, AC_REAL_MPI_TYPE, &monolithic_subarray);
    MPI_Type_commit(&monolithic_subarray);

    const int3 distributed_mm     = acGetLocalMM(grid.device->local_config);
    const int3 distributed_nn     = acGetLocalNN(grid.device->local_config);
    const int3 distributed_offset = rr;

    MPI_Datatype distributed_subarray;
    const int distributed_mm_arr[]     = {distributed_mm.z, distributed_mm.y, distributed_mm.x};
    const int distributed_nn_arr[]     = {distributed_nn.z, distributed_nn.y, distributed_nn.x};
    const int distributed_offset_arr[] = {distributed_offset.z, distributed_offset.y,
                                          distributed_offset.x};
    MPI_Type_create_subarray(3, distributed_mm_arr, distributed_nn_arr, distributed_offset_arr,
                             MPI_ORDER_C, AC_REAL_MPI_TYPE, &distributed_subarray);
    MPI_Type_commit(&distributed_subarray);

    const int pid = ac_pid();

    MPI_Request send_reqs[NUM_VTXBUF_HANDLES];
    for (int vtxbuf = 0; vtxbuf < NUM_VTXBUF_HANDLES; ++vtxbuf) {
        MPI_Isend(grid.submesh.vertex_buffer[vtxbuf], 1, distributed_subarray, 0, vtxbuf,
                  acGridMPIComm(), &send_reqs[vtxbuf]);
        if (pid == 0) {
            for (int tgt = 0; tgt < ac_nprocs(); ++tgt) {
                const int3 tgt_pid3d = getPid3D(tgt);
                const size_t idx     = acVertexBufferIdx(tgt_pid3d.x * distributed_nn.x, //
                                                     tgt_pid3d.y * distributed_nn.y, //
                                                     tgt_pid3d.z * distributed_nn.z, //
                                                     host_mesh->info);
                MPI_Recv(&host_mesh->vertex_buffer[vtxbuf][idx], 1, monolithic_subarray, tgt,
                         vtxbuf, acGridMPIComm(), MPI_STATUS_IGNORE);
            }
        }
    }
    MPI_Waitall(NUM_VTXBUF_HANDLES, send_reqs, MPI_STATUSES_IGNORE);
    /*
        Strategy:
            1) Select a subarray from the input mesh
            2) Select a subarray from the output mesh
            3) Scatter

        Notes:
            1) Check that subarray divisible by number of procs (required in init iirc)
    MPI_Datatype input_subarray_resized;
    MPI_Type_create_resized(input_subarray, 0, sizeof(AcReal), &input_subarray_resized);
    MPI_Type_commit(&input_subarray_resized);

    // Scatter host_mesh from proc 0
    for (int vtxbuf = 0; vtxbuf < NUM_VTXBUF_HANDLES; ++vtxbuf) {
        const AcReal* src = host_mesh.vertex_buffer[vtxbuf];
        AcReal* dst       = grid.submesh.vertex_buffer[vtxbuf];
        //MPI_Scatter(src, 1, input_subarray, dst, 1, output_subarray, 0, acGridMPIComm());

        int nprocs;
        MPI_Comm_size(acGridMPIComm(), &nprocs);
        const uint3_64 p = morton3D(nprocs - 1) + (uint3_64){1, 1, 1};
        int counts[nprocs];
        int displacements[nprocs];
        for (int i = 0; i < nprocs; ++i) {
            counts[i]    = 1;

            const uint3_64 block = morton3D(i);
            const size_t block_offset = block.x * output_nn.x + block.y * output_nn.y * output_nn.x
    * p.x + block.z * output_nn.z * output_nn.x * output_nn.y; displacements[i] = block_offset;
        }

        //MPI_Scatterv(src, counts, displacements, input_subarray, dst, 1, output_subarray, 0,
        //             acGridMPIComm());
        MPI_Scatterv(src, counts, displacements, input_subarray_resized, dst, output_nn.z *
    output_nn.y * output_nn.x, AC_REAL_MPI_TYPE, 0, acGridMPIComm());

    }*/

    MPI_Type_free(&monolithic_subarray);
    MPI_Type_free(&distributed_subarray);

    return AC_SUCCESS;
}
AcResult
acGridLoadMeshOld(const Stream stream, const AcMesh host_mesh)
{
    ERRCHK(grid.initialized);
    acGridSynchronizeStream(stream);
    acGridDiskAccessSync(); // Note: syncs all streams

#if AC_VERBOSE
    printf("Distributing mesh...\n");
    fflush(stdout);
#endif

    const int pid = ac_pid();
    ERRCHK_ALWAYS(&grid.submesh);

    // Submesh nn
    const int3 nn = acGetLocalNN(grid.device->local_config);

    // Send to self
    if (pid == 0) {
        for (int vtxbuf = 0; vtxbuf < NUM_VTXBUF_HANDLES; ++vtxbuf) {
            // For pencils
            for (int k = NGHOST_Z; k < NGHOST_Z + nn.z; ++k) {
                for (int j = NGHOST_Y; j < NGHOST_Y + nn.y; ++j) {
                    const int i       = NGHOST_X;
                    const int count   = nn.x;
                    const int src_idx = acVertexBufferIdx(i, j, k, host_mesh.info);
                    const int dst_idx = acVertexBufferIdx(i, j, k, grid.submesh.info);
                    memcpy(&grid.submesh.vertex_buffer[vtxbuf][dst_idx], //
                           &host_mesh.vertex_buffer[vtxbuf][src_idx],    //
                           count * sizeof(host_mesh.vertex_buffer[i][0]));
                }
            }
        }
    }

    for (int vtxbuf = 0; vtxbuf < NUM_VTXBUF_HANDLES; ++vtxbuf) {
        // For pencils
        for (int k = NGHOST_Z; k < NGHOST_Z + nn.z; ++k) {
            for (int j = NGHOST_Y; j < NGHOST_Y + nn.y; ++j) {
                const int i     = NGHOST_X;
                const int count = nn.x;

                if (pid != 0) {
                    const int dst_idx = acVertexBufferIdx(i, j, k, grid.submesh.info);
                    // Recv
                    MPI_Status status;
                    MPI_Recv(&grid.submesh.vertex_buffer[vtxbuf][dst_idx], count, AC_REAL_MPI_TYPE,
                             0, 0, astaroth_comm, &status);
                }
                else {
                    for (int tgt_pid = 1; tgt_pid < ac_nprocs(); ++tgt_pid) {
                        const int3 tgt_pid3d = getPid3D(tgt_pid);
                        const int src_idx    = acVertexBufferIdx(i + tgt_pid3d.x * nn.x, //
                                                              j + tgt_pid3d.y * nn.y, //
                                                              k + tgt_pid3d.z * nn.z, //
                                                              host_mesh.info);

                        // Send
                        MPI_Send(&host_mesh.vertex_buffer[vtxbuf][src_idx], count, AC_REAL_MPI_TYPE,
                                 tgt_pid, 0, astaroth_comm);
                    }
                }
            }
        }
    }

    acDeviceLoadMesh(grid.device, stream, grid.submesh);
    return AC_SUCCESS;
}

// TODO: do with packed data
AcResult
acGridStoreMeshAA(const Stream stream, AcMesh* host_mesh)
{
    ERRCHK(grid.initialized);
    acGridSynchronizeStream(stream);
    acGridDiskAccessSync(); // Note: syncs all streams

    acDeviceStoreMesh(grid.device, stream, &grid.submesh);
    acGridSynchronizeStream(stream);

#if AC_VERBOSE
    printf("Gathering mesh...\n");
    fflush(stdout);
#endif

    const int pid = ac_pid();

    if (pid == 0)
        ERRCHK_ALWAYS(host_mesh);

    // Submesh nn and mm
    const int3 nn = acGetLocalNN(grid.device->local_config);
    const int3 mm = acGetLocalMM(grid.device->local_config);

#if TWO_D == 0
    // Send to self
    if (pid == 0) {
        for (int vtxbuf = 0; vtxbuf < NUM_VTXBUF_HANDLES; ++vtxbuf) {
            // For pencils
            for (int k = 0; k < mm.z; ++k) {
                for (int j = 0; j < mm.y; ++j) {
                    const int i       = 0;
                    const int count   = mm.x;
                    const int src_idx = acVertexBufferIdx(i, j, k, grid.submesh.info);
                    const int dst_idx = acVertexBufferIdx(i, j, k, host_mesh->info);
                    memcpy(&host_mesh->vertex_buffer[vtxbuf][dst_idx],   //
                           &grid.submesh.vertex_buffer[vtxbuf][src_idx], //
                           count * sizeof(grid.submesh.vertex_buffer[i][0]));
                }
            }
        }
    }
#else
    // Send to self
    if (pid == 0) {
        for (int vtxbuf = 0; vtxbuf < NUM_VTXBUF_HANDLES; ++vtxbuf) {
            // For pencils
            for (int j = 0; j < mm.y; ++j) {
                const int i       = 0;
                const int count   = mm.x;
                const int src_idx = acVertexBufferIdx(i, j, 1, grid.submesh.info);
                const int dst_idx = acVertexBufferIdx(i, j, 1, host_mesh->info);
                memcpy(&host_mesh->vertex_buffer[vtxbuf][dst_idx],   //
                       &grid.submesh.vertex_buffer[vtxbuf][src_idx], //
                       count * sizeof(grid.submesh.vertex_buffer[i][0]));
            }
        }
    }
#endif

#if TWO_D == 0
    for (int vtxbuf = 0; vtxbuf < NUM_VTXBUF_HANDLES; ++vtxbuf) {
        // For pencils
        for (int k = 0; k < mm.z; ++k) {
            for (int j = 0; j < mm.y; ++j) {
                const int i     = 0;
                const int count = mm.x;

                if (pid == 0) {
                    for (int tgt_pid = 1; tgt_pid < ac_nprocs(); ++tgt_pid) {
                        const int3 tgt_pid3d = getPid3D(tgt_pid);
                        const int dst_idx    = acVertexBufferIdx(i + tgt_pid3d.x * nn.x, //
                                                              j + tgt_pid3d.y * nn.y, //
                                                              k + tgt_pid3d.z * nn.z, //
                                                              host_mesh->info);

                        // Recv
                        MPI_Status status;
                        MPI_Recv(&host_mesh->vertex_buffer[vtxbuf][dst_idx], count,
                                 AC_REAL_MPI_TYPE, tgt_pid, 0, astaroth_comm, &status);
                    }
                }
                else {
                    // Send
                    const int src_idx = acVertexBufferIdx(i, j, k, grid.submesh.info);
                    MPI_Send(&grid.submesh.vertex_buffer[vtxbuf][src_idx], count, AC_REAL_MPI_TYPE,
                             0, 0, astaroth_comm);
                }
            }
        }
    }
#else
    for (int vtxbuf = 0; vtxbuf < NUM_VTXBUF_HANDLES; ++vtxbuf) {
        for (int j = 0; j < mm.y; ++j) {
            const int i     = 0;
            const int count = mm.x;

            if (pid == 0) {
                for (int tgt_pid = 1; tgt_pid < ac_nprocs(); ++tgt_pid) {
                    const int3 tgt_pid3d = getPid3D(tgt_pid);
                    const int dst_idx    = acVertexBufferIdx(i + tgt_pid3d.x * nn.x, //
                                                          j + tgt_pid3d.y * nn.y, //
                                                          1 + tgt_pid3d.z * nn.z, //
                                                          host_mesh->info);

                    // Recv
                    MPI_Status status;
                    MPI_Recv(&host_mesh->vertex_buffer[vtxbuf][dst_idx], count,
                             AC_REAL_MPI_TYPE, tgt_pid, 0, astaroth_comm, &status);
                }
            }
            else {
                // Send
                const int src_idx = acVertexBufferIdx(i, j, 1, grid.submesh.info);
                MPI_Send(&grid.submesh.vertex_buffer[vtxbuf][src_idx], count, AC_REAL_MPI_TYPE,
                         0, 0, astaroth_comm);
            }
        }
    }
#endif
    MPI_Barrier(astaroth_comm);

    return AC_SUCCESS;
}

AcTaskGraph*
acGridGetDefaultTaskGraph()
{
    ERRCHK(grid.initialized);
    return grid.default_tasks.get();
}

static void
check_ops(const AcTaskDefinition ops[], const size_t n_ops)
{
    if (n_ops == 0) {
        ERROR("\nIncorrect task graph {}:\n - Task graph is empty.\n")
    }

    bool found_halo_exchange        = false;
    unsigned int boundaries_defined = 0x00;
    // bool found_compute              = false;

    bool boundary_condition_before_halo_exchange = false;
    bool compute_before_halo_exchange            = false;
    bool compute_before_boundary_condition       = false;

    bool error   = false;
    bool warning = false;
    const int FULL_BOUNDARY = (TWO_D) ? BOUNDARY_XY : BOUNDARY_XYZ;

    std::string task_graph_repr = "{";

    for (size_t i = 0; i < n_ops; i++) {
        AcTaskDefinition op = ops[i];
        switch (op.task_type) {
        case TASKTYPE_HALOEXCHANGE:
            found_halo_exchange = true;
            task_graph_repr += "HaloExchange,";
            break;
        case TASKTYPE_BOUNDCOND:
        case TASKTYPE_SPECIAL_MHD_BOUNDCOND:
        case TASKTYPE_DSL_BOUNDCOND:
            if (!found_halo_exchange) {
                boundary_condition_before_halo_exchange = true;
                error                                   = true;
            }
            boundaries_defined |= (unsigned int)op.boundary;
            task_graph_repr += "BoundCond,";
            break;
        case TASKTYPE_COMPUTE:
            if (!found_halo_exchange) {
                compute_before_halo_exchange = true;
                warning                      = true;
            }
            if (boundaries_defined != FULL_BOUNDARY) {
                compute_before_boundary_condition = true;
                warning                           = true;
            }
            // found_compute = true;
            task_graph_repr += "Compute,";
            break;
        case TASKTYPE_SYNC:
          task_graph_repr += "Sync,";
	}
    }

    task_graph_repr += "}";

    std::string msg = "";

    if (!found_halo_exchange) {
        msg += " - No halo exchange defined in task graph.\n";
        error = true;
    }

    if (boundaries_defined != FULL_BOUNDARY) {
        error = true;
    }
    if ((boundaries_defined & BOUNDARY_X_TOP) != BOUNDARY_X_TOP) {
        msg += " - Boundary conditions not defined for top X boundary.\n";
    }
    if ((boundaries_defined & BOUNDARY_X_BOT) != BOUNDARY_X_BOT) {
        msg += " - Boundary conditions not defined for bottom X boundary.\n";
    }
    if ((boundaries_defined & BOUNDARY_Y_TOP) != BOUNDARY_Y_TOP) {
        msg += " - Boundary conditions not defined for top Y boundary.\n";
    }
    if ((boundaries_defined & BOUNDARY_Y_BOT) != BOUNDARY_Y_BOT) {
        msg += " - Boundary conditions not defined for bottom Y boundary.\n";
    }
    if ((boundaries_defined & BOUNDARY_Z_TOP) != BOUNDARY_Z_TOP && !TWO_D) {
        msg += " - Boundary conditions not defined for top Z boundary.\n";
    }
    if ((boundaries_defined & BOUNDARY_Z_BOT) != BOUNDARY_Z_BOT && !TWO_D) {
        msg += " - Boundary conditions not defined for bottom Z boundary.\n";
    }

    // This warning is probably unnecessary
    /*
      if (!found_compute) {
          //msg += " - No compute kernel defined in task graph.\n";
          //warning = true;
      }
      */

    if (found_halo_exchange && boundary_condition_before_halo_exchange) {
        msg += " - Boundary condition before halo exchange. Halo exchange must come first.\n";
    }
    if (boundaries_defined == BOUNDARY_XYZ && compute_before_boundary_condition) {
        msg += " - Compute ordered before boundary conditions. Boundary conditions must usually be "
               "resolved before running kernels.\n";
    }
    if (found_halo_exchange && compute_before_halo_exchange) {
        msg += " - Compute ordered before halo exchange. Halo exchange must usually be performed "
               "before running kernels.\n";
    }

#if AC_VERBOSE
    if (error && NGHOST>0) {
        // ERROR(("\nIncorrect task graph " + task_graph_repr + ":\n" + msg).c_str())
        WARNING(("\nIncorrect task graph " + task_graph_repr + ":\n" + msg).c_str())
    }
    if (warning && NGHOST>0) {
        WARNING(("\nUnusual task graph " + task_graph_repr + ":\n" + msg).c_str())
    }
#else
    (void)error;
    (void)warning;
#endif
}

Region
InnerMostCompRegion(int3 mm, int decomp_level, std::vector<Field> fields)
{
	int3 position = {(2+decomp_level)*NGHOST_X,(2+decomp_level)*NGHOST_Y,(2+decomp_level)*NGHOST_Z};
	int3 last_position = {mm.x-(2+decomp_level)*NGHOST_X, mm.y-(2+decomp_level)*NGHOST_Y,mm.z-(2+decomp_level)*NGHOST_Z};
	int3 dims = last_position - position;
        return Region(position,dims,0,fields,RegionFamily::Compute_output);
}
Region
FullRegion(int3 mm, std::vector<Field> fields)
{
	int3 position = {NGHOST_X,NGHOST_Y,NGHOST_Z};
	int3 last_position = {mm.x-NGHOST_X, mm.y-NGHOST_Y,mm.z-NGHOST_Z};
	int3 dims = last_position - position;
        return Region(position,dims,0,fields,RegionFamily::Compute_output);
}
Region
LeftCompRegion(int3 mm, int decomp_level, std::vector<Field> fields)
{
	int3 position = {2*NGHOST_X, 2*NGHOST_Y, 2*NGHOST_Z};
	int3 last_position = {(decomp_level+2)*NGHOST_X, mm.y - 2*NGHOST_Y,mm.z-2*NGHOST_Z};
	int3 dims = last_position - position;
        return Region(position,dims,0,fields,RegionFamily::Compute_output);
}

Region
RightCompRegion(int3 mm, int decomp_level, std::vector<Field> fields)
{
	int3 position = {mm.x-(decomp_level+2)*NGHOST_X, 2*NGHOST_Y, 2*NGHOST_Z};
	int3 last_position = {mm.x-2*NGHOST_X, mm.y - 2*NGHOST_Y,mm.z-2*NGHOST_Z};
	int3 dims = last_position - position;
        return Region(position,dims,0,fields,RegionFamily::Compute_output);
}
Region
BackCompRegion(int3 mm, int decomp_level, std::vector<Field> fields)
{
	int3 position = {(decomp_level+2)*NGHOST_X, 2*NGHOST_Y, 2*NGHOST_Z};
	int3 last_position = {mm.x - (decomp_level+2)*NGHOST_X, (decomp_level+2)*NGHOST_Y,mm.z-2*NGHOST_Z};
	int3 dims = last_position - position;
        return Region(position,dims,0,fields,RegionFamily::Compute_output);
}

Region
FrontCompRegion(int3 mm, int decomp_level, std::vector<Field> fields)
{
	int3 position = {(2+decomp_level)*NGHOST_X, mm.y-(decomp_level+2)*NGHOST_Y, 2*NGHOST_Z};
	int3 last_position = {mm.x-(2+decomp_level)*NGHOST_X, mm.y-2*NGHOST_Y,mm.z-2*NGHOST_Z};
	int3 dims = last_position - position;
        return Region(position,dims,0,fields,RegionFamily::Compute_output);
}

Region
LowerCompRegion(int3 mm, int decomp_level, std::vector<Field> fields)
{
	int3 position = {(decomp_level+2)*NGHOST_X, (decomp_level+2)*NGHOST_Y, 2*NGHOST_Z};
	int3 last_position = {mm.x - (decomp_level+2)*NGHOST_X, mm.y - (decomp_level+2)*NGHOST_Y,(2+decomp_level)*NGHOST_Z};
	int3 dims = last_position - position;
        return Region(position,dims,0,fields,RegionFamily::Compute_output);
}

Region
UpperCompRegion(int3 mm, int decomp_level, std::vector<Field> fields)
{
	int3 position = {(2+decomp_level)*NGHOST_X, (2+decomp_level)*NGHOST_Y, mm.z-(2+decomp_level)*NGHOST_Z};
	int3 last_position = {mm.x-(2+decomp_level)*NGHOST_X, mm.y-(2+decomp_level)*NGHOST_Y, mm.z-2*NGHOST_Z};
	int3 dims = last_position - position;
        return Region(position,dims,0,fields,RegionFamily::Compute_output);
}
Region
GetInputRegion(Region region, std::vector<Field> fields_in)
{
	int3 nghost3 = {NGHOST_X,NGHOST_Y,NGHOST_Z};
	return Region{region.position-nghost3,region.dims+2*nghost3,0,fields_in,RegionFamily::Compute_input};
}

//test that the compute regions cover what they should cover without overlap
bool
TestRegions(std::vector<Region> regions, int target_volume)
{
	bool passed = true;
	for (auto& region_1: regions)
	{
		for (auto& region_2:regions)
		{
			if (region_1.overlaps(&region_2) && !((region_1.position == region_2.position) && (region_1.dims == region_2.dims)))
			{
				passed=false;
				printf("Region_1 position: %d,%d,%d\tdims %d,%d,%d\n",region_1.position.x,region_1.position.y,region_1.position.z,region_1.dims.x,region_1.dims.y,region_1.dims.z);
				printf("Region_2 position: %d,%d,%d\tdims %d,%d,%d\n",region_2.position.x,region_2.position.y,region_2.position.z,region_2.dims.x,region_2.dims.y,region_2.dims.z);
			}

		}
	}
	if (!passed)
		printf("RegionTest: overlapping\n");

	int covered_volume = 0;
	for (auto& region: regions)
	{
		covered_volume += region.volume;
	}
	passed &= covered_volume == target_volume;
	if (!passed)
	{
		printf("Doesn't cover the volume\n");
		printf("Target: %d\n",target_volume);
		printf("Covered: %d\n",covered_volume);
	}
	if (!passed)
		printf("RegionTest: not passed\n");
	return passed;
}
std::vector<Region>
getmyregions(int3 nn, int decomp_level, std::vector<Field> fields_out)
{
	std::vector<Region> regions{};
	int3 mm = nn + (int3){2*NGHOST_X,2*NGHOST_Y,2*NGHOST_Z};
	regions.push_back(InnerMostCompRegion(mm,decomp_level,fields_out));
	/***

		regions.push_back(LeftCommRegion(nn,fields_out));
		regions.push_back(RightCommRegion(nn,fields_out));
		regions.push_back(BackCommRegion(nn,fields_out));
		regions.push_back(FrontCommRegion(nn,fields_out));
		regions.push_back(LowerCommRegion(nn,fields_out));
		regions.push_back(UpperCommRegion(nn,fields_out));
		**/
		for (int tag = Region::min_comp_tag; tag < Region::max_comp_tag; tag++) {
				if (Region::tag_to_id(tag) != (int3){0,0,0})
					regions.push_back(Region(RegionFamily::Compute_output,tag,nn,fields_out.data(),fields_out.size()));
            }
	if (decomp_level > 0) 
	{
	regions.push_back(LeftCompRegion(mm,decomp_level,fields_out));
	regions.push_back(RightCompRegion(mm,decomp_level,fields_out));

	regions.push_back(BackCompRegion(mm,decomp_level,fields_out));
	regions.push_back(FrontCompRegion(mm,decomp_level,fields_out));

	regions.push_back(LowerCompRegion(mm,decomp_level,fields_out));
	regions.push_back(UpperCompRegion(mm,decomp_level,fields_out));
	}
	int target_volume = (nn.x)*(nn.y)*(nn.z);
	bool passed = TestRegions(regions,target_volume);
	if (!passed) exit(0);
	return regions;
}
std::vector<Region>
getinputregions(std::vector<Region> output_regions, std::vector<Field> input_fields)
{
	std::vector<Region> input_regions{};
	for (auto& region : output_regions)
		input_regions.push_back(GetInputRegion(region,input_fields));
	return input_regions;
}
void
testmydecomp(int3 nn, int decomp_level, std::vector<Field> fields_out)
{
	std::vector<Region> regions = getmyregions(nn,decomp_level,fields_out);
	int target_volume = (nn.x)*(nn.y)*(nn.z);
	bool passed = TestRegions(regions,target_volume);
	if (!passed) exit(0);
}
#if TWO_D == 0
static AcReal3 
get_spacings()
{
	return acConstructReal3Param(AC_dsx,AC_dsy,AC_dsz,grid.device->local_config);
}
#else
static AcReal3 
get_spacings()
{
	return acConstructReal3Param(AC_dsx,AC_dsy,0.0,grid.device->local_config);
}
#endif
AcTaskGraph*
acGridBuildTaskGraph(const AcTaskDefinition ops[], const size_t n_ops)
{
    // ERRCHK(grid.initialized);
    int rank;
    MPI_Comm_rank(astaroth_comm, &rank);
    int comm_size;
    MPI_Comm_size(astaroth_comm, &comm_size);

    check_ops(ops, n_ops);
    acVerboseLogFromRootProc(rank, "acGridBuildTaskGraph: Allocating task graph\n");

    AcTaskGraph* graph = new AcTaskGraph();

    graph->periodic_boundaries = BOUNDARY_NONE;

    graph->halo_tasks.reserve(n_ops * Region::n_halo_regions);
    graph->all_tasks.reserve(n_ops * max(Region::n_halo_regions, Region::n_comp_regions));

    // Create tasks for each operation & store indices to ranges of tasks belonging to operations
    std::vector<size_t> op_indices;
    op_indices.reserve(n_ops);

    const AcGridInfo grid_info = {grid.nn, get_global_nn()*get_spacings()};



    uint3_64 decomp = grid.decomposition;
    int3 pid3d      = getPid3D(rank);
    Device device   = grid.device;

    auto boundary_normal = [&decomp, &pid3d](int tag) -> int3 {
        int3 neighbor = pid3d + Region::tag_to_id(tag);
        if (neighbor.z == -1) {
            return int3{0, 0, -1};
        }
        else if (neighbor.z == (int)decomp.z) {
            return int3{0, 0, 1};
        }
        else if (neighbor.y == -1) {
            return int3{0, -1, 0};
        }
        else if (neighbor.y == (int)decomp.y) {
            return int3{0, 1, 0};
        }
        else if (neighbor.x == -1) {
            return int3{-1, 0, 0};
        }
        else if (neighbor.x == (int)decomp.x) {
            return int3{1, 0, 0};
        }
        else {
            // Something went wrong, this tag does not identify a boundary region.
            return int3{0, 0, 0};
        }
    };
    

    // The tasks start at different offsets from the beginning of the iteration
    // this array of bools keep track of that state
    std::array<bool, NUM_VTXBUF_HANDLES> swap_offset{false};
    //int num_comp_tasks = 0;
    acVerboseLogFromRootProc(rank, "acGridBuildTaskGraph: Creating tasks: %lu ops\n", n_ops);
    for (size_t i = 0; i < n_ops; i++) {
        acVerboseLogFromRootProc(rank, "acGridBuildTaskGraph: Creating tasks for op %lu\n", i);
        auto op = ops[i];
        op_indices.push_back(graph->all_tasks.size());

        if (op.task_type == TASKTYPE_BOUNDCOND && op.bound_cond == BOUNDCOND_PERIODIC) {
            graph->periodic_boundaries = (AcBoundary)(graph->periodic_boundaries | op.boundary);
        }
	if(op.task_type == TASKTYPE_HALOEXCHANGE)
	{
	  for(size_t index = 0; index < op.num_fields_in; ++index)
	  {
	  	ERRCHK_ALWAYS(op.fields_in[index]  <= NUM_VTXBUF_HANDLES);
	  }
	  for(size_t index = 0; index < op.num_fields_out; ++index)
	  {
	  	ERRCHK_ALWAYS(op.fields_out[index]  <= NUM_VTXBUF_HANDLES);
	  }
	}
        switch (op.task_type) {

        case TASKTYPE_COMPUTE: {
            acVerboseLogFromRootProc(rank, "Creating compute tasks\n");
	    //This would be the better decomp strategy for now use the old on
	    /**
	    std::vector<Field> fields_out(op.fields_out,op.fields_out+op.num_fields_out);
	    //std::vector<Region> comp_out_regions = getmyregions(nn,num_comp_tasks,fields_out);
	    std::vector<Region> comp_out_regions = getmyregions(nn,0,fields_out);
	    std::vector<Field> fields_in(op.fields_in,op.fields_in+op.num_fields_in);
	    std::vector<Region> comp_input_regions = getinputregions(comp_out_regions,fields_in);
	    for (size_t region_index=0; region_index< comp_out_regions.size(); ++region_index)
	    {
		    auto task = std::make_shared<ComputeTask>(op,region_index,comp_input_regions[region_index],comp_out_regions[region_index],device,swap_offset);
                    graph->all_tasks.push_back(task);
                    //autotune compute
	    }
	    **/
            //for (int tag = Region::min_comp_tag; tag < Region::max_comp_tag; tag++) {
	    std::vector<Field> fields_out(op.fields_out,op.fields_out+op.num_fields_out);
	    std::vector<Field> fields_in(op.fields_in,op.fields_in+op.num_fields_in);
	    int3 mm = grid.nn + (int3){2*NGHOST_X,2*NGHOST_Y,2*NGHOST_Z};
	    Region full_region = FullRegion(mm,fields_out);
	    Region full_input_region = getinputregions({full_region},fields_in)[0];
            //for (int tag = Region::min_comp_tag; tag < 1; tag++) {
	    //TP: if only a single GPU then now point in splitting the domain, simply process it as one large one
	    if(comm_size == 1)
	    {
	      auto task = std::make_shared<ComputeTask>(op,0,full_input_region,full_region,device,swap_offset);
              graph->all_tasks.push_back(task);
              //done here since we want to write only to out not to in what launching the taskgraph would do
              acDeviceLaunchKernel(grid.device, STREAM_DEFAULT, op.kernel_enum, task->output_region.position, task->output_region.position + task->output_region.dims);
	    }
	    else
	    {
            	for (int tag = Region::min_comp_tag; tag < Region::max_comp_tag; tag++) {
		    if(TWO_D && Region::tag_to_id(tag).z != 0) continue;
	    	    //auto task = std::make_shared<ComputeTask>(op,tag,full_input_region,full_region,device,swap_offset);
            	    //graph->all_tasks.push_back(task);
            	    auto task = std::make_shared<ComputeTask>(op, i, tag, grid_info.nn, device, swap_offset);
            	    graph->all_tasks.push_back(task);
            	    //done here since we want to write only to out not to in what launching the taskgraph would do
            	    acDeviceLaunchKernel(grid.device, STREAM_DEFAULT, op.kernel_enum, task->output_region.position, task->output_region.position + task->output_region.dims);
            	}
	    }
            acVerboseLogFromRootProc(rank, "Compute tasks created\n");
            for (size_t buf = 0; buf < op.num_fields_out; buf++) {
                swap_offset[op.fields_out[buf]] = !swap_offset[op.fields_out[buf]];
            }
	    //++num_comp_tasks;
            break;
        }

        case TASKTYPE_HALOEXCHANGE: {
            acVerboseLogFromRootProc(rank, "Creating halo exchange tasks\n");
            int tag0 = grid.mpi_tag_space_count * Region::max_halo_tag;
            for (int tag = Region::min_halo_tag; tag < Region::max_halo_tag; tag++) {
		if(TWO_D && Region::tag_to_id(tag).z != 0) continue;
                if (!Region::is_on_boundary(decomp, rank, tag, BOUNDARY_XYZ, ac_proc_mapping_strategy())) {
                    auto task = std::make_shared<HaloExchangeTask>(op, i, tag0, tag, grid_info, decomp,
                                                                   device, swap_offset);
                    graph->halo_tasks.push_back(task);
                    graph->all_tasks.push_back(task);
                }
            }
            acVerboseLogFromRootProc(rank, "Halo exchange tasks created\n");
            grid.mpi_tag_space_count++;
            break;
        }

        case TASKTYPE_BOUNDCOND: {
            acVerboseLogFromRootProc(rank, "Creating Boundcond tasks\n");
            AcBoundcond bc = op.bound_cond;
            int tag0       = grid.mpi_tag_space_count * Region::max_halo_tag;
            for (int tag = Region::min_halo_tag; tag < Region::max_halo_tag; tag++) {
		if(TWO_D && Region::tag_to_id(tag).z != 0) continue;
                if (Region::is_on_boundary(decomp, rank, tag, op.boundary, ac_proc_mapping_strategy())) {
                    if (bc == BOUNDCOND_PERIODIC) {
                        acVerboseLogFromRootProc(rank, "Creating periodic bc task with tag%d\n",
                                                 tag);
                        auto task = std::make_shared<HaloExchangeTask>(op, i, tag0, tag, grid_info, decomp, device, swap_offset);
                        graph->halo_tasks.push_back(task);
                        graph->all_tasks.push_back(task);
                        acVerboseLogFromRootProc(rank,
                                                 "Done creating periodic bc task with tag%d\n",
                                                 tag);

                    }
                    else {
                        acVerboseLogFromRootProc(rank, "Creating generic bc with tag%d\n", tag);
                        auto task = std::make_shared<BoundaryConditionTask>(op,
                                                                            boundary_normal(tag), i,
                                                                            tag, grid_info.nn, device,
                                                                            swap_offset);
                        graph->all_tasks.push_back(task);
                    }
                }
            }
            grid.mpi_tag_space_count += (bc == BOUNDCOND_PERIODIC);
            acVerboseLogFromRootProc(rank, "Boundcond tasks created\n");
            break;
        }
        case TASKTYPE_SYNC: {
            auto task = std::make_shared<SyncTask>(op, i, grid_info.nn, device, swap_offset);
            graph->all_tasks.push_back(task);
            break;
        }

        case TASKTYPE_SPECIAL_MHD_BOUNDCOND: {
#ifdef AC_INTEGRATION_ENABLED
            for (int tag = Region::min_halo_tag; tag < Region::max_halo_tag; tag++) {
                acVerboseLogFromRootProc(rank,
                                         "tag %d, decomp %i %i %i, rank %i, op.boundary  %i \n ",
                                         tag, decomp.x, decomp.y, decomp.z, rank, op.boundary);
                acVerboseLogFromRootProc(rank,
                                         "acGridBuildTaskGraph: Region::is_on_boundary(decomp, "
                                         "rank, tag, op.boundary) = %i \n",
                                         Region::is_on_boundary(decomp, rank, tag, op.boundary, ac_proc_mapping_strategy()));
                if (Region::is_on_boundary(decomp, rank, tag, op.boundary, ac_proc_mapping_strategy())) {
                    auto task = std::make_shared<SpecialMHDBoundaryConditionTask>(op,
                                                                                  boundary_normal(
                                                                                      tag),
                                                                                  i, tag, grid_info.nn,
                                                                                  device,
                                                                                  swap_offset);
                    graph->all_tasks.push_back(task);
                    // printf("acGridBuildTaskGraph: Created SpecialMHDBoundaryConditionTask type
                    // task\n");
                }
            }
#endif
            break;
        }
        case TASKTYPE_DSL_BOUNDCOND: {
            for (int tag = Region::min_halo_tag; tag < Region::max_halo_tag; tag++) {
                acVerboseLogFromRootProc(rank,
                                         "tag %d, decomp %i %i %i, rank %i, op.boundary  %i \n ",
                                         tag, decomp.x, decomp.y, decomp.z, rank, op.boundary);
                acVerboseLogFromRootProc(rank,
                                         "acGridBuildTaskGraph: Region::is_on_boundary(decomp, "
                                         "rank, tag, op.boundary) = %i \n",
                                         Region::is_on_boundary(decomp, rank, tag, op.boundary, ac_proc_mapping_strategy()));
                if (Region::is_on_boundary(decomp, rank, tag, op.boundary, ac_proc_mapping_strategy())) {
                    auto task = std::make_shared<DSLBoundaryConditionTask>(op,
                                                                           boundary_normal(tag),
                                                                           i, tag, grid_info.nn,
                                                                           device,
                                                                           swap_offset);
                    graph->all_tasks.push_back(task);
                }
            }
            break;
        }
        }
    }
    acVerboseLogFromRootProc(rank, "acGridBuildTaskGraph: Done creating tasks\n");

    op_indices.push_back(graph->all_tasks.size());
    graph->vtxbuf_swaps = swap_offset;

    graph->halo_tasks.shrink_to_fit();
    graph->all_tasks.shrink_to_fit();

    // In order to reduce redundant dependencies, we keep track of which tasks are connected
    acVerboseLogFromRootProc(rank, "acGridBuildTaskGraph: Calculating dependencies\n");

    const size_t n_tasks               = graph->all_tasks.size();
    const size_t adjacancy_matrix_size = n_tasks * n_tasks;
    bool adjacent[adjacancy_matrix_size];
    memset(adjacent, 0, adjacancy_matrix_size * sizeof(adjacent[0]));
    for (size_t i = 0; i < adjacancy_matrix_size; ++i) { // Belt & suspenders safety
        ERRCHK_ALWAYS(adjacent[i] == false);
    }

    //...and check if there is already a forward path that connects two tasks
    auto forward_search = [&adjacent, &op_indices, n_tasks,
                           n_ops](size_t preq, size_t dept, size_t preq_op, size_t path_len) {
        bool visited[n_tasks];
        memset(visited, 0, n_tasks * sizeof(visited[0]));
        for (size_t i = 0; i < n_tasks; ++i) { // Belt & suspenders safety
            ERRCHK_ALWAYS(visited[i] == false);
        }

        size_t start_op = (preq_op + 1) % n_ops;

        struct walk_node {
            size_t node;
            size_t op_offset;
        };
        std::queue<walk_node> walk;
        walk.push({preq, 0});

        while (!walk.empty()) {
            auto curr = walk.front();
            walk.pop();
            if (adjacent[curr.node * n_tasks + dept]) {
                return true;
            }
            for (size_t op_offset = curr.op_offset; op_offset < path_len; op_offset++) {
                size_t op = (start_op + op_offset) % n_ops;
                for (size_t neighbor = op_indices[op]; neighbor != op_indices[op + 1]; neighbor++) {
                    if (!visited[neighbor] && adjacent[curr.node * n_tasks + neighbor]) {
                        walk.push({neighbor, op_offset});
                        visited[neighbor] = true;
                    }
                }
            }
        }
        return false;
    };

    // We walk through all tasks, and compare tasks from pairs of operations at
    // a time. Pairs are considered in order of increasing distance between the
    // operations in the pair. The final set of pairs that are considered are
    // self-equal pairs, since the operations form a cycle when iterated over
    for (size_t op_offset = 0; op_offset < n_ops; op_offset++) {
        for (size_t dept_op = 0; dept_op < n_ops; dept_op++) {
            size_t preq_op = (n_ops + dept_op - op_offset - 1) % n_ops;
            for (auto i = op_indices[preq_op]; i != op_indices[preq_op + 1]; i++) {
                auto preq_task = graph->all_tasks[i];
                if (preq_task->active) {
                    for (auto j = op_indices[dept_op]; j != op_indices[dept_op + 1]; j++) {
                        auto dept_task = graph->all_tasks[j];
                        // Task A depends on task B if the output region of A overlaps with the
                        // input region of B.
                        if (dept_task->active &&
                            (preq_task->output_region.overlaps(&dept_task->input_region)  ||
                             preq_task->output_region.overlaps(&dept_task->output_region))) {
                            // iteration offset of 0 -> dependency in the same iteration
                            // iteration offset of 1 -> dependency from preq_task in iteration k to
                            // dept_task in iteration k+1
                            if (!forward_search(i, j, preq_op, op_offset)) {
                                preq_task->registerDependent(dept_task, preq_op < dept_op ? 0 : 1);
                                adjacent[i * n_tasks + j] = true;
                            }
                        }
                    }
                }
            }
        }
    }
    acVerboseLogFromRootProc(rank, "acGridBuildTaskGraph: Done calculating dependencies\n");

    // Finally sort according to a priority. Larger volumes first and comm before comp
    auto sort_lambda = [](std::shared_ptr<Task> t1, std::shared_ptr<Task> t2) {
        auto comp1 = t1->task_type == TASKTYPE_COMPUTE;
        auto comp2 = t2->task_type == TASKTYPE_COMPUTE;

        auto vol1 = t1->output_region.volume;
        auto vol2 = t2->output_region.volume;
        auto dim1 = t1->output_region.dims;
        auto dim2 = t2->output_region.dims;

        return vol1 > vol2 ||
               (vol1 == vol2 && ((!comp1 && comp2) || dim1.x < dim2.x || dim1.z > dim2.z));
    };
    acVerboseLogFromRootProc(rank, "acGridBuildTaskGraph: Sorting tasks by priority\n");

    std::sort(graph->halo_tasks.begin(), graph->halo_tasks.end(), sort_lambda);
    std::sort(graph->all_tasks.begin(), graph->all_tasks.end(), sort_lambda);
    acVerboseLogFromRootProc(rank, "acGridBuildTaskGraph: Done sorting tasks by priority\n");

    //make sure after autotuning that out is 0
    AcMeshDims dims = acGetMeshDims(acGridGetLocalMeshInfo());
    acGridLaunchKernel(STREAM_DEFAULT, KERNEL_AC_BUILTIN_RESET, dims.n0,dims.n1);
    acGridSynchronizeStream(STREAM_ALL);
    return graph;
}


AcResult
acGridDestroyTaskGraph(AcTaskGraph* graph)
{
    graph->all_tasks.clear();
    graph->comp_tasks.clear();
    graph->halo_tasks.clear();
    delete graph;
    return AC_SUCCESS;
}
AcTaskGraph*
acGetDSLTaskGraph(const AcDSLTaskGraph graph)
{
	(void)graph;
	{
#include "user_loaders.h"
#include "user_taskgraphs.h"
	}
	return NULL;
}

AcResult
acGridFinalizeReduceLocal(AcTaskGraph* graph)
{

    int reduce_outputs[NUM_REAL_OUTPUTS];
    for(int i = 0; i < NUM_REAL_OUTPUTS; ++i)
	    reduce_outputs[i] = -1;
    AcKernel reduce_kernels[NUM_REAL_OUTPUTS];
    KernelReduceOp reduce_ops[NUM_REAL_OUTPUTS];
    acDeviceSynchronizeStream(acGridGetDevice(), STREAM_ALL);
    for(int i = 0; i < NUM_REAL_OUTPUTS; ++i)
    {
    	for (auto& task : graph->all_tasks) {
    	    if(reduce_outputs[i] < 0 && task->isComputeTask())
    	    {
    	            auto compute_task = std::dynamic_pointer_cast<ComputeTask>(task); 
    	            reduce_kernels[i] = compute_task -> getKernel();
    	            reduce_outputs[i] =  kernel_reduce_outputs[(int)reduce_kernels[i]][i];
    	            reduce_ops[i] = kernel_reduce_ops[(int)reduce_kernels[i]][i];
    	    }
    	}
    }


    AcReal local_res[2];
    for(int i = 0; i < NUM_REAL_OUTPUTS; ++i)
    {
	    if(reduce_outputs[i] >= 0)
	    	acDeviceFinishReduce(grid.device,reduce_outputs[i],&local_res[i],reduce_kernels[i],reduce_ops[i],(AcRealOutputParam)reduce_outputs[i]);
    }
    acDeviceSynchronizeStream(grid.device,STREAM_ALL);
    for(int i = 0; i < NUM_REAL_OUTPUTS; ++i)
    {
	    if(reduce_outputs[i] >= 0)
    	    	grid.device -> output.real_outputs[reduce_outputs[i]] = local_res[i];
    }
    return AC_SUCCESS;
}

AcResult
acGridFinalizeReduce(AcTaskGraph* graph)
{
    acGridFinalizeReduceLocal(graph);
    //copypasted from acGridFinalizeReduceLocal.
    //TODO: remove copypaste
    int reduce_outputs[NUM_REAL_OUTPUTS];
    for(int i = 0; i < NUM_REAL_OUTPUTS; ++i)
	    reduce_outputs[i] = -1;
    AcKernel reduce_kernels[NUM_REAL_OUTPUTS];
    KernelReduceOp reduce_ops[NUM_REAL_OUTPUTS];
    acDeviceSynchronizeStream(acGridGetDevice(), STREAM_ALL);
    for(int i = 0; i < NUM_REAL_OUTPUTS; ++i)
    {
    	for (auto& task : graph->all_tasks) {
    	    if(reduce_outputs[i] < 0 && task->isComputeTask())
    	    {
    	            auto compute_task = std::dynamic_pointer_cast<ComputeTask>(task); 
    	            reduce_kernels[i] = compute_task -> getKernel();
    	            reduce_outputs[i] =  kernel_reduce_outputs[(int)reduce_kernels[i]][i];
    	            reduce_ops[i] = kernel_reduce_ops[(int)reduce_kernels[i]][i];
    	    }
    	}
    }
    for(int i = 0; i < NUM_REAL_OUTPUTS; ++i)
    {
    	if(reduce_outputs[i]>=0)
    	{
    		AcReal local_res = grid.device -> output.real_outputs[reduce_outputs[i]];
    	        AcReal mpi_res;
    	        switch(reduce_ops[i])
    	        {
    	    	case(REDUCE_SUM):
    		    		MPI_Allreduce(&local_res, &mpi_res, 1, AC_REAL_MPI_TYPE, MPI_SUM, astaroth_comm);
    	        		grid.device->output.real_outputs[reduce_outputs[i]] = mpi_res;
    	    		break;
    	    	case(REDUCE_MIN):
    		    		MPI_Allreduce(&local_res, &mpi_res, 1, AC_REAL_MPI_TYPE, MPI_MIN, astaroth_comm);
    	        		grid.device->output.real_outputs[reduce_outputs[i]] = mpi_res;
    	    		break;
    	    	case(REDUCE_MAX):
    		    		MPI_Allreduce(&local_res, &mpi_res, 1, AC_REAL_MPI_TYPE, MPI_MAX, astaroth_comm);
    	        		grid.device->output.real_outputs[reduce_outputs[i]] = mpi_res;
    	    		break;
    	    	case(NO_REDUCE):
    	    		break;
    	        }
    	}

    }
    return AC_SUCCESS;
}



AcResult
acGridExecuteTaskGraph(AcTaskGraph* graph, size_t n_iterations)
{
    ERRCHK(grid.initialized);
    // acGridSynchronizeStream(stream);
    // acDeviceSynchronizeStream(grid.device, stream);
    cudaSetDevice(grid.device->id);
    if (graph->trace_file.enabled) {
        timer_reset(&(graph->trace_file.timer));
    }

    for (auto& task : graph->all_tasks) {
        if (task->active) {
            task->syncVBA();
            task->setIterationParams(0, n_iterations);
        }
    }
    bool ready;
    do {
        ready = true;
        for (auto& task : graph->all_tasks) {
            if (task->active) {
                task->update(graph->vtxbuf_swaps, &(graph->trace_file));
                ready &= task->isFinished();
            }
        }
    } while (!ready);

    if (n_iterations % 2 != 0) {
        for (size_t i = 0; i < NUM_VTXBUF_HANDLES; i++) {
            if (graph->vtxbuf_swaps[i]) {
                acDeviceSwapBuffer(grid.device, (VertexBufferHandle)i);
            }
        }
    }
    return AC_SUCCESS;
}

#ifdef AC_INTEGRATION_ENABLED
AcResult
acGridIntegrate(const Stream stream, const AcReal dt)
{
    (void)stream;
    ERRCHK(grid.initialized);
    grid.device->local_config.real_params[AC_dt] = dt;
    grid.device->local_config.real_params[AC_current_time] = dt;
    return acGridExecuteTaskGraph(grid.default_tasks.get(), 3);
}
#endif // AC_INTEGRATION_ENABLED

AcResult
acGridPeriodicBoundconds(const Stream stream)
{
#ifndef AC_INTEGRATION_ENABLED
    return AC_FAILURE;
#endif
    ERRCHK(grid.initialized);
    acGridSynchronizeStream(stream);

    acGridSynchronizeStream(stream);
    // Active halo exchange tasks use send() instead of exchange() because there is an active eager
    // receive that needs to be used. A new eager receive is posted after the exchange.
    for (auto& halo_task : grid.default_tasks->halo_tasks) {
        halo_task->syncVBA();
    	if(halo_task->sendingToItself())
        	halo_task->move();
    }
    for (auto& halo_task : grid.default_tasks->halo_tasks) {
    	if(halo_task->sendingToItself()) continue;
        halo_task->pack();
        if (halo_task->active) {
            halo_task->send();
        }
        else {
            halo_task->exchange();
        }
    }

    for (auto& halo_task : grid.default_tasks->halo_tasks) {
    	if(halo_task->sendingToItself()) continue;
        halo_task->wait_recv();
        halo_task->unpack();
        halo_task->sync();
        if (halo_task->active) {
            halo_task->receive();
        }
    }

    for (auto& halo_task : grid.default_tasks->halo_tasks) {
    	if(halo_task->sendingToItself()) continue;
        halo_task->wait_send();
    }

    for (auto& halo_task : grid.default_tasks->halo_tasks) {
    	if(halo_task->sendingToItself())
        	halo_task->sync();
    }
    
    return AC_SUCCESS;
}

static AcResult
distributedScalarReduction(const AcReal local_result, const ReductionType rtype, AcReal* result)
{
    MPI_Op op;
    if (rtype == RTYPE_MAX || rtype == RTYPE_ALFVEN_MAX ||
        rtype == RTYPE_ALFVEN_RADIAL_WINDOW_MAX || rtype == RTYPE_GAUSSIAN_WINDOW_MAX ||
        rtype == RTYPE_RADIAL_WINDOW_MAX) {
        op = MPI_MAX;
    }
    else if (rtype == RTYPE_MIN || rtype == RTYPE_ALFVEN_MIN ||
             rtype == RTYPE_ALFVEN_RADIAL_WINDOW_MIN || rtype == RTYPE_GAUSSIAN_WINDOW_MIN ||
             rtype == RTYPE_RADIAL_WINDOW_MIN) {
        op = MPI_MIN;
    }
    else if (rtype == RTYPE_RMS || rtype == RTYPE_RMS_EXP || rtype == RTYPE_SUM ||
             rtype == RTYPE_ALFVEN_RMS || rtype == RTYPE_ALFVEN_RADIAL_WINDOW_RMS ||
             rtype == RTYPE_GAUSSIAN_WINDOW_SUM || rtype == RTYPE_RADIAL_WINDOW_SUM) {
        op = MPI_SUM;
    }
    else {
        ERROR("Unrecognised rtype");
    }

    int rank;
    MPI_Comm_rank(astaroth_comm, &rank);

    AcReal mpi_res;
    MPI_Allreduce(&local_result, &mpi_res, 1, AC_REAL_MPI_TYPE, op, astaroth_comm);

    if (rtype == RTYPE_RMS || rtype == RTYPE_RMS_EXP || rtype == RTYPE_ALFVEN_RMS) {
        const AcReal inv_n = AcReal(1.) / (grid.nn.x * grid.decomposition.x * grid.nn.y *
                                           grid.decomposition.y * grid.nn.z * grid.decomposition.z);
        mpi_res            = sqrt(inv_n * mpi_res);
    }

#ifdef AC_INTEGRATION_ENABLED

    if ( rtype == RTYPE_ALFVEN_RADIAL_WINDOW_RMS ) {
        // MV NOTE: This has to be calculated here separately, because does not
        //          know what GPU is doing. 
	const AcReal3 spacings = get_spacings();
	const AcReal cell_volume   = spacings.x*spacings.y
#if TWO_D == 0
				     *spacings.z
#endif
				     ;

        const AcReal sphere_volume = (4.0 / 3.0) * M_PI *
                                     grid.device->local_config.real_params[AC_window_radius] *
                                     grid.device->local_config.real_params[AC_window_radius] *
                                     grid.device->local_config.real_params[AC_window_radius];

        // only include whole cells
        const AcReal cell_number = AcReal(int(sphere_volume / cell_volume));

        mpi_res = sqrt(mpi_res / cell_number);
    }
#endif
    *result = mpi_res;
    return AC_SUCCESS;
}

AcResult
acGridReduceScal(const Stream stream, const ReductionType rtype,
                 const VertexBufferHandle vtxbuf_handle, AcReal* result)
{
    ERRCHK(grid.initialized);
    const Device device = grid.device;
    acGridSynchronizeStream(STREAM_ALL);

    AcReal local_result;
    if (acDeviceReduceScalNotAveraged(device, stream, rtype, vtxbuf_handle, &local_result) == AC_NOT_ALLOCATED) return AC_NOT_ALLOCATED;

    return distributedScalarReduction(local_result, rtype, result);
}

AcResult
acGridReduceVec(const Stream stream, const ReductionType rtype, const VertexBufferHandle vtxbuf0,
                const VertexBufferHandle vtxbuf1, const VertexBufferHandle vtxbuf2, AcReal* result)
{
    ERRCHK(grid.initialized);
    const Device device = grid.device;
    acGridSynchronizeStream(STREAM_ALL);

    AcReal local_result;
    if (acDeviceReduceVecNotAveraged(device, stream, rtype, vtxbuf0, vtxbuf1, vtxbuf2, &local_result) == AC_NOT_ALLOCATED) return AC_NOT_ALLOCATED;

    return distributedScalarReduction(local_result, rtype, result);
}

AcResult
acGridReduceVecScal(const Stream stream, const ReductionType rtype,
                    const VertexBufferHandle vtxbuf0, const VertexBufferHandle vtxbuf1,
                    const VertexBufferHandle vtxbuf2, const VertexBufferHandle vtxbuf3,
                    AcReal* result)
{
    ERRCHK(grid.initialized);
    const Device device = grid.device;
    acGridSynchronizeStream(STREAM_ALL);

    AcReal local_result;
    if (acDeviceReduceVecScalNotAveraged(device, stream, rtype, vtxbuf0, vtxbuf1, vtxbuf2, vtxbuf3,
                                     &local_result) == AC_NOT_ALLOCATED) return AC_NOT_ALLOCATED;

    return distributedScalarReduction(local_result, rtype, result);
}

AcResult
acGridReduceXYAverage(const Stream stream, const Field field, const Profile profile)
{
    ERRCHK(grid.initialized);
    const Device device = grid.device;
    acGridSynchronizeStream(STREAM_ALL);

    // Strategy:
    // 1) Reduce the local result to device->vba.profiles.in
    acDeviceReduceXYAverage(device, stream, field, profile);

    // 2) Create communicator that encompasses the processes that are neighbors in the xy direction
    int nprocs, pid;
    MPI_Comm_size(astaroth_comm, &nprocs);
    MPI_Comm_rank(astaroth_comm, &pid);

    const uint3_64 decomp = decompose(nprocs);
    const int3 pid3d      = getPid3D(pid, decomp);
    MPI_Comm xy_neighbors;
    MPI_Comm_split(acGridMPIComm(), pid3d.z, pid, &xy_neighbors);

    // 3) Allreduce
    MPI_Allreduce(MPI_IN_PLACE, device->vba.profiles.in[profile], device->vba.profiles.count,
                  AC_REAL_MPI_TYPE, MPI_SUM, xy_neighbors);

    // 4) Optional: Test
    // AcReal arr[device->vba.profiles.count];
    // cudaMemcpy(arr, device->vba.profiles.in[profile], device->vba.profiles.count,
    //            cudaMemcpyDeviceToHost);
    // for (size_t i = 0; i < device->vba.profiles.count; ++i)
    //     printf("%i: %g\n", i, arr[i]);

    return AC_SUCCESS;
}

/** */
AcResult
acGridLaunchKernel(const Stream stream, const AcKernel kernel, const int3 start, const int3 end)
{
    ERRCHK(grid.initialized);
    acGridSynchronizeStream(stream);
    return acDeviceLaunchKernel(grid.device, stream, kernel, start, end);
}

AcResult
acGridSwapBuffers(void)
{
    ERRCHK(grid.initialized);
    return acDeviceSwapBuffers(grid.device);
}

/** */
#if TWO_D == 0
AcResult
acGridLoadStencil(const Stream stream, const Stencil stencil,
                  const AcReal data[STENCIL_DEPTH][STENCIL_HEIGHT][STENCIL_WIDTH])
{
    ERRCHK(grid.initialized);

    acGridSynchronizeStream(stream);
    return acDeviceLoadStencil(grid.device, stream, stencil, data);
}
#else
AcResult
acGridLoadStencil(const Stream stream, const Stencil stencil,
                  const AcReal data[STENCIL_HEIGHT][STENCIL_WIDTH])
{
    ERRCHK(grid.initialized);

    acGridSynchronizeStream(stream);
    return acDeviceLoadStencil(grid.device, stream, stencil, data);
}
#endif

/** */
#if TWO_D == 0
AcResult
acGridStoreStencil(const Stream stream, const Stencil stencil,
                   AcReal data[STENCIL_DEPTH][STENCIL_HEIGHT][STENCIL_WIDTH])
{
    ERRCHK(grid.initialized);

    acGridSynchronizeStream(stream);
    return acDeviceStoreStencil(grid.device, stream, stencil, data);
}
#else
AcResult
acGridStoreStencil(const Stream stream, const Stencil stencil,
                   AcReal data[STENCIL_HEIGHT][STENCIL_WIDTH])
{
    ERRCHK(grid.initialized);

    acGridSynchronizeStream(stream);
    return acDeviceStoreStencil(grid.device, stream, stencil, data);
}
#endif

/** */
#if TWO_D == 0
AcResult
acGridLoadStencils(const Stream stream,
                   const AcReal data[NUM_STENCILS][STENCIL_DEPTH][STENCIL_HEIGHT][STENCIL_WIDTH])
{
    ERRCHK(grid.initialized);
    ERRCHK((int)AC_SUCCESS == 0);
    ERRCHK((int)AC_FAILURE == 1);
    acGridSynchronizeStream(stream);

    int retval = 0;
    for (size_t i = 0; i < NUM_STENCILS; ++i)
        retval |= acGridLoadStencil(stream, (Stencil)i, data[i]);

    return (AcResult)retval;
}
#else
AcResult
acGridLoadStencils(const Stream stream,
                   const AcReal data[NUM_STENCILS][STENCIL_HEIGHT][STENCIL_WIDTH])
{
    ERRCHK(grid.initialized);
    ERRCHK((int)AC_SUCCESS == 0);
    ERRCHK((int)AC_FAILURE == 1);
    acGridSynchronizeStream(stream);

    int retval = 0;
    for (size_t i = 0; i < NUM_STENCILS; ++i)
        retval |= acGridLoadStencil(stream, (Stencil)i, data[i]);

    return (AcResult)retval;
}
#endif

/** */
#if TWO_D == 0
AcResult
acGridStoreStencils(const Stream stream,
                    AcReal data[NUM_STENCILS][STENCIL_DEPTH][STENCIL_HEIGHT][STENCIL_WIDTH])
{
    ERRCHK(grid.initialized);
    ERRCHK((int)AC_SUCCESS == 0);
    ERRCHK((int)AC_FAILURE == 1);
    acGridSynchronizeStream(stream);

    int retval = 0;
    for (size_t i = 0; i < NUM_STENCILS; ++i)
        retval |= acGridStoreStencil(stream, (Stencil)i, data[i]);

    return (AcResult)retval;
}
#else
AcResult
acGridStoreStencils(const Stream stream,
                    AcReal data[NUM_STENCILS][STENCIL_HEIGHT][STENCIL_WIDTH])
{
    ERRCHK(grid.initialized);
    ERRCHK((int)AC_SUCCESS == 0);
    ERRCHK((int)AC_FAILURE == 1);
    acGridSynchronizeStream(stream);

    int retval = 0;
    for (size_t i = 0; i < NUM_STENCILS; ++i)
        retval |= acGridStoreStencil(stream, (Stencil)i, data[i]);

    return (AcResult)retval;
}
#endif

/*
static AcResult
volume_copy_to_from_host(const VertexBufferHandle vtxbuf, const AccessType type)
{
    ERRCHK(grid.initialized);

    acGridSynchronizeStream(STREAM_ALL); // Possibly unnecessary

    const Device device   = grid.device;
    const AcMeshInfo info = device->local_config;

    if (type == ACCESS_WRITE) {
        const AcReal* in      = device->vba.in[vtxbuf];
        const int3 in_offset  = acConstructInt3Param(AC_nx_min, AC_ny_min, AC_nz_min, info);
        const int3 in_volume  = acConstructInt3Param(AC_mx, AC_my, AC_mz, info);
        AcReal* out           = device->vba.out[vtxbuf];
        const int3 out_offset = (int3){0, 0, 0};
        const int3 out_volume = acConstructInt3Param(AC_nx, AC_ny, AC_nz, info);
        acDeviceVolumeCopy(device, STREAM_DEFAULT, in, in_offset, in_volume, out, out_offset,
                           out_volume);
        acDeviceSynchronizeStream(device, STREAM_DEFAULT);

        // ---------------------------------------
        // Buffer through CPU
        cudaSetDevice(device->id);
        const size_t count = acVertexBufferCompdomainSizeBytes(info);
        cudaMemcpy(grid.submesh.vertex_buffer[vtxbuf], out, count, cudaMemcpyDeviceToHost);
        // ----------------------------------------
    }

    if (type == ACCESS_READ) {
        AcReal* in           = device->vba.out[vtxbuf];
        const int3 in_offset = (int3){0, 0, 0};
        const int3 in_volume = acConstructInt3Param(AC_nx, AC_ny, AC_nz, info);

        AcReal* out           = device->vba.in[vtxbuf];
        const int3 out_offset = acConstructInt3Param(AC_nx_min, AC_ny_min, AC_nz_min, info);
        const int3 out_volume = acConstructInt3Param(AC_mx, AC_my, AC_mz, info);

        // ---------------------------------------
        // Buffer through CPU
        cudaSetDevice(device->id);
        const size_t count = acVertexBufferCompdomainSizeBytes(info);
        cudaMemcpy(in, grid.submesh.vertex_buffer[vtxbuf], count, cudaMemcpyHostToDevice);
        // ----------------------------------------

        acDeviceVolumeCopy(device, STREAM_DEFAULT, in, in_offset, in_volume, out, out_offset,
                           out_volume);

        // Apply boundconds and sync
        acGridPeriodicBoundconds(STREAM_DEFAULT);
        acDeviceSynchronizeStream(device, STREAM_DEFAULT);
    }
    acGridSynchronizeStream(STREAM_ALL); // Possibly unnecessary
    return AC_SUCCESS;
}

static AcResult
access_vtxbuf_on_disk(const VertexBufferHandle vtxbuf, const char* path, const AccessType type)
{
    const Device device   = grid.device;
    const AcMeshInfo info = device->local_config;
    const int3 nn         = acConstructInt3Param(AC_nxgrid, AC_nygrid, AC_nzgrid);
    const int3 nn_sub     = acConstructInt3Param(AC_nx, AC_ny, AC_nz, info);
    const int3 offset     = info.int3_params[AC_multigpu_offset]; // Without halo

    MPI_Datatype subarray;
    const int arr_nn[]     = {nn.z, nn.y, nn.x};
    const int arr_nn_sub[] = {nn_sub.z, nn_sub.y, nn_sub.x};
    const int arr_offset[] = {offset.z, offset.y, offset.x};
    MPI_Type_create_subarray(3, arr_nn, arr_nn_sub, arr_offset, MPI_ORDER_C, AC_REAL_MPI_TYPE,
                             &subarray);
    MPI_Type_commit(&subarray);

    MPI_File file;

    int flags = 0;
    if (type == ACCESS_READ)
        flags = MPI_MODE_RDONLY;
    else
        flags = MPI_MODE_CREATE | MPI_MODE_WRONLY;

    ERRCHK_ALWAYS(MPI_File_open(astaroth_comm, path, flags, MPI_INFO_NULL, &file) == MPI_SUCCESS);

    ERRCHK_ALWAYS(MPI_File_set_view(file, 0, AC_REAL_MPI_TYPE, subarray, "native", MPI_INFO_NULL) ==
                  MPI_SUCCESS);

    MPI_Status status;

    // ---------------------------------------
    // Buffer through CPU
    AcReal* arr = grid.submesh.vertex_buffer[vtxbuf];
    // ----------------------------------------

    const size_t nelems = nn_sub.x * nn_sub.y * nn_sub.z;
    if (type == ACCESS_READ) {
        ERRCHK_ALWAYS(MPI_File_read_all(file, arr, nelems, AC_REAL_MPI_TYPE, &status) ==
                      MPI_SUCCESS);
    }
    else {
        ERRCHK_ALWAYS(MPI_File_write_all(file, arr, nelems, AC_REAL_MPI_TYPE, &status) ==
                      MPI_SUCCESS);
    }

    ERRCHK_ALWAYS(MPI_File_close(&file) == MPI_SUCCESS);

    MPI_Type_free(&subarray);
    return AC_SUCCESS;
}
*/

/*

    write:
        sync transfer to host
        async write to disk
    read:
        async read from disk
        sync transfer to device

    sync:
        complete write or read locally  (future.get() and status complete)
        complete write or read globally (MPI_Barrier)

    static:
        future
        status

    static std::future<void> future;
    static AccessType access_type;
    static bool complete = true;
*/

/*
#include <chrono>
#include <future>

static std::future<void> future;
static AccessType access_type = ACCESS_WRITE;
static bool complete          = true;

AcResult
acGridDiskAccessSyncOld(void)
{
    ERRCHK(grid.initialized);

    // Sync and mark as completed
    if (future.valid())
        future.get();

    if (access_type == ACCESS_READ)
        for (size_t i = 0; i < NUM_VTXBUF_HANDLES; ++i)
            volume_copy_to_from_host((VertexBufferHandle)i, ACCESS_READ);

    acGridSynchronizeStream(STREAM_ALL);
    access_type = ACCESS_WRITE;
    complete    = true;
    return AC_SUCCESS;
}

static void
write_async(void)
{
    for (size_t i = 0; i < NUM_VTXBUF_HANDLES; ++i) {
        char file[4096] = "";
        sprintf(file, "field-%lu.out", i); // Note: could use vtxbuf_names[i]
        access_vtxbuf_on_disk((VertexBufferHandle)i, file, ACCESS_WRITE);
    }
}

static void
read_async(void)
{
    for (size_t i = 0; i < NUM_VTXBUF_HANDLES; ++i) {
        char file[4096] = "";
        sprintf(file, "field-%lu.out", i); // Note: could use vtxbuf_names[i]
        access_vtxbuf_on_disk((VertexBufferHandle)i, file, ACCESS_READ);
    }
}

AcResult
acGridDiskAccessLaunch(const AccessType type)
{
    ERRCHK_ALWAYS(grid.initialized);
    WARNING("\n------------------------\n"
            "acGridDiskAccessLaunch does not work concurrently with acGridIntegrate due to an\n"
            "unknown issue (invalid CUDA context, double free, or invalid memory access). Suspect\n"
            "some complex interaction with the underlying MPI library and the asynchronous task\n"
            "system. `acGridAccessMeshOnDiskSynchronous` has been tested to work on multiple\n"
            "processes. It is recommended to use that instead in production."
            "\n------------------------\n");

    acGridDiskAccessSync();
    ERRCHK_ALWAYS(!future.valid());

    ERRCHK_ALWAYS(complete);
    complete    = false;
    access_type = type;

    if (type == ACCESS_WRITE) {
        for (size_t i = 0; i < NUM_VTXBUF_HANDLES; ++i)
            volume_copy_to_from_host((VertexBufferHandle)i, ACCESS_WRITE);

        future = std::async(std::launch::async, write_async);
    }
    else if (type == ACCESS_READ) {
        future = std::async(std::launch::async, read_async);
    }
    else {
        ERROR("Unknown access type in acGridDiskAccessLaunch");
        return AC_FAILURE;
    }
    return AC_SUCCESS;
}*/

#define USE_CPP_THREADS (1)
#if USE_CPP_THREADS
#include <thread>
#include <vector>

static std::vector<std::thread> threads;
static bool running = false;

AcResult
acGridDiskAccessSync(void)
{
    ERRCHK(grid.initialized);

    for (auto& thread : threads)
        if (thread.joinable())
            thread.join();

    threads.clear();

    acGridSynchronizeStream(STREAM_ALL);
    running = false;
    return AC_SUCCESS;
}

/*
AcResult
acGridDiskAccessLaunch(const AccessType type)
{
    ERRCHK(grid.initialized);
    ERRCHK_ALWAYS(type == ACCESS_WRITE);
    ERRCHK_ALWAYS(!running)
    running = true;

    for (int i = 0; i < NUM_VTXBUF_HANDLES; ++i) {

        const Device device = grid.device;
        acDeviceSynchronizeStream(device, STREAM_ALL);
        const AcMeshInfo info = device->local_config;
        // const int3 nn         = acConstructInt3Param(AC_nxgrid, AC_nygrid, AC_nzgrid);
        // const int3 nn_sub     = acConstructInt3Param(AC_nx, AC_ny, AC_nz, info);
        // const int3 offset     = info.int3_params[AC_multigpu_offset]; // Without halo
        AcReal* host_buffer = grid.submesh.vertex_buffer[i];

        const AcReal* in      = device->vba.in[i];
        const int3 in_offset  = acConstructInt3Param(AC_nx_min, AC_ny_min, AC_nz_min, info);
        const int3 in_volume  = acConstructInt3Param(AC_mx, AC_my, AC_mz, info);
        AcReal* out           = device->vba.out[i];
        const int3 out_offset = (int3){0, 0, 0};
        const int3 out_volume = acConstructInt3Param(AC_nx, AC_ny, AC_nz, info);
        acDeviceVolumeCopy(device, STREAM_DEFAULT, in, in_offset, in_volume, out, out_offset,
                           out_volume);
        acDeviceSynchronizeStream(device, STREAM_DEFAULT);

        const size_t bytes = acVertexBufferCompdomainSizeBytes(info);
        cudaMemcpy(host_buffer, out, bytes, cudaMemcpyDeviceToHost);

        const auto write_async = [](const int device_id, const int i, const AcMeshInfo info,
                                    const AcReal* host_buffer) {
#if USE_PERFSTUBS
            PERFSTUBS_REGISTER_THREAD();
            PERFSTUBS_TIMER_START(_write_timer, "acGridDiskAccessLaunch::write_async");
#endif
            cudaSetDevice(device_id);

            char path[4096] = "";
            sprintf(path, "%s.out", vtxbuf_names[i]);

            const int3 offset = info.int3_params[AC_multigpu_offset]; // Without halo
#if USE_DISTRIBUTED_IO

#if USE_POSIX_IO
            char outfile[4096] = "";
            snprintf(outfile, 4096, "segment-%d_%d_%d-%s", offset.x, offset.y, offset.z, path);

            FILE* fp = fopen(outfile, "w");
            ERRCHK_ALWAYS(fp);

            const size_t count         = acVertexBufferCompdomainSize(info);
            const size_t count_written = fwrite(host_buffer, sizeof(AcReal), count, fp);
            ERRCHK_ALWAYS(count_written == count);

            fclose(fp);
#else // Use MPI IO
            MPI_File file;
            int mode           = MPI_MODE_CREATE | MPI_MODE_WRONLY;
            char outfile[4096] = "";
            snprintf(outfile, 4096, "segment-%d_%d_%d-%s", offset.x, offset.y, offset.z, path);
#if AC_VERBOSE
            fprintf(stderr, "Writing %s\n", outfile);
#endif
            int retval = MPI_File_open(MPI_COMM_SELF, outfile, mode, MPI_INFO_NULL, &file);
            ERRCHK_ALWAYS(retval == MPI_SUCCESS);

            MPI_Status status;
            const size_t count = acVertexBufferCompdomainSize(info);
            retval = MPI_File_write(file, host_buffer, count, AC_REAL_MPI_TYPE, &status);
            ERRCHK_ALWAYS(retval == MPI_SUCCESS);

            retval = MPI_File_close(&file);
            ERRCHK_ALWAYS(retval == MPI_SUCCESS);
#endif
#else
            MPI_Datatype subarray;
            const int3 nn          = acConstructInt3Param(AC_nxgrid, AC_nygrid, AC_nzgrid);
            const int3 nn_sub      = acConstructInt3Param(AC_nx, AC_ny, AC_nz, info);
            const int arr_nn[]     = {nn.z, nn.y, nn.x};
            const int arr_nn_sub[] = {nn_sub.z, nn_sub.y, nn_sub.x};
            const int arr_offset[] = {offset.z, offset.y, offset.x};

            // printf(" nn.z     %3i, nn.y     %3i, nn.x     %3i, \n nn_sub.z %3i, nn_sub.y %3i,
            // nn_sub.x %3i, \n offset.z %3i, offset.y %3i, offset.x %3i  \n",
            //         nn.z, nn.y, nn.x, nn_sub.z, nn_sub.y, nn_sub.x, offset.z, offset.y,
            //         offset.x);

            MPI_Type_create_subarray(3, arr_nn, arr_nn_sub, arr_offset, MPI_ORDER_C,
                                     AC_REAL_MPI_TYPE, &subarray);
            MPI_Type_commit(&subarray);

            MPI_File file;

#if AC_VERBOSE
            fprintf(stderr, "Writing %s\n", path);
#endif

            int flags = MPI_MODE_CREATE | MPI_MODE_WRONLY;
            ERRCHK_ALWAYS(MPI_File_open(astaroth_comm, path, flags, MPI_INFO_NULL, &file) ==
                          MPI_SUCCESS); // ISSUE TODO: fails with multiple threads

            ERRCHK_ALWAYS(MPI_File_set_view(file, 0, AC_REAL_MPI_TYPE, subarray, "native",
                                            MPI_INFO_NULL) == MPI_SUCCESS);

            MPI_Status status;

            const size_t nelems = nn_sub.x * nn_sub.y * nn_sub.z;
            ERRCHK_ALWAYS(MPI_File_write_all(file, host_buffer, nelems, AC_REAL_MPI_TYPE,
                                             &status) == MPI_SUCCESS);

            ERRCHK_ALWAYS(MPI_File_close(&file) == MPI_SUCCESS);

            MPI_Type_free(&subarray);
#endif
#if USE_PERFSTUBS
            PERFSTUBS_TIMER_STOP(_write_timer);
#endif
        };

        threads.push_back(std::thread(write_async, device->id, i, info, host_buffer));
        // write_async();
    }

    return AC_SUCCESS;
}
*/

AcResult
acGridWriteMeshToDiskLaunch(const char* dir, const char* label)
{
    ERRCHK(grid.initialized);
    ERRCHK_ALWAYS(!running)
    running = true;

    for (int i = 0; i < NUM_VTXBUF_HANDLES; ++i) {

        const Device device = grid.device;
        acDeviceSynchronizeStream(device, STREAM_ALL);
        const AcMeshInfo info = device->local_config;
        // const int3 nn         = acConstructInt3Param(AC_nxgrid, AC_nygrid, AC_nzgrid);
        // const int3 nn_sub     = acConstructInt3Param(AC_nx, AC_ny, AC_nz, info);
        // const int3 offset     = info.int3_params[AC_multigpu_offset]; // Without halo
        AcReal* host_buffer = grid.submesh.vertex_buffer[i];

        const AcReal* in      = device->vba.in[i];
        const int3 in_offset  = acGetMinNN(grid.device->local_config);
	const int3 in_volume = acGetLocalMM(grid.device->local_config);
	
        AcReal* out = device->vba.out[i];
	const int3 out_offset = (int3){0, 0, 0,};
	const int3 out_volume = acGetLocalNN(grid.device->local_config);
        acDeviceVolumeCopy(device, STREAM_DEFAULT, in, in_offset, in_volume, out, out_offset,
                           out_volume);
        acDeviceSynchronizeStream(device, STREAM_DEFAULT);

        const size_t bytes = acVertexBufferCompdomainSizeBytes(info);
        cudaMemcpy(host_buffer, out, bytes, cudaMemcpyDeviceToHost);

        const int3 offset = info.int3_params[AC_multigpu_offset]; // Without halo
        char filepath[4096];
#if USE_DISTRIBUTED_IO
        sprintf(filepath, "%s/%s-segment-%d-%d-%d-%s.mesh", dir, vtxbuf_names[i], offset.x,
                offset.y, offset.z, label);
#else
        sprintf(filepath, "%s/%s-%s.mesh", dir, vtxbuf_names[i], label);
#endif

        const auto write_async = [filepath, offset](const AcMeshInfo info_in,
                                                    const AcReal* host_buffer_in) {

#if USE_PERFSTUBS
            PERFSTUBS_REGISTER_THREAD();
            PERFSTUBS_TIMER_START(_write_timer, "acGridWriteMeshToDiskLaunch::write_async");
#endif

#if USE_DISTRIBUTED_IO
            (void)offset; // Unused
#if USE_POSIX_IO
            FILE* fp = fopen(filepath, "w");
            ERRCHK_ALWAYS(fp);

            const size_t count         = acVertexBufferCompdomainSize(info_in);
            const size_t count_written = fwrite(host_buffer_in, sizeof(AcReal), count, fp);
            ERRCHK_ALWAYS(count_written == count);

            fclose(fp);
#else // Use MPI IO
            MPI_File file;
            int mode = MPI_MODE_CREATE | MPI_MODE_WRONLY;
            // fprintf(stderr, "Writing %s\n", filepath);
            int retval = MPI_File_open(MPI_COMM_SELF, filepath, mode, MPI_INFO_NULL, &file);
            ERRCHK_ALWAYS(retval == MPI_SUCCESS);

            MPI_Status status;
            const size_t count = acVertexBufferCompdomainSize(info_in);
            retval = MPI_File_write(file, host_buffer_in, count, AC_REAL_MPI_TYPE, &status);
            ERRCHK_ALWAYS(retval == MPI_SUCCESS);

            retval = MPI_File_close(&file);
            ERRCHK_ALWAYS(retval == MPI_SUCCESS);
#endif
#undef USE_POSIX_IO
#else
            WARNING("Collective mesh writing not working with async IO");
            MPI_Datatype subarray;
            const int3 nn          = acConstructInt3Param(AC_nxgrid, AC_nygrid, AC_nzgrid, info_in);
            const int3 nn_sub      = acConstructInt3Param(AC_nx, AC_ny, AC_nz, info_in);
            const int arr_nn[]     = {nn.z, nn.y, nn.x};
            const int arr_nn_sub[] = {nn_sub.z, nn_sub.y, nn_sub.x};
            const int arr_offset[] = {offset.z, offset.y, offset.x};

            // printf(" nn.z     %3i, nn.y     %3i, nn.x     %3i, \n nn_sub.z %3i, nn_sub.y %3i,
            // nn_sub.x %3i, \n offset.z %3i, offset.y %3i, offset.x %3i  \n",
            //         nn.z, nn.y, nn.x, nn_sub.z, nn_sub.y, nn_sub.x, offset.z, offset.y,
            //         offset.x);

            MPI_Type_create_subarray(3, arr_nn, arr_nn_sub, arr_offset, MPI_ORDER_C,
                                     AC_REAL_MPI_TYPE, &subarray);
            MPI_Type_commit(&subarray);

            MPI_File file;
            // fprintf(stderr, "Writing %s\n", filepath);

            int flags = MPI_MODE_CREATE | MPI_MODE_WRONLY;
            ERRCHK_ALWAYS(MPI_File_open(astaroth_comm, filepath, flags, MPI_INFO_NULL, &file) ==
                          MPI_SUCCESS); // ISSUE TODO: fails with multiple threads

            ERRCHK_ALWAYS(MPI_File_set_view(file, 0, AC_REAL_MPI_TYPE, subarray, "native",
                                            MPI_INFO_NULL) == MPI_SUCCESS);

            MPI_Status status;

            const size_t nelems = nn_sub.x * nn_sub.y * nn_sub.z;
            ERRCHK_ALWAYS(MPI_File_write_all(file, host_buffer_in, nelems, AC_REAL_MPI_TYPE,
                                             &status) == MPI_SUCCESS);

            ERRCHK_ALWAYS(MPI_File_close(&file) == MPI_SUCCESS);

            MPI_Type_free(&subarray);
#endif
#if USE_PERFSTUBS
            PERFSTUBS_TIMER_STOP(_write_timer);
#endif
        };

        // write_async(info, host_buffer); // Synchronous, non-threaded
        threads.push_back(std::thread(write_async, info, host_buffer)); // Async, threaded
    }

    return AC_SUCCESS;
}

AcResult
acGridWriteSlicesToDiskLaunch(const char* dir, const char* label)
{
    ERRCHK(grid.initialized);
    ERRCHK_ALWAYS(!running);
    running = true;

    const Device device       = grid.device;
    const AcMeshInfo info     = device->local_config;
    const int3 local_nn = acGetLocalNN(grid.device->local_config);
    const int3 global_nn = get_global_nn();
    const int3 global_offset  = info.int3_params[AC_multigpu_offset];
    const int3 global_pos_min = global_offset;
    // const int3 global_pos_max = global_pos_min + local_nn;

//Does work also for 2D
    const int global_z = global_nn.z / 2;
    const int local_z  = global_z - global_pos_min.z;
    const int color    = local_z >= 0 && local_z < local_nn.z ? 0 : MPI_UNDEFINED;

    for (int field = 0; field < NUM_FIELDS; ++field) {


        acDeviceSynchronizeStream(device, STREAM_ALL);

	const int3 slice_volume = acConstructInt3Param(AC_nx,AC_ny,1,info);
        const int3 slice_offset = (int3){0, 0, local_z};

        const AcReal* in     = device->vba.in[field];

	const int3 in_offset = acGetMinNN(grid.device->local_config) + slice_offset;
	const int3 in_volume = acGetLocalMM(grid.device->local_config);
        AcReal* out           = device->vba.out[field];
        const int3 out_offset = (int3){0, 0, 0};
        const int3 out_volume = slice_volume;

        if (color != MPI_UNDEFINED)
            acDeviceVolumeCopy(device, STREAM_DEFAULT, in, in_offset, in_volume, out, out_offset,
                               out_volume);
        acDeviceSynchronizeStream(device, STREAM_DEFAULT);

        AcReal* host_buffer = grid.submesh.vertex_buffer[field];
        const size_t count  = slice_volume.x * slice_volume.y * slice_volume.z;
        const size_t bytes  = sizeof(host_buffer[0]) * count;
        if (color != MPI_UNDEFINED)
            cudaMemcpy(host_buffer, out, bytes, cudaMemcpyDeviceToHost);

        char filepath[4096];
#if USE_DISTRIBUTED_IO
        sprintf(filepath, "%s/%s-segment-at_%d_%d_%d-dims_%d_%d-%s.slice", dir, vtxbuf_names[field],
                global_pos_min.x, global_pos_min.y, global_z, local_nn.x, local_nn.y, label);
#else
        sprintf(filepath, "%s/%s-dims_%d_%d-%s.slice", dir, vtxbuf_names[field], global_nn.x,
                global_nn.y, label);
#endif

        // if (color != MPI_UNDEFINED)
        //     fprintf(stderr, "Writing field %d, proc %d, to %s\n", field, pid, filepath);

        acGridSynchronizeStream(STREAM_ALL);
        const auto write_async = [filepath, global_nn, global_pos_min, slice_volume,
                                  color](const AcReal* host_buffer_in, const size_t count_in,
                                         const int device_id) {
#if USE_PERFSTUBS
            PERFSTUBS_REGISTER_THREAD();
            PERFSTUBS_TIMER_START(_write_timer, "acGridWriteMeshToDiskLaunch::write_async");
#endif

            cudaSetDevice(device_id);
            // Write to file

#if USE_DISTRIBUTED_IO
            (void)global_nn;      // Unused
            (void)global_pos_min; // Unused
            (void)slice_volume;   // Unused
#if USE_POSIX_IO
            if (color != MPI_UNDEFINED) {
                FILE* fp = fopen(filepath, "w");
                ERRCHK_ALWAYS(fp);

                const size_t count_written = fwrite(host_buffer_in, sizeof(AcReal), count, fp);
                ERRCHK_ALWAYS(count_written == count_in);

                fclose(fp);
            }
#else // Use MPI IO
            if (color != MPI_UNDEFINED) {
                MPI_File file;
                int mode = MPI_MODE_CREATE | MPI_MODE_WRONLY;
                // fprintf(stderr, "Writing %s\n", filepath);
                int retval = MPI_File_open(MPI_COMM_SELF, filepath, mode, MPI_INFO_NULL, &file);
                ERRCHK_ALWAYS(retval == MPI_SUCCESS);

                MPI_Status status;
                retval = MPI_File_write(file, host_buffer_in, count_in, AC_REAL_MPI_TYPE, &status);
                ERRCHK_ALWAYS(retval == MPI_SUCCESS);

                retval = MPI_File_close(&file);
                ERRCHK_ALWAYS(retval == MPI_SUCCESS);
            }
#endif
#undef USE_POSIX_IO
#else
            ERROR("Collective slice writing not working with async IO");
            // Possible MPI bug: need to cudaSetDevice or otherwise invalid context
            // But also causes a deadlock for some reason
            MPI_Comm slice_communicator;
            MPI_Comm_split(astaroth_comm, color, 0, &slice_communicator);
            if (color != MPI_UNDEFINED) {
                const int3 nn     = (int3){global_nn.x, global_nn.y, 1};
                const int3 nn_sub = slice_volume;

                const int nn_[]     = {nn.z, nn.y, nn.x};
                const int nn_sub_[] = {nn_sub.z, nn_sub.y, nn_sub.x};
                const int offset_[] = {
                    0,
                    global_pos_min.y,
                    global_pos_min.x,
                };
                MPI_Datatype subdomain;
                MPI_Type_create_subarray(3, nn_, nn_sub_, offset_, MPI_ORDER_C, AC_REAL_MPI_TYPE,
                                         &subdomain);
                MPI_Type_commit(&subdomain);

                // printf("Writing %s\n", filepath);

                MPI_File fp;
                int retval = MPI_File_open(slice_communicator, filepath,
                                           MPI_MODE_CREATE | MPI_MODE_WRONLY, MPI_INFO_NULL, &fp);
                ERRCHK_ALWAYS(retval == MPI_SUCCESS);

                retval = MPI_File_set_view(fp, 0, AC_REAL_MPI_TYPE, subdomain, "native",
                                           MPI_INFO_NULL);
                ERRCHK_ALWAYS(retval == MPI_SUCCESS);

                MPI_Status status;
                retval = MPI_File_write_all(fp, host_buffer_in, count_in, AC_REAL_MPI_TYPE, &status);
                ERRCHK_ALWAYS(retval == MPI_SUCCESS);

                retval = MPI_File_close(&fp);
                ERRCHK_ALWAYS(retval == MPI_SUCCESS);

                MPI_Type_free(&subdomain);

                MPI_Comm_free(&slice_communicator);
            }
#endif

#if USE_PERFSTUBS
            PERFSTUBS_TIMER_STOP(_write_timer);
#endif
        };

        // write_async(host_buffer, count, device->id); // Synchronous, non-threaded
        threads.push_back(
            std::thread(write_async, host_buffer, count, device->id)); // Async, threaded
    }
    return AC_SUCCESS;
}

AcResult
acGridWriteSlicesToDiskCollectiveSynchronous(const char* dir, const char* label)
{
    ERRCHK(grid.initialized);
    ERRCHK_ALWAYS(!running);
    running = true;

    const Device device       = grid.device;
    const AcMeshInfo info     = device->local_config;
    const int3 local_nn = acGetLocalNN(grid.device->local_config);
    const int3 global_nn = get_global_nn();
    const int3 global_offset  = info.int3_params[AC_multigpu_offset];
    const int3 global_pos_min = global_offset;
    // const int3 global_pos_max = global_pos_min + local_nn;

    const int global_z = global_nn.z / 2;
    const int local_z  = global_z - global_pos_min.z;
    const int color    = local_z >= 0 && local_z < local_nn.z ? 0 : MPI_UNDEFINED;

    for (int field = 0; field < NUM_FIELDS; ++field) {

        acDeviceSynchronizeStream(device, STREAM_ALL);

	const int3 slice_volume = acConstructInt3Param(AC_nx,AC_ny,1,info);
        const int3 slice_offset = (int3){0, 0, local_z};

	const AcReal* in = device->vba.in[field];
	const int3 in_offset = acGetMinNN(grid.device->local_config) + slice_offset;
	const int3 in_volume = acGetLocalMM(grid.device->local_config);

        AcReal* out           = device->vba.out[field];
        const int3 out_offset = (int3){0, 0, 0};
        const int3 out_volume = slice_volume;

        if (color != MPI_UNDEFINED)
            acDeviceVolumeCopy(device, STREAM_DEFAULT, in, in_offset, in_volume, out, out_offset,
                               out_volume);
        acDeviceSynchronizeStream(device, STREAM_DEFAULT);

        AcReal* host_buffer = grid.submesh.vertex_buffer[field];
        const size_t count  = slice_volume.x * slice_volume.y * slice_volume.z;
        const size_t bytes  = sizeof(host_buffer[0]) * count;
        if (color != MPI_UNDEFINED)
            cudaMemcpy(host_buffer, out, bytes, cudaMemcpyDeviceToHost);

        char filepath[4096];
        sprintf(filepath, "%s/%s-dims_%d_%d-%s.slice", dir, vtxbuf_names[field], global_nn.x,
                global_nn.y, label);

        // if (color != MPI_UNDEFINED)
        //     fprintf(stderr, "Writing field %d, proc %d, to %s\n", field, pid, filepath);

        acGridSynchronizeStream(STREAM_ALL);
        const auto write_sync = [filepath, global_nn, global_pos_min, slice_volume,
                                 color](const AcReal* host_buffer_in, const size_t count_in,
                                        const int device_id) {
            cudaSetDevice(device_id);
            // Write to file

            // Possible MPI bug: need to cudaSetDevice or otherwise invalid context
            // But also causes a deadlock for some reason
            MPI_Comm slice_communicator;
            MPI_Comm_split(astaroth_comm, color, 0, &slice_communicator);
            if (color != MPI_UNDEFINED) {
                const int3 nn     = (int3){global_nn.x, global_nn.y, 1};
                const int3 nn_sub = slice_volume;

                const int nn_[]     = {nn.z, nn.y, nn.x};
                const int nn_sub_[] = {nn_sub.z, nn_sub.y, nn_sub.x};
                const int offset_[] = {
                    0,
                    global_pos_min.y,
                    global_pos_min.x,
                };
                MPI_Datatype subdomain;
                MPI_Type_create_subarray(3, nn_, nn_sub_, offset_, MPI_ORDER_C, AC_REAL_MPI_TYPE,
                                         &subdomain);
                MPI_Type_commit(&subdomain);

                // printf("Writing %s\n", filepath);

                MPI_File fp;
                int retval = MPI_File_open(slice_communicator, filepath,
                                           MPI_MODE_CREATE | MPI_MODE_WRONLY, MPI_INFO_NULL, &fp);
                ERRCHK_ALWAYS(retval == MPI_SUCCESS);

                retval = MPI_File_set_view(fp, 0, AC_REAL_MPI_TYPE, subdomain, "native",
                                           MPI_INFO_NULL);
                ERRCHK_ALWAYS(retval == MPI_SUCCESS);

                MPI_Status status;
                retval = MPI_File_write_all(fp, host_buffer_in, count_in, AC_REAL_MPI_TYPE, &status);
                ERRCHK_ALWAYS(retval == MPI_SUCCESS);

                retval = MPI_File_close(&fp);
                ERRCHK_ALWAYS(retval == MPI_SUCCESS);

                MPI_Type_free(&subdomain);

                MPI_Comm_free(&slice_communicator);
            }
        };

        write_sync(host_buffer, count, device->id); // Synchronous, non-threaded
                                                    // threads.push_back(std::move(std::thread(write_sync,
                                                    // host_buffer, count, device->id)));
                                                    // // Async, threaded
    }
    return AC_SUCCESS;
}
#else

static MPI_File files[NUM_VTXBUF_HANDLES];
static MPI_Request reqs[NUM_VTXBUF_HANDLES];
static bool req_running[NUM_VTXBUF_HANDLES];

AcResult
acGridDiskAccessSync(void)
{
    ERRCHK(grid.initialized);

    for (size_t i = 0; i < NUM_VTXBUF_HANDLES; ++i) {
        if (req_running[i]) {
            MPI_Wait(&reqs[i], MPI_STATUS_IGNORE);
            const int retval = MPI_File_close(&files[i]);
            ERRCHK_ALWAYS(retval == MPI_SUCCESS);
            req_running[i] = false;
        }
    }
    MPI_Barrier(astaroth_comm);
    return AC_SUCCESS;
}

AcResult
acGridDiskAccessLaunch(const AccessType type)
{
    ERRCHK(grid.initialized);
    ERRCHK_ALWAYS(type == ACCESS_WRITE);

    for (int i = 0; i < NUM_VTXBUF_HANDLES; ++i) {

        ERRCHK_ALWAYS(!reqs[i]);

        const Device device = grid.device;
        cudaSetDevice(device->id);
        cudaDeviceSynchronize();

        const AcMeshInfo info = device->local_config;
        AcReal* host_buffer = grid.submesh.vertex_buffer[i];

        const AcReal* in = device->vba.in[i];
        const int3 in_offset = acConstructInt3Param(AC_nx_min, AC_ny_min, AC_nz_min, info);
        const int3 in_volume = acConstructInt3Param(AC_mx, AC_my, AC_mz, info);
        AcReal* out = device->vba.out[i];
        const int3 out_offset = (int3){0, 0, 0};
        const int3 out_volume = acConstructInt3Param(AC_nx, AC_ny, AC_nz, info);
        acDeviceVolumeCopy(device, STREAM_DEFAULT, in, in_offset, in_volume, out, out_offset,
                           out_volume);
        acDeviceSynchronizeStream(device, STREAM_DEFAULT);

        const size_t bytes = acVertexBufferCompdomainSizeBytes(info);
        cudaMemcpy(host_buffer, out, bytes, cudaMemcpyDeviceToHost);

        char path[4096] = "";
        sprintf(path, "%s.out", vtxbuf_names[i]);

        const int3 offset = info.int3_params[AC_multigpu_offset]; // Without halo
#if USE_DISTRIBUTED_IO
        int mode = MPI_MODE_CREATE | MPI_MODE_WRONLY;
        char outfile[4096] = "";
        snprintf(outfile, 4096, "segment-%d_%d_%d-%s", offset.x, offset.y, offset.z, path);

#if AC_VERBOSE
        fprintf(stderr, "Writing %s\n", outfile);
#endif

        int retval = MPI_File_open(MPI_COMM_SELF, outfile, mode, MPI_INFO_NULL, &files[i]);
        ERRCHK_ALWAYS(retval == MPI_SUCCESS);

        const size_t count = acVertexBufferCompdomainSize(info);
        retval = MPI_File_iwrite(files[i], host_buffer, count, AC_REAL_MPI_TYPE, &reqs[i]);
        ERRCHK_ALWAYS(retval == MPI_SUCCESS);

        req_running[i] = true;
#else
        MPI_Datatype subarray;
        const int3 nn     = get_global_nn();
        const int3 nn_sub = acGetLocalNN(grid.device->local_config);
        const int arr_nn[]     = {nn.z, nn.y, nn.x};
        const int arr_nn_sub[] = {nn_sub.z, nn_sub.y, nn_sub.x};
        const int arr_offset[] = {offset.z, offset.y, offset.x};

        MPI_Type_create_subarray(3, arr_nn, arr_nn_sub, arr_offset, MPI_ORDER_C, AC_REAL_MPI_TYPE,
                                 &subarray);
        MPI_Type_commit(&subarray);

#if AC_VERBOSE
        fprintf(stderr, "Writing %s\n", path);
#endif

        int flags  = MPI_MODE_CREATE | MPI_MODE_WRONLY;
        int retval = MPI_File_open(astaroth_comm, path, flags, MPI_INFO_NULL, &files[i]);
        ERRCHK_ALWAYS(retval == MPI_SUCCESS);

        retval = MPI_File_set_view(files[i], 0, AC_REAL_MPI_TYPE, subarray, "native",
                                   MPI_INFO_NULL);
        ERRCHK_ALWAYS(retval == MPI_SUCCESS);

        const size_t nelems = nn_sub.x * nn_sub.y * nn_sub.z;
// Does not work
#if 0   
        retval = MPI_File_iwrite_all(files[i], host_buffer, nelems, AC_REAL_MPI_TYPE, &reqs[i]);
        ERRCHK_ALWAYS(retval == MPI_SUCCESS);
        MPI_Type_free(&subarray);
        req_running[i] = true;
// Does not work either, even though otherwise identical to the blocking version below
#elif 0 
        // (except iwrite + wait)
        ERRCHK_ALWAYS(&files[i]);
        ERRCHK_ALWAYS(&reqs[i]);
        ERRCHK_ALWAYS(host_buffer);
        ERRCHK_ALWAYS(subarray);
        retval = MPI_File_iwrite_all(files[i], host_buffer, nelems, AC_REAL_MPI_TYPE, &reqs[i]);
        ERRCHK_ALWAYS(retval == MPI_SUCCESS);

        retval = MPI_Wait(&reqs[i], MPI_STATUS_IGNORE);
        ERRCHK_ALWAYS(retval == MPI_SUCCESS);

        retval = MPI_File_close(&files[i]);
        ERRCHK_ALWAYS(retval == MPI_SUCCESS);

        MPI_Type_free(&subarray);
        req_running[i] = false;
#else   // Blocking, this works
        WARNING("Called collective non-blocking MPI_File_write_all, but currently blocks\n");
        MPI_Status status;
        retval = MPI_File_write_all(files[i], host_buffer, nelems, AC_REAL_MPI_TYPE, &status);
        ERRCHK_ALWAYS(retval == MPI_SUCCESS);

        retval = MPI_File_close(&files[i]);
        ERRCHK_ALWAYS(retval == MPI_SUCCESS);

        MPI_Type_free(&subarray);
        req_running[i] = false;
#endif
#endif
    }

    return AC_SUCCESS;
}
#endif

AcResult
acGridAccessMeshOnDiskSynchronous(const VertexBufferHandle vtxbuf, const char* dir,
                                  const char* label, const AccessType type)
{

    if(!vtxbuf_is_alive[vtxbuf]) return AC_NOT_ALLOCATED;
#define BUFFER_DISK_WRITE_THROUGH_CPU (1)

    ERRCHK(grid.initialized);
    acGridSynchronizeStream(STREAM_ALL);
    // acGridDiskAccessSync();

    const Device device   = grid.device;
    const AcMeshInfo info = device->local_config;
    // const int3 nn         = acConstructInt3Param(AC_nxgrid, AC_nygrid, AC_nzgrid);
    const int3 nn_sub = acGetLocalNN(grid.device->local_config);
    const int3 offset = info.int3_params[AC_multigpu_offset]; // Without halo

    const size_t buflen = 4096;
    char filepath[buflen];
#if USE_DISTRIBUTED_IO
    sprintf(filepath, "%s/%s-segment-%d-%d-%d-%s.mesh", dir, vtxbuf_names[vtxbuf], offset.x,
            offset.y, offset.z, label);
#else
    sprintf(filepath, "%s/%s-%s.mesh", dir, vtxbuf_names[vtxbuf], label);
#endif

#if AC_VERBOSE
    fprintf(stderr, "%s %s\n", type == ACCESS_WRITE ? "Writing" : "Reading", filepath);
#endif

    if (type == ACCESS_WRITE) {
        const AcReal* in      = device->vba.in[vtxbuf];
	const int3 in_offset = acGetMinNN(grid.device->local_config);
	const int3 in_volume = acGetLocalMM(grid.device->local_config);
        AcReal* out           = device->vba.out[vtxbuf];
        const int3 out_offset = (int3){0, 0, 0};
	const int3 out_volume = acGetLocalNN(grid.device->local_config);
        acDeviceVolumeCopy(device, STREAM_DEFAULT, in, in_offset, in_volume, out, out_offset,
                           out_volume);
        acDeviceSynchronizeStream(device, STREAM_DEFAULT);

// ---------------------------------------
// Buffer through CPU
#if BUFFER_DISK_WRITE_THROUGH_CPU
        const size_t count = acVertexBufferCompdomainSizeBytes(info);
        cudaMemcpy(grid.submesh.vertex_buffer[vtxbuf], out, count, cudaMemcpyDeviceToHost);
#endif
        // ----------------------------------------
    }

#ifndef NDEBUG
    if (type == ACCESS_READ) {
        const int3 nn = get_global_nn();
        const size_t expected_size = sizeof(AcReal) * nn.x * nn.y * nn.z;
        FILE* fp                   = fopen(filepath, "r");
        ERRCHK_ALWAYS(fp);
        fseek(fp, 0L, SEEK_END);
        const size_t measured_size = ftell(fp);
        fclose(fp);
        if (expected_size != measured_size) {
            fprintf(stderr,
                    "Expected size did not match measured size (%lu vs %lu), factor of %g "
                    "difference\n",
                    expected_size, measured_size, (double)expected_size / measured_size);
            fprintf(stderr, "Note that old data files must be removed when switching to a smaller "
                            "mesh size, otherwise the file on disk will be too large (the above "
                            "factor < 1)\n");
            ERRCHK_ALWAYS(expected_size == measured_size);
        }
    }
#endif // NDEBUG

#if BUFFER_DISK_WRITE_THROUGH_CPU
    // ---------------------------------------
    // Buffer through CPU
    AcReal* arr = grid.submesh.vertex_buffer[vtxbuf];
    // ----------------------------------------
#else
    AcReal* arr = device->vba.out[vtxbuf];
#endif

#if USE_DISTRIBUTED_IO
    const size_t nelems = nn_sub.x * nn_sub.y * nn_sub.z;

    FILE* fp;
    if (type == ACCESS_READ)
        fp = fopen(filepath, "r");
    else
        fp = fopen(filepath, "w");
    ERRCHK_ALWAYS(fp);

    if (type == ACCESS_READ)
        fread(arr, sizeof(AcReal), nelems, fp);
    else
        fwrite(arr, sizeof(AcReal), nelems, fp);
    fclose(fp);
#else // Collective IO
    MPI_Datatype subarray;
    const int3 nn = get_global_nn(); // TODO recheck whether this is correct
    const int arr_nn[] = {nn.z, nn.y, nn.x};
    const int arr_nn_sub[] = {nn_sub.z, nn_sub.y, nn_sub.x};
    const int arr_offset[] = {offset.z, offset.y, offset.x};

    // printf(" nn.z     %3i, nn.y     %3i, nn.x     %3i, \n nn_sub.z %3i, nn_sub.y %3i, nn_sub.x
    // %3i, \n offset.z %3i, offset.y %3i, offset.x %3i  \n",
    //         nn.z, nn.y, nn.x, nn_sub.z, nn_sub.y, nn_sub.x, offset.z, offset.y, offset.x);

    MPI_Type_create_subarray(3, arr_nn, arr_nn_sub, arr_offset, MPI_ORDER_C, AC_REAL_MPI_TYPE,
                             &subarray);
    MPI_Type_commit(&subarray);

    MPI_File file;

    int flags = 0;
    if (type == ACCESS_READ)
        flags = MPI_MODE_RDONLY;
    else
        flags = MPI_MODE_CREATE | MPI_MODE_WRONLY;

    ERRCHK_ALWAYS(MPI_File_open(astaroth_comm, filepath, flags, MPI_INFO_NULL, &file) ==
                  MPI_SUCCESS);

    ERRCHK_ALWAYS(MPI_File_set_view(file, 0, AC_REAL_MPI_TYPE, subarray, "native", MPI_INFO_NULL) ==
                  MPI_SUCCESS);

    MPI_Status status;

    const size_t nelems = nn_sub.x * nn_sub.y * nn_sub.z;
    if (type == ACCESS_READ) {
        ERRCHK_ALWAYS(MPI_File_read_all(file, arr, nelems, AC_REAL_MPI_TYPE, &status) ==
                      MPI_SUCCESS);
    }
    else {
        ERRCHK_ALWAYS(MPI_File_write_all(file, arr, nelems, AC_REAL_MPI_TYPE, &status) ==
                      MPI_SUCCESS);
    }

    ERRCHK_ALWAYS(MPI_File_close(&file) == MPI_SUCCESS);

    MPI_Type_free(&subarray);
#endif

#ifndef NDEBUG
    if (type == ACCESS_WRITE) {
        const int3 nn = get_global_nn();
        const size_t expected_size = sizeof(AcReal) * nn.x * nn.y * nn.z;
        FILE* fp_in                   = fopen(filepath, "r");
        ERRCHK_ALWAYS(fp_in);
        fseek(fp, 0L, SEEK_END);
        const size_t measured_size = ftell(fp_in);
        fclose(fp_in);
        if (expected_size != measured_size) {
            fprintf(stderr,
                    "Expected size did not match measured size (%lu vs %lu), factor of %g "
                    "difference\n",
                    expected_size, measured_size, (double)expected_size / measured_size);
            fprintf(stderr, "Note that old data files must be removed when switching to a smaller "
                            "mesh size, otherwise the file on disk will be too large (the above "
                            "factor < 1)\n");
            ERRCHK_ALWAYS(expected_size == measured_size);
        }
    }
#endif // NDEBUG

    if (type == ACCESS_READ) {
        AcReal* in           = device->vba.out[vtxbuf];
        const int3 in_offset = (int3){0, 0, 0};
        const int3 in_volume = acGetLocalNN(grid.device->local_config);

        AcReal* out           = device->vba.in[vtxbuf];

	const int3 out_offset = acGetMinNN(grid.device->local_config);
	const int3 out_volume = acGetLocalNN(grid.device->local_config);

#if BUFFER_DISK_WRITE_THROUGH_CPU
        // ---------------------------------------
        // Buffer through CPU
        const size_t count = acVertexBufferCompdomainSizeBytes(info);
        cudaMemcpy(in, arr, count, cudaMemcpyHostToDevice);
        //  ----------------------------------------
#endif

        // DEBUG hotfix START
        // TODO better solution (need to recheck all acDevice functions)
        cudaDeviceSynchronize();             // This sync *is* needed
        acGridSynchronizeStream(STREAM_ALL); // This sync may not be needed
        // DEBUG hotfix END

        acDeviceVolumeCopy(device, STREAM_DEFAULT, in, in_offset, in_volume, out, out_offset,
                           out_volume);
        // Apply boundconds and sync
        acGridPeriodicBoundconds(STREAM_DEFAULT);
        // acDeviceSynchronizeStream(device, STREAM_ALL);

        // DEBUG hotfix START
        acGridSynchronizeStream(STREAM_ALL); // This sync may not be needed
                                             // DEBUG hotfix END
    }
    return AC_SUCCESS;
}

AcResult
acGridAccessMeshOnDiskSynchronousDistributed(const VertexBufferHandle vtxbuf, const char* dir,
                                             const char* label, const AccessType type)
{
    if(!vtxbuf_is_alive[vtxbuf]) return AC_NOT_ALLOCATED;
#define BUFFER_DISK_WRITE_THROUGH_CPU (1)

    ERRCHK(grid.initialized);
    acGridSynchronizeStream(STREAM_ALL);
    // acGridDiskAccessSync();

    const Device device   = grid.device;
    const AcMeshInfo info = device->local_config;
    // const int3 nn         = acConstructInt3Param(AC_nxgrid, AC_nygrid, AC_nzgrid);
    const int3 nn_sub = acGetLocalNN(grid.device->local_config);
    const int3 offset = info.int3_params[AC_multigpu_offset]; // Without halo

    const size_t buflen = 4096;
    char filepath[buflen];
    sprintf(filepath, "%s/%s-segment-%d-%d-%d-%s.mesh", dir, vtxbuf_names[vtxbuf], offset.x,
            offset.y, offset.z, label);
#if AC_VERBOSE
    fprintf(stderr, "%s %s\n", type == ACCESS_WRITE ? "Writing" : "Reading", filepath);
#endif

    if (type == ACCESS_WRITE) {
        const AcReal* in      = device->vba.in[vtxbuf];
	const int3 in_offset = acGetMinNN(grid.device->local_config);
	const int3 in_volume = acGetLocalMM(grid.device->local_config);
        AcReal* out           = device->vba.out[vtxbuf];
        const int3 out_offset = (int3){0, 0, 0};
	const int3 out_volume = acGetLocalNN(grid.device->local_config);
        acDeviceVolumeCopy(device, STREAM_DEFAULT, in, in_offset, in_volume, out, out_offset,
                           out_volume);
        acDeviceSynchronizeStream(device, STREAM_DEFAULT);

// ---------------------------------------
// Buffer through CPU
#if BUFFER_DISK_WRITE_THROUGH_CPU
        const size_t count = acVertexBufferCompdomainSizeBytes(info);
        cudaMemcpy(grid.submesh.vertex_buffer[vtxbuf], out, count, cudaMemcpyDeviceToHost);
#endif
        // ----------------------------------------
    }

#if BUFFER_DISK_WRITE_THROUGH_CPU
    // ---------------------------------------
    // Buffer through CPU
    AcReal* arr = grid.submesh.vertex_buffer[vtxbuf];
    // ----------------------------------------
#else
    AcReal* arr = device->vba.out[vtxbuf];
#endif

    const size_t nelems = nn_sub.x * nn_sub.y * nn_sub.z;

    FILE* fp;
    if (type == ACCESS_READ)
        fp = fopen(filepath, "r");
    else
        fp = fopen(filepath, "w");
    ERRCHK_ALWAYS(fp);

    if (type == ACCESS_READ)
        fread(arr, sizeof(AcReal), nelems, fp);
    else
        fwrite(arr, sizeof(AcReal), nelems, fp);
    fclose(fp);

    if (type == ACCESS_READ) {
        AcReal* in           = device->vba.out[vtxbuf];
        const int3 in_offset = (int3){0, 0, 0};
	const int3 in_volume = acGetLocalNN(grid.device->local_config);

        AcReal* out           = device->vba.in[vtxbuf];
	const int3 out_offset = acGetMinNN(grid.device->local_config);
	const int3 out_volume = acGetLocalMM(grid.device->local_config);

#if BUFFER_DISK_WRITE_THROUGH_CPU
        // ---------------------------------------
        // Buffer through CPU
        const size_t count = acVertexBufferCompdomainSizeBytes(info);
        cudaMemcpy(in, arr, count, cudaMemcpyHostToDevice);
        //  ----------------------------------------
#endif

        // DEBUG hotfix START
        // TODO better solution (need to recheck all acDevice functions)
        cudaDeviceSynchronize();             // This sync *is* needed
        acGridSynchronizeStream(STREAM_ALL); // This sync may not be needed
        // DEBUG hotfix END

        acDeviceVolumeCopy(device, STREAM_DEFAULT, in, in_offset, in_volume, out, out_offset,
                           out_volume);
        // Apply boundconds and sync
        acGridPeriodicBoundconds(STREAM_DEFAULT);
        // acDeviceSynchronizeStream(device, STREAM_ALL);

        // DEBUG hotfix START
        acGridSynchronizeStream(STREAM_ALL); // This sync may not be needed
                                             // DEBUG hotfix END
    }
    return AC_SUCCESS;
}

AcResult
acGridAccessMeshOnDiskSynchronousCollective(const VertexBufferHandle vtxbuf, const char* dir,
                                            const char* label, const AccessType type)
{
    if(!vtxbuf_is_alive[vtxbuf]) return AC_NOT_ALLOCATED;
#define BUFFER_DISK_WRITE_THROUGH_CPU (1)

    ERRCHK(grid.initialized);
    acGridSynchronizeStream(STREAM_ALL);
    // acGridDiskAccessSync();

    const Device device   = grid.device;
    const AcMeshInfo info = device->local_config;
    const int3 nn_sub = acGetLocalNN(grid.device->local_config);
    const int3 nn     = get_global_nn();
    const int3 offset     = info.int3_params[AC_multigpu_offset]; // Without halo

    const size_t buflen = 4096;
    char filepath[buflen];
    sprintf(filepath, "%s/%s-%s.mesh", dir, vtxbuf_names[vtxbuf], label);
#if AC_VERBOSE
    fprintf(stderr, "%s %s\n", type == ACCESS_WRITE ? "Writing" : "Reading", filepath);
#endif

    if (type == ACCESS_WRITE) {
        const AcReal* in      = device->vba.in[vtxbuf];
	const int3 in_offset = acGetMinNN(grid.device->local_config);
	const int3 in_volume = acGetLocalMM(grid.device->local_config);
        AcReal* out           = device->vba.out[vtxbuf];
        const int3 out_offset = (int3){0, 0, 0};
        const int3 out_volume = nn_sub;
        acDeviceVolumeCopy(device, STREAM_DEFAULT, in, in_offset, in_volume, out, out_offset,
                           out_volume);
        acDeviceSynchronizeStream(device, STREAM_DEFAULT);

// ---------------------------------------
// Buffer through CPU
#if BUFFER_DISK_WRITE_THROUGH_CPU
        const size_t count = acVertexBufferCompdomainSizeBytes(info);
        cudaMemcpy(grid.submesh.vertex_buffer[vtxbuf], out, count, cudaMemcpyDeviceToHost);
#endif
        // ----------------------------------------
    }

#if BUFFER_DISK_WRITE_THROUGH_CPU
    // ---------------------------------------
    // Buffer through CPU
    AcReal* arr = grid.submesh.vertex_buffer[vtxbuf];
    // ----------------------------------------
#else
    AcReal* arr = device->vba.out[vtxbuf];
#endif

    MPI_Datatype subarray;
    const int arr_nn[]     = {nn.z, nn.y, nn.x};
    const int arr_nn_sub[] = {nn_sub.z, nn_sub.y, nn_sub.x};
    const int arr_offset[] = {offset.z, offset.y, offset.x};

    // printf(" nn.z     %3i, nn.y     %3i, nn.x     %3i, \n nn_sub.z %3i, nn_sub.y %3i, nn_sub.x
    // %3i, \n offset.z %3i, offset.y %3i, offset.x %3i  \n",
    //         nn.z, nn.y, nn.x, nn_sub.z, nn_sub.y, nn_sub.x, offset.z, offset.y, offset.x);

    MPI_Type_create_subarray(3, arr_nn, arr_nn_sub, arr_offset, MPI_ORDER_C, AC_REAL_MPI_TYPE,
                             &subarray);
    MPI_Type_commit(&subarray);

    MPI_File file;

    int flags = 0;
    if (type == ACCESS_READ)
        flags = MPI_MODE_RDONLY;
    else
        flags = MPI_MODE_CREATE | MPI_MODE_WRONLY;

    ERRCHK_ALWAYS(MPI_File_open(astaroth_comm, filepath, flags, MPI_INFO_NULL, &file) ==
                  MPI_SUCCESS);

    ERRCHK_ALWAYS(MPI_File_set_view(file, 0, AC_REAL_MPI_TYPE, subarray, "native", MPI_INFO_NULL) ==
                  MPI_SUCCESS);

    MPI_Status status;

    const size_t nelems = nn_sub.x * nn_sub.y * nn_sub.z;
    if (type == ACCESS_READ) {
        ERRCHK_ALWAYS(MPI_File_read_all(file, arr, nelems, AC_REAL_MPI_TYPE, &status) ==
                      MPI_SUCCESS);
    }
    else {
        ERRCHK_ALWAYS(MPI_File_write_all(file, arr, nelems, AC_REAL_MPI_TYPE, &status) ==
                      MPI_SUCCESS);
    }

    ERRCHK_ALWAYS(MPI_File_close(&file) == MPI_SUCCESS);

    MPI_Type_free(&subarray);

    if (type == ACCESS_READ) {
        AcReal* in           = device->vba.out[vtxbuf];
        const int3 in_offset = (int3){0, 0, 0};
        const int3 in_volume = nn_sub;

        AcReal* out           = device->vba.in[vtxbuf];
	const int3 out_offset = acGetMinNN(grid.device->local_config);
	const int3 out_volume = acGetLocalMM(grid.device->local_config);

#if BUFFER_DISK_WRITE_THROUGH_CPU
        // ---------------------------------------
        // Buffer through CPU
        const size_t count = acVertexBufferCompdomainSizeBytes(info);
        cudaMemcpy(in, arr, count, cudaMemcpyHostToDevice);
        //  ----------------------------------------
#endif

        // DEBUG hotfix START
        // TODO better solution (need to recheck all acDevice functions)
        cudaDeviceSynchronize();             // This sync *is* needed
        acGridSynchronizeStream(STREAM_ALL); // This sync may not be needed
        // DEBUG hotfix END

        acDeviceVolumeCopy(device, STREAM_DEFAULT, in, in_offset, in_volume, out, out_offset,
                           out_volume);
        // Apply boundconds and sync
        acGridPeriodicBoundconds(STREAM_DEFAULT);
        // acDeviceSynchronizeStream(device, STREAM_ALL);

        // DEBUG hotfix START
        acGridSynchronizeStream(STREAM_ALL); // This sync may not be needed
                                             // DEBUG hotfix END
    }
    return AC_SUCCESS;
}

AcMeshInfo
acGridGetLocalMeshInfo(void)
{
    return grid.device->local_config;
}


AcResult
acGridReadVarfileToMesh(const char* file, const Field fields[], const size_t num_fields,
                        const int3 nn, const int3 rr)
{
    // Ensure the library state is ready
    ERRCHK_ALWAYS(grid.initialized);
    acGridSynchronizeStream(STREAM_ALL);

    // Derive the input mesh dimensions
    const int3 mm = (int3){
        nn.x + 2 * rr.x,
        nn.y + 2 * rr.y,
        nn.z + 2 * rr.z,
    };
    const size_t field_offset = (size_t)mm.x * (size_t)mm.y * (size_t)mm.z;

    // Set the helper variables
    const Device device         = grid.device;
    const AcMeshInfo info       = device->local_config;
    const int3 subdomain_nn = acGetLocalNN(grid.device->local_config);
    const int3 subdomain_offset = info.int3_params[AC_multigpu_offset]; // Without halo
    int retval;

    // Load the fields to host memory
    MPI_Datatype subdomain;
    const int domain_mm_[]        = {mm.z, mm.y, mm.x};
    const int subdomain_nn_[]     = {subdomain_nn.z, subdomain_nn.y, subdomain_nn.x};
    const int subdomain_offset_[] = {
        rr.z + subdomain_offset.z,
        rr.y + subdomain_offset.y,
        rr.x + subdomain_offset.x,
    }; // Offset the ghost zone

    MPI_Type_create_subarray(3, domain_mm_, subdomain_nn_, subdomain_offset_, MPI_ORDER_C,
                             AC_REAL_MPI_TYPE, &subdomain);
    MPI_Type_commit(&subdomain);

    MPI_File fp;
    retval = MPI_File_open(astaroth_comm, file, MPI_MODE_RDONLY, MPI_INFO_NULL, &fp);
    ERRCHK_ALWAYS(retval == MPI_SUCCESS);

    for (size_t i = 0; i < num_fields; ++i) {
    	if(!vtxbuf_is_alive[i]) continue;
        const Field field = fields[i];

        // Load from file to host memory
        AcReal* host_buffer       = grid.submesh.vertex_buffer[field];
        const size_t displacement = i * field_offset * sizeof(AcReal); // Bytes

        retval = MPI_File_set_view(fp, displacement, AC_REAL_MPI_TYPE, subdomain, "native",
                                   MPI_INFO_NULL);
        ERRCHK_ALWAYS(retval == MPI_SUCCESS);

        MPI_Status status;
        const size_t count = acVertexBufferCompdomainSize(info);
        // retval             = MPI_File_read_all(fp, host_buffer, count, AC_REAL_MPI_TYPE,
        // &status);
        retval = MPI_File_read(fp, host_buffer, count, AC_REAL_MPI_TYPE, &status); // workaround
        ERRCHK_ALWAYS(retval == MPI_SUCCESS);

        /*
        for (size_t kk = 0; kk < subdomain_nn.z; ++kk) {
            for (size_t jj = 0; jj < subdomain_nn.y; ++jj) {
                for (size_t ii = 0; ii < subdomain_nn.x; ++ii) {
                    const size_t idx = ii + jj * subdomain_nn.x + kk * subdomain_nn.x *
        subdomain_nn.y; host_buffer[idx] = (ii+subdomain_offset.x) + (jj+subdomain_offset.y);
                }
            }
        }
        */

        // Load from host memory to device memory
        AcReal* in           = device->vba.out[field];
        const int3 in_offset = (int3){0, 0, 0};
        const int3 in_volume = subdomain_nn;

        AcReal* out           = device->vba.in[field];
	const int3 out_offset = acGetMinNN(grid.device->local_config);
	const int3 out_volume = acGetLocalMM(grid.device->local_config);
        const size_t bytes = acVertexBufferCompdomainSizeBytes(info);
        cudaMemcpy(in, host_buffer, bytes, cudaMemcpyHostToDevice);
        retval = acDeviceVolumeCopy(device, field, in, in_offset, in_volume, out, out_offset,
                                    out_volume);
        ERRCHK_ALWAYS(retval == AC_SUCCESS);
    }
    acGridSynchronizeStream(STREAM_ALL);
    acGridPeriodicBoundconds(STREAM_DEFAULT);
    acGridSynchronizeStream(STREAM_ALL);

    return AC_SUCCESS;
}
bool
acGridTaskGraphHasPeriodicBoundcondsX(AcTaskGraph* graph)
{
    return (graph->periodic_boundaries & BOUNDARY_X) != 0;
}

bool
acGridTaskGraphHasPeriodicBoundcondsY(AcTaskGraph* graph)
{
    return (graph->periodic_boundaries & BOUNDARY_Y) != 0;
}

bool
acGridTaskGraphHasPeriodicBoundcondsZ(AcTaskGraph* graph)
{
    return (graph->periodic_boundaries & BOUNDARY_Z) != 0;
}

VertexBufferArray
acGridGetVBA(void)
{
    return grid.device->vba;
}
/*
AcResult
acGridLoadFieldFromFile(const char* path, const VertexBufferHandle vtxbuf)
{
    ERRCHK(grid.initialized);

    acGridDiskAccessSync();

    const Device device   = grid.device;
    const AcMeshInfo info = device->local_config;
    const int3 global_nn  = acConstructInt3Param(AC_nxgrid, AC_nygrid, AC_nzgrid);
    const int3 global_mm  = (int3){
        2 * STENCIL_ORDER + global_nn.x,
        2 * STENCIL_ORDER + global_nn.y,
        2 * STENCIL_ORDER + global_nn.z,
    };
    const int3 local_nn         = acConstructInt3Param(AC_nx, AC_ny, AC_nz, info);
    const int3 global_nn_offset = info.int3_params[AC_multigpu_offset];

    MPI_Datatype subarray;
    const int mm[]     = {global_mm.z, global_mm.y, global_mm.x};
    const int nn_sub[] = {local_nn.z, local_nn.y, local_nn.x};
    const int offset[] = {
        STENCIL_ORDER + global_nn_offset.z,
        STENCIL_ORDER + global_nn_offset.y,
        STENCIL_ORDER + global_nn_offset.x,
    };
    MPI_Type_create_subarray(3, mm, nn_sub, offset, MPI_ORDER_C, AC_REAL_MPI_TYPE, &subarray);
    MPI_Type_commit(&subarray);

    MPI_File file;
    const int flags = MPI_MODE_RDONLY;
    ERRCHK_ALWAYS(MPI_File_open(astaroth_comm, path, flags, MPI_INFO_NULL, &file) == MPI_SUCCESS);
    ERRCHK_ALWAYS(MPI_File_set_view(file, 0, AC_REAL_MPI_TYPE, subarray, "native", MPI_INFO_NULL) ==
                  MPI_SUCCESS);

    MPI_Status status;

    AcReal* arr        = grid.submesh.vertex_buffer[vtxbuf];
    const size_t count = nn_sub[0] * nn_sub[1] * nn_sub[2];
    ERRCHK_ALWAYS(MPI_File_read_all(file, arr, count, AC_REAL_MPI_TYPE, &status) == MPI_SUCCESS);
    ERRCHK_ALWAYS(MPI_File_close(&file) == MPI_SUCCESS);

    MPI_Type_free(&subarray);

    AcReal* in         = device->vba.out[vtxbuf]; // Note swapped order (vba.out)
    const size_t bytes = sizeof(in[0]) * count;
    cudaMemcpy(in, arr, bytes, cudaMemcpyHostToDevice);

    const int3 in_offset = (int3){0, 0, 0};
    const int3 in_volume = acConstructInt3Param(AC_nx, AC_ny, AC_nz, info);

    AcReal* out           = device->vba.in[vtxbuf]; // Note swapped order (vba.in)
    const int3 out_offset = acConstructInt3Param(AC_nx_min, AC_ny_min, AC_nz_min, info);
    const int3 out_volume = acConstructInt3Param(AC_mx, AC_my, AC_mz, info);
    acDeviceVolumeCopy(device, STREAM_DEFAULT, in, in_offset, in_volume, out, out_offset,
                       out_volume);

    // Update halos
    acGridPeriodicBoundconds(STREAM_DEFAULT);
    acDeviceSynchronizeStream(device, STREAM_DEFAULT);

    return AC_SUCCESS;
}

AcResult
acGridStoreFieldToFile(const char* path, const VertexBufferHandle vtxbuf)
{
    ERRCHK(grid.initialized);

    const Device device   = grid.device;
    const AcMeshInfo info = device->local_config;

    AcReal* in           = device->vba.in[vtxbuf];
    const int3 in_offset = acConstructInt3Param(AC_nx_min, AC_ny_min, AC_nz_min, info);
    const int3 in_volume = acConstructInt3Param(AC_mx, AC_my, AC_mz, info);

    AcReal* out           = device->vba.out[vtxbuf];
    const int3 out_offset = (int3){0, 0, 0};
    const int3 out_volume = acConstructInt3Param(AC_nx, AC_ny, AC_nz, info);

    acDeviceVolumeCopy(device, STREAM_DEFAULT, in, in_offset, in_volume, out, out_offset,
                       out_volume);

    AcReal* arr        = grid.submesh.vertex_buffer[vtxbuf];
    const size_t bytes = sizeof(in[0]) * out_volume.x * out_volume.y * out_volume.z;
    cudaMemcpy(in, arr, bytes, cudaMemcpyHostToDevice);

    acGridDiskAccessSync();

    const int3 global_nn = acConstructInt3Param(AC_nxgrid, AC_nygrid, AC_nzgrid);
    const int3 global_mm = (int3){
        2 * STENCIL_ORDER + global_nn.x,
        2 * STENCIL_ORDER + global_nn.y,
        2 * STENCIL_ORDER + global_nn.z,
    };
    const int3 local_nn         = acConstructInt3Param(AC_nx, AC_ny, AC_nz, info);
    const int3 global_nn_offset = info.int3_params[AC_multigpu_offset];

    MPI_Datatype subarray;
    const int mm[]     = {global_mm.z, global_mm.y, global_mm.x};
    const int nn_sub[] = {local_nn.z, local_nn.y, local_nn.x};
    const int offset[] = {
        STENCIL_ORDER + global_nn_offset.z,
        STENCIL_ORDER + global_nn_offset.y,
        STENCIL_ORDER + global_nn_offset.x,
    };
    MPI_Type_create_subarray(3, mm, nn_sub, offset, MPI_ORDER_C, AC_REAL_MPI_TYPE, &subarray);
    MPI_Type_commit(&subarray);

    MPI_File file;
    const int flags = MPI_MODE_CREATE | MPI_MODE_WRONLY;
    ERRCHK_ALWAYS(MPI_File_open(astaroth_comm, path, flags, MPI_INFO_NULL, &file) == MPI_SUCCESS);
    ERRCHK_ALWAYS(MPI_File_set_view(file, 0, AC_REAL_MPI_TYPE, subarray, "native", MPI_INFO_NULL) ==
                  MPI_SUCCESS);

    MPI_Status status;

    const size_t count = nn_sub[0] * nn_sub[1] * nn_sub[2];
    ERRCHK_ALWAYS(MPI_File_write_all(file, arr, count, AC_REAL_MPI_TYPE, &status) == MPI_SUCCESS);
    ERRCHK_ALWAYS(MPI_File_close(&file) == MPI_SUCCESS);

    MPI_Type_free(&subarray);
    return AC_SUCCESS;
}
*/

/*   MV: Commented out for a while, but save for the future when standalone_MPI
         works with periodic boundary conditions.
AcResult
acGridGeneralBoundconds(const Device device, const Stream stream)
{
    // Non-periodic Boundary conditions
    // Check the position in MPI frame
    int nprocs, pid;
    MPI_Comm_size(astaroth_comm, &nprocs);
    MPI_Comm_rank(astaroth_comm, &pid);
    const uint3_64 decomposition = decompose(nprocs);
    const int3 pid3d             = getPid3D(pid, decomposition);

    // Set outer boudaries after substep computation.
    const int3 m1 = (int3){0, 0, 0};
    const int3 m2 = grid.nn;
    const int3 pid3d = getPid3D(pid, decomposition);
    // If we are are a boundary element
    int3 bindex = (int3){0, 0, 0};

    // Check if there are active boundary condition edges.
    // 0 is no boundary, 1 both edges, 2 is top edge, 3 bottom edge
    if      ((pid3d.x == 0) && (pid3d.x == decomposition.x - 1)) { bindex.x = 1; }
    else if  (pid3d.x == 0)                                      { bindex.x = 2; }
    else if                    (pid3d.x == decomposition.x - 1)  { bindex.x = 3; }

    if      ((pid3d.y == 0) && (pid3d.y == decomposition.y - 1)) { bindex.y = 1; }
    else if  (pid3d.y == 0)                                      { bindex.y = 2; }
    else if                    (pid3d.y == decomposition.y - 1)  { bindex.y = 3; }

    if      ((pid3d.z == 0) && (pid3d.z == decomposition.z - 1)) { bindex.z = 1; }
    else if  (pid3d.z == 0)                                      { bindex.z = 2; }
    else if                    (pid3d.z == decomposition.z - 1)  { bindex.z = 3; }


    if (bindex.x != 1) && (bindex.y != 1) && (bindex.z != 1) {
        acDeviceGeneralBoundconds(device, stream, m1, m2, bindex);
    }
    acGridSynchronizeStream(stream);

    return AC_SUCCESS;
}
*/

/*   MV: Commented out for a while, but save for the future when standalone_MPI
         works with periodic boundary conditions.
AcResult
acGridIntegrateNonperiodic(const Stream stream, const AcReal dt)
{
    ERRCHK(grid.initialized);
    acGridSynchronizeStream(stream);

    const Device device = grid.device;
    const int3 nn       = grid.nn;
#if MPI_INCL_CORNERS
    CommData corner_data = grid.corner_data; // Do not rm: required for corners
#endif                                       // MPI_INCL_CORNERS
    CommData edgex_data  = grid.edgex_data;
    CommData edgey_data  = grid.edgey_data;
    CommData edgez_data  = grid.edgez_data;
    CommData sidexy_data = grid.sidexy_data;
    CommData sidexz_data = grid.sidexz_data;
    CommData sideyz_data = grid.sideyz_data;

    acGridLoadScalarUniform(stream, AC_dt, dt);
    acDeviceSynchronizeStream(device, stream);


// Corners
#if MPI_INCL_CORNERS
    // Do not rm: required for corners
    const int3 corner_b0s[] = {
        (int3){0, 0, 0},
        (int3){NGHOST + nn.x, 0, 0},
        (int3){0, NGHOST + nn.y, 0},
        (int3){0, 0, NGHOST + nn.z},

        (int3){NGHOST + nn.x, NGHOST + nn.y, 0},
        (int3){NGHOST + nn.x, 0, NGHOST + nn.z},
        (int3){0, NGHOST + nn.y, NGHOST + nn.z},
        (int3){NGHOST + nn.x, NGHOST + nn.y, NGHOST + nn.z},
    };
#endif // MPI_INCL_CORNERS

    // Edges X
    const int3 edgex_b0s[] = {
        (int3){NGHOST, 0, 0},
        (int3){NGHOST, NGHOST + nn.y, 0},

        (int3){NGHOST, 0, NGHOST + nn.z},
        (int3){NGHOST, NGHOST + nn.y, NGHOST + nn.z},
    };

    // Edges Y
    const int3 edgey_b0s[] = {
        (int3){0, NGHOST, 0},
        (int3){NGHOST + nn.x, NGHOST, 0},

        (int3){0, NGHOST, NGHOST + nn.z},
        (int3){NGHOST + nn.x, NGHOST, NGHOST + nn.z},
    };

    // Edges Z
    const int3 edgez_b0s[] = {
        (int3){0, 0, NGHOST},
        (int3){NGHOST + nn.x, 0, NGHOST},

        (int3){0, NGHOST + nn.y, NGHOST},
        (int3){NGHOST + nn.x, NGHOST + nn.y, NGHOST},
    };

    // Sides XY
    const int3 sidexy_b0s[] = {
        (int3){NGHOST, NGHOST, 0},             //
        (int3){NGHOST, NGHOST, NGHOST + nn.z}, //
    };

    // Sides XZ
    const int3 sidexz_b0s[] = {
        (int3){NGHOST, 0, NGHOST},             //
        (int3){NGHOST, NGHOST + nn.y, NGHOST}, //
    };

    // Sides YZ
    const int3 sideyz_b0s[] = {
        (int3){0, NGHOST, NGHOST},             //
        (int3){NGHOST + nn.x, NGHOST, NGHOST}, //
    };

    for (int isubstep = 0; isubstep < 3; ++isubstep) {

#if MPI_COMM_ENABLED
#if MPI_INCL_CORNERS
        acPackCommData(device, corner_b0s, &corner_data); // Do not rm: required for corners
#endif                                                    // MPI_INCL_CORNERS
        acPackCommData(device, edgex_b0s, &edgex_data);
        acPackCommData(device, edgey_b0s, &edgey_data);
        acPackCommData(device, edgez_b0s, &edgez_data);
        acPackCommData(device, sidexy_b0s, &sidexy_data);
        acPackCommData(device, sidexz_b0s, &sidexz_data);
        acPackCommData(device, sideyz_b0s, &sideyz_data);
#endif

#if MPI_COMM_ENABLED
        MPI_Barrier(astaroth_comm);

#if MPI_GPUDIRECT_DISABLED
#if MPI_INCL_CORNERS
        acTransferCommDataToHost(device, &corner_data); // Do not rm: required for corners
#endif                                                  // MPI_INCL_CORNERS
        acTransferCommDataToHost(device, &edgex_data);
        acTransferCommDataToHost(device, &edgey_data);
        acTransferCommDataToHost(device, &edgez_data);
        acTransferCommDataToHost(device, &sidexy_data);
        acTransferCommDataToHost(device, &sidexz_data);
        acTransferCommDataToHost(device, &sideyz_data);
#endif
#if MPI_INCL_CORNERS
        acTransferCommData(device, corner_b0s, &corner_data); // Do not rm: required for corners
#endif                                                        // MPI_INCL_CORNERS
        acTransferCommData(device, edgex_b0s, &edgex_data);
        acTransferCommData(device, edgey_b0s, &edgey_data);
        acTransferCommData(device, edgez_b0s, &edgez_data);
        acTransferCommData(device, sidexy_b0s, &sidexy_data);
        acTransferCommData(device, sidexz_b0s, &sidexz_data);
        acTransferCommData(device, sideyz_b0s, &sideyz_data);
#endif // MPI_COMM_ENABLED

#if MPI_COMPUTE_ENABLED
        //////////// INNER INTEGRATION //////////////
        {
            const int3 m1 = (int3){2 * NGHOST, 2 * NGHOST, 2 * NGHOST};
            const int3 m2 = nn;
            acKernelIntegrateSubstep(device->streams[STREAM_16], isubstep, m1, m2, device->vba);
        }
////////////////////////////////////////////
#endif // MPI_COMPUTE_ENABLED

#if MPI_COMM_ENABLED
#if MPI_INCL_CORNERS
        acTransferCommDataWait(corner_data); // Do not rm: required for corners
#endif                                       // MPI_INCL_CORNERS
        acTransferCommDataWait(edgex_data);
        acTransferCommDataWait(edgey_data);
        acTransferCommDataWait(edgez_data);
        acTransferCommDataWait(sidexy_data);
        acTransferCommDataWait(sidexz_data);
        acTransferCommDataWait(sideyz_data);

#if MPI_INCL_CORNERS
        acUnpinCommData(device, &corner_data); // Do not rm: required for corners
#endif                                         // MPI_INCL_CORNERS
        acUnpinCommData(device, &edgex_data);
        acUnpinCommData(device, &edgey_data);
        acUnpinCommData(device, &edgez_data);
        acUnpinCommData(device, &sidexy_data);
        acUnpinCommData(device, &sidexz_data);
        acUnpinCommData(device, &sideyz_data);

#if MPI_INCL_CORNERS
        acUnpackCommData(device, corner_b0s, &corner_data);
#endif // MPI_INCL_CORNERS
        acUnpackCommData(device, edgex_b0s, &edgex_data);
        acUnpackCommData(device, edgey_b0s, &edgey_data);
        acUnpackCommData(device, edgez_b0s, &edgez_data);
        acUnpackCommData(device, sidexy_b0s, &sidexy_data);
        acUnpackCommData(device, sidexz_b0s, &sidexz_data);
        acUnpackCommData(device, sideyz_b0s, &sideyz_data);
//////////// OUTER INTEGRATION //////////////

// Wait for unpacking
#if MPI_INCL_CORNERS
        acSyncCommData(corner_data); // Do not rm: required for corners
#endif                               // MPI_INCL_CORNERS
        acSyncCommData(edgex_data);
        acSyncCommData(edgey_data);
        acSyncCommData(edgez_data);
        acSyncCommData(sidexy_data);
        acSyncCommData(sidexz_data);
        acSyncCommData(sideyz_data);
#endif // MPI_COMM_ENABLED

        // Invoke outer edge boundary conditions.
        acGridGeneralBoundconds(device, stream)

#if MPI_COMPUTE_ENABLED
        { // Front
            const int3 m1 = (int3){NGHOST, NGHOST, NGHOST};
            const int3 m2 = m1 + (int3){nn.x, nn.y, NGHOST};
            acKernelIntegrateSubstep(device->streams[STREAM_0], isubstep, m1, m2, device->vba);
        }
        { // Back
            const int3 m1 = (int3){NGHOST, NGHOST, nn.z};
            const int3 m2 = m1 + (int3){nn.x, nn.y, NGHOST};
            acKernelIntegrateSubstep(device->streams[STREAM_1], isubstep, m1, m2, device->vba);
        }
        { // Bottom
            const int3 m1 = (int3){NGHOST, NGHOST, 2 * NGHOST};
            const int3 m2 = m1 + (int3){nn.x, NGHOST, nn.z - 2 * NGHOST};
            acKernelIntegrateSubstep(device->streams[STREAM_2], isubstep, m1, m2, device->vba);
        }
        { // Top
            const int3 m1 = (int3){NGHOST, nn.y, 2 * NGHOST};
            const int3 m2 = m1 + (int3){nn.x, NGHOST, nn.z - 2 * NGHOST};
            acKernelIntegrateSubstep(device->streams[STREAM_3], isubstep, m1, m2, device->vba);
        }
        { // Left
            const int3 m1 = (int3){NGHOST, 2 * NGHOST, 2 * NGHOST};
            const int3 m2 = m1 + (int3){NGHOST, nn.y - 2 * NGHOST, nn.z - 2 * NGHOST};
            acKernelIntegrateSubstep(device->streams[STREAM_4], isubstep, m1, m2, device->vba);
        }
        { // Right
            const int3 m1 = (int3){nn.x, 2 * NGHOST, 2 * NGHOST};
            const int3 m2 = m1 + (int3){NGHOST, nn.y - 2 * NGHOST, nn.z - 2 * NGHOST};
            acKernelIntegrateSubstep(device->streams[STREAM_5], isubstep, m1, m2, device->vba);
        }
#endif // MPI_COMPUTE_ENABLED
        acDeviceSwapBuffers(device);
        acDeviceSynchronizeStream(device, STREAM_ALL); // Wait until inner and outer done
        ////////////////////////////////////////////

    }

    return AC_SUCCESS;
}
*/

#endif // AC_MPI_ENABLED<|MERGE_RESOLUTION|>--- conflicted
+++ resolved
@@ -77,13 +77,7 @@
     int3 nn;
     std::shared_ptr<AcTaskGraph> default_tasks;
     size_t mpi_tag_space_count;
-<<<<<<< HEAD
     bool mpi_initialized;
-=======
-
-    // Decomposition
-    // AcDecompositionInfo decomposition_info;
->>>>>>> fb6313aa
 } Grid;
 
 static Grid grid = {};
@@ -106,6 +100,11 @@
 {
 	return (AcProcMappingStrategy)acGetInfoValue(grid.submesh.info,AC_proc_mapping_strategy);
 }
+static AcDecomposeStrategy
+ac_decomp_strategy()
+{
+	return (AcDecomposeStrategy)acGetInfoValue(grid.submesh.info,AC_decompose_strategy);
+}
 static int 
 ac_nprocs()
 {
@@ -114,19 +113,17 @@
     return nprocs;
 }
 
+
+
 static uint3_64
 get_decomp(const AcMeshInfo global_config)
 {
     switch((AcDecomposeStrategy)acGetInfoValue(global_config,AC_decompose_strategy))
     {
-	    case AcDecomposeStrategy::Default:
-		return decompose(ac_nprocs());
 	    case AcDecomposeStrategy::External:
 		return static_cast<uint3_64>(acGetInfoValue(global_config,AC_domain_decomposition));
 	    default:
-		fprintf(stderr,"Unknown decompose strategy\n");
-		exit(EXIT_FAILURE);
-
+		return decompose(ac_nprocs(),(AcDecomposeStrategy)acGetInfoValue(global_config,AC_decompose_strategy));
     }
     return (uint3_64){0,0,0};
 }
@@ -134,19 +131,19 @@
 getPid3D(const AcMeshInfo config)
 {
     return getPid3D(ac_pid(), get_decomp(config), 
-                   (AcProcMappingStrategy)acGetInfoValue(config,AC_proc_mapping_strategy));
+                   acGetInfoValue(config,AC_proc_mapping_strategy));
 }
 
 int3
 getPid3D(const int pid, const uint3_64 decomp)
 {
-    return getPid3D(pid, decomp,ac_proc_mapping_strategy()); 
+    return getPid3D(pid, decomp,(int)ac_proc_mapping_strategy()); 
 }
 
 int3
 getPid3D(const int pid)
 {
-    return getPid3D(pid, grid.decomposition,ac_proc_mapping_strategy()); 
+    return getPid3D(pid, grid.decomposition,(int)ac_proc_mapping_strategy()); 
 }
 
 AcResult
@@ -432,44 +429,10 @@
         fprintf(stderr,
                 "Invalid device-task allocation: Must allocate one MPI task per GPU but got %d "
                 "devices per node and only %d task(s).",
-<<<<<<< HEAD
                 device_count, ac_nprocs());
         ERRCHK_ALWAYS(device_count <= ac_nprocs());
-=======
-                device_count, nprocs);
-        ERRCHK_ALWAYS(device_count <= nprocs);
     }
     MPI_Barrier(acGridMPIComm());
-
-    // Decompose
-    const AcMeshDims mesh_dims = acGetMeshDims(info);
-    const size_t global_dims[] = {
-        as_size_t(mesh_dims.nn.x),
-        as_size_t(mesh_dims.nn.y),
-        as_size_t(mesh_dims.nn.z),
-    };
-    const size_t ndims                  = ARRAY_SIZE(global_dims);
-    const size_t node_count             = as_size_t((nprocs + device_count - 1) / device_count);
-    const size_t partitions_per_layer[] = {as_size_t(device_count), as_size_t(node_count)};
-    const size_t nlayers                = ARRAY_SIZE(partitions_per_layer);
-    compat_acDecompositionInit(ndims, global_dims, nlayers, partitions_per_layer);
-    // grid.decomposition_info = acDecompositionInit(ndims, global_dims,
-    // nlayers,partitions_per_layer);
-
-    const uint3_64 decomp = decompose(nprocs);
-
-    // Check that the decomposition is valid
-    const int3 nn       = acConstructInt3Param(AC_nx, AC_ny, AC_nz, info);
-    const bool nx_valid = nn.x % decomp.x == 0;
-    const bool ny_valid = nn.y % decomp.y == 0;
-    const bool nz_valid = nn.z % decomp.z == 0;
-    if (!nx_valid || !ny_valid || !nz_valid) {
-        WARNING("Mesh dimensions must be divisible by the decomposition\n");
-        fprintf(stderr, "Decomposition: (%lu, %lu, %lu)\n", decomp.x, decomp.y, decomp.z);
-        fprintf(stderr, "Mesh dimensions: (%d, %d, %d)\n", nn.x, nn.y, nn.z);
-        fprintf(stderr, "Divisible: (%d, %d, %d)\n", nx_valid, ny_valid, nz_valid);
->>>>>>> fb6313aa
-    }
 }
 void 
 check_that_mesh_large_enough(const AcMeshInfo info)
@@ -500,6 +463,26 @@
     MPI_Get_processor_name(processor_name, &name_len);
 
     check_that_device_allocation_valid();
+
+    if(info.int_params[AC_decompose_strategy] == (int)AcDecomposeStrategy::Hierarchical)
+    {
+        int device_count = -1;
+        cudaGetDeviceCount(&device_count);
+    	const AcMeshDims mesh_dims = acGetMeshDims(info);
+    	const size_t global_dims[] = {
+        	as_size_t(mesh_dims.nn.x),
+        	as_size_t(mesh_dims.nn.y),
+        	as_size_t(mesh_dims.nn.z),
+    	};
+    	const size_t ndims                  = ARRAY_SIZE(global_dims);
+    	const size_t node_count             = as_size_t((ac_nprocs() + device_count - 1) / device_count);
+    	const size_t partitions_per_layer[] = {as_size_t(device_count), as_size_t(node_count)};
+    	const size_t nlayers                = ARRAY_SIZE(partitions_per_layer);
+    	compat_acDecompositionInit(ndims, global_dims, nlayers, partitions_per_layer);
+    }
+
+    // grid.decomposition_info = acDecompositionInit(ndims, global_dims,
+    // nlayers,partitions_per_layer);
     check_that_decomp_valid(info);
 
     //TP:  Done in order to copy AC_nxgrid -> AC_nx that will be decomposed
@@ -2476,7 +2459,7 @@
     MPI_Comm_size(astaroth_comm, &nprocs);
     MPI_Comm_rank(astaroth_comm, &pid);
 
-    const uint3_64 decomp = decompose(nprocs);
+    const uint3_64 decomp = decompose(nprocs,ac_decomp_strategy());
     const int3 pid3d      = getPid3D(pid, decomp);
     MPI_Comm xy_neighbors;
     MPI_Comm_split(acGridMPIComm(), pid3d.z, pid, &xy_neighbors);
@@ -4487,4 +4470,5 @@
 }
 */
 
-#endif // AC_MPI_ENABLED+#endif // AC_MPI_ENABLED
+       //