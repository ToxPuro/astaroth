--- conflicted
+++ resolved
@@ -1811,27 +1811,6 @@
     return graph;
 }
 
-<<<<<<< HEAD
-AcTaskGraph*
-acGridBuildTaskGraphWithIterations(const AcTaskDefinition ops[], const size_t n_ops, const size_t n_iterations)
-{
-    AcTaskDefinition res_ops[n_ops*n_iterations];
-    for(size_t iteration = 0; iteration < n_iterations; ++iteration)
-    {
-        for (size_t i = 0; i < n_ops; ++i)
-        {
-            if (ops[i].task_type == TASKTYPE_ITER_COMPUTE)
-            {
-                res_ops[i + n_ops*iteration] = convert_iter_to_normal_compute(ops[i],iteration);
-            }
-            else
-                res_ops[i + n_ops*iteration] = ops[i];
-        }
-    }
-    return acGridBuildTaskGraph(res_ops, n_ops*n_iterations);
-}
-=======
->>>>>>> b9b5d1d0
 
 AcResult
 acGridDestroyTaskGraph(AcTaskGraph* graph)
