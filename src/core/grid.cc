/*
    Copyright (C) 2020-2021, Johannes Pekkilä, Miikka Väisälä, Oskar Lappi

    This file is part of Astaroth.

    Astaroth is free software: you can redistribute it and/or modify
    it under the terms of the GNU General Public License as published by
    the Free Software Foundation, either version 3 of the License, or
    (at your option) any later version.

    Astaroth is distributed in the hope that it will be useful,
    but WITHOUT ANY WARRANTY; without even the implied warranty of
    MERCHANTABILITY or FITNESS FOR A PARTICULAR PURPOSE.  See the
    GNU General Public License for more details.

    You should have received a copy of the GNU General Public License
    along with Astaroth.  If not, see <http://www.gnu.org/licenses/>.
*/
#if AC_MPI_ENABLED
/**
 * Quick overview of the MPI implementation:
 *
 * The halo is partitioned into segments, each segment is assigned a HaloExchangeTask.
 * A HaloExchangeTask sends local data as a halo to a neighbor
 * and receives halo data from a (possibly different) neighbor.
 *
 * struct PackedData is used for packing and unpacking. Holds the actual data in
 *                   the halo partition (wrapped by HaloMessage)
 * struct Grid contains information about the local GPU device, decomposition,
 *             the total mesh dimensions, default tasks, and MPI requests
 * struct AcTaskGraph contains *Tasks*, encapsulated pieces of work that depend on each other.
 *                  Users can create their own AcTaskGraphs, but the struct implementation is
 *                  hidden from them.

 * Basic steps:
 *   1) Distribute the mesh among ranks
 *   2) Integrate & communicate
 *     - start inner integration and at the same time, pack halo data and send it to neighbors
 *     - as halo data is received and unpacked, integrate segments whose dependencies are ready
 *     - tasks in the task graph are run for three iterations. They are started early as possible
 *   3) Gather the mesh to rank 0 for postprocessing
 *
 * This file contains the grid interface, with algorithms and high level functionality
 * The nitty gritty of the MPI communication and the Task interface is defined in task.h/task.cc
 */

#include "astaroth.h"
#include "astaroth_utils.h"
#include "task.h"

#include <algorithm>
#include <cstring> //memcpy
#include <mpi.h>
#include <queue>
#include <vector>

#include "decomposition.h" //getPid3D, morton3D
#include "errchk.h"
#include "math_utils.h"
#include "timer_hires.h"

#ifdef USE_PERFSTUBS
#define PERFSTUBS_USE_TIMER
#include "perfstubs_api/timer.h"
#endif

/* Internal interface to grid (a global variable)  */
typedef struct Grid {
    Device device;
    AcMesh submesh; // Submesh in host memory. Used as scratch space.
    uint3_64 decomposition;
    bool initialized;
    int3 nn;
    std::shared_ptr<AcTaskGraph> default_tasks;
    size_t mpi_tag_space_count;
    bool mpi_initialized;
} Grid;

static Grid grid = {};

static constexpr int astaroth_comm_split_key = 666;

// In case some old programs still  use MPI_Init or MPI_Init_thread, we don't want to break them
static MPI_Comm astaroth_comm;

AcResult
ac_MPI_Init()
{
    ERRCHK_ALWAYS(!grid.mpi_initialized);
    if (MPI_Init(NULL, NULL)) {
        return AC_FAILURE;
    }

    // Get rank for new communicator
    int rank = -1;
    if (MPI_Comm_rank(MPI_COMM_WORLD, &rank) != MPI_SUCCESS) {
        return AC_FAILURE;
    }

    // Split MPI_COMM_WORLD
    if (MPI_Comm_split(MPI_COMM_WORLD, astaroth_comm_split_key, rank, &astaroth_comm) !=
        MPI_SUCCESS) {
        return AC_FAILURE;
    }
    grid.mpi_initialized = true;
    return AC_SUCCESS;
}

AcResult
ac_MPI_Init_thread(int thread_level)
{
    ERRCHK_ALWAYS(!grid.mpi_initialized);
    int thread_support_level = -1;
    int result               = MPI_Init_thread(NULL, NULL, thread_level, &thread_support_level);
    if (thread_support_level < thread_level || result != MPI_SUCCESS) {
        fprintf(stderr, "Thread level %d not supported by the MPI implementation\n", thread_level);
        return AC_FAILURE;
    }

    // Get rank for new communicator
    int rank = -1;
    if (MPI_Comm_rank(MPI_COMM_WORLD, &rank) != MPI_SUCCESS) {
        return AC_FAILURE;
    }

    // Split MPI_COMM_WORLD
    if (MPI_Comm_split(MPI_COMM_WORLD, astaroth_comm_split_key, rank, &astaroth_comm) !=
        MPI_SUCCESS) {
        return AC_FAILURE;
    }
    grid.mpi_initialized = true;
    return AC_SUCCESS;
}

void
ac_MPI_Finalize()
{
    if (astaroth_comm != MPI_COMM_WORLD) {
        MPI_Comm_free(&astaroth_comm);
        astaroth_comm = MPI_COMM_NULL;
    }
    MPI_Finalize();
}

MPI_Comm
acGridMPIComm()
{
    return astaroth_comm;
}

AcResult
acGridSynchronizeStream(const Stream stream)
{
    ERRCHK(grid.initialized);
    acDeviceSynchronizeStream(grid.device, stream);
    MPI_Barrier(astaroth_comm);
    return AC_SUCCESS;
}

AcResult
acGridRandomize(void)
{
    ERRCHK(grid.initialized);

    const Stream stream = STREAM_DEFAULT;

    AcMesh host;
    acHostMeshCreate(grid.submesh.info, &host);
    acHostMeshRandomize(&host);
    acDeviceLoadMesh(grid.device, stream, host);
    acDeviceSynchronizeStream(grid.device, stream);
    acHostMeshDestroy(&host);

    acGridPeriodicBoundconds(stream);
    acGridSynchronizeStream(stream);

    return AC_SUCCESS;
}

Device
acGridGetDevice()
{
    return grid.device;
}

AcMeshInfo
acGridDecomposeMeshInfo(const AcMeshInfo global_config)
{
    AcMeshInfo submesh_config = global_config;

    int nprocs, pid;
    MPI_Comm_size(astaroth_comm, &nprocs);
    MPI_Comm_rank(astaroth_comm, &pid);

    const uint3_64 decomp = ((AcDecomposeStrategy) global_config.int_params[AC_decompose_strategy] == AcDecomposeStrategy::Default) ?
    				        decompose(nprocs)             :
				            ((AcDecomposeStrategy) global_config.int_params[AC_decompose_strategy] == AcDecomposeStrategy::External) ?
				            static_cast<uint3_64>(global_config.int3_params[AC_domain_decomposition]) :
				            (uint3_64){0,0,0};
    const int3 pid3d = getPid3D(pid, decomp, (AcProcMappingStrategy)global_config.int_params[AC_proc_mapping_strategy]);

    ERRCHK_ALWAYS(submesh_config.int_params[AC_nx] % decomp.x == 0);
    ERRCHK_ALWAYS(submesh_config.int_params[AC_ny] % decomp.y == 0);
#if TWO_D == 0
    ERRCHK_ALWAYS(submesh_config.int_params[AC_nz] % decomp.z == 0);
#else
    ERRCHK_ALWAYS(decomp.z == 1);
#endif

    const int3 nn = acGetLocalNN(submesh_config);
    const int submesh_nx = nn.x / decomp.x;
    const int submesh_ny = nn.y / decomp.y;
    const int submesh_nz = nn.z / decomp.z;

    submesh_config.int_params[AC_nx]               = submesh_nx;
    submesh_config.int_params[AC_ny]               = submesh_ny;
#if TWO_D == 0
    submesh_config.int_params[AC_nz]               = submesh_nz;
#endif
    submesh_config.int3_params[AC_multigpu_offset] = pid3d *
                                                     (int3){submesh_nx, submesh_ny, submesh_nz};
    submesh_config.int3_params[AC_domain_decomposition] = (int3){decomp.x, decomp.y, decomp.z};
    submesh_config.int3_params[AC_domain_coordinates] = (int3){pid3d.x, pid3d.y, pid3d.z};
    acHostUpdateBuiltinParams(&submesh_config);
    return submesh_config;
}
int3
get_global_nn()
{
    const Device device   = grid.device;
    const AcMeshInfo info = device->local_config;
#if TWO_D == 0
	return acConstructInt3Param(AC_nxgrid, AC_nygrid, AC_nzgrid, info);
#else
	return {info.int_params[AC_nxgrid], info.int_params[AC_nygrid], 1};
#endif
}



AcResult
acGridInit(AcMeshInfo info)
{
    ERRCHK(!grid.initialized);
    if (!grid.mpi_initialized)
    {
      if ((AcMPICommStrategy)info.int_params[AC_MPI_comm_strategy] == AcMPICommStrategy::DuplicateMPICommWorld)
      {
      	ERRCHK_ALWAYS(MPI_Comm_dup(MPI_COMM_WORLD,&astaroth_comm) == MPI_SUCCESS);
      }
      else
      {
        ERRCHK_ALWAYS((AcMPICommStrategy)info.int_params[AC_MPI_comm_strategy] == AcMPICommStrategy::DuplicateUserComm);
      	ERRCHK_ALWAYS(MPI_Comm_dup(info.comm,&astaroth_comm) == MPI_SUCCESS);
      }
      MPI_Barrier(astaroth_comm);
      grid.mpi_initialized = true;
    }

    // Check that MPI is initialized
    int nprocs, pid;
    MPI_Comm_size(astaroth_comm, &nprocs);
    MPI_Comm_rank(astaroth_comm, &pid);

    char processor_name[MPI_MAX_PROCESSOR_NAME];
    int name_len;
    MPI_Get_processor_name(processor_name, &name_len);

    // Check that device allocation is valid
    int device_count = -1;
    cudaGetDeviceCount(&device_count);
    if (device_count > nprocs) {
        fprintf(stderr,
                "Invalid device-task allocation: Must allocate one MPI task per GPU but got %d "
                "devices per node and only %d task(s).",
                device_count, nprocs);
        ERRCHK_ALWAYS(device_count <= nprocs);
    }
    MPI_Barrier(acGridMPIComm());

    // Decompose
    const uint3_64 decomp = ((AcDecomposeStrategy)info.int_params[AC_decompose_strategy] == AcDecomposeStrategy::Default) ?
    				        decompose(nprocs)             :
				            ((AcDecomposeStrategy)info.int_params[AC_decompose_strategy] == AcDecomposeStrategy::External) ?
				            static_cast<uint3_64>(info.int3_params[AC_domain_decomposition]) :
				            (uint3_64){0,0,0};

    // Done in order to copy AC_nxgrid -> AC_nx that will be decomposed
    // This way you can use AC_nxgrid to get the global dimensions in the DSL and device layer
    acHostUpdateBuiltinParams(&info);
    // Check that the decomposition is valid
    const int3 nn = acGetLocalNN(info);
    const bool nx_valid = nn.x % decomp.x == 0;
    const bool ny_valid = nn.y % decomp.y == 0;
#if TWO_D == 0
    const bool nz_valid = nn.z % decomp.z == 0;
#endif
#if TWO_D == 0
    if (!nx_valid || !ny_valid || !nz_valid) {
#else
    if (!nx_valid || !ny_valid) {
        WARNING("Mesh dimensions must be divisible by the decomposition\n");
#endif
#if TWO_D == 0
        fprintf(stderr, "Decomposition: (%lu, %lu, %lu)\n", decomp.x, decomp.y, decomp.z);
        fprintf(stderr, "Mesh dimensions: (%d, %d, %d)\n", nn.x, nn.y, nn.z);
        fprintf(stderr, "Divisible: (%d, %d, %d)\n", nx_valid, ny_valid, nz_valid);
#else
        fprintf(stderr, "Decomposition: (%lu, %lu)\n", decomp.x, decomp.y);
        fprintf(stderr, "Mesh dimensions: (%d, %d)\n", nn.x, nn.y);
        fprintf(stderr, "Divisible: (%d, %d)\n", nx_valid, ny_valid);
#endif
    }
    if (nn.x < STENCIL_WIDTH)
        fprintf(stderr, "nn.x %d too small, must be >= %d (stencil width)\n", nn.x, STENCIL_WIDTH);
    if (nn.y < STENCIL_HEIGHT)
        fprintf(stderr, "nn.y %d too small, must be >= %d (stencil height)\n", nn.y,
                STENCIL_HEIGHT);
#if TWO_D == 0
    if (nn.z < STENCIL_DEPTH)
        fprintf(stderr, "nn.z %d too small, must be >= %d (stencil depth)\n", nn.z, STENCIL_DEPTH);
#endif

    MPI_Barrier(astaroth_comm);

#if AC_VERBOSE
    const int3 pid3d = getPid3D(pid, decomp, (AcProcMappingStrategy)info.int_params[AC_proc_mapping_strategy]);
    printf("Processor %s. Process %d of %d: (%d, %d, %d)\n", processor_name, pid, nprocs, pid3d.x,
           pid3d.y, pid3d.z);
    printf("Decomposition: %lu, %lu, %lu\n", decomp.x, decomp.y, decomp.z);
    printf("Mesh size: %d, %d, %d\n", info.int_params[AC_nx], info.int_params[AC_ny],
           info.int_params[AC_nz]);
    fflush(stdout);
    MPI_Barrier(astaroth_comm);
#endif

    // Check that mixed precision is correctly configured, AcRealPacked == AC_REAL_MPI_TYPE
    // CAN BE REMOVED IF MIXED PRECISION IS SUPPORTED AS A PREPROCESSOR FLAG
    int mpi_type_size;
    MPI_Type_size(AC_REAL_MPI_TYPE, &mpi_type_size);
    ERRCHK_ALWAYS(sizeof(AcRealPacked) == mpi_type_size);

    // Decompose config (divide dimensions by decomposition)
    AcMeshInfo submesh_info = acGridDecomposeMeshInfo(info);

    // GPU alloc
    int devices_per_node = -1;
    cudaGetDeviceCount(&devices_per_node);

    acLogFromRootProc(pid, "acGridInit: Calling acDeviceCreate\n");
    Device device;
    acDeviceCreate(pid % devices_per_node, submesh_info, &device);
    acLogFromRootProc(pid, "acGridInit: Returned from acDeviceCreate\n");

    // CPU alloc
    acLogFromRootProc(pid, "acGridInit: Allocating CPU mesh\n");
    AcMesh submesh;
    acHostMeshCreate(submesh_info, &submesh);
    acLogFromRootProc(pid, "acGridInit: Done allocating CPU mesh\n");

    // Setup the global grid structure
    grid.device        = device;
    grid.submesh       = submesh;
    grid.decomposition = decomp;

    // Configure
    grid.nn = acGetLocalNN(device->local_config);
    grid.mpi_tag_space_count = 0;

    acDeviceUpdate(device,device->local_config);
    acLogFromRootProc(pid, "acGridInit: Creating default task graph\n");
#ifdef AC_INTEGRATION_ENABLED
    Field all_fields[NUM_VTXBUF_HANDLES];
    for (int i = 0; i < NUM_VTXBUF_HANDLES; i++) {
        all_fields[i] = (Field)i;
    }
    auto intermediate_loader = [](ParamLoadingInfo l){
	    l.params -> twopass_solve_intermediate.step_num = l.step_number;
	    l.params -> twopass_solve_intermediate.dt= 
            l.device->local_config.real_params[AC_dt];
    };
    auto final_loader = [](ParamLoadingInfo l){
	    l.params -> twopass_solve_final.step_num = l.step_number;
	    l.params -> twopass_solve_final.current_time= 
		   l.device->local_config.real_params[AC_current_time];
    };
    AcTaskDefinition default_ops[] = {
	    acHaloExchange(all_fields),
            acBoundaryCondition(BOUNDARY_XYZ, BOUNDCOND_PERIODIC,
                                all_fields),
	    acComputeWithParams(KERNEL_twopass_solve_intermediate, all_fields,intermediate_loader),
	    acComputeWithParams(KERNEL_twopass_solve_final, all_fields,final_loader)
    };
#endif

    // Random number generator
    // const auto rr            = (int3){STENCIL_WIDTH, STENCIL_HEIGHT, STENCIL_DEPTH};
    // const auto local_m       = acConstructInt3Param(AC_mx, AC_my, AC_mz, submesh_info);
    // const auto global_m      = acConstructInt3Param(AC_nxgrid, AC_nygrid, AC_nzgrid) + 2 * rr;
    // const auto global_offset = submesh_info.int3_params[AC_multigpu_offset];
    // acRandInit(1234UL, to_volume(local_m), to_volume(global_m), to_volume(global_offset));
    const size_t count = acVertexBufferCompdomainSize(submesh_info);
    acRandInitAlt(1234UL, count, pid);

    grid.initialized   = true;

    acVerboseLogFromRootProc(pid, "acGridInit: Synchronizing streams\n");
    acGridSynchronizeStream(STREAM_ALL);
    acVerboseLogFromRootProc(pid, "acGridInit: Done synchronizing streams\n");

#ifdef AC_INTEGRATION_ENABLED
    grid.default_tasks = std::shared_ptr<AcTaskGraph>(acGridBuildTaskGraph(default_ops));
    acLogFromRootProc(pid, "acGridInit: Done creating default task graph\n");
#endif
    return AC_SUCCESS;
}

AcResult
acGridQuit(void)
{
    ERRCHK(grid.initialized);
    acGridSynchronizeStream(STREAM_ALL);

    // Random number generator
    acRandQuit();

    grid.default_tasks = nullptr;

    grid.initialized   = false;
    grid.decomposition = (uint3_64){0, 0, 0};
    acHostMeshDestroy(&grid.submesh);
    acDeviceDestroy(grid.device);

    return AC_SUCCESS;
}

AcResult
acGridLoadScalarUniform(const Stream stream, const AcRealParam param, const AcReal value)
{
    ERRCHK(grid.initialized);
    acGridSynchronizeStream(stream);

    const int root_proc = 0;
    AcReal buffer       = value;
    MPI_Bcast(&buffer, 1, AC_REAL_MPI_TYPE, root_proc, astaroth_comm);

    return acDeviceLoadScalarUniform(grid.device, stream, param, buffer);
}

AcResult
acGridLoadVectorUniform(const Stream stream, const AcReal3Param param, const AcReal3 value)
{
    ERRCHK(grid.initialized);
    acGridSynchronizeStream(stream);

    const int root_proc = 0;
    AcReal3 buffer      = value;
    MPI_Bcast(&buffer, 3, AC_REAL_MPI_TYPE, root_proc, astaroth_comm);

    return acDeviceLoadVectorUniform(grid.device, stream, param, buffer);
}

AcResult
acGridLoadIntUniform(const Stream stream, const AcIntParam param, const int value)
{
    ERRCHK(grid.initialized);
    acGridSynchronizeStream(stream);

    const int root_proc = 0;
    int buffer          = value;
    MPI_Bcast(&buffer, 1, MPI_INT, root_proc, astaroth_comm);

    return acDeviceLoadIntUniform(grid.device, stream, param, buffer);
}

AcResult
acGridLoadInt3Uniform(const Stream stream, const AcInt3Param param, const int3 value)
{
    ERRCHK(grid.initialized);
    acGridSynchronizeStream(stream);

    const int root_proc = 0;
    int3 buffer         = value;
    MPI_Bcast(&buffer, 3, MPI_INT, root_proc, astaroth_comm);

    return acDeviceLoadInt3Uniform(grid.device, stream, param, buffer);
}

const int3
get_rr()
{
    return (int3){
	NGHOST_X,
	NGHOST_Y,
	NGHOST_Z
    };
}

AcResult
acGridLoadMeshWorking(const Stream stream, const AcMesh host_mesh)
{
    ERRCHK(grid.initialized);
    acGridSynchronizeStream(stream);


    const int3 rr = get_rr();
    const int3 monolithic_mm = get_global_nn() + 2 * rr;
    const int3 monolithic_nn = acGetLocalNN(grid.device->local_config);
    const int3 monolithic_offset = rr;

    MPI_Datatype monolithic_subarray;
    const int monolithic_mm_arr[]     = {monolithic_mm.z, monolithic_mm.y, monolithic_mm.x};
    const int monolithic_nn_arr[]     = {monolithic_nn.z, monolithic_nn.y, monolithic_nn.x};
    const int monolithic_offset_arr[] = {monolithic_offset.z, monolithic_offset.y,
                                         monolithic_offset.x};
    MPI_Type_create_subarray(3, monolithic_mm_arr, monolithic_nn_arr, monolithic_offset_arr,
                             MPI_ORDER_C, AC_REAL_MPI_TYPE, &monolithic_subarray);
    MPI_Type_commit(&monolithic_subarray);

    const int3 distributed_mm = acGetLocalMM(grid.device->local_config);
    const int3 distributed_nn = acGetLocalNN(grid.device->local_config);
    const int3 distributed_offset = rr;

    MPI_Datatype distributed_subarray;
    const int distributed_mm_arr[]     = {distributed_mm.z, distributed_mm.y, distributed_mm.x};
    const int distributed_nn_arr[]     = {distributed_nn.z, distributed_nn.y, distributed_nn.x};
    const int distributed_offset_arr[] = {distributed_offset.z, distributed_offset.y,
                                          distributed_offset.x};
    MPI_Type_create_subarray(3, distributed_mm_arr, distributed_nn_arr, distributed_offset_arr,
                             MPI_ORDER_C, AC_REAL_MPI_TYPE, &distributed_subarray);
    MPI_Type_commit(&distributed_subarray);

    int nprocs, pid;
    MPI_Comm_size(acGridMPIComm(), &nprocs);
    MPI_Comm_rank(acGridMPIComm(), &pid);

    MPI_Request recv_reqs[NUM_VTXBUF_HANDLES];
    for (int vtxbuf = 0; vtxbuf < NUM_VTXBUF_HANDLES; ++vtxbuf) {
        MPI_Irecv(grid.submesh.vertex_buffer[vtxbuf], 1, distributed_subarray, 0, vtxbuf,
                  acGridMPIComm(), &recv_reqs[vtxbuf]);
        if (pid == 0) {
            for (int tgt = 0; tgt < nprocs; ++tgt) {
                const int3 tgt_pid3d = getPid3D(tgt, grid.decomposition, (AcProcMappingStrategy)grid.submesh.info.int_params[AC_proc_mapping_strategy]);
                const size_t idx     = acVertexBufferIdx(tgt_pid3d.x * distributed_nn.x, //
                                                         tgt_pid3d.y * distributed_nn.y, //
                                                         tgt_pid3d.z * distributed_nn.z, //
                                                         host_mesh.info);
                MPI_Send(&host_mesh.vertex_buffer[vtxbuf][idx], 1, monolithic_subarray, tgt, vtxbuf,
                         acGridMPIComm());
            }
        }
    }
    MPI_Waitall(NUM_VTXBUF_HANDLES, recv_reqs, MPI_STATUSES_IGNORE);
    /*
        Strategy:
            1) Select a subarray from the input mesh
            2) Select a subarray from the output mesh
            3) Scatter

        Notes:
            1) Check that subarray divisible by number of procs (required in init iirc)
    MPI_Datatype input_subarray_resized;
    MPI_Type_create_resized(input_subarray, 0, sizeof(AcReal), &input_subarray_resized);
    MPI_Type_commit(&input_subarray_resized);

    // Scatter host_mesh from proc 0
    for (int vtxbuf = 0; vtxbuf < NUM_VTXBUF_HANDLES; ++vtxbuf) {
        const AcReal* src = host_mesh.vertex_buffer[vtxbuf];
        AcReal* dst       = grid.submesh.vertex_buffer[vtxbuf];
        //MPI_Scatter(src, 1, input_subarray, dst, 1, output_subarray, 0, acGridMPIComm());

        int nprocs;
        MPI_Comm_size(acGridMPIComm(), &nprocs);
        const uint3_64 p = morton3D(nprocs - 1) + (uint3_64){1, 1, 1};
        int counts[nprocs];
        int displacements[nprocs];
        for (int i = 0; i < nprocs; ++i) {
            counts[i]    = 1;

            const uint3_64 block = morton3D(i);
            const size_t block_offset = block.x * output_nn.x + block.y * output_nn.y * output_nn.x
    * p.x + block.z * output_nn.z * output_nn.x * output_nn.y; displacements[i] = block_offset;
        }

        //MPI_Scatterv(src, counts, displacements, input_subarray, dst, 1, output_subarray, 0,
        //             acGridMPIComm());
        MPI_Scatterv(src, counts, displacements, input_subarray_resized, dst, output_nn.z *
    output_nn.y * output_nn.x, AC_REAL_MPI_TYPE, 0, acGridMPIComm());

    }*/

    MPI_Type_free(&monolithic_subarray);
    MPI_Type_free(&distributed_subarray);
    return acDeviceLoadMesh(grid.device, stream, grid.submesh);
}
/*
// has some illegal memory access issue (create_subarray overwrites block value and loop fails)
AcResult
acGridStoreMesh(const Stream stream, AcMesh* host_mesh)
{
    ERRCHK(grid.initialized);

    const Device device   = grid.device;
    const AcMeshInfo info = device->local_config;

    acGridSynchronizeStream(stream);
    acDeviceStoreMesh(device, stream, &grid.submesh);
    acDeviceSynchronizeStream(device, stream);

    int pid, nprocs;
    MPI_Comm_rank(acGridMPIComm(), &pid);
    MPI_Comm_size(acGridMPIComm(), &nprocs);

    const int3 pid3d   = getPid3D(pid, grid.decomposition);
    const uint3_64 min = (uint3_64){0, 0, 0};
    const uint3_64 max = morton3D(nprocs - 1); // inclusive

    const int3 rr = (int3){
        (STENCIL_WIDTH - 1) / 2,
        (STENCIL_HEIGHT - 1) / 2,
        (STENCIL_DEPTH - 1) / 2,
    };
    const int3 monolithic_mm  = acConstructInt3Param(AC_nxgrid, AC_nygrid, AC_nzgrid) + 2 * rr;
    const int3 distributed_mm = acConstructInt3Param(AC_mx, AC_my, AC_mz, info);

    for (int block = 0; block < nprocs; ++block) {
        ERRCHK_ALWAYS(block < nprocs);
        int3 distributed_nn     = acConstructInt3Param(AC_nx, AC_ny, AC_nz, info);
        int3 distributed_offset = rr;
        ERRCHK_ALWAYS(block < nprocs);
        if (pid3d.x == min.x) {
            distributed_nn.x += rr.x;
            distributed_offset.x = 0;
        }
        if (pid3d.x == max.x) {
            distributed_nn.x += rr.x;
        }
        if (pid3d.y == min.y) {
            distributed_nn.y += rr.y;
            distributed_offset.y = 0;
        }
        if (pid3d.y == max.y) {
            distributed_nn.y += rr.y;
        }
        if (pid3d.z == min.z) {
            distributed_nn.z += rr.z;
            distributed_offset.z = 0;
        }
        if (pid3d.z == max.z) {
            distributed_nn.z += rr.z;
        }
        // fprintf(stderr, "proc %d, pid %d %d %d, box size %d %d %d\n", pid, pid3d.x, pid3d.y,
        // pid3d.z,
        //         distributed_nn.x, distributed_nn.y, distributed_nn.z);
        ERRCHK_ALWAYS(block < nprocs);
        MPI_Datatype monolithic_subarray;
        const int monolithic_mm_arr[]     = {monolithic_mm.z, monolithic_mm.y, monolithic_mm.x};
        const int monolithic_nn_arr[]     = {distributed_nn.z, distributed_nn.y, distributed_nn.x};
        const int monolithic_offset_arr[] = {distributed_offset.z, distributed_offset.y,
                                             distributed_offset.x};
        ERRCHK_ALWAYS(block < nprocs);
        MPI_Type_create_subarray(3, monolithic_mm_arr, monolithic_nn_arr, monolithic_offset_arr,
                                 MPI_ORDER_C, AC_REAL_MPI_TYPE, &monolithic_subarray);
        ERRCHK_ALWAYS(block < nprocs);
        MPI_Type_commit(&monolithic_subarray);
        ERRCHK_ALWAYS(block < nprocs);

        // const int3 distributed_mm     = acConstructInt3Param(AC_mx, AC_my, AC_mz, info);
        // const int3 distributed_nn     = acConstructInt3Param(AC_nx, AC_ny, AC_nz, info);
        // const int3 distributed_offset = rr;
        ERRCHK_ALWAYS(block < nprocs);
        MPI_Datatype distributed_subarray;
        const int distributed_mm_arr[]     = {distributed_mm.z, distributed_mm.y, distributed_mm.x};
        const int distributed_nn_arr[]     = {distributed_nn.z, distributed_nn.y, distributed_nn.x};
        const int distributed_offset_arr[] = {distributed_offset.z, distributed_offset.y,
                                             distributed_offset.x};
        MPI_Type_create_subarray(3, distributed_mm_arr, distributed_nn_arr, distributed_offset_arr,
                                 MPI_ORDER_C, AC_REAL_MPI_TYPE, &distributed_subarray);
        MPI_Type_commit(&distributed_subarray);

        ERRCHK_ALWAYS(block < nprocs);
        MPI_Request send_reqs[NUM_VTXBUF_HANDLES];
        for (int vtxbuf = 0; vtxbuf < NUM_VTXBUF_HANDLES; ++vtxbuf) {
            ERRCHK_ALWAYS(block < nprocs);
            // send to 0
            if (pid == block)
                MPI_Isend(grid.submesh.vertex_buffer[vtxbuf], 1, distributed_subarray, 0, vtxbuf,
                          acGridMPIComm(), &send_reqs[vtxbuf]);
            ERRCHK_ALWAYS(block < nprocs);
            if (pid == 0) {
                // recv from block
                ERRCHK_ALWAYS(block < nprocs);
                const int3 block_pid3d = getPid3D(block, grid.decomposition);
                const int3 nn          = acConstructInt3Param(AC_nx, AC_ny, AC_nz, info);
                const size_t idx       = acVertexBufferIdx(block_pid3d.x * nn.x, //
                                                           block_pid3d.y * nn.y, //
                                                           block_pid3d.z * nn.z, //
                                                           host_mesh->info);
                MPI_Recv(&host_mesh->vertex_buffer[vtxbuf][idx], 1, monolithic_subarray, block,
                         vtxbuf, acGridMPIComm(), MPI_STATUS_IGNORE);
            }
        }
        if (pid == block)
            MPI_Waitall(NUM_VTXBUF_HANDLES, send_reqs, MPI_STATUSES_IGNORE);
        // Free
        MPI_Type_free(&monolithic_subarray);
        MPI_Type_free(&distributed_subarray);
        // TODO
        // for each block
        //      declare the mapping
        //      all send
        //      if pid == 0
        //          recv
        //
        // could possibly do with scatter/gather but not that important and
        // diminishing returns/no-point finetuning because this is just a
        // simple debug function anyways.
        // More important to focus on getting science/meaningful work done!
    }
}
*/

static void
to_mpi_array_order_c(const int3 v, int arr[3])
{
    arr[0] = v.z;
    arr[1] = v.y;
    arr[2] = v.x;
}

//static void
//print_mpi_array(const char* str, const int arr[3])
//{
//    printf("%s: (%d, %d, %d)\n", str, arr[2], arr[1], arr[0]);
//}


static void
get_subarray(const int pid, //
             int monolithic_mm_arr[3], int monolithic_nn_arr[3],
             int monolithic_offset_arr[3], //
             int distributed_mm_arr[3], int distributed_nn_arr[3], int distributed_offset_arr[3])
{
    int nprocs;
    MPI_Comm_size(acGridMPIComm(), &nprocs);

    const Device device   = grid.device;
    const AcMeshInfo info = device->local_config;

    const int3 pid3d = getPid3D(pid, grid.decomposition, (AcProcMappingStrategy)grid.submesh.info.int_params[AC_proc_mapping_strategy]);
    const int3 rr = get_rr();

    const int3 min = (int3){0, 0, 0};
    const int3 max = getPid3D(nprocs - 1, grid.decomposition, (AcProcMappingStrategy)grid.submesh.info.int_params[AC_proc_mapping_strategy]); // inclusive
    const int3 base_distributed_nn = acGetLocalNN(grid.device->local_config);
    int3 distributed_nn     = acGetLocalNN(grid.device->local_config);
    int3 distributed_offset = rr;

    if (pid3d.x == min.x) {
        distributed_offset.x -= rr.x;
        distributed_nn.x += rr.x;
    }
    if (pid3d.x == max.x) {
        distributed_nn.x += rr.x;
    }
    if (pid3d.y == min.y) {
        distributed_offset.y -= rr.y;
        distributed_nn.y += rr.y;
    }
    if (pid3d.y == max.y) {
        distributed_nn.y += rr.y;
    }
    if (pid3d.z == min.z) {
        distributed_offset.z -= rr.z;
        distributed_nn.z += rr.z;
    }
    if (pid3d.z == max.z) {
        distributed_nn.z += rr.z;
    }

    // Monolithic
    to_mpi_array_order_c(get_global_nn() + 2 * rr, monolithic_mm_arr);
    to_mpi_array_order_c(distributed_nn, monolithic_nn_arr);
    to_mpi_array_order_c(pid3d * base_distributed_nn + distributed_offset, monolithic_offset_arr);

    // Distributed
    to_mpi_array_order_c(acGetLocalMM(info), distributed_mm_arr);
    to_mpi_array_order_c(distributed_nn, distributed_nn_arr);
    to_mpi_array_order_c(distributed_offset, distributed_offset_arr);

    //printf("------\n");
    //printf("pid %d\n", pid);
    //print_mpi_array("monol mm", monolithic_mm_arr);
    //print_mpi_array("monol nn", monolithic_nn_arr);
    //print_mpi_array("monol os", monolithic_offset_arr);

    //print_mpi_array("distr mm", distributed_mm_arr);
    //print_mpi_array("distr nn", distributed_nn_arr);
    //print_mpi_array("distr os", distributed_offset_arr);
    //printf("------\n");
}

// With ghost zone
AcResult
acGridLoadMesh(const Stream stream, const AcMesh host_mesh)
{
    ERRCHK(grid.initialized);
    acGridSynchronizeStream(stream);

    int pid, nprocs;
    MPI_Comm_rank(acGridMPIComm(), &pid);
    MPI_Comm_size(acGridMPIComm(), &nprocs);

    // Datatype:
    // 1) All processes: Local subarray (sending)
    //  1.1) function that takes the pid and outputs the local subarray
    // 2) Root process:  Global array (receiving)
    // 3) Root process:  Local subarrays for all procs (same as used for sending)

    // Receive the local subarray
    MPI_Request recv_reqs[NUM_VTXBUF_HANDLES];
    for (int vtxbuf = 0; vtxbuf < NUM_VTXBUF_HANDLES; ++vtxbuf) {
        int monolithic_mm[3], monolithic_nn[3], monolithic_offset[3];
        int distributed_mm[3], distributed_nn[3], distributed_offset[3];
        get_subarray(pid, monolithic_mm, monolithic_nn, monolithic_offset, //
                     distributed_mm, distributed_nn, distributed_offset);

        MPI_Datatype distributed_subarray;
        MPI_Type_create_subarray(3, distributed_mm, distributed_nn, distributed_offset, MPI_ORDER_C,
                                 AC_REAL_MPI_TYPE, &distributed_subarray);
        MPI_Type_commit(&distributed_subarray);

        MPI_Irecv(grid.submesh.vertex_buffer[vtxbuf], 1, distributed_subarray, 0, vtxbuf,
                  acGridMPIComm(), &recv_reqs[vtxbuf]);

        MPI_Type_free(&distributed_subarray);
    }

    if (pid == 0) {
        for (int tgt = 0; tgt < nprocs; ++tgt) {
            for (int vtxbuf = 0; vtxbuf < NUM_VTXBUF_HANDLES; ++vtxbuf) {
                int monolithic_mm[3], monolithic_nn[3], monolithic_offset[3];
                int distributed_mm[3], distributed_nn[3], distributed_offset[3];
                get_subarray(tgt, monolithic_mm, monolithic_nn, monolithic_offset, //
                             distributed_mm, distributed_nn, distributed_offset);

                MPI_Datatype monolithic_subarray;
                MPI_Type_create_subarray(3, monolithic_mm, monolithic_nn, monolithic_offset,
                                         MPI_ORDER_C, AC_REAL_MPI_TYPE, &monolithic_subarray);
                MPI_Type_commit(&monolithic_subarray);

                MPI_Send(host_mesh.vertex_buffer[vtxbuf], 1, monolithic_subarray, tgt, vtxbuf,
                         acGridMPIComm());

                MPI_Type_free(&monolithic_subarray);
            }
        }
    }
    MPI_Waitall(NUM_VTXBUF_HANDLES, recv_reqs, MPI_STATUSES_IGNORE);

    // TODO: Should apply halo exchange here without touching the ghost zones, how?
    // Currently the users need to update halos after each load, which is error-prone
    // acDeviceLoadMesh(grid.device, stream, grid.submesh);
    // return acGridPeriodicBoundconds(STREAM_DEFAULT);

    return acDeviceLoadMesh(grid.device, stream, grid.submesh);
}

// Working with ghost zone
AcResult
acGridStoreMesh(const Stream stream, AcMesh* host_mesh)
{
    ERRCHK(grid.initialized);
    acGridSynchronizeStream(stream);
    acDeviceStoreMesh(grid.device, stream, &grid.submesh);
    acDeviceSynchronizeStream(grid.device, stream);

    int pid, nprocs;
    MPI_Comm_rank(acGridMPIComm(), &pid);
    MPI_Comm_size(acGridMPIComm(), &nprocs);

    // Datatype:
    // 1) All processes: Local subarray (sending)
    //  1.1) function that takes the pid and outputs the local subarray
    // 2) Root process:  Global array (receiving)
    // 3) Root process:  Local subarrays for all procs (same as used for sending)

    // Send the local subarray
    MPI_Request send_reqs[NUM_VTXBUF_HANDLES];
    for (int vtxbuf = 0; vtxbuf < NUM_VTXBUF_HANDLES; ++vtxbuf) {
        int monolithic_mm[3], monolithic_nn[3], monolithic_offset[3];
        int distributed_mm[3], distributed_nn[3], distributed_offset[3];
        get_subarray(pid, monolithic_mm, monolithic_nn, monolithic_offset, //
                     distributed_mm, distributed_nn, distributed_offset);

        MPI_Datatype distributed_subarray;
        MPI_Type_create_subarray(3, distributed_mm, distributed_nn, distributed_offset, MPI_ORDER_C,
                                 AC_REAL_MPI_TYPE, &distributed_subarray);
        MPI_Type_commit(&distributed_subarray);

        MPI_Isend(grid.submesh.vertex_buffer[vtxbuf], 1, distributed_subarray, 0, vtxbuf,
                  acGridMPIComm(), &send_reqs[vtxbuf]);

        MPI_Type_free(&distributed_subarray);
    }

    if (pid == 0) {
        for (int src = 0; src < nprocs; ++src) {
            for (int vtxbuf = 0; vtxbuf < NUM_VTXBUF_HANDLES; ++vtxbuf) {
                int monolithic_mm[3], monolithic_nn[3], monolithic_offset[3];
                int distributed_mm[3], distributed_nn[3], distributed_offset[3];
                get_subarray(src, monolithic_mm, monolithic_nn, monolithic_offset, //
                             distributed_mm, distributed_nn, distributed_offset);

                MPI_Datatype monolithic_subarray;
                MPI_Type_create_subarray(3, monolithic_mm, monolithic_nn, monolithic_offset,
                                         MPI_ORDER_C, AC_REAL_MPI_TYPE, &monolithic_subarray);
                MPI_Type_commit(&monolithic_subarray);

                MPI_Recv(host_mesh->vertex_buffer[vtxbuf], 1, monolithic_subarray, src, vtxbuf,
                         acGridMPIComm(), MPI_STATUS_IGNORE);

                MPI_Type_free(&monolithic_subarray);
            }
        }
    }
    MPI_Waitall(NUM_VTXBUF_HANDLES, send_reqs, MPI_STATUSES_IGNORE);

    return AC_SUCCESS;
}


AcResult
acGridStoreMeshWorking(const Stream stream, AcMesh* host_mesh)
{
    ERRCHK(grid.initialized);
    acGridSynchronizeStream(stream);
    acDeviceStoreMesh(grid.device, stream, &grid.submesh);
    acDeviceSynchronizeStream(grid.device, stream);

    /*
    const Device device   = grid.device;
    const AcMeshInfo info = device->local_config;

    const int3 rr = (int3){
        (STENCIL_WIDTH - 1) / 2,
        (STENCIL_HEIGHT - 1) / 2,
        (STENCIL_DEPTH - 1) / 2,
    };
    const int3 input_nn     = acConstructInt3Param(AC_nxgrid, AC_nygrid, AC_nzgrid); // Without halo
    const int3 input_mm     = input_nn + 2 * rr;
    const int3 input_offset = rr; //  + info.int3_params[AC_multigpu_offset];

    MPI_Datatype input_subarray;
    const int input_mm_arr[]     = {input_mm.z, input_mm.y, input_mm.x};
    const int input_nn_arr[]     = {input_nn.z, input_nn.y, input_nn.x};
    const int input_offset_arr[] = {input_offset.z, input_offset.y, input_offset.x};
    MPI_Type_create_subarray(3, input_mm_arr, input_nn_arr, input_offset_arr, MPI_ORDER_C,
                             AC_REAL_MPI_TYPE, &input_subarray);
    MPI_Type_commit(&input_subarray);

    const int3 output_nn     = acConstructInt3Param(AC_nx, AC_ny, AC_nz, info);
    const int3 output_mm     = acConstructInt3Param(AC_mx, AC_my, AC_mz, info);
    const int3 output_offset = rr;

    MPI_Datatype output_subarray;
    const int output_mm_arr[]     = {output_mm.z, output_mm.y, output_mm.x};
    const int output_nn_arr[]     = {output_nn.z, output_nn.y, output_nn.x};
    const int output_offset_arr[] = {output_offset.z, output_offset.y, output_offset.x};
    MPI_Type_create_subarray(3, output_mm_arr, output_nn_arr, output_offset_arr, MPI_ORDER_C,
                             AC_REAL_MPI_TYPE, &output_subarray);
    MPI_Type_commit(&output_subarray);

    // Scatter host_mesh from proc 0
    for (int vtxbuf = 0; vtxbuf < NUM_VTXBUF_HANDLES; ++vtxbuf) {
        const AcReal* src = grid.submesh.vertex_buffer[vtxbuf];
        AcReal* dst       = host_mesh->vertex_buffer[vtxbuf];
        MPI_Gather(src, 1, output_subarray, dst, 1, input_subarray, 0, acGridMPIComm());
        // MPI_Scatter(src, 1, input_subarray, dst, 1, output_subarray, 0, acGridMPIComm());
    }

    MPI_Type_free(&input_subarray);
    MPI_Type_free(&output_subarray);
    */


    const int3 rr = get_rr();
    const int3 monolithic_mm     = get_global_nn() + 2 * rr;
    const int3 monolithic_nn     = acGetLocalNN(grid.device->local_config);
    const int3 monolithic_offset = rr;

    MPI_Datatype monolithic_subarray;
    const int monolithic_mm_arr[]     = {monolithic_mm.z, monolithic_mm.y, monolithic_mm.x};
    const int monolithic_nn_arr[]     = {monolithic_nn.z, monolithic_nn.y, monolithic_nn.x};
    const int monolithic_offset_arr[] = {monolithic_offset.z, monolithic_offset.y,
                                         monolithic_offset.x};
    MPI_Type_create_subarray(3, monolithic_mm_arr, monolithic_nn_arr, monolithic_offset_arr,
                             MPI_ORDER_C, AC_REAL_MPI_TYPE, &monolithic_subarray);
    MPI_Type_commit(&monolithic_subarray);

    const int3 distributed_mm     = acGetLocalMM(grid.device->local_config);
    const int3 distributed_nn     = acGetLocalNN(grid.device->local_config);
    const int3 distributed_offset = rr;

    MPI_Datatype distributed_subarray;
    const int distributed_mm_arr[]     = {distributed_mm.z, distributed_mm.y, distributed_mm.x};
    const int distributed_nn_arr[]     = {distributed_nn.z, distributed_nn.y, distributed_nn.x};
    const int distributed_offset_arr[] = {distributed_offset.z, distributed_offset.y,
                                          distributed_offset.x};
    MPI_Type_create_subarray(3, distributed_mm_arr, distributed_nn_arr, distributed_offset_arr,
                             MPI_ORDER_C, AC_REAL_MPI_TYPE, &distributed_subarray);
    MPI_Type_commit(&distributed_subarray);

    int nprocs, pid;
    MPI_Comm_size(acGridMPIComm(), &nprocs);
    MPI_Comm_rank(acGridMPIComm(), &pid);

    MPI_Request send_reqs[NUM_VTXBUF_HANDLES];
    for (int vtxbuf = 0; vtxbuf < NUM_VTXBUF_HANDLES; ++vtxbuf) {
        MPI_Isend(grid.submesh.vertex_buffer[vtxbuf], 1, distributed_subarray, 0, vtxbuf,
                  acGridMPIComm(), &send_reqs[vtxbuf]);
        if (pid == 0) {
            for (int tgt = 0; tgt < nprocs; ++tgt) {
                const int3 tgt_pid3d = getPid3D(tgt, grid.decomposition, (AcProcMappingStrategy)grid.submesh.info.int_params[AC_proc_mapping_strategy]);
                const size_t idx     = acVertexBufferIdx(tgt_pid3d.x * distributed_nn.x, //
                                                         tgt_pid3d.y * distributed_nn.y, //
                                                         tgt_pid3d.z * distributed_nn.z, //
                                                         host_mesh->info);
                MPI_Recv(&host_mesh->vertex_buffer[vtxbuf][idx], 1, monolithic_subarray, tgt,
                         vtxbuf, acGridMPIComm(), MPI_STATUS_IGNORE);
            }
        }
    }
    MPI_Waitall(NUM_VTXBUF_HANDLES, send_reqs, MPI_STATUSES_IGNORE);
    /*
        Strategy:
            1) Select a subarray from the input mesh
            2) Select a subarray from the output mesh
            3) Scatter

        Notes:
            1) Check that subarray divisible by number of procs (required in init iirc)
    MPI_Datatype input_subarray_resized;
    MPI_Type_create_resized(input_subarray, 0, sizeof(AcReal), &input_subarray_resized);
    MPI_Type_commit(&input_subarray_resized);

    // Scatter host_mesh from proc 0
    for (int vtxbuf = 0; vtxbuf < NUM_VTXBUF_HANDLES; ++vtxbuf) {
        const AcReal* src = host_mesh.vertex_buffer[vtxbuf];
        AcReal* dst       = grid.submesh.vertex_buffer[vtxbuf];
        //MPI_Scatter(src, 1, input_subarray, dst, 1, output_subarray, 0, acGridMPIComm());

        int nprocs;
        MPI_Comm_size(acGridMPIComm(), &nprocs);
        const uint3_64 p = morton3D(nprocs - 1) + (uint3_64){1, 1, 1};
        int counts[nprocs];
        int displacements[nprocs];
        for (int i = 0; i < nprocs; ++i) {
            counts[i]    = 1;

            const uint3_64 block = morton3D(i);
            const size_t block_offset = block.x * output_nn.x + block.y * output_nn.y * output_nn.x
    * p.x + block.z * output_nn.z * output_nn.x * output_nn.y; displacements[i] = block_offset;
        }

        //MPI_Scatterv(src, counts, displacements, input_subarray, dst, 1, output_subarray, 0,
        //             acGridMPIComm());
        MPI_Scatterv(src, counts, displacements, input_subarray_resized, dst, output_nn.z *
    output_nn.y * output_nn.x, AC_REAL_MPI_TYPE, 0, acGridMPIComm());

    }*/

    MPI_Type_free(&monolithic_subarray);
    MPI_Type_free(&distributed_subarray);

    return AC_SUCCESS;
}
AcResult
acGridLoadMeshOld(const Stream stream, const AcMesh host_mesh)
{
    ERRCHK(grid.initialized);
    acGridSynchronizeStream(stream);
    acGridDiskAccessSync(); // Note: syncs all streams

#if AC_VERBOSE
    printf("Distributing mesh...\n");
    fflush(stdout);
#endif

    int pid, nprocs;
    MPI_Comm_rank(astaroth_comm, &pid);
    MPI_Comm_size(astaroth_comm, &nprocs);

    ERRCHK_ALWAYS(&grid.submesh);

    // Submesh nn
    const int3 nn = acGetLocalNN(grid.device->local_config);

    // Send to self
    if (pid == 0) {
        for (int vtxbuf = 0; vtxbuf < NUM_VTXBUF_HANDLES; ++vtxbuf) {
            // For pencils
            for (int k = NGHOST_Z; k < NGHOST_Z + nn.z; ++k) {
                for (int j = NGHOST_Y; j < NGHOST_Y + nn.y; ++j) {
                    const int i       = NGHOST_X;
                    const int count   = nn.x;
                    const int src_idx = acVertexBufferIdx(i, j, k, host_mesh.info);
                    const int dst_idx = acVertexBufferIdx(i, j, k, grid.submesh.info);
                    memcpy(&grid.submesh.vertex_buffer[vtxbuf][dst_idx], //
                           &host_mesh.vertex_buffer[vtxbuf][src_idx],    //
                           count * sizeof(host_mesh.vertex_buffer[i][0]));
                }
            }
        }
    }

    for (int vtxbuf = 0; vtxbuf < NUM_VTXBUF_HANDLES; ++vtxbuf) {
        // For pencils
        for (int k = NGHOST_Z; k < NGHOST_Z + nn.z; ++k) {
            for (int j = NGHOST_Y; j < NGHOST_Y + nn.y; ++j) {
                const int i     = NGHOST_X;
                const int count = nn.x;

                if (pid != 0) {
                    const int dst_idx = acVertexBufferIdx(i, j, k, grid.submesh.info);
                    // Recv
                    MPI_Status status;
                    MPI_Recv(&grid.submesh.vertex_buffer[vtxbuf][dst_idx], count, AC_REAL_MPI_TYPE,
                             0, 0, astaroth_comm, &status);
                }
                else {
                    for (int tgt_pid = 1; tgt_pid < nprocs; ++tgt_pid) {
                        const int3 tgt_pid3d = getPid3D(tgt_pid, grid.decomposition, (AcProcMappingStrategy)grid.submesh.info.int_params[AC_proc_mapping_strategy]);
                        const int src_idx    = acVertexBufferIdx(i + tgt_pid3d.x * nn.x, //
                                                              j + tgt_pid3d.y * nn.y, //
                                                              k + tgt_pid3d.z * nn.z, //
                                                              host_mesh.info);

                        // Send
                        MPI_Send(&host_mesh.vertex_buffer[vtxbuf][src_idx], count, AC_REAL_MPI_TYPE,
                                 tgt_pid, 0, astaroth_comm);
                    }
                }
            }
        }
    }

    acDeviceLoadMesh(grid.device, stream, grid.submesh);
    return AC_SUCCESS;
}

// TODO: do with packed data
AcResult
acGridStoreMeshAA(const Stream stream, AcMesh* host_mesh)
{
    ERRCHK(grid.initialized);
    acGridSynchronizeStream(stream);
    acGridDiskAccessSync(); // Note: syncs all streams

    acDeviceStoreMesh(grid.device, stream, &grid.submesh);
    acGridSynchronizeStream(stream);

#if AC_VERBOSE
    printf("Gathering mesh...\n");
    fflush(stdout);
#endif

    int pid, nprocs;
    MPI_Comm_rank(astaroth_comm, &pid);
    MPI_Comm_size(astaroth_comm, &nprocs);

    if (pid == 0)
        ERRCHK_ALWAYS(host_mesh);

    // Submesh nn and mm
    const int3 nn = acGetLocalNN(grid.device->local_config);
    const int3 mm = acGetLocalMM(grid.device->local_config);

#if TWO_D == 0
    // Send to self
    if (pid == 0) {
        for (int vtxbuf = 0; vtxbuf < NUM_VTXBUF_HANDLES; ++vtxbuf) {
            // For pencils
            for (int k = 0; k < mm.z; ++k) {
                for (int j = 0; j < mm.y; ++j) {
                    const int i       = 0;
                    const int count   = mm.x;
                    const int src_idx = acVertexBufferIdx(i, j, k, grid.submesh.info);
                    const int dst_idx = acVertexBufferIdx(i, j, k, host_mesh->info);
                    memcpy(&host_mesh->vertex_buffer[vtxbuf][dst_idx],   //
                           &grid.submesh.vertex_buffer[vtxbuf][src_idx], //
                           count * sizeof(grid.submesh.vertex_buffer[i][0]));
                }
            }
        }
    }
#else
    // Send to self
    if (pid == 0) {
        for (int vtxbuf = 0; vtxbuf < NUM_VTXBUF_HANDLES; ++vtxbuf) {
            // For pencils
            for (int j = 0; j < mm.y; ++j) {
                const int i       = 0;
                const int count   = mm.x;
                const int src_idx = acVertexBufferIdx(i, j, 1, grid.submesh.info);
                const int dst_idx = acVertexBufferIdx(i, j, 1, host_mesh->info);
                memcpy(&host_mesh->vertex_buffer[vtxbuf][dst_idx],   //
                       &grid.submesh.vertex_buffer[vtxbuf][src_idx], //
                       count * sizeof(grid.submesh.vertex_buffer[i][0]));
            }
        }
    }
#endif

#if TWO_D == 0
    for (int vtxbuf = 0; vtxbuf < NUM_VTXBUF_HANDLES; ++vtxbuf) {
        // For pencils
        for (int k = 0; k < mm.z; ++k) {
            for (int j = 0; j < mm.y; ++j) {
                const int i     = 0;
                const int count = mm.x;

                if (pid == 0) {
                    for (int tgt_pid = 1; tgt_pid < nprocs; ++tgt_pid) {
                        const int3 tgt_pid3d = getPid3D(tgt_pid, grid.decomposition, (AcProcMappingStrategy)grid.submesh.info.int_params[AC_proc_mapping_strategy]);
                        const int dst_idx    = acVertexBufferIdx(i + tgt_pid3d.x * nn.x, //
                                                              j + tgt_pid3d.y * nn.y, //
                                                              k + tgt_pid3d.z * nn.z, //
                                                              host_mesh->info);

                        // Recv
                        MPI_Status status;
                        MPI_Recv(&host_mesh->vertex_buffer[vtxbuf][dst_idx], count,
                                 AC_REAL_MPI_TYPE, tgt_pid, 0, astaroth_comm, &status);
                    }
                }
                else {
                    // Send
                    const int src_idx = acVertexBufferIdx(i, j, k, grid.submesh.info);
                    MPI_Send(&grid.submesh.vertex_buffer[vtxbuf][src_idx], count, AC_REAL_MPI_TYPE,
                             0, 0, astaroth_comm);
                }
            }
        }
    }
#else
    for (int vtxbuf = 0; vtxbuf < NUM_VTXBUF_HANDLES; ++vtxbuf) {
        for (int j = 0; j < mm.y; ++j) {
            const int i     = 0;
            const int count = mm.x;

            if (pid == 0) {
                for (int tgt_pid = 1; tgt_pid < nprocs; ++tgt_pid) {
                    const int3 tgt_pid3d = getPid3D(tgt_pid, grid.decomposition, (AcProcMappingStrategy)grid.submesh.info.int_params[AC_proc_mapping_strategy]);
                    const int dst_idx    = acVertexBufferIdx(i + tgt_pid3d.x * nn.x, //
                                                          j + tgt_pid3d.y * nn.y, //
                                                          1 + tgt_pid3d.z * nn.z, //
                                                          host_mesh->info);

                    // Recv
                    MPI_Status status;
                    MPI_Recv(&host_mesh->vertex_buffer[vtxbuf][dst_idx], count,
                             AC_REAL_MPI_TYPE, tgt_pid, 0, astaroth_comm, &status);
                }
            }
            else {
                // Send
                const int src_idx = acVertexBufferIdx(i, j, 1, grid.submesh.info);
                MPI_Send(&grid.submesh.vertex_buffer[vtxbuf][src_idx], count, AC_REAL_MPI_TYPE,
                         0, 0, astaroth_comm);
            }
        }
    }
#endif
    MPI_Barrier(astaroth_comm);

    return AC_SUCCESS;
}

AcTaskGraph*
acGridGetDefaultTaskGraph()
{
    ERRCHK(grid.initialized);
    return grid.default_tasks.get();
}

static void
check_ops(const AcTaskDefinition ops[], const size_t n_ops)
{
    if (n_ops == 0) {
        ERROR("\nIncorrect task graph {}:\n - Task graph is empty.\n")
    }

    bool found_halo_exchange        = false;
    unsigned int boundaries_defined = 0x00;
    // bool found_compute              = false;

    bool boundary_condition_before_halo_exchange = false;
    bool compute_before_halo_exchange            = false;
    bool compute_before_boundary_condition       = false;

    bool error   = false;
    bool warning = false;

    std::string task_graph_repr = "{";

    for (size_t i = 0; i < n_ops; i++) {
        AcTaskDefinition op = ops[i];
        switch (op.task_type) {
        case TASKTYPE_HALOEXCHANGE:
            found_halo_exchange = true;
            task_graph_repr += "HaloExchange,";
            break;
        case TASKTYPE_BOUNDCOND:
        case TASKTYPE_SPECIAL_MHD_BOUNDCOND:
        case TASKTYPE_DSL_BOUNDCOND:
            if (!found_halo_exchange) {
                boundary_condition_before_halo_exchange = true;
                error                                   = true;
            }
            boundaries_defined |= (unsigned int)op.boundary;
            task_graph_repr += "BoundCond,";
            break;
        case TASKTYPE_COMPUTE:
            if (!found_halo_exchange) {
                compute_before_halo_exchange = true;
                warning                      = true;
            }
            if (boundaries_defined != BOUNDARY_XYZ) {
                compute_before_boundary_condition = true;
                warning                           = true;
            }
            // found_compute = true;
            task_graph_repr += "Compute,";
            break;
        case TASKTYPE_SYNC:
          task_graph_repr += "Sync,";
	}
    }

    task_graph_repr += "}";

    std::string msg = "";

    if (!found_halo_exchange) {
        msg += " - No halo exchange defined in task graph.\n";
        error = true;
    }

    if ((boundaries_defined != BOUNDARY_XYZ && !TWO_D) || (boundaries_defined != BOUNDARY_XY && TWO_D)) {
        error = true;
    }
    if ((boundaries_defined & BOUNDARY_X_TOP) != BOUNDARY_X_TOP) {
        msg += " - Boundary conditions not defined for top X boundary.\n";
    }
    if ((boundaries_defined & BOUNDARY_X_BOT) != BOUNDARY_X_BOT) {
        msg += " - Boundary conditions not defined for bottom X boundary.\n";
    }
    if ((boundaries_defined & BOUNDARY_Y_TOP) != BOUNDARY_Y_TOP) {
        msg += " - Boundary conditions not defined for top Y boundary.\n";
    }
    if ((boundaries_defined & BOUNDARY_Y_BOT) != BOUNDARY_Y_BOT) {
        msg += " - Boundary conditions not defined for bottom Y boundary.\n";
    }
    if ((boundaries_defined & BOUNDARY_Z_TOP) != BOUNDARY_Z_TOP && !TWO_D) {
        msg += " - Boundary conditions not defined for top Z boundary.\n";
    }
    if ((boundaries_defined & BOUNDARY_Z_BOT) != BOUNDARY_Z_BOT && !TWO_D) {
        msg += " - Boundary conditions not defined for bottom Z boundary.\n";
    }

    // This warning is probably unnecessary
    /*
      if (!found_compute) {
          //msg += " - No compute kernel defined in task graph.\n";
          //warning = true;
      }
      */

    if (found_halo_exchange && boundary_condition_before_halo_exchange) {
        msg += " - Boundary condition before halo exchange. Halo exchange must come first.\n";
    }
    if (boundaries_defined == BOUNDARY_XYZ && compute_before_boundary_condition) {
        msg += " - Compute ordered before boundary conditions. Boundary conditions must usually be "
               "resolved before running kernels.\n";
    }
    if (found_halo_exchange && compute_before_halo_exchange) {
        msg += " - Compute ordered before halo exchange. Halo exchange must usually be performed "
               "before running kernels.\n";
    }

    if (error) {
        // ERROR(("\nIncorrect task graph " + task_graph_repr + ":\n" + msg).c_str())
        WARNING(("\nIncorrect task graph " + task_graph_repr + ":\n" + msg).c_str())
    }
    if (warning) {
        WARNING(("\nUnusual task graph " + task_graph_repr + ":\n" + msg).c_str())
    }
}

Region
InnerMostCompRegion(int3 mm, int decomp_level, std::vector<Field> fields)
{
	int3 position = {(2+decomp_level)*NGHOST_X,(2+decomp_level)*NGHOST_Y,(2+decomp_level)*NGHOST_Z};
	int3 last_position = {mm.x-(2+decomp_level)*NGHOST_X, mm.y-(2+decomp_level)*NGHOST_Y,mm.z-(2+decomp_level)*NGHOST_Z};
	int3 dims = last_position - position;
        return Region(position,dims,0,fields,RegionFamily::Compute_output);
}
Region
FullRegion(int3 mm, std::vector<Field> fields)
{
	int3 position = {NGHOST_X,NGHOST_Y,NGHOST_Z};
	int3 last_position = {mm.x-NGHOST_X, mm.y-NGHOST_Y,mm.z-NGHOST_Z};
	int3 dims = last_position - position;
        return Region(position,dims,0,fields,RegionFamily::Compute_output);
}
Region
LeftCompRegion(int3 mm, int decomp_level, std::vector<Field> fields)
{
	int3 position = {2*NGHOST_X, 2*NGHOST_Y, 2*NGHOST_Z};
	int3 last_position = {(decomp_level+2)*NGHOST_X, mm.y - 2*NGHOST_Y,mm.z-2*NGHOST_Z};
	int3 dims = last_position - position;
        return Region(position,dims,0,fields,RegionFamily::Compute_output);
}

Region
RightCompRegion(int3 mm, int decomp_level, std::vector<Field> fields)
{
	int3 position = {mm.x-(decomp_level+2)*NGHOST_X, 2*NGHOST_Y, 2*NGHOST_Z};
	int3 last_position = {mm.x-2*NGHOST_X, mm.y - 2*NGHOST_Y,mm.z-2*NGHOST_Z};
	int3 dims = last_position - position;
        return Region(position,dims,0,fields,RegionFamily::Compute_output);
}
Region
BackCompRegion(int3 mm, int decomp_level, std::vector<Field> fields)
{
	int3 position = {(decomp_level+2)*NGHOST_X, 2*NGHOST_Y, 2*NGHOST_Z};
	int3 last_position = {mm.x - (decomp_level+2)*NGHOST_X, (decomp_level+2)*NGHOST_Y,mm.z-2*NGHOST_Z};
	int3 dims = last_position - position;
        return Region(position,dims,0,fields,RegionFamily::Compute_output);
}

Region
FrontCompRegion(int3 mm, int decomp_level, std::vector<Field> fields)
{
	int3 position = {(2+decomp_level)*NGHOST_X, mm.y-(decomp_level+2)*NGHOST_Y, 2*NGHOST_Z};
	int3 last_position = {mm.x-(2+decomp_level)*NGHOST_X, mm.y-2*NGHOST_Y,mm.z-2*NGHOST_Z};
	int3 dims = last_position - position;
        return Region(position,dims,0,fields,RegionFamily::Compute_output);
}

Region
LowerCompRegion(int3 mm, int decomp_level, std::vector<Field> fields)
{
	int3 position = {(decomp_level+2)*NGHOST_X, (decomp_level+2)*NGHOST_Y, 2*NGHOST_Z};
	int3 last_position = {mm.x - (decomp_level+2)*NGHOST_X, mm.y - (decomp_level+2)*NGHOST_Y,(2+decomp_level)*NGHOST_Z};
	int3 dims = last_position - position;
        return Region(position,dims,0,fields,RegionFamily::Compute_output);
}

Region
UpperCompRegion(int3 mm, int decomp_level, std::vector<Field> fields)
{
	int3 position = {(2+decomp_level)*NGHOST_X, (2+decomp_level)*NGHOST_Y, mm.z-(2+decomp_level)*NGHOST_Z};
	int3 last_position = {mm.x-(2+decomp_level)*NGHOST_X, mm.y-(2+decomp_level)*NGHOST_Y, mm.z-2*NGHOST_Z};
	int3 dims = last_position - position;
        return Region(position,dims,0,fields,RegionFamily::Compute_output);
}
Region
GetInputRegion(Region region, std::vector<Field> fields_in)
{
	int3 nghost3 = {NGHOST_X,NGHOST_Y,NGHOST_Z};
	return Region{region.position-nghost3,region.dims+2*nghost3,0,fields_in,RegionFamily::Compute_input};
}

//test that the compute regions cover what they should cover without overlap
bool
TestRegions(std::vector<Region> regions, int target_volume)
{
	bool passed = true;
	for (auto& region_1: regions)
	{
		for (auto& region_2:regions)
		{
			if (region_1.overlaps(&region_2) && !((region_1.position == region_2.position) && (region_1.dims == region_2.dims)))
			{
				passed=false;
				printf("Region_1 position: %d,%d,%d\tdims %d,%d,%d\n",region_1.position.x,region_1.position.y,region_1.position.z,region_1.dims.x,region_1.dims.y,region_1.dims.z);
				printf("Region_2 position: %d,%d,%d\tdims %d,%d,%d\n",region_2.position.x,region_2.position.y,region_2.position.z,region_2.dims.x,region_2.dims.y,region_2.dims.z);
			}

		}
	}
	if (!passed)
		printf("RegionTest: overlapping\n");

	int covered_volume = 0;
	for (auto& region: regions)
	{
		covered_volume += region.volume;
	}
	passed &= covered_volume == target_volume;
	if (!passed)
	{
		printf("Doesn't cover the volume\n");
		printf("Target: %d\n",target_volume);
		printf("Covered: %d\n",covered_volume);
	}
	if (!passed)
		printf("RegionTest: not passed\n");
	return passed;
}
std::vector<Region>
getmyregions(int3 nn, int decomp_level, std::vector<Field> fields_out)
{
	std::vector<Region> regions{};
	int3 mm = nn + (int3){2*NGHOST_X,2*NGHOST_Y,2*NGHOST_Z};
	regions.push_back(InnerMostCompRegion(mm,decomp_level,fields_out));
	/***

		regions.push_back(LeftCommRegion(nn,fields_out));
		regions.push_back(RightCommRegion(nn,fields_out));
		regions.push_back(BackCommRegion(nn,fields_out));
		regions.push_back(FrontCommRegion(nn,fields_out));
		regions.push_back(LowerCommRegion(nn,fields_out));
		regions.push_back(UpperCommRegion(nn,fields_out));
		**/
		for (int tag = Region::min_comp_tag; tag < Region::max_comp_tag; tag++) {
				if (Region::tag_to_id(tag) != (int3){0,0,0})
					regions.push_back(Region(RegionFamily::Compute_output,tag,nn,fields_out.data(),fields_out.size()));
            }
	if (decomp_level > 0) 
	{
	regions.push_back(LeftCompRegion(mm,decomp_level,fields_out));
	regions.push_back(RightCompRegion(mm,decomp_level,fields_out));

	regions.push_back(BackCompRegion(mm,decomp_level,fields_out));
	regions.push_back(FrontCompRegion(mm,decomp_level,fields_out));

	regions.push_back(LowerCompRegion(mm,decomp_level,fields_out));
	regions.push_back(UpperCompRegion(mm,decomp_level,fields_out));
	}
	int target_volume = (nn.x)*(nn.y)*(nn.z);
	bool passed = TestRegions(regions,target_volume);
	if (!passed) exit(0);
	return regions;
}
std::vector<Region>
getinputregions(std::vector<Region> output_regions, std::vector<Field> input_fields)
{
	std::vector<Region> input_regions{};
	for (auto& region : output_regions)
		input_regions.push_back(GetInputRegion(region,input_fields));
	return input_regions;
}
void
testmydecomp(int3 nn, int decomp_level, std::vector<Field> fields_out)
{
	std::vector<Region> regions = getmyregions(nn,decomp_level,fields_out);
	int target_volume = (nn.x)*(nn.y)*(nn.z);
	bool passed = TestRegions(regions,target_volume);
	if (!passed) exit(0);
}
static AcReal3 
get_spacings()
{
	const AcMeshInfo info = grid.device -> local_config;
	return (AcReal3){info.real_params[AC_dsx], info.real_params[AC_dsy], info.real_params[AC_dsz]};
}
static int3
get_nn_global()
{
	const AcMeshInfo info = grid.device -> local_config;
	return (int3)
	{
		info.int_params[AC_nxgrid],
		info.int_params[AC_nygrid],
		info.int_params[AC_nzgrid]
	};
}
AcTaskGraph*
acGridBuildTaskGraph(const AcTaskDefinition ops[], const size_t n_ops)
{
    // ERRCHK(grid.initialized);
    int rank;
    MPI_Comm_rank(astaroth_comm, &rank);
    int comm_size;
    MPI_Comm_size(astaroth_comm, &comm_size);

    check_ops(ops, n_ops);
    acVerboseLogFromRootProc(rank, "acGridBuildTaskGraph: Allocating task graph\n");

    AcTaskGraph* graph = new AcTaskGraph();

    graph->periodic_boundaries = BOUNDARY_NONE;

    graph->halo_tasks.reserve(n_ops * Region::n_halo_regions);
    graph->all_tasks.reserve(n_ops * max(Region::n_halo_regions, Region::n_comp_regions));

    // Create tasks for each operation & store indices to ranges of tasks belonging to operations
    std::vector<size_t> op_indices;
    op_indices.reserve(n_ops);

    const AcGridInfo grid_info = {grid.nn, get_nn_global()*get_spacings()};



    uint3_64 decomp = grid.decomposition;
    int3 pid3d      = getPid3D(rank, grid.decomposition, (AcProcMappingStrategy)grid.submesh.info.int_params[AC_proc_mapping_strategy]);
    Device device   = grid.device;

    auto boundary_normal = [&decomp, &pid3d](int tag) -> int3 {
        int3 neighbor = pid3d + Region::tag_to_id(tag);
        if (neighbor.z == -1) {
            return int3{0, 0, -1};
        }
        else if (neighbor.z == (int)decomp.z) {
            return int3{0, 0, 1};
        }
        else if (neighbor.y == -1) {
            return int3{0, -1, 0};
        }
        else if (neighbor.y == (int)decomp.y) {
            return int3{0, 1, 0};
        }
        else if (neighbor.x == -1) {
            return int3{-1, 0, 0};
        }
        else if (neighbor.x == (int)decomp.x) {
            return int3{1, 0, 0};
        }
        else {
            // Something went wrong, this tag does not identify a boundary region.
            return int3{0, 0, 0};
        }
    };
    

    // The tasks start at different offsets from the beginning of the iteration
    // this array of bools keep track of that state
    std::array<bool, NUM_VTXBUF_HANDLES> swap_offset{};
    int num_comp_tasks = 0;
    acVerboseLogFromRootProc(rank, "acGridBuildTaskGraph: Creating tasks: %lu ops\n", n_ops);
    for (size_t i = 0; i < n_ops; i++) {
        acVerboseLogFromRootProc(rank, "acGridBuildTaskGraph: Creating tasks for op %lu\n", i);
        auto op = ops[i];
        op_indices.push_back(graph->all_tasks.size());

        if (op.task_type == TASKTYPE_BOUNDCOND && op.bound_cond == BOUNDCOND_PERIODIC) {
            graph->periodic_boundaries = (AcBoundary)(graph->periodic_boundaries | op.boundary);
        }
	if(op.task_type == TASKTYPE_HALOEXCHANGE)
	{
	  for(size_t i = 0; i < op.num_fields_in; ++i)
	  	ERRCHK_ALWAYS(op.fields_in[i]  <= NUM_VTXBUF_HANDLES);
	  for(size_t i = 0; i < op.num_fields_out; ++i)
	  	ERRCHK_ALWAYS(op.fields_out[i]  <= NUM_VTXBUF_HANDLES);
	}
        switch (op.task_type) {

        case TASKTYPE_COMPUTE: {
            acVerboseLogFromRootProc(rank, "Creating compute tasks\n");
	    //This would be the better decomp strategy for now use the old on
	    /**
	    std::vector<Field> fields_out(op.fields_out,op.fields_out+op.num_fields_out);
	    //std::vector<Region> comp_out_regions = getmyregions(nn,num_comp_tasks,fields_out);
	    std::vector<Region> comp_out_regions = getmyregions(nn,0,fields_out);
	    std::vector<Field> fields_in(op.fields_in,op.fields_in+op.num_fields_in);
	    std::vector<Region> comp_input_regions = getinputregions(comp_out_regions,fields_in);
	    for (size_t region_index=0; region_index< comp_out_regions.size(); ++region_index)
	    {
		    auto task = std::make_shared<ComputeTask>(op,region_index,comp_input_regions[region_index],comp_out_regions[region_index],device,swap_offset);
                    graph->all_tasks.push_back(task);
                    //autotune compute
	    }
	    **/
            //for (int tag = Region::min_comp_tag; tag < Region::max_comp_tag; tag++) {
	    std::vector<Field> fields_out(op.fields_out,op.fields_out+op.num_fields_out);
	    std::vector<Field> fields_in(op.fields_in,op.fields_in+op.num_fields_in);
<<<<<<< HEAD
	    int3 mm = grid_info.nn + (int3){2*NGHOST,2*NGHOST,2*NGHOST};
=======
	    int3 mm = nn + (int3){2*NGHOST_X,2*NGHOST_Y,2*NGHOST_Z};
>>>>>>> 0c500a08
	    Region full_region = FullRegion(mm,fields_out);
	    Region full_input_region = getinputregions({full_region},fields_in)[0];
            //for (int tag = Region::min_comp_tag; tag < 1; tag++) {
	    //TP: if only a single GPU then now point in splitting the domain, simply process it as one large one
	    if(comm_size == 1 && false)
	    {
	      auto task = std::make_shared<ComputeTask>(op,0,full_input_region,full_region,device,swap_offset);
              graph->all_tasks.push_back(task);
              //done here since we want to write only to out not to in what launching the taskgraph would do
              acDeviceLaunchKernel(grid.device, STREAM_DEFAULT, kernels[(int)op.kernel_enum], task->output_region.position, task->output_region.position + task->output_region.dims);
	    }
	    else
	    {
            	for (int tag = Region::min_comp_tag; tag < Region::max_comp_tag; tag++) {
		    if(TWO_D && Region::tag_to_id(tag).z != 0) continue;
	    	    //auto task = std::make_shared<ComputeTask>(op,tag,full_input_region,full_region,device,swap_offset);
            	    //graph->all_tasks.push_back(task);
            	    auto task = std::make_shared<ComputeTask>(op, i, tag, grid_info.nn, device, swap_offset);
            	    graph->all_tasks.push_back(task);
            	    //done here since we want to write only to out not to in what launching the taskgraph would do
            	    acDeviceLaunchKernel(grid.device, STREAM_DEFAULT, kernels[(int)op.kernel_enum], task->output_region.position, task->output_region.position + task->output_region.dims);
            	}
	    }
            acVerboseLogFromRootProc(rank, "Compute tasks created\n");
            for (size_t buf = 0; buf < op.num_fields_out; buf++) {
                swap_offset[op.fields_out[buf]] = !swap_offset[op.fields_out[buf]];
            }
	    ++num_comp_tasks;
            break;
        }

        case TASKTYPE_HALOEXCHANGE: {
            acVerboseLogFromRootProc(rank, "Creating halo exchange tasks\n");
            int tag0 = grid.mpi_tag_space_count * Region::max_halo_tag;
            for (int tag = Region::min_halo_tag; tag < Region::max_halo_tag; tag++) {
		if(TWO_D && Region::tag_to_id(tag).z != 0) continue;
                if (!Region::is_on_boundary(decomp, rank, tag, BOUNDARY_XYZ, (AcProcMappingStrategy)grid.submesh.info.int_params[AC_proc_mapping_strategy])) {
                    auto task = std::make_shared<HaloExchangeTask>(op, i, tag0, tag, grid_info, decomp,
                                                                   device, swap_offset);
                    graph->halo_tasks.push_back(task);
                    graph->all_tasks.push_back(task);
                }
            }
            acVerboseLogFromRootProc(rank, "Halo exchange tasks created\n");
            grid.mpi_tag_space_count++;
            break;
        }

        case TASKTYPE_BOUNDCOND: {
            acVerboseLogFromRootProc(rank, "Creating Boundcond tasks\n");
            AcBoundcond bc = op.bound_cond;
            int tag0       = grid.mpi_tag_space_count * Region::max_halo_tag;
            for (int tag = Region::min_halo_tag; tag < Region::max_halo_tag; tag++) {
		if(TWO_D && Region::tag_to_id(tag).z != 0) continue;
                if (Region::is_on_boundary(decomp, rank, tag, op.boundary, (AcProcMappingStrategy)grid.submesh.info.int_params[AC_proc_mapping_strategy])) {
                    if (bc == BOUNDCOND_PERIODIC) {
                        acVerboseLogFromRootProc(rank, "Creating periodic bc task with tag%d\n",
                                                 tag);
                        auto task = std::make_shared<HaloExchangeTask>(op, i, tag0, tag, grid_info, decomp, device, swap_offset);
                        graph->halo_tasks.push_back(task);
                        graph->all_tasks.push_back(task);
                        acVerboseLogFromRootProc(rank,
                                                 "Done creating periodic bc task with tag%d\n",
                                                 tag);

                    }
                    else {
                        acVerboseLogFromRootProc(rank, "Creating generic bc with tag%d\n", tag);
                        auto task = std::make_shared<BoundaryConditionTask>(op,
                                                                            boundary_normal(tag), i,
                                                                            tag, grid_info.nn, device,
                                                                            swap_offset);
                        graph->all_tasks.push_back(task);
                    }
                }
            }
            grid.mpi_tag_space_count += (bc == BOUNDCOND_PERIODIC);
            acVerboseLogFromRootProc(rank, "Boundcond tasks created\n");
            break;
        }
        case TASKTYPE_SYNC: {
            auto task = std::make_shared<SyncTask>(op, i, grid_info.nn, device, swap_offset);
            graph->all_tasks.push_back(task);
            break;
        }

        case TASKTYPE_SPECIAL_MHD_BOUNDCOND: {
#ifdef AC_INTEGRATION_ENABLED
            for (int tag = Region::min_halo_tag; tag < Region::max_halo_tag; tag++) {
                acVerboseLogFromRootProc(rank,
                                         "tag %d, decomp %i %i %i, rank %i, op.boundary  %i \n ",
                                         tag, decomp.x, decomp.y, decomp.z, rank, op.boundary);
                acVerboseLogFromRootProc(rank,
                                         "acGridBuildTaskGraph: Region::is_on_boundary(decomp, "
                                         "rank, tag, op.boundary) = %i \n",
                                         Region::is_on_boundary(decomp, rank, tag, op.boundary, (AcProcMappingStrategy)grid.submesh.info.int_params[AC_proc_mapping_strategy]));
                if (Region::is_on_boundary(decomp, rank, tag, op.boundary, (AcProcMappingStrategy)grid.submesh.info.int_params[AC_proc_mapping_strategy])) {
                    auto task = std::make_shared<SpecialMHDBoundaryConditionTask>(op,
                                                                                  boundary_normal(
                                                                                      tag),
                                                                                  i, tag, grid_info.nn,
                                                                                  device,
                                                                                  swap_offset);
                    graph->all_tasks.push_back(task);
                    // printf("acGridBuildTaskGraph: Created SpecialMHDBoundaryConditionTask type
                    // task\n");
                }
            }
#endif
            break;
        }
        case TASKTYPE_DSL_BOUNDCOND: {
            for (int tag = Region::min_halo_tag; tag < Region::max_halo_tag; tag++) {
                acVerboseLogFromRootProc(rank,
                                         "tag %d, decomp %i %i %i, rank %i, op.boundary  %i \n ",
                                         tag, decomp.x, decomp.y, decomp.z, rank, op.boundary);
                acVerboseLogFromRootProc(rank,
                                         "acGridBuildTaskGraph: Region::is_on_boundary(decomp, "
                                         "rank, tag, op.boundary) = %i \n",
                                         Region::is_on_boundary(decomp, rank, tag, op.boundary, (AcProcMappingStrategy)grid.submesh.info.int_params[AC_proc_mapping_strategy]));
                if (Region::is_on_boundary(decomp, rank, tag, op.boundary, (AcProcMappingStrategy)grid.submesh.info.int_params[AC_proc_mapping_strategy])) {
                    auto task = std::make_shared<DSLBoundaryConditionTask>(op,
                                                                           boundary_normal(tag),
                                                                           i, tag, grid_info.nn,
                                                                           device,
                                                                           swap_offset);
                    graph->all_tasks.push_back(task);
                }
            }
            break;
        }
        }
    }
    acVerboseLogFromRootProc(rank, "acGridBuildTaskGraph: Done creating tasks\n");

    op_indices.push_back(graph->all_tasks.size());
    graph->vtxbuf_swaps = swap_offset;

    graph->halo_tasks.shrink_to_fit();
    graph->all_tasks.shrink_to_fit();

    // In order to reduce redundant dependencies, we keep track of which tasks are connected
    acVerboseLogFromRootProc(rank, "acGridBuildTaskGraph: Calculating dependencies\n");

    const size_t n_tasks               = graph->all_tasks.size();
    const size_t adjacancy_matrix_size = n_tasks * n_tasks;
    bool adjacent[adjacancy_matrix_size];
    memset(adjacent, 0, adjacancy_matrix_size * sizeof(adjacent[0]));
    for (size_t i = 0; i < adjacancy_matrix_size; ++i) { // Belt & suspenders safety
        ERRCHK_ALWAYS(adjacent[i] == false);
    }

    //...and check if there is already a forward path that connects two tasks
    auto forward_search = [&adjacent, &op_indices, n_tasks,
                           n_ops](size_t preq, size_t dept, size_t preq_op, size_t path_len) {
        bool visited[n_tasks];
        memset(visited, 0, n_tasks * sizeof(visited[0]));
        for (size_t i = 0; i < n_tasks; ++i) { // Belt & suspenders safety
            ERRCHK_ALWAYS(visited[i] == false);
        }

        size_t start_op = (preq_op + 1) % n_ops;

        struct walk_node {
            size_t node;
            size_t op_offset;
        };
        std::queue<walk_node> walk;
        walk.push({preq, 0});

        while (!walk.empty()) {
            auto curr = walk.front();
            walk.pop();
            if (adjacent[curr.node * n_tasks + dept]) {
                return true;
            }
            for (size_t op_offset = curr.op_offset; op_offset < path_len; op_offset++) {
                size_t op = (start_op + op_offset) % n_ops;
                for (size_t neighbor = op_indices[op]; neighbor != op_indices[op + 1]; neighbor++) {
                    if (!visited[neighbor] && adjacent[curr.node * n_tasks + neighbor]) {
                        walk.push({neighbor, op_offset});
                        visited[neighbor] = true;
                    }
                }
            }
        }
        return false;
    };

    // We walk through all tasks, and compare tasks from pairs of operations at
    // a time. Pairs are considered in order of increasing distance between the
    // operations in the pair. The final set of pairs that are considered are
    // self-equal pairs, since the operations form a cycle when iterated over
    for (size_t op_offset = 0; op_offset < n_ops; op_offset++) {
        for (size_t dept_op = 0; dept_op < n_ops; dept_op++) {
            size_t preq_op = (n_ops + dept_op - op_offset - 1) % n_ops;
            for (auto i = op_indices[preq_op]; i != op_indices[preq_op + 1]; i++) {
                auto preq_task = graph->all_tasks[i];
                if (preq_task->active) {
                    for (auto j = op_indices[dept_op]; j != op_indices[dept_op + 1]; j++) {
                        auto dept_task = graph->all_tasks[j];
                        // Task A depends on task B if the output region of A overlaps with the
                        // input region of B.
                        if (dept_task->active &&
                            (preq_task->output_region.overlaps(&dept_task->input_region)  ||
                             preq_task->output_region.overlaps(&dept_task->output_region))) {
                            // iteration offset of 0 -> dependency in the same iteration
                            // iteration offset of 1 -> dependency from preq_task in iteration k to
                            // dept_task in iteration k+1
                            if (!forward_search(i, j, preq_op, op_offset)) {
                                preq_task->registerDependent(dept_task, preq_op < dept_op ? 0 : 1);
                                adjacent[i * n_tasks + j] = true;
                            }
                        }
                    }
                }
            }
        }
    }
    acVerboseLogFromRootProc(rank, "acGridBuildTaskGraph: Done calculating dependencies\n");

    // Finally sort according to a priority. Larger volumes first and comm before comp
    auto sort_lambda = [](std::shared_ptr<Task> t1, std::shared_ptr<Task> t2) {
        auto comp1 = t1->task_type == TASKTYPE_COMPUTE;
        auto comp2 = t2->task_type == TASKTYPE_COMPUTE;

        auto vol1 = t1->output_region.volume;
        auto vol2 = t2->output_region.volume;
        auto dim1 = t1->output_region.dims;
        auto dim2 = t2->output_region.dims;

        return vol1 > vol2 ||
               (vol1 == vol2 && ((!comp1 && comp2) || dim1.x < dim2.x || dim1.z > dim2.z));
    };
    acVerboseLogFromRootProc(rank, "acGridBuildTaskGraph: Sorting tasks by priority\n");

    std::sort(graph->halo_tasks.begin(), graph->halo_tasks.end(), sort_lambda);
    std::sort(graph->all_tasks.begin(), graph->all_tasks.end(), sort_lambda);
    acVerboseLogFromRootProc(rank, "acGridBuildTaskGraph: Done sorting tasks by priority\n");

    //make sure after autotuning that out is 0
    AcMeshDims dims = acGetMeshDims(acGridGetLocalMeshInfo());
    acGridLaunchKernel(STREAM_DEFAULT, AC_BUILTIN_RESET, dims.n0,dims.n1);
    acGridSynchronizeStream(STREAM_ALL);
    //ERRCHK_ALWAYS(num_comp_tasks==6);
    return graph;
}


AcResult
acGridDestroyTaskGraph(AcTaskGraph* graph)
{
    graph->all_tasks.clear();
    graph->comp_tasks.clear();
    graph->halo_tasks.clear();
    delete graph;
    return AC_SUCCESS;
}

AcResult
acGridFinalizeReduceLocal(AcTaskGraph* graph)
{

    int reduce_outputs[NUM_REAL_OUTPUTS];
    for(int i = 0; i < NUM_REAL_OUTPUTS; ++i)
	    reduce_outputs[i] = -1;
    AcKernel reduce_kernels[NUM_REAL_OUTPUTS];
    KernelReduceOp reduce_ops[NUM_REAL_OUTPUTS];
    acDeviceSynchronizeStream(acGridGetDevice(), STREAM_ALL);
    for(int i = 0; i < NUM_REAL_OUTPUTS; ++i)
    {
    	for (auto& task : graph->all_tasks) {
    	    if(reduce_outputs[i] < 0 && task->isComputeTask())
    	    {
    	            auto compute_task = std::dynamic_pointer_cast<ComputeTask>(task); 
    	            reduce_kernels[i] = compute_task -> getKernel();
    	            reduce_outputs[i] =  kernel_reduce_outputs[(int)reduce_kernels[i]][i];
    	            reduce_ops[i] = kernel_reduce_ops[(int)reduce_kernels[i]][i];
    	    }
    	}
    }


    AcReal local_res[2];
    for(int i = 0; i < NUM_REAL_OUTPUTS; ++i)
    {
	    if(reduce_outputs[i] >= 0)
	    	acDeviceFinishReduce(grid.device,reduce_outputs[i],&local_res[i],reduce_kernels[i],reduce_ops[i],(AcRealOutputParam)reduce_outputs[i]);
    }
    acDeviceSynchronizeStream(grid.device,STREAM_ALL);
    for(int i = 0; i < NUM_REAL_OUTPUTS; ++i)
    {
	    if(reduce_outputs[i] >= 0)
    	    	grid.device -> output.real_outputs[reduce_outputs[i]] = local_res[i];
    }
    return AC_SUCCESS;
}

AcResult
acGridFinalizeReduce(AcTaskGraph* graph)
{
    acGridFinalizeReduceLocal(graph);
    //copypasted from acGridFinalizeReduceLocal.
    //TODO: remove copypaste
    int reduce_outputs[NUM_REAL_OUTPUTS];
    for(int i = 0; i < NUM_REAL_OUTPUTS; ++i)
	    reduce_outputs[i] = -1;
    AcKernel reduce_kernels[NUM_REAL_OUTPUTS];
    KernelReduceOp reduce_ops[NUM_REAL_OUTPUTS];
    acDeviceSynchronizeStream(acGridGetDevice(), STREAM_ALL);
    for(int i = 0; i < NUM_REAL_OUTPUTS; ++i)
    {
    	for (auto& task : graph->all_tasks) {
    	    if(reduce_outputs[i] < 0 && task->isComputeTask())
    	    {
    	            auto compute_task = std::dynamic_pointer_cast<ComputeTask>(task); 
    	            reduce_kernels[i] = compute_task -> getKernel();
    	            reduce_outputs[i] =  kernel_reduce_outputs[(int)reduce_kernels[i]][i];
    	            reduce_ops[i] = kernel_reduce_ops[(int)reduce_kernels[i]][i];
    	    }
    	}
    }
    for(int i = 0; i < NUM_REAL_OUTPUTS; ++i)
    {
    	if(reduce_outputs[i]>=0)
    	{
    		AcReal local_res = grid.device -> output.real_outputs[reduce_outputs[i]];
    	        AcReal mpi_res;
    	        switch(reduce_ops[i])
    	        {
    	    	case(REDUCE_SUM):
    		    		MPI_Allreduce(&local_res, &mpi_res, 1, AC_REAL_MPI_TYPE, MPI_SUM, astaroth_comm);
    	        		grid.device->output.real_outputs[reduce_outputs[i]] = mpi_res;
    	    		break;
    	    	case(REDUCE_MIN):
    		    		MPI_Allreduce(&local_res, &mpi_res, 1, AC_REAL_MPI_TYPE, MPI_MIN, astaroth_comm);
    	        		grid.device->output.real_outputs[reduce_outputs[i]] = mpi_res;
    	    		break;
    	    	case(REDUCE_MAX):
    		    		MPI_Allreduce(&local_res, &mpi_res, 1, AC_REAL_MPI_TYPE, MPI_MAX, astaroth_comm);
    	        		grid.device->output.real_outputs[reduce_outputs[i]] = mpi_res;
    	    		break;
    	    	case(NO_REDUCE):
    	    		break;
    	        }
    	}

    }
    return AC_SUCCESS;
}



AcResult
acGridExecuteTaskGraph(AcTaskGraph* graph, size_t n_iterations)
{
    ERRCHK(grid.initialized);
    // acGridSynchronizeStream(stream);
    // acDeviceSynchronizeStream(grid.device, stream);
    cudaSetDevice(grid.device->id);
    if (graph->trace_file.enabled) {
        timer_reset(&(graph->trace_file.timer));
    }

    for (auto& task : graph->all_tasks) {
        if (task->active) {
            task->syncVBA();
            task->setIterationParams(0, n_iterations);
        }
    }
    bool ready;
    do {
        ready = true;
        for (auto& task : graph->all_tasks) {
            if (task->active) {
                task->update(graph->vtxbuf_swaps, &(graph->trace_file));
                ready &= task->isFinished();
            }
        }
    } while (!ready);

    if (n_iterations % 2 != 0) {
        for (size_t i = 0; i < NUM_VTXBUF_HANDLES; i++) {
            if (graph->vtxbuf_swaps[i]) {
                acDeviceSwapBuffer(grid.device, (VertexBufferHandle)i);
            }
        }
    }
    return AC_SUCCESS;
}

#ifdef AC_INTEGRATION_ENABLED
AcResult
acGridIntegrate(const Stream stream, const AcReal dt)
{
    (void)stream;
    ERRCHK(grid.initialized);
    grid.device->local_config.real_params[AC_dt] = dt;
    grid.device->local_config.real_params[AC_current_time] = dt;
    return acGridExecuteTaskGraph(grid.default_tasks.get(), 3);
}
#endif // AC_INTEGRATION_ENABLED

AcResult
acGridPeriodicBoundconds(const Stream stream)
{
#ifndef AC_INTEGRATION_ENABLED
    return AC_FAILURE;
#endif
    ERRCHK(grid.initialized);
    acGridSynchronizeStream(stream);

    // Active halo exchange tasks use send() instead of exchange() because there is an active eager
    // receive that needs to be used. A new eager receive is posted after the exchange.
    for (auto& halo_task : grid.default_tasks->halo_tasks) {
    	if(halo_task->sendingToItself())
		halo_task->move();
    }
    for (auto& halo_task : grid.default_tasks->halo_tasks) {
    	if(halo_task->sendingToItself()) continue;
        halo_task->syncVBA();
        halo_task->pack();
        if (halo_task->active) {
            halo_task->send();
        }
        else {
            halo_task->exchange();
        }
    }

    for (auto& halo_task : grid.default_tasks->halo_tasks) {
    	if(halo_task->sendingToItself()) continue;
        halo_task->wait_recv();
        halo_task->unpack();
        halo_task->sync();
        if (halo_task->active) {
            halo_task->receive();
        }
    }

    for (auto& halo_task : grid.default_tasks->halo_tasks) {
    	if(halo_task->sendingToItself()) continue;
        halo_task->wait_send();
    }

    for (auto& halo_task : grid.default_tasks->halo_tasks) {
    	if(halo_task->sendingToItself())
        	halo_task->sync();
    }
    return AC_SUCCESS;
}

static AcResult
distributedScalarReduction(const AcReal local_result, const ReductionType rtype, AcReal* result)
{
    MPI_Op op;
    if (rtype == RTYPE_MAX || rtype == RTYPE_ALFVEN_MAX || 
        rtype == RTYPE_ALFVEN_RADIAL_WINDOW_MAX || 
        rtype == RTYPE_GAUSSIAN_WINDOW_MAX || 
        rtype == RTYPE_RADIAL_WINDOW_MAX ) {
        op = MPI_MAX;
    }
    else if (rtype == RTYPE_MIN || rtype == RTYPE_ALFVEN_MIN || 
             rtype == RTYPE_ALFVEN_RADIAL_WINDOW_MIN || 
             rtype == RTYPE_GAUSSIAN_WINDOW_MIN || 
             rtype == RTYPE_RADIAL_WINDOW_MIN ) {
        op = MPI_MIN;
    }
    else if (rtype == RTYPE_RMS || rtype == RTYPE_RMS_EXP || rtype == RTYPE_SUM ||
             rtype == RTYPE_ALFVEN_RMS || rtype == RTYPE_ALFVEN_RADIAL_WINDOW_RMS || 
             rtype == RTYPE_GAUSSIAN_WINDOW_SUM || 
             rtype == RTYPE_RADIAL_WINDOW_SUM ) {
        op = MPI_SUM;
    }
    else {
        ERROR("Unrecognised rtype");
    }

    int rank;
    MPI_Comm_rank(astaroth_comm, &rank);

    AcReal mpi_res;
    MPI_Allreduce(&local_result, &mpi_res, 1, AC_REAL_MPI_TYPE, op, astaroth_comm);

    if (rtype == RTYPE_RMS || rtype == RTYPE_RMS_EXP || rtype == RTYPE_ALFVEN_RMS) {
        const AcReal inv_n = AcReal(1.) / (grid.nn.x * grid.decomposition.x * grid.nn.y *
                                           grid.decomposition.y * grid.nn.z * grid.decomposition.z);
        mpi_res            = sqrt(inv_n * mpi_res);
    }

#ifdef AC_INTEGRATION_ENABLED
    if ( rtype == RTYPE_ALFVEN_RADIAL_WINDOW_RMS ) {
        // MV NOTE: This has to be calculated here separately, because does not
        //          know what GPU is doing. 
        const AcReal cell_volume   = grid.device->local_config.real_params[AC_dsx] *
                                     grid.device->local_config.real_params[AC_dsy] *
                                     grid.device->local_config.real_params[AC_dsz];

        const AcReal sphere_volume = (4.0/3.0) * M_PI *
                                     grid.device->local_config.real_params[AC_window_radius] * 
                                     grid.device->local_config.real_params[AC_window_radius] * 
                                     grid.device->local_config.real_params[AC_window_radius];  

        //only include whole cells
        const AcReal cell_number   = AcReal(int(sphere_volume/cell_volume));

        mpi_res                    = sqrt(mpi_res / cell_number);
    }
#endif
    *result = mpi_res;
    return AC_SUCCESS;
}

AcResult
acGridReduceScal(const Stream stream, const ReductionType rtype,
                 const VertexBufferHandle vtxbuf_handle, AcReal* result)
{
    ERRCHK(grid.initialized);
    const Device device = grid.device;
    acGridSynchronizeStream(STREAM_ALL);

    AcReal local_result;
    acDeviceReduceScalNotAveraged(device, stream, rtype, vtxbuf_handle, &local_result);

    return distributedScalarReduction(local_result, rtype, result);
}

AcResult
acGridReduceVec(const Stream stream, const ReductionType rtype, const VertexBufferHandle vtxbuf0,
                const VertexBufferHandle vtxbuf1, const VertexBufferHandle vtxbuf2, AcReal* result)
{
    ERRCHK(grid.initialized);
    const Device device = grid.device;
    acGridSynchronizeStream(STREAM_ALL);

    AcReal local_result;
    acDeviceReduceVecNotAveraged(device, stream, rtype, vtxbuf0, vtxbuf1, vtxbuf2, &local_result);

    return distributedScalarReduction(local_result, rtype, result);
}

AcResult
acGridReduceVecScal(const Stream stream, const ReductionType rtype,
                    const VertexBufferHandle vtxbuf0, const VertexBufferHandle vtxbuf1,
                    const VertexBufferHandle vtxbuf2, const VertexBufferHandle vtxbuf3,
                    AcReal* result)
{
    ERRCHK(grid.initialized);
    const Device device = grid.device;
    acGridSynchronizeStream(STREAM_ALL);

    AcReal local_result;
    acDeviceReduceVecScalNotAveraged(device, stream, rtype, vtxbuf0, vtxbuf1, vtxbuf2, vtxbuf3,
                                     &local_result);

    return distributedScalarReduction(local_result, rtype, result);
}

/** */
AcResult
acGridLaunchKernel(const Stream stream, const Kernel kernel, const int3 start, const int3 end)
{
    ERRCHK(grid.initialized);
    acGridSynchronizeStream(stream);
    return acDeviceLaunchKernel(grid.device, stream, kernel, start, end);
}

AcResult
acGridSwapBuffers(void)
{
    ERRCHK(grid.initialized);
    return acDeviceSwapBuffers(grid.device);
}

/** */
#if TWO_D == 0
AcResult
acGridLoadStencil(const Stream stream, const Stencil stencil,
                  const AcReal data[STENCIL_DEPTH][STENCIL_HEIGHT][STENCIL_WIDTH])
{
    ERRCHK(grid.initialized);

    acGridSynchronizeStream(stream);
    return acDeviceLoadStencil(grid.device, stream, stencil, data);
}
#else
AcResult
acGridLoadStencil(const Stream stream, const Stencil stencil,
                  const AcReal data[STENCIL_HEIGHT][STENCIL_WIDTH])
{
    ERRCHK(grid.initialized);

    acGridSynchronizeStream(stream);
    return acDeviceLoadStencil(grid.device, stream, stencil, data);
}
#endif

/** */
#if TWO_D == 0
AcResult
acGridStoreStencil(const Stream stream, const Stencil stencil,
                   AcReal data[STENCIL_DEPTH][STENCIL_HEIGHT][STENCIL_WIDTH])
{
    ERRCHK(grid.initialized);

    acGridSynchronizeStream(stream);
    return acDeviceStoreStencil(grid.device, stream, stencil, data);
}
#else
AcResult
acGridStoreStencil(const Stream stream, const Stencil stencil,
                   AcReal data[STENCIL_HEIGHT][STENCIL_WIDTH])
{
    ERRCHK(grid.initialized);

    acGridSynchronizeStream(stream);
    return acDeviceStoreStencil(grid.device, stream, stencil, data);
}
#endif

/** */
#if TWO_D == 0
AcResult
acGridLoadStencils(const Stream stream,
                   const AcReal data[NUM_STENCILS][STENCIL_DEPTH][STENCIL_HEIGHT][STENCIL_WIDTH])
{
    ERRCHK(grid.initialized);
    ERRCHK((int)AC_SUCCESS == 0);
    ERRCHK((int)AC_FAILURE == 1);
    acGridSynchronizeStream(stream);

    int retval = 0;
    for (size_t i = 0; i < NUM_STENCILS; ++i)
        retval |= acGridLoadStencil(stream, (Stencil)i, data[i]);

    return (AcResult)retval;
}
#else
AcResult
acGridLoadStencils(const Stream stream,
                   const AcReal data[NUM_STENCILS][STENCIL_HEIGHT][STENCIL_WIDTH])
{
    ERRCHK(grid.initialized);
    ERRCHK((int)AC_SUCCESS == 0);
    ERRCHK((int)AC_FAILURE == 1);
    acGridSynchronizeStream(stream);

    int retval = 0;
    for (size_t i = 0; i < NUM_STENCILS; ++i)
        retval |= acGridLoadStencil(stream, (Stencil)i, data[i]);

    return (AcResult)retval;
}
#endif

/** */
#if TWO_D == 0
AcResult
acGridStoreStencils(const Stream stream,
                    AcReal data[NUM_STENCILS][STENCIL_DEPTH][STENCIL_HEIGHT][STENCIL_WIDTH])
{
    ERRCHK(grid.initialized);
    ERRCHK((int)AC_SUCCESS == 0);
    ERRCHK((int)AC_FAILURE == 1);
    acGridSynchronizeStream(stream);

    int retval = 0;
    for (size_t i = 0; i < NUM_STENCILS; ++i)
        retval |= acGridStoreStencil(stream, (Stencil)i, data[i]);

    return (AcResult)retval;
}
#else
AcResult
acGridStoreStencils(const Stream stream,
                    AcReal data[NUM_STENCILS][STENCIL_HEIGHT][STENCIL_WIDTH])
{
    ERRCHK(grid.initialized);
    ERRCHK((int)AC_SUCCESS == 0);
    ERRCHK((int)AC_FAILURE == 1);
    acGridSynchronizeStream(stream);

    int retval = 0;
    for (size_t i = 0; i < NUM_STENCILS; ++i)
        retval |= acGridStoreStencil(stream, (Stencil)i, data[i]);

    return (AcResult)retval;
}
#endif

/*
static AcResult
volume_copy_to_from_host(const VertexBufferHandle vtxbuf, const AccessType type)
{
    ERRCHK(grid.initialized);

    acGridSynchronizeStream(STREAM_ALL); // Possibly unnecessary

    const Device device   = grid.device;
    const AcMeshInfo info = device->local_config;

    if (type == ACCESS_WRITE) {
        const AcReal* in      = device->vba.in[vtxbuf];
        const int3 in_offset  = acConstructInt3Param(AC_nx_min, AC_ny_min, AC_nz_min, info);
        const int3 in_volume  = acConstructInt3Param(AC_mx, AC_my, AC_mz, info);
        AcReal* out           = device->vba.out[vtxbuf];
        const int3 out_offset = (int3){0, 0, 0};
        const int3 out_volume = acConstructInt3Param(AC_nx, AC_ny, AC_nz, info);
        acDeviceVolumeCopy(device, STREAM_DEFAULT, in, in_offset, in_volume, out, out_offset,
                           out_volume);
        acDeviceSynchronizeStream(device, STREAM_DEFAULT);

        // ---------------------------------------
        // Buffer through CPU
        cudaSetDevice(device->id);
        const size_t count = acVertexBufferCompdomainSizeBytes(info);
        cudaMemcpy(grid.submesh.vertex_buffer[vtxbuf], out, count, cudaMemcpyDeviceToHost);
        // ----------------------------------------
    }

    if (type == ACCESS_READ) {
        AcReal* in           = device->vba.out[vtxbuf];
        const int3 in_offset = (int3){0, 0, 0};
        const int3 in_volume = acConstructInt3Param(AC_nx, AC_ny, AC_nz, info);

        AcReal* out           = device->vba.in[vtxbuf];
        const int3 out_offset = acConstructInt3Param(AC_nx_min, AC_ny_min, AC_nz_min, info);
        const int3 out_volume = acConstructInt3Param(AC_mx, AC_my, AC_mz, info);

        // ---------------------------------------
        // Buffer through CPU
        cudaSetDevice(device->id);
        const size_t count = acVertexBufferCompdomainSizeBytes(info);
        cudaMemcpy(in, grid.submesh.vertex_buffer[vtxbuf], count, cudaMemcpyHostToDevice);
        // ----------------------------------------

        acDeviceVolumeCopy(device, STREAM_DEFAULT, in, in_offset, in_volume, out, out_offset,
                           out_volume);

        // Apply boundconds and sync
        acGridPeriodicBoundconds(STREAM_DEFAULT);
        acDeviceSynchronizeStream(device, STREAM_DEFAULT);
    }
    acGridSynchronizeStream(STREAM_ALL); // Possibly unnecessary
    return AC_SUCCESS;
}

static AcResult
access_vtxbuf_on_disk(const VertexBufferHandle vtxbuf, const char* path, const AccessType type)
{
    const Device device   = grid.device;
    const AcMeshInfo info = device->local_config;
    const int3 nn         = acConstructInt3Param(AC_nxgrid, AC_nygrid, AC_nzgrid);
    const int3 nn_sub     = acConstructInt3Param(AC_nx, AC_ny, AC_nz, info);
    const int3 offset     = info.int3_params[AC_multigpu_offset]; // Without halo

    MPI_Datatype subarray;
    const int arr_nn[]     = {nn.z, nn.y, nn.x};
    const int arr_nn_sub[] = {nn_sub.z, nn_sub.y, nn_sub.x};
    const int arr_offset[] = {offset.z, offset.y, offset.x};
    MPI_Type_create_subarray(3, arr_nn, arr_nn_sub, arr_offset, MPI_ORDER_C, AC_REAL_MPI_TYPE,
                             &subarray);
    MPI_Type_commit(&subarray);

    MPI_File file;

    int flags = 0;
    if (type == ACCESS_READ)
        flags = MPI_MODE_RDONLY;
    else
        flags = MPI_MODE_CREATE | MPI_MODE_WRONLY;

    ERRCHK_ALWAYS(MPI_File_open(astaroth_comm, path, flags, MPI_INFO_NULL, &file) == MPI_SUCCESS);

    ERRCHK_ALWAYS(MPI_File_set_view(file, 0, AC_REAL_MPI_TYPE, subarray, "native", MPI_INFO_NULL) ==
                  MPI_SUCCESS);

    MPI_Status status;

    // ---------------------------------------
    // Buffer through CPU
    AcReal* arr = grid.submesh.vertex_buffer[vtxbuf];
    // ----------------------------------------

    const size_t nelems = nn_sub.x * nn_sub.y * nn_sub.z;
    if (type == ACCESS_READ) {
        ERRCHK_ALWAYS(MPI_File_read_all(file, arr, nelems, AC_REAL_MPI_TYPE, &status) ==
                      MPI_SUCCESS);
    }
    else {
        ERRCHK_ALWAYS(MPI_File_write_all(file, arr, nelems, AC_REAL_MPI_TYPE, &status) ==
                      MPI_SUCCESS);
    }

    ERRCHK_ALWAYS(MPI_File_close(&file) == MPI_SUCCESS);

    MPI_Type_free(&subarray);
    return AC_SUCCESS;
}
*/

/*

    write:
        sync transfer to host
        async write to disk
    read:
        async read from disk
        sync transfer to device

    sync:
        complete write or read locally  (future.get() and status complete)
        complete write or read globally (MPI_Barrier)

    static:
        future
        status

    static std::future<void> future;
    static AccessType access_type;
    static bool complete = true;
*/

/*
#include <chrono>
#include <future>

static std::future<void> future;
static AccessType access_type = ACCESS_WRITE;
static bool complete          = true;

AcResult
acGridDiskAccessSyncOld(void)
{
    ERRCHK(grid.initialized);

    // Sync and mark as completed
    if (future.valid())
        future.get();

    if (access_type == ACCESS_READ)
        for (size_t i = 0; i < NUM_VTXBUF_HANDLES; ++i)
            volume_copy_to_from_host((VertexBufferHandle)i, ACCESS_READ);

    acGridSynchronizeStream(STREAM_ALL);
    access_type = ACCESS_WRITE;
    complete    = true;
    return AC_SUCCESS;
}

static void
write_async(void)
{
    for (size_t i = 0; i < NUM_VTXBUF_HANDLES; ++i) {
        char file[4096] = "";
        sprintf(file, "field-%lu.out", i); // Note: could use vtxbuf_names[i]
        access_vtxbuf_on_disk((VertexBufferHandle)i, file, ACCESS_WRITE);
    }
}

static void
read_async(void)
{
    for (size_t i = 0; i < NUM_VTXBUF_HANDLES; ++i) {
        char file[4096] = "";
        sprintf(file, "field-%lu.out", i); // Note: could use vtxbuf_names[i]
        access_vtxbuf_on_disk((VertexBufferHandle)i, file, ACCESS_READ);
    }
}

AcResult
acGridDiskAccessLaunch(const AccessType type)
{
    ERRCHK_ALWAYS(grid.initialized);
    WARNING("\n------------------------\n"
            "acGridDiskAccessLaunch does not work concurrently with acGridIntegrate due to an\n"
            "unknown issue (invalid CUDA context, double free, or invalid memory access). Suspect\n"
            "some complex interaction with the underlying MPI library and the asynchronous task\n"
            "system. `acGridAccessMeshOnDiskSynchronous` has been tested to work on multiple\n"
            "processes. It is recommended to use that instead in production."
            "\n------------------------\n");

    acGridDiskAccessSync();
    ERRCHK_ALWAYS(!future.valid());

    ERRCHK_ALWAYS(complete);
    complete    = false;
    access_type = type;

    if (type == ACCESS_WRITE) {
        for (size_t i = 0; i < NUM_VTXBUF_HANDLES; ++i)
            volume_copy_to_from_host((VertexBufferHandle)i, ACCESS_WRITE);

        future = std::async(std::launch::async, write_async);
    }
    else if (type == ACCESS_READ) {
        future = std::async(std::launch::async, read_async);
    }
    else {
        ERROR("Unknown access type in acGridDiskAccessLaunch");
        return AC_FAILURE;
    }
    return AC_SUCCESS;
}*/

#define USE_CPP_THREADS (1)
#if USE_CPP_THREADS
#include <thread>
#include <vector>

static std::vector<std::thread> threads;
static bool running = false;

AcResult
acGridDiskAccessSync(void)
{
    ERRCHK(grid.initialized);

    for (auto& thread : threads)
        if (thread.joinable())
            thread.join();

    threads.clear();

    acGridSynchronizeStream(STREAM_ALL);
    running = false;
    return AC_SUCCESS;
}

/*
AcResult
acGridDiskAccessLaunch(const AccessType type)
{
    ERRCHK(grid.initialized);
    ERRCHK_ALWAYS(type == ACCESS_WRITE);
    ERRCHK_ALWAYS(!running)
    running = true;

    for (int i = 0; i < NUM_VTXBUF_HANDLES; ++i) {

        const Device device = grid.device;
        acDeviceSynchronizeStream(device, STREAM_ALL);
        const AcMeshInfo info = device->local_config;
        // const int3 nn         = acConstructInt3Param(AC_nxgrid, AC_nygrid, AC_nzgrid);
        // const int3 nn_sub     = acConstructInt3Param(AC_nx, AC_ny, AC_nz, info);
        // const int3 offset     = info.int3_params[AC_multigpu_offset]; // Without halo
        AcReal* host_buffer = grid.submesh.vertex_buffer[i];

        const AcReal* in      = device->vba.in[i];
        const int3 in_offset  = acConstructInt3Param(AC_nx_min, AC_ny_min, AC_nz_min, info);
        const int3 in_volume  = acConstructInt3Param(AC_mx, AC_my, AC_mz, info);
        AcReal* out           = device->vba.out[i];
        const int3 out_offset = (int3){0, 0, 0};
        const int3 out_volume = acConstructInt3Param(AC_nx, AC_ny, AC_nz, info);
        acDeviceVolumeCopy(device, STREAM_DEFAULT, in, in_offset, in_volume, out, out_offset,
                           out_volume);
        acDeviceSynchronizeStream(device, STREAM_DEFAULT);

        const size_t bytes = acVertexBufferCompdomainSizeBytes(info);
        cudaMemcpy(host_buffer, out, bytes, cudaMemcpyDeviceToHost);

        const auto write_async = [](const int device_id, const int i, const AcMeshInfo info,
                                    const AcReal* host_buffer) {
#if USE_PERFSTUBS
            PERFSTUBS_REGISTER_THREAD();
            PERFSTUBS_TIMER_START(_write_timer, "acGridDiskAccessLaunch::write_async");
#endif
            cudaSetDevice(device_id);

            char path[4096] = "";
            sprintf(path, "%s.out", vtxbuf_names[i]);

            const int3 offset = info.int3_params[AC_multigpu_offset]; // Without halo
#if USE_DISTRIBUTED_IO
#define USE_POSIX_IO (0)

#if USE_POSIX_IO
            char outfile[4096] = "";
            snprintf(outfile, 4096, "segment-%d_%d_%d-%s", offset.x, offset.y, offset.z, path);

            FILE* fp = fopen(outfile, "w");
            ERRCHK_ALWAYS(fp);

            const size_t count         = acVertexBufferCompdomainSize(info);
            const size_t count_written = fwrite(host_buffer, sizeof(AcReal), count, fp);
            ERRCHK_ALWAYS(count_written == count);

            fclose(fp);
#else // Use MPI IO
            MPI_File file;
            int mode           = MPI_MODE_CREATE | MPI_MODE_WRONLY;
            char outfile[4096] = "";
            snprintf(outfile, 4096, "segment-%d_%d_%d-%s", offset.x, offset.y, offset.z, path);
#if AC_VERBOSE
            fprintf(stderr, "Writing %s\n", outfile);
#endif
            int retval = MPI_File_open(MPI_COMM_SELF, outfile, mode, MPI_INFO_NULL, &file);
            ERRCHK_ALWAYS(retval == MPI_SUCCESS);

            MPI_Status status;
            const size_t count = acVertexBufferCompdomainSize(info);
            retval = MPI_File_write(file, host_buffer, count, AC_REAL_MPI_TYPE, &status);
            ERRCHK_ALWAYS(retval == MPI_SUCCESS);

            retval = MPI_File_close(&file);
            ERRCHK_ALWAYS(retval == MPI_SUCCESS);
#endif
#else
            MPI_Datatype subarray;
            const int3 nn          = acConstructInt3Param(AC_nxgrid, AC_nygrid, AC_nzgrid);
            const int3 nn_sub      = acConstructInt3Param(AC_nx, AC_ny, AC_nz, info);
            const int arr_nn[]     = {nn.z, nn.y, nn.x};
            const int arr_nn_sub[] = {nn_sub.z, nn_sub.y, nn_sub.x};
            const int arr_offset[] = {offset.z, offset.y, offset.x};

            // printf(" nn.z     %3i, nn.y     %3i, nn.x     %3i, \n nn_sub.z %3i, nn_sub.y %3i,
            // nn_sub.x %3i, \n offset.z %3i, offset.y %3i, offset.x %3i  \n",
            //         nn.z, nn.y, nn.x, nn_sub.z, nn_sub.y, nn_sub.x, offset.z, offset.y,
            //         offset.x);

            MPI_Type_create_subarray(3, arr_nn, arr_nn_sub, arr_offset, MPI_ORDER_C,
                                     AC_REAL_MPI_TYPE, &subarray);
            MPI_Type_commit(&subarray);

            MPI_File file;

#if AC_VERBOSE
            fprintf(stderr, "Writing %s\n", path);
#endif

            int flags = MPI_MODE_CREATE | MPI_MODE_WRONLY;
            ERRCHK_ALWAYS(MPI_File_open(astaroth_comm, path, flags, MPI_INFO_NULL, &file) ==
                          MPI_SUCCESS); // ISSUE TODO: fails with multiple threads

            ERRCHK_ALWAYS(MPI_File_set_view(file, 0, AC_REAL_MPI_TYPE, subarray, "native",
                                            MPI_INFO_NULL) == MPI_SUCCESS);

            MPI_Status status;

            const size_t nelems = nn_sub.x * nn_sub.y * nn_sub.z;
            ERRCHK_ALWAYS(MPI_File_write_all(file, host_buffer, nelems, AC_REAL_MPI_TYPE,
                                             &status) == MPI_SUCCESS);

            ERRCHK_ALWAYS(MPI_File_close(&file) == MPI_SUCCESS);

            MPI_Type_free(&subarray);
#endif
#if USE_PERFSTUBS
            PERFSTUBS_TIMER_STOP(_write_timer);
#endif
        };

        threads.push_back(std::thread(write_async, device->id, i, info, host_buffer));
        // write_async();
    }

    return AC_SUCCESS;
}
*/

AcResult
acGridWriteMeshToDiskLaunch(const char* dir, const char* label)
{
    ERRCHK(grid.initialized);
    ERRCHK_ALWAYS(!running)
    running = true;

    for (int i = 0; i < NUM_VTXBUF_HANDLES; ++i) {

        const Device device = grid.device;
        acDeviceSynchronizeStream(device, STREAM_ALL);
        const AcMeshInfo info = device->local_config;
        // const int3 nn         = acConstructInt3Param(AC_nxgrid, AC_nygrid, AC_nzgrid);
        // const int3 nn_sub     = acConstructInt3Param(AC_nx, AC_ny, AC_nz, info);
        // const int3 offset     = info.int3_params[AC_multigpu_offset]; // Without halo
        AcReal* host_buffer = grid.submesh.vertex_buffer[i];

        const AcReal* in      = device->vba.in[i];
        const int3 in_offset  = acGetMinNN(grid.device->local_config);
	const int3 in_volume = acGetLocalMM(grid.device->local_config);
	
        AcReal* out = device->vba.out[i];
	const int3 out_offset = (int3){0, 0, 0,};
	const int3 out_volume = acGetLocalNN(grid.device->local_config);
        acDeviceVolumeCopy(device, STREAM_DEFAULT, in, in_offset, in_volume, out, out_offset,
                           out_volume);
        acDeviceSynchronizeStream(device, STREAM_DEFAULT);

        const size_t bytes = acVertexBufferCompdomainSizeBytes(info);
        cudaMemcpy(host_buffer, out, bytes, cudaMemcpyDeviceToHost);

        const int3 offset = info.int3_params[AC_multigpu_offset]; // Without halo
        char filepath[4096];
#if USE_DISTRIBUTED_IO
        sprintf(filepath, "%s/%s-segment-%d-%d-%d-%s.mesh", dir, vtxbuf_names[i], offset.x,
                offset.y, offset.z, label);
#else
        sprintf(filepath, "%s/%s-%s.mesh", dir, vtxbuf_names[i], label);
#endif

        const auto write_async = [filepath, offset](const AcMeshInfo info_in,
                                                    const AcReal* host_buffer_in) {

#if USE_PERFSTUBS
            PERFSTUBS_REGISTER_THREAD();
            PERFSTUBS_TIMER_START(_write_timer, "acGridWriteMeshToDiskLaunch::write_async");
#endif

#if USE_DISTRIBUTED_IO
            (void)offset; // Unused
#define USE_POSIX_IO (0)
#if USE_POSIX_IO
            FILE* fp = fopen(outfile, "w");
            ERRCHK_ALWAYS(fp);

            const size_t count         = acVertexBufferCompdomainSize(info_in);
            const size_t count_written = fwrite(host_buffer_in, sizeof(AcReal), count, fp);
            ERRCHK_ALWAYS(count_written == count);

            fclose(fp);
#else // Use MPI IO
            MPI_File file;
            int mode = MPI_MODE_CREATE | MPI_MODE_WRONLY;
            // fprintf(stderr, "Writing %s\n", filepath);
            int retval = MPI_File_open(MPI_COMM_SELF, filepath, mode, MPI_INFO_NULL, &file);
            ERRCHK_ALWAYS(retval == MPI_SUCCESS);

            MPI_Status status;
            const size_t count = acVertexBufferCompdomainSize(info_in);
            retval = MPI_File_write(file, host_buffer_in, count, AC_REAL_MPI_TYPE, &status);
            ERRCHK_ALWAYS(retval == MPI_SUCCESS);

            retval = MPI_File_close(&file);
            ERRCHK_ALWAYS(retval == MPI_SUCCESS);
#endif
#undef USE_POSIX_IO
#else
            WARNING("Collective mesh writing not working with async IO");
            MPI_Datatype subarray;
            const int3 nn          = acConstructInt3Param(AC_nxgrid, AC_nygrid, AC_nzgrid, info_in);
            const int3 nn_sub      = acConstructInt3Param(AC_nx, AC_ny, AC_nz, info_in);
            const int arr_nn[]     = {nn.z, nn.y, nn.x};
            const int arr_nn_sub[] = {nn_sub.z, nn_sub.y, nn_sub.x};
            const int arr_offset[] = {offset.z, offset.y, offset.x};

            // printf(" nn.z     %3i, nn.y     %3i, nn.x     %3i, \n nn_sub.z %3i, nn_sub.y %3i,
            // nn_sub.x %3i, \n offset.z %3i, offset.y %3i, offset.x %3i  \n",
            //         nn.z, nn.y, nn.x, nn_sub.z, nn_sub.y, nn_sub.x, offset.z, offset.y,
            //         offset.x);

            MPI_Type_create_subarray(3, arr_nn, arr_nn_sub, arr_offset, MPI_ORDER_C,
                                     AC_REAL_MPI_TYPE, &subarray);
            MPI_Type_commit(&subarray);

            MPI_File file;
            // fprintf(stderr, "Writing %s\n", filepath);

            int flags = MPI_MODE_CREATE | MPI_MODE_WRONLY;
            ERRCHK_ALWAYS(MPI_File_open(astaroth_comm, filepath, flags, MPI_INFO_NULL, &file) ==
                          MPI_SUCCESS); // ISSUE TODO: fails with multiple threads

            ERRCHK_ALWAYS(MPI_File_set_view(file, 0, AC_REAL_MPI_TYPE, subarray, "native",
                                            MPI_INFO_NULL) == MPI_SUCCESS);

            MPI_Status status;

            const size_t nelems = nn_sub.x * nn_sub.y * nn_sub.z;
            ERRCHK_ALWAYS(MPI_File_write_all(file, host_buffer_in, nelems, AC_REAL_MPI_TYPE,
                                             &status) == MPI_SUCCESS);

            ERRCHK_ALWAYS(MPI_File_close(&file) == MPI_SUCCESS);

            MPI_Type_free(&subarray);
#endif
#if USE_PERFSTUBS
            PERFSTUBS_TIMER_STOP(_write_timer);
#endif
        };

        // write_async(info, host_buffer); // Synchronous, non-threaded
        threads.push_back(std::thread(write_async, info, host_buffer)); // Async, threaded
    }

    return AC_SUCCESS;
}

AcResult
acGridWriteSlicesToDiskLaunch(const char* dir, const char* label)
{
    ERRCHK(grid.initialized);
    ERRCHK_ALWAYS(!running);
    running = true;

    const Device device       = grid.device;
    const AcMeshInfo info     = device->local_config;
    const int3 local_nn = acGetLocalNN(grid.device->local_config);
    const int3 global_nn = get_global_nn();
    const int3 global_offset  = info.int3_params[AC_multigpu_offset];
    const int3 global_pos_min = global_offset;
    // const int3 global_pos_max = global_pos_min + local_nn;

//Does work also for 2D
    const int global_z = global_nn.z / 2;
    const int local_z  = global_z - global_pos_min.z;
    const int color    = local_z >= 0 && local_z < local_nn.z ? 0 : MPI_UNDEFINED;

    for (int field = 0; field < NUM_FIELDS; ++field) {

        acDeviceSynchronizeStream(device, STREAM_ALL);

        const int3 slice_volume = (int3){
            info.int_params[AC_nx],
            info.int_params[AC_ny],
            1,
        };
        const int3 slice_offset = (int3){0, 0, local_z};

        const AcReal* in     = device->vba.in[field];

	const int3 in_offset = acGetMinNN(grid.device->local_config) + slice_offset;
	const int3 in_volume = acGetLocalMM(grid.device->local_config);
        AcReal* out           = device->vba.out[field];
        const int3 out_offset = (int3){0, 0, 0};
        const int3 out_volume = slice_volume;

        if (color != MPI_UNDEFINED)
            acDeviceVolumeCopy(device, STREAM_DEFAULT, in, in_offset, in_volume, out, out_offset,
                               out_volume);
        acDeviceSynchronizeStream(device, STREAM_DEFAULT);

        AcReal* host_buffer = grid.submesh.vertex_buffer[field];
        const size_t count  = slice_volume.x * slice_volume.y * slice_volume.z;
        const size_t bytes  = sizeof(host_buffer[0]) * count;
        if (color != MPI_UNDEFINED)
            cudaMemcpy(host_buffer, out, bytes, cudaMemcpyDeviceToHost);

        char filepath[4096];
#if USE_DISTRIBUTED_IO
        sprintf(filepath, "%s/%s-segment-at_%d_%d_%d-dims_%d_%d-%s.slice", dir, vtxbuf_names[field],
                global_pos_min.x, global_pos_min.y, global_z, local_nn.x, local_nn.y, label);
#else
        sprintf(filepath, "%s/%s-dims_%d_%d-%s.slice", dir, vtxbuf_names[field], global_nn.x,
                global_nn.y, label);
#endif

        int pid;
        MPI_Comm_rank(astaroth_comm, &pid);
        // if (color != MPI_UNDEFINED)
        //     fprintf(stderr, "Writing field %d, proc %d, to %s\n", field, pid, filepath);

        acGridSynchronizeStream(STREAM_ALL);
        const auto write_async = [filepath, global_nn, global_pos_min, slice_volume,
                                  color](const AcReal* host_buffer_in, const size_t count_in,
                                         const int device_id) {
#if USE_PERFSTUBS
            PERFSTUBS_REGISTER_THREAD();
            PERFSTUBS_TIMER_START(_write_timer, "acGridWriteMeshToDiskLaunch::write_async");
#endif

            cudaSetDevice(device_id);
            // Write to file

#if USE_DISTRIBUTED_IO
            (void)global_nn;      // Unused
            (void)global_pos_min; // Unused
            (void)slice_volume;   // Unused
#define USE_POSIX_IO (0)
#if USE_POSIX_IO
            if (color != MPI_UNDEFINED) {
                FILE* fp = fopen(filepath, "w");
                ERRCHK_ALWAYS(fp);

                const size_t count_written = fwrite(host_buffer_in, sizeof(AcReal), count, fp);
                ERRCHK_ALWAYS(count_written == count_in);

                fclose(fp);
            }
#else // Use MPI IO
            if (color != MPI_UNDEFINED) {
                MPI_File file;
                int mode = MPI_MODE_CREATE | MPI_MODE_WRONLY;
                // fprintf(stderr, "Writing %s\n", filepath);
                int retval = MPI_File_open(MPI_COMM_SELF, filepath, mode, MPI_INFO_NULL, &file);
                ERRCHK_ALWAYS(retval == MPI_SUCCESS);

                MPI_Status status;
                retval = MPI_File_write(file, host_buffer_in, count_in, AC_REAL_MPI_TYPE, &status);
                ERRCHK_ALWAYS(retval == MPI_SUCCESS);

                retval = MPI_File_close(&file);
                ERRCHK_ALWAYS(retval == MPI_SUCCESS);
            }
#endif
#undef USE_POSIX_IO
#else
            ERROR("Collective slice writing not working with async IO");
            // Possible MPI bug: need to cudaSetDevice or otherwise invalid context
            // But also causes a deadlock for some reason
            MPI_Comm slice_communicator;
            MPI_Comm_split(astaroth_comm, color, 0, &slice_communicator);
            if (color != MPI_UNDEFINED) {
                const int3 nn     = (int3){global_nn.x, global_nn.y, 1};
                const int3 nn_sub = slice_volume;

                const int nn_[]     = {nn.z, nn.y, nn.x};
                const int nn_sub_[] = {nn_sub.z, nn_sub.y, nn_sub.x};
                const int offset_[] = {
                    0,
                    global_pos_min.y,
                    global_pos_min.x,
                };
                MPI_Datatype subdomain;
                MPI_Type_create_subarray(3, nn_, nn_sub_, offset_, MPI_ORDER_C, AC_REAL_MPI_TYPE,
                                         &subdomain);
                MPI_Type_commit(&subdomain);

                // printf("Writing %s\n", filepath);

                MPI_File fp;
                int retval = MPI_File_open(slice_communicator, filepath,
                                           MPI_MODE_CREATE | MPI_MODE_WRONLY, MPI_INFO_NULL, &fp);
                ERRCHK_ALWAYS(retval == MPI_SUCCESS);

                retval = MPI_File_set_view(fp, 0, AC_REAL_MPI_TYPE, subdomain, "native",
                                           MPI_INFO_NULL);
                ERRCHK_ALWAYS(retval == MPI_SUCCESS);

                MPI_Status status;
                retval = MPI_File_write_all(fp, host_buffer_in, count_in, AC_REAL_MPI_TYPE, &status);
                ERRCHK_ALWAYS(retval == MPI_SUCCESS);

                retval = MPI_File_close(&fp);
                ERRCHK_ALWAYS(retval == MPI_SUCCESS);

                MPI_Type_free(&subdomain);

                MPI_Comm_free(&slice_communicator);
            }
#endif

#if USE_PERFSTUBS
            PERFSTUBS_TIMER_STOP(_write_timer);
#endif
        };

        // write_async(host_buffer, count, device->id); // Synchronous, non-threaded
        threads.push_back(
            std::thread(write_async, host_buffer, count, device->id)); // Async, threaded
    }
    return AC_SUCCESS;
}

AcResult
acGridWriteSlicesToDiskCollectiveSynchronous(const char* dir, const char* label)
{
    ERRCHK(grid.initialized);
    ERRCHK_ALWAYS(!running);
    running = true;

    const Device device       = grid.device;
    const AcMeshInfo info     = device->local_config;
    const int3 local_nn = acGetLocalNN(grid.device->local_config);
    const int3 global_nn = get_global_nn();
    const int3 global_offset  = info.int3_params[AC_multigpu_offset];
    const int3 global_pos_min = global_offset;
    // const int3 global_pos_max = global_pos_min + local_nn;

    const int global_z = global_nn.z / 2;
    const int local_z  = global_z - global_pos_min.z;
    const int color    = local_z >= 0 && local_z < local_nn.z ? 0 : MPI_UNDEFINED;

    for (int field = 0; field < NUM_FIELDS; ++field) {

        acDeviceSynchronizeStream(device, STREAM_ALL);

        const int3 slice_volume = (int3){
            info.int_params[AC_nx],
            info.int_params[AC_ny],
            1,
        };
        const int3 slice_offset = (int3){0, 0, local_z};

	const AcReal* in = device->vba.in[field];
	const int3 in_offset = acGetMinNN(grid.device->local_config) + slice_offset;
	const int3 in_volume = acGetLocalMM(grid.device->local_config);

        AcReal* out           = device->vba.out[field];
        const int3 out_offset = (int3){0, 0, 0};
        const int3 out_volume = slice_volume;

        if (color != MPI_UNDEFINED)
            acDeviceVolumeCopy(device, STREAM_DEFAULT, in, in_offset, in_volume, out, out_offset,
                               out_volume);
        acDeviceSynchronizeStream(device, STREAM_DEFAULT);

        AcReal* host_buffer = grid.submesh.vertex_buffer[field];
        const size_t count  = slice_volume.x * slice_volume.y * slice_volume.z;
        const size_t bytes  = sizeof(host_buffer[0]) * count;
        if (color != MPI_UNDEFINED)
            cudaMemcpy(host_buffer, out, bytes, cudaMemcpyDeviceToHost);

        char filepath[4096];
        sprintf(filepath, "%s/%s-dims_%d_%d-%s.slice", dir, vtxbuf_names[field], global_nn.x,
                global_nn.y, label);

        int pid;
        MPI_Comm_rank(astaroth_comm, &pid);
        // if (color != MPI_UNDEFINED)
        //     fprintf(stderr, "Writing field %d, proc %d, to %s\n", field, pid, filepath);

        acGridSynchronizeStream(STREAM_ALL);
        const auto write_sync = [filepath, global_nn, global_pos_min, slice_volume,
                                 color](const AcReal* host_buffer_in, const size_t count_in,
                                        const int device_id) {
            cudaSetDevice(device_id);
            // Write to file

            // Possible MPI bug: need to cudaSetDevice or otherwise invalid context
            // But also causes a deadlock for some reason
            MPI_Comm slice_communicator;
            MPI_Comm_split(astaroth_comm, color, 0, &slice_communicator);
            if (color != MPI_UNDEFINED) {
                const int3 nn     = (int3){global_nn.x, global_nn.y, 1};
                const int3 nn_sub = slice_volume;

                const int nn_[]     = {nn.z, nn.y, nn.x};
                const int nn_sub_[] = {nn_sub.z, nn_sub.y, nn_sub.x};
                const int offset_[] = {
                    0,
                    global_pos_min.y,
                    global_pos_min.x,
                };
                MPI_Datatype subdomain;
                MPI_Type_create_subarray(3, nn_, nn_sub_, offset_, MPI_ORDER_C, AC_REAL_MPI_TYPE,
                                         &subdomain);
                MPI_Type_commit(&subdomain);

                // printf("Writing %s\n", filepath);

                MPI_File fp;
                int retval = MPI_File_open(slice_communicator, filepath,
                                           MPI_MODE_CREATE | MPI_MODE_WRONLY, MPI_INFO_NULL, &fp);
                ERRCHK_ALWAYS(retval == MPI_SUCCESS);

                retval = MPI_File_set_view(fp, 0, AC_REAL_MPI_TYPE, subdomain, "native",
                                           MPI_INFO_NULL);
                ERRCHK_ALWAYS(retval == MPI_SUCCESS);

                MPI_Status status;
                retval = MPI_File_write_all(fp, host_buffer_in, count_in, AC_REAL_MPI_TYPE, &status);
                ERRCHK_ALWAYS(retval == MPI_SUCCESS);

                retval = MPI_File_close(&fp);
                ERRCHK_ALWAYS(retval == MPI_SUCCESS);

                MPI_Type_free(&subdomain);

                MPI_Comm_free(&slice_communicator);
            }
        };

        write_sync(host_buffer, count, device->id); // Synchronous, non-threaded
                                                    // threads.push_back(std::move(std::thread(write_sync,
                                                    // host_buffer, count, device->id)));
                                                    // // Async, threaded
    }
    return AC_SUCCESS;
}
#else

static MPI_File files[NUM_VTXBUF_HANDLES];
static MPI_Request reqs[NUM_VTXBUF_HANDLES];
static bool req_running[NUM_VTXBUF_HANDLES];

AcResult
acGridDiskAccessSync(void)
{
    ERRCHK(grid.initialized);

    for (size_t i = 0; i < NUM_VTXBUF_HANDLES; ++i) {
        if (req_running[i]) {
            MPI_Wait(&reqs[i], MPI_STATUS_IGNORE);
            const int retval = MPI_File_close(&files[i]);
            ERRCHK_ALWAYS(retval == MPI_SUCCESS);
            req_running[i] = false;
        }
    }
    MPI_Barrier(astaroth_comm);
    return AC_SUCCESS;
}

AcResult
acGridDiskAccessLaunch(const AccessType type)
{
    ERRCHK(grid.initialized);
    ERRCHK_ALWAYS(type == ACCESS_WRITE);

    for (int i = 0; i < NUM_VTXBUF_HANDLES; ++i) {

        ERRCHK_ALWAYS(!reqs[i]);

        const Device device = grid.device;
        cudaSetDevice(device->id);
        cudaDeviceSynchronize();

        const AcMeshInfo info = device->local_config;
        AcReal* host_buffer = grid.submesh.vertex_buffer[i];

        const AcReal* in = device->vba.in[i];
        const int3 in_offset = acConstructInt3Param(AC_nx_min, AC_ny_min, AC_nz_min, info);
        const int3 in_volume = acConstructInt3Param(AC_mx, AC_my, AC_mz, info);
        AcReal* out = device->vba.out[i];
        const int3 out_offset = (int3){0, 0, 0};
        const int3 out_volume = acConstructInt3Param(AC_nx, AC_ny, AC_nz, info);
        acDeviceVolumeCopy(device, STREAM_DEFAULT, in, in_offset, in_volume, out, out_offset,
                           out_volume);
        acDeviceSynchronizeStream(device, STREAM_DEFAULT);

        const size_t bytes = acVertexBufferCompdomainSizeBytes(info);
        cudaMemcpy(host_buffer, out, bytes, cudaMemcpyDeviceToHost);

        char path[4096] = "";
        sprintf(path, "%s.out", vtxbuf_names[i]);

        const int3 offset = info.int3_params[AC_multigpu_offset]; // Without halo
#if USE_DISTRIBUTED_IO
        int mode = MPI_MODE_CREATE | MPI_MODE_WRONLY;
        char outfile[4096] = "";
        snprintf(outfile, 4096, "segment-%d_%d_%d-%s", offset.x, offset.y, offset.z, path);

#if AC_VERBOSE
        fprintf(stderr, "Writing %s\n", outfile);
#endif

        int retval = MPI_File_open(MPI_COMM_SELF, outfile, mode, MPI_INFO_NULL, &files[i]);
        ERRCHK_ALWAYS(retval == MPI_SUCCESS);

        const size_t count = acVertexBufferCompdomainSize(info);
        retval = MPI_File_iwrite(files[i], host_buffer, count, AC_REAL_MPI_TYPE, &reqs[i]);
        ERRCHK_ALWAYS(retval == MPI_SUCCESS);

        req_running[i] = true;
#else
        MPI_Datatype subarray;
        const int3 nn     = get_global_nn();
        const int3 nn_sub = acGetLocalNN(grid.device->local_config);
        const int arr_nn[]     = {nn.z, nn.y, nn.x};
        const int arr_nn_sub[] = {nn_sub.z, nn_sub.y, nn_sub.x};
        const int arr_offset[] = {offset.z, offset.y, offset.x};

        MPI_Type_create_subarray(3, arr_nn, arr_nn_sub, arr_offset, MPI_ORDER_C, AC_REAL_MPI_TYPE,
                                 &subarray);
        MPI_Type_commit(&subarray);

#if AC_VERBOSE
        fprintf(stderr, "Writing %s\n", path);
#endif

        int flags  = MPI_MODE_CREATE | MPI_MODE_WRONLY;
        int retval = MPI_File_open(astaroth_comm, path, flags, MPI_INFO_NULL, &files[i]);
        ERRCHK_ALWAYS(retval == MPI_SUCCESS);

        retval = MPI_File_set_view(files[i], 0, AC_REAL_MPI_TYPE, subarray, "native",
                                   MPI_INFO_NULL);
        ERRCHK_ALWAYS(retval == MPI_SUCCESS);

        const size_t nelems = nn_sub.x * nn_sub.y * nn_sub.z;
// Does not work
#if 0   
        retval = MPI_File_iwrite_all(files[i], host_buffer, nelems, AC_REAL_MPI_TYPE, &reqs[i]);
        ERRCHK_ALWAYS(retval == MPI_SUCCESS);
        MPI_Type_free(&subarray);
        req_running[i] = true;
// Does not work either, even though otherwise identical to the blocking version below
#elif 0 
        // (except iwrite + wait)
        ERRCHK_ALWAYS(&files[i]);
        ERRCHK_ALWAYS(&reqs[i]);
        ERRCHK_ALWAYS(host_buffer);
        ERRCHK_ALWAYS(subarray);
        retval = MPI_File_iwrite_all(files[i], host_buffer, nelems, AC_REAL_MPI_TYPE, &reqs[i]);
        ERRCHK_ALWAYS(retval == MPI_SUCCESS);

        retval = MPI_Wait(&reqs[i], MPI_STATUS_IGNORE);
        ERRCHK_ALWAYS(retval == MPI_SUCCESS);

        retval = MPI_File_close(&files[i]);
        ERRCHK_ALWAYS(retval == MPI_SUCCESS);

        MPI_Type_free(&subarray);
        req_running[i] = false;
#else   // Blocking, this works
        WARNING("Called collective non-blocking MPI_File_write_all, but currently blocks\n");
        MPI_Status status;
        retval = MPI_File_write_all(files[i], host_buffer, nelems, AC_REAL_MPI_TYPE, &status);
        ERRCHK_ALWAYS(retval == MPI_SUCCESS);

        retval = MPI_File_close(&files[i]);
        ERRCHK_ALWAYS(retval == MPI_SUCCESS);

        MPI_Type_free(&subarray);
        req_running[i] = false;
#endif
#endif
    }

    return AC_SUCCESS;
}
#endif

AcResult
acGridAccessMeshOnDiskSynchronous(const VertexBufferHandle vtxbuf, const char* dir,
                                  const char* label, const AccessType type)
{
#define BUFFER_DISK_WRITE_THROUGH_CPU (1)

    ERRCHK(grid.initialized);
    acGridSynchronizeStream(STREAM_ALL);
    // acGridDiskAccessSync();

    const Device device   = grid.device;
    const AcMeshInfo info = device->local_config;
    // const int3 nn         = acConstructInt3Param(AC_nxgrid, AC_nygrid, AC_nzgrid);
    const int3 nn_sub = acGetLocalNN(grid.device->local_config);
    const int3 offset = info.int3_params[AC_multigpu_offset]; // Without halo

    const size_t buflen = 4096;
    char filepath[buflen];
#if USE_DISTRIBUTED_IO
    sprintf(filepath, "%s/%s-segment-%d-%d-%d-%s.mesh", dir, vtxbuf_names[vtxbuf], offset.x,
            offset.y, offset.z, label);
#else
    sprintf(filepath, "%s/%s-%s.mesh", dir, vtxbuf_names[vtxbuf], label);
#endif

#if AC_VERBOSE
    fprintf(stderr, "%s %s\n", type == ACCESS_WRITE ? "Writing" : "Reading", filepath);
#endif

    if (type == ACCESS_WRITE) {
        const AcReal* in      = device->vba.in[vtxbuf];
	const int3 in_offset = acGetMinNN(grid.device->local_config);
	const int3 in_volume = acGetLocalMM(grid.device->local_config);
        AcReal* out           = device->vba.out[vtxbuf];
        const int3 out_offset = (int3){0, 0, 0};
	const int3 out_volume = acGetLocalNN(grid.device->local_config);
        acDeviceVolumeCopy(device, STREAM_DEFAULT, in, in_offset, in_volume, out, out_offset,
                           out_volume);
        acDeviceSynchronizeStream(device, STREAM_DEFAULT);

// ---------------------------------------
// Buffer through CPU
#if BUFFER_DISK_WRITE_THROUGH_CPU
        const size_t count = acVertexBufferCompdomainSizeBytes(info);
        cudaMemcpy(grid.submesh.vertex_buffer[vtxbuf], out, count, cudaMemcpyDeviceToHost);
#endif
        // ----------------------------------------
    }

#ifndef NDEBUG
    if (type == ACCESS_READ) {
        const int3 nn = get_global_nn();
        const size_t expected_size = sizeof(AcReal) * nn.x * nn.y * nn.z;
        FILE* fp                   = fopen(filepath, "r");
        ERRCHK_ALWAYS(fp);
        fseek(fp, 0L, SEEK_END);
        const size_t measured_size = ftell(fp);
        fclose(fp);
        if (expected_size != measured_size) {
            fprintf(stderr,
                    "Expected size did not match measured size (%lu vs %lu), factor of %g "
                    "difference\n",
                    expected_size, measured_size, (double)expected_size / measured_size);
            fprintf(stderr, "Note that old data files must be removed when switching to a smaller "
                            "mesh size, otherwise the file on disk will be too large (the above "
                            "factor < 1)\n");
            ERRCHK_ALWAYS(expected_size == measured_size);
        }
    }
#endif // NDEBUG

#if BUFFER_DISK_WRITE_THROUGH_CPU
    // ---------------------------------------
    // Buffer through CPU
    AcReal* arr = grid.submesh.vertex_buffer[vtxbuf];
    // ----------------------------------------
#else
    AcReal* arr = device->vba.out[vtxbuf];
#endif

#if USE_DISTRIBUTED_IO
    const size_t nelems = nn_sub.x * nn_sub.y * nn_sub.z;

    FILE* fp;
    if (type == ACCESS_READ)
        fp = fopen(filepath, "r");
    else
        fp = fopen(filepath, "w");
    ERRCHK_ALWAYS(fp);

    if (type == ACCESS_READ)
        fread(arr, sizeof(AcReal), nelems, fp);
    else
        fwrite(arr, sizeof(AcReal), nelems, fp);
    fclose(fp);
#else // Collective IO
    MPI_Datatype subarray;
    const int3 nn = get_global_nn(); // TODO recheck whether this is correct
    const int arr_nn[] = {nn.z, nn.y, nn.x};
    const int arr_nn_sub[] = {nn_sub.z, nn_sub.y, nn_sub.x};
    const int arr_offset[] = {offset.z, offset.y, offset.x};

    // printf(" nn.z     %3i, nn.y     %3i, nn.x     %3i, \n nn_sub.z %3i, nn_sub.y %3i, nn_sub.x
    // %3i, \n offset.z %3i, offset.y %3i, offset.x %3i  \n",
    //         nn.z, nn.y, nn.x, nn_sub.z, nn_sub.y, nn_sub.x, offset.z, offset.y, offset.x);

    MPI_Type_create_subarray(3, arr_nn, arr_nn_sub, arr_offset, MPI_ORDER_C, AC_REAL_MPI_TYPE,
                             &subarray);
    MPI_Type_commit(&subarray);

    MPI_File file;

    int flags = 0;
    if (type == ACCESS_READ)
        flags = MPI_MODE_RDONLY;
    else
        flags = MPI_MODE_CREATE | MPI_MODE_WRONLY;

    ERRCHK_ALWAYS(MPI_File_open(astaroth_comm, filepath, flags, MPI_INFO_NULL, &file) ==
                  MPI_SUCCESS);

    ERRCHK_ALWAYS(MPI_File_set_view(file, 0, AC_REAL_MPI_TYPE, subarray, "native", MPI_INFO_NULL) ==
                  MPI_SUCCESS);

    MPI_Status status;

    const size_t nelems = nn_sub.x * nn_sub.y * nn_sub.z;
    if (type == ACCESS_READ) {
        ERRCHK_ALWAYS(MPI_File_read_all(file, arr, nelems, AC_REAL_MPI_TYPE, &status) ==
                      MPI_SUCCESS);
    }
    else {
        ERRCHK_ALWAYS(MPI_File_write_all(file, arr, nelems, AC_REAL_MPI_TYPE, &status) ==
                      MPI_SUCCESS);
    }

    ERRCHK_ALWAYS(MPI_File_close(&file) == MPI_SUCCESS);

    MPI_Type_free(&subarray);
#endif

#ifndef NDEBUG
    if (type == ACCESS_WRITE) {
        const int3 nn = get_global_nn();
        const size_t expected_size = sizeof(AcReal) * nn.x * nn.y * nn.z;
        FILE* fp_in                   = fopen(filepath, "r");
        ERRCHK_ALWAYS(fp_in);
        fseek(fp, 0L, SEEK_END);
        const size_t measured_size = ftell(fp_in);
        fclose(fp_in);
        if (expected_size != measured_size) {
            fprintf(stderr,
                    "Expected size did not match measured size (%lu vs %lu), factor of %g "
                    "difference\n",
                    expected_size, measured_size, (double)expected_size / measured_size);
            fprintf(stderr, "Note that old data files must be removed when switching to a smaller "
                            "mesh size, otherwise the file on disk will be too large (the above "
                            "factor < 1)\n");
            ERRCHK_ALWAYS(expected_size == measured_size);
        }
    }
#endif // NDEBUG

    if (type == ACCESS_READ) {
        AcReal* in           = device->vba.out[vtxbuf];
        const int3 in_offset = (int3){0, 0, 0};
        const int3 in_volume = acGetLocalNN(grid.device->local_config);

        AcReal* out           = device->vba.in[vtxbuf];

	const int3 out_offset = acGetMinNN(grid.device->local_config);
	const int3 out_volume = acGetLocalNN(grid.device->local_config);

#if BUFFER_DISK_WRITE_THROUGH_CPU
        // ---------------------------------------
        // Buffer through CPU
        const size_t count = acVertexBufferCompdomainSizeBytes(info);
        cudaMemcpy(in, arr, count, cudaMemcpyHostToDevice);
        //  ----------------------------------------
#endif

        // DEBUG hotfix START
        // TODO better solution (need to recheck all acDevice functions)
        cudaDeviceSynchronize();             // This sync *is* needed
        acGridSynchronizeStream(STREAM_ALL); // This sync may not be needed
        // DEBUG hotfix END

        acDeviceVolumeCopy(device, STREAM_DEFAULT, in, in_offset, in_volume, out, out_offset,
                           out_volume);
        // Apply boundconds and sync
        acGridPeriodicBoundconds(STREAM_DEFAULT);
        // acDeviceSynchronizeStream(device, STREAM_ALL);

        // DEBUG hotfix START
        acGridSynchronizeStream(STREAM_ALL); // This sync may not be needed
                                             // DEBUG hotfix END
    }
    return AC_SUCCESS;
}

AcResult
acGridAccessMeshOnDiskSynchronousDistributed(const VertexBufferHandle vtxbuf, const char* dir,
                                             const char* label, const AccessType type)
{
#define BUFFER_DISK_WRITE_THROUGH_CPU (1)

    ERRCHK(grid.initialized);
    acGridSynchronizeStream(STREAM_ALL);
    // acGridDiskAccessSync();

    const Device device   = grid.device;
    const AcMeshInfo info = device->local_config;
    // const int3 nn         = acConstructInt3Param(AC_nxgrid, AC_nygrid, AC_nzgrid);
    const int3 nn_sub = acGetLocalNN(grid.device->local_config);
    const int3 offset = info.int3_params[AC_multigpu_offset]; // Without halo

    const size_t buflen = 4096;
    char filepath[buflen];
    sprintf(filepath, "%s/%s-segment-%d-%d-%d-%s.mesh", dir, vtxbuf_names[vtxbuf], offset.x,
            offset.y, offset.z, label);
#if AC_VERBOSE
    fprintf(stderr, "%s %s\n", type == ACCESS_WRITE ? "Writing" : "Reading", filepath);
#endif

    if (type == ACCESS_WRITE) {
        const AcReal* in      = device->vba.in[vtxbuf];
	const int3 in_offset = acGetMinNN(grid.device->local_config);
	const int3 in_volume = acGetLocalMM(grid.device->local_config);
        AcReal* out           = device->vba.out[vtxbuf];
        const int3 out_offset = (int3){0, 0, 0};
	const int3 out_volume = acGetLocalNN(grid.device->local_config);
        acDeviceVolumeCopy(device, STREAM_DEFAULT, in, in_offset, in_volume, out, out_offset,
                           out_volume);
        acDeviceSynchronizeStream(device, STREAM_DEFAULT);

// ---------------------------------------
// Buffer through CPU
#if BUFFER_DISK_WRITE_THROUGH_CPU
        const size_t count = acVertexBufferCompdomainSizeBytes(info);
        cudaMemcpy(grid.submesh.vertex_buffer[vtxbuf], out, count, cudaMemcpyDeviceToHost);
#endif
        // ----------------------------------------
    }

#if BUFFER_DISK_WRITE_THROUGH_CPU
    // ---------------------------------------
    // Buffer through CPU
    AcReal* arr = grid.submesh.vertex_buffer[vtxbuf];
    // ----------------------------------------
#else
    AcReal* arr = device->vba.out[vtxbuf];
#endif

    const size_t nelems = nn_sub.x * nn_sub.y * nn_sub.z;

    FILE* fp;
    if (type == ACCESS_READ)
        fp = fopen(filepath, "r");
    else
        fp = fopen(filepath, "w");
    ERRCHK_ALWAYS(fp);

    if (type == ACCESS_READ)
        fread(arr, sizeof(AcReal), nelems, fp);
    else
        fwrite(arr, sizeof(AcReal), nelems, fp);
    fclose(fp);

    if (type == ACCESS_READ) {
        AcReal* in           = device->vba.out[vtxbuf];
        const int3 in_offset = (int3){0, 0, 0};
	const int3 in_volume = acGetLocalNN(grid.device->local_config);

        AcReal* out           = device->vba.in[vtxbuf];
	const int3 out_offset = acGetMinNN(grid.device->local_config);
	const int3 out_volume = acGetLocalMM(grid.device->local_config);

#if BUFFER_DISK_WRITE_THROUGH_CPU
        // ---------------------------------------
        // Buffer through CPU
        const size_t count = acVertexBufferCompdomainSizeBytes(info);
        cudaMemcpy(in, arr, count, cudaMemcpyHostToDevice);
        //  ----------------------------------------
#endif

        // DEBUG hotfix START
        // TODO better solution (need to recheck all acDevice functions)
        cudaDeviceSynchronize();             // This sync *is* needed
        acGridSynchronizeStream(STREAM_ALL); // This sync may not be needed
        // DEBUG hotfix END

        acDeviceVolumeCopy(device, STREAM_DEFAULT, in, in_offset, in_volume, out, out_offset,
                           out_volume);
        // Apply boundconds and sync
        acGridPeriodicBoundconds(STREAM_DEFAULT);
        // acDeviceSynchronizeStream(device, STREAM_ALL);

        // DEBUG hotfix START
        acGridSynchronizeStream(STREAM_ALL); // This sync may not be needed
                                             // DEBUG hotfix END
    }
    return AC_SUCCESS;
}

AcResult
acGridAccessMeshOnDiskSynchronousCollective(const VertexBufferHandle vtxbuf, const char* dir,
                                            const char* label, const AccessType type)
{
#define BUFFER_DISK_WRITE_THROUGH_CPU (1)

    ERRCHK(grid.initialized);
    acGridSynchronizeStream(STREAM_ALL);
    // acGridDiskAccessSync();

    const Device device   = grid.device;
    const AcMeshInfo info = device->local_config;
    const int3 nn_sub = acGetLocalNN(grid.device->local_config);
    const int3 nn     = get_global_nn();
    const int3 offset     = info.int3_params[AC_multigpu_offset]; // Without halo

    const size_t buflen = 4096;
    char filepath[buflen];
    sprintf(filepath, "%s/%s-%s.mesh", dir, vtxbuf_names[vtxbuf], label);
#if AC_VERBOSE
    fprintf(stderr, "%s %s\n", type == ACCESS_WRITE ? "Writing" : "Reading", filepath);
#endif

    if (type == ACCESS_WRITE) {
        const AcReal* in      = device->vba.in[vtxbuf];
	const int3 in_offset = acGetMinNN(grid.device->local_config);
	const int3 in_volume = acGetLocalMM(grid.device->local_config);
        AcReal* out           = device->vba.out[vtxbuf];
        const int3 out_offset = (int3){0, 0, 0};
        const int3 out_volume = nn_sub;
        acDeviceVolumeCopy(device, STREAM_DEFAULT, in, in_offset, in_volume, out, out_offset,
                           out_volume);
        acDeviceSynchronizeStream(device, STREAM_DEFAULT);

// ---------------------------------------
// Buffer through CPU
#if BUFFER_DISK_WRITE_THROUGH_CPU
        const size_t count = acVertexBufferCompdomainSizeBytes(info);
        cudaMemcpy(grid.submesh.vertex_buffer[vtxbuf], out, count, cudaMemcpyDeviceToHost);
#endif
        // ----------------------------------------
    }

#if BUFFER_DISK_WRITE_THROUGH_CPU
    // ---------------------------------------
    // Buffer through CPU
    AcReal* arr = grid.submesh.vertex_buffer[vtxbuf];
    // ----------------------------------------
#else
    AcReal* arr = device->vba.out[vtxbuf];
#endif

    MPI_Datatype subarray;
    const int arr_nn[]     = {nn.z, nn.y, nn.x};
    const int arr_nn_sub[] = {nn_sub.z, nn_sub.y, nn_sub.x};
    const int arr_offset[] = {offset.z, offset.y, offset.x};

    // printf(" nn.z     %3i, nn.y     %3i, nn.x     %3i, \n nn_sub.z %3i, nn_sub.y %3i, nn_sub.x
    // %3i, \n offset.z %3i, offset.y %3i, offset.x %3i  \n",
    //         nn.z, nn.y, nn.x, nn_sub.z, nn_sub.y, nn_sub.x, offset.z, offset.y, offset.x);

    MPI_Type_create_subarray(3, arr_nn, arr_nn_sub, arr_offset, MPI_ORDER_C, AC_REAL_MPI_TYPE,
                             &subarray);
    MPI_Type_commit(&subarray);

    MPI_File file;

    int flags = 0;
    if (type == ACCESS_READ)
        flags = MPI_MODE_RDONLY;
    else
        flags = MPI_MODE_CREATE | MPI_MODE_WRONLY;

    ERRCHK_ALWAYS(MPI_File_open(astaroth_comm, filepath, flags, MPI_INFO_NULL, &file) ==
                  MPI_SUCCESS);

    ERRCHK_ALWAYS(MPI_File_set_view(file, 0, AC_REAL_MPI_TYPE, subarray, "native", MPI_INFO_NULL) ==
                  MPI_SUCCESS);

    MPI_Status status;

    const size_t nelems = nn_sub.x * nn_sub.y * nn_sub.z;
    if (type == ACCESS_READ) {
        ERRCHK_ALWAYS(MPI_File_read_all(file, arr, nelems, AC_REAL_MPI_TYPE, &status) ==
                      MPI_SUCCESS);
    }
    else {
        ERRCHK_ALWAYS(MPI_File_write_all(file, arr, nelems, AC_REAL_MPI_TYPE, &status) ==
                      MPI_SUCCESS);
    }

    ERRCHK_ALWAYS(MPI_File_close(&file) == MPI_SUCCESS);

    MPI_Type_free(&subarray);

    if (type == ACCESS_READ) {
        AcReal* in           = device->vba.out[vtxbuf];
        const int3 in_offset = (int3){0, 0, 0};
        const int3 in_volume = nn_sub;

        AcReal* out           = device->vba.in[vtxbuf];
	const int3 out_offset = acGetMinNN(grid.device->local_config);
	const int3 out_volume = acGetLocalMM(grid.device->local_config);

#if BUFFER_DISK_WRITE_THROUGH_CPU
        // ---------------------------------------
        // Buffer through CPU
        const size_t count = acVertexBufferCompdomainSizeBytes(info);
        cudaMemcpy(in, arr, count, cudaMemcpyHostToDevice);
        //  ----------------------------------------
#endif

        // DEBUG hotfix START
        // TODO better solution (need to recheck all acDevice functions)
        cudaDeviceSynchronize();             // This sync *is* needed
        acGridSynchronizeStream(STREAM_ALL); // This sync may not be needed
        // DEBUG hotfix END

        acDeviceVolumeCopy(device, STREAM_DEFAULT, in, in_offset, in_volume, out, out_offset,
                           out_volume);
        // Apply boundconds and sync
        acGridPeriodicBoundconds(STREAM_DEFAULT);
        // acDeviceSynchronizeStream(device, STREAM_ALL);

        // DEBUG hotfix START
        acGridSynchronizeStream(STREAM_ALL); // This sync may not be needed
                                             // DEBUG hotfix END
    }
    return AC_SUCCESS;
}

AcMeshInfo
acGridGetLocalMeshInfo(void)
{
    return grid.device->local_config;
}


AcResult
acGridReadVarfileToMesh(const char* file, const Field fields[], const size_t num_fields,
                        const int3 nn, const int3 rr)
{
    // Ensure the library state is ready
    ERRCHK_ALWAYS(grid.initialized);
    acGridSynchronizeStream(STREAM_ALL);

    // Derive the input mesh dimensions
    const int3 mm = (int3){
        nn.x + 2 * rr.x,
        nn.y + 2 * rr.y,
        nn.z + 2 * rr.z,
    };
    const size_t field_offset = (size_t)mm.x * (size_t)mm.y * (size_t)mm.z;

    // Set the helper variables
    const Device device         = grid.device;
    const AcMeshInfo info       = device->local_config;
    const int3 subdomain_nn = acGetLocalNN(grid.device->local_config);
    const int3 subdomain_offset = info.int3_params[AC_multigpu_offset]; // Without halo
    int retval;

    // Load the fields to host memory
    MPI_Datatype subdomain;
    const int domain_mm_[]        = {mm.z, mm.y, mm.x};
    const int subdomain_nn_[]     = {subdomain_nn.z, subdomain_nn.y, subdomain_nn.x};
    const int subdomain_offset_[] = {
        rr.z + subdomain_offset.z,
        rr.y + subdomain_offset.y,
        rr.x + subdomain_offset.x,
    }; // Offset the ghost zone

    MPI_Type_create_subarray(3, domain_mm_, subdomain_nn_, subdomain_offset_, MPI_ORDER_C,
                             AC_REAL_MPI_TYPE, &subdomain);
    MPI_Type_commit(&subdomain);

    MPI_File fp;
    retval = MPI_File_open(astaroth_comm, file, MPI_MODE_RDONLY, MPI_INFO_NULL, &fp);
    ERRCHK_ALWAYS(retval == MPI_SUCCESS);

    for (size_t i = 0; i < num_fields; ++i) {
        const Field field = fields[i];

        // Load from file to host memory
        AcReal* host_buffer       = grid.submesh.vertex_buffer[field];
        const size_t displacement = i * field_offset * sizeof(AcReal); // Bytes

        retval = MPI_File_set_view(fp, displacement, AC_REAL_MPI_TYPE, subdomain, "native",
                                   MPI_INFO_NULL);
        ERRCHK_ALWAYS(retval == MPI_SUCCESS);

        MPI_Status status;
        const size_t count = acVertexBufferCompdomainSize(info);
        // retval             = MPI_File_read_all(fp, host_buffer, count, AC_REAL_MPI_TYPE,
        // &status);
        retval = MPI_File_read(fp, host_buffer, count, AC_REAL_MPI_TYPE, &status); // workaround
        ERRCHK_ALWAYS(retval == MPI_SUCCESS);

        /*
        for (size_t kk = 0; kk < subdomain_nn.z; ++kk) {
            for (size_t jj = 0; jj < subdomain_nn.y; ++jj) {
                for (size_t ii = 0; ii < subdomain_nn.x; ++ii) {
                    const size_t idx = ii + jj * subdomain_nn.x + kk * subdomain_nn.x *
        subdomain_nn.y; host_buffer[idx] = (ii+subdomain_offset.x) + (jj+subdomain_offset.y);
                }
            }
        }
        */

        // Load from host memory to device memory
        AcReal* in           = device->vba.out[field];
        const int3 in_offset = (int3){0, 0, 0};
        const int3 in_volume = subdomain_nn;

        AcReal* out           = device->vba.in[field];
	const int3 out_offset = acGetMinNN(grid.device->local_config);
	const int3 out_volume = acGetLocalMM(grid.device->local_config);
        const size_t bytes = acVertexBufferCompdomainSizeBytes(info);
        cudaMemcpy(in, host_buffer, bytes, cudaMemcpyHostToDevice);
        retval = acDeviceVolumeCopy(device, field, in, in_offset, in_volume, out, out_offset,
                                    out_volume);
        ERRCHK_ALWAYS(retval == AC_SUCCESS);
    }
    acGridSynchronizeStream(STREAM_ALL);
    acGridPeriodicBoundconds(STREAM_DEFAULT);
    acGridSynchronizeStream(STREAM_ALL);

    return AC_SUCCESS;
}
bool
acGridTaskGraphHasPeriodicBoundcondsX(AcTaskGraph* graph)
{
    return (graph->periodic_boundaries & BOUNDARY_X) != 0;
}

bool
acGridTaskGraphHasPeriodicBoundcondsY(AcTaskGraph* graph)
{
    return (graph->periodic_boundaries & BOUNDARY_Y) != 0;
}

bool
acGridTaskGraphHasPeriodicBoundcondsZ(AcTaskGraph* graph)
{
    return (graph->periodic_boundaries & BOUNDARY_Z) != 0;
}

VertexBufferArray
acGridGetVBA(void)
{
    return grid.device->vba;
}
/*
AcResult
acGridLoadFieldFromFile(const char* path, const VertexBufferHandle vtxbuf)
{
    ERRCHK(grid.initialized);

    acGridDiskAccessSync();

    const Device device   = grid.device;
    const AcMeshInfo info = device->local_config;
    const int3 global_nn  = acConstructInt3Param(AC_nxgrid, AC_nygrid, AC_nzgrid);
    const int3 global_mm  = (int3){
        2 * STENCIL_ORDER + global_nn.x,
        2 * STENCIL_ORDER + global_nn.y,
        2 * STENCIL_ORDER + global_nn.z,
    };
    const int3 local_nn         = acConstructInt3Param(AC_nx, AC_ny, AC_nz, info);
    const int3 global_nn_offset = info.int3_params[AC_multigpu_offset];

    MPI_Datatype subarray;
    const int mm[]     = {global_mm.z, global_mm.y, global_mm.x};
    const int nn_sub[] = {local_nn.z, local_nn.y, local_nn.x};
    const int offset[] = {
        STENCIL_ORDER + global_nn_offset.z,
        STENCIL_ORDER + global_nn_offset.y,
        STENCIL_ORDER + global_nn_offset.x,
    };
    MPI_Type_create_subarray(3, mm, nn_sub, offset, MPI_ORDER_C, AC_REAL_MPI_TYPE, &subarray);
    MPI_Type_commit(&subarray);

    MPI_File file;
    const int flags = MPI_MODE_RDONLY;
    ERRCHK_ALWAYS(MPI_File_open(astaroth_comm, path, flags, MPI_INFO_NULL, &file) == MPI_SUCCESS);
    ERRCHK_ALWAYS(MPI_File_set_view(file, 0, AC_REAL_MPI_TYPE, subarray, "native", MPI_INFO_NULL) ==
                  MPI_SUCCESS);

    MPI_Status status;

    AcReal* arr        = grid.submesh.vertex_buffer[vtxbuf];
    const size_t count = nn_sub[0] * nn_sub[1] * nn_sub[2];
    ERRCHK_ALWAYS(MPI_File_read_all(file, arr, count, AC_REAL_MPI_TYPE, &status) == MPI_SUCCESS);
    ERRCHK_ALWAYS(MPI_File_close(&file) == MPI_SUCCESS);

    MPI_Type_free(&subarray);

    AcReal* in         = device->vba.out[vtxbuf]; // Note swapped order (vba.out)
    const size_t bytes = sizeof(in[0]) * count;
    cudaMemcpy(in, arr, bytes, cudaMemcpyHostToDevice);

    const int3 in_offset = (int3){0, 0, 0};
    const int3 in_volume = acConstructInt3Param(AC_nx, AC_ny, AC_nz, info);

    AcReal* out           = device->vba.in[vtxbuf]; // Note swapped order (vba.in)
    const int3 out_offset = acConstructInt3Param(AC_nx_min, AC_ny_min, AC_nz_min, info);
    const int3 out_volume = acConstructInt3Param(AC_mx, AC_my, AC_mz, info);
    acDeviceVolumeCopy(device, STREAM_DEFAULT, in, in_offset, in_volume, out, out_offset,
                       out_volume);

    // Update halos
    acGridPeriodicBoundconds(STREAM_DEFAULT);
    acDeviceSynchronizeStream(device, STREAM_DEFAULT);

    return AC_SUCCESS;
}

AcResult
acGridStoreFieldToFile(const char* path, const VertexBufferHandle vtxbuf)
{
    ERRCHK(grid.initialized);

    const Device device   = grid.device;
    const AcMeshInfo info = device->local_config;

    AcReal* in           = device->vba.in[vtxbuf];
    const int3 in_offset = acConstructInt3Param(AC_nx_min, AC_ny_min, AC_nz_min, info);
    const int3 in_volume = acConstructInt3Param(AC_mx, AC_my, AC_mz, info);

    AcReal* out           = device->vba.out[vtxbuf];
    const int3 out_offset = (int3){0, 0, 0};
    const int3 out_volume = acConstructInt3Param(AC_nx, AC_ny, AC_nz, info);

    acDeviceVolumeCopy(device, STREAM_DEFAULT, in, in_offset, in_volume, out, out_offset,
                       out_volume);

    AcReal* arr        = grid.submesh.vertex_buffer[vtxbuf];
    const size_t bytes = sizeof(in[0]) * out_volume.x * out_volume.y * out_volume.z;
    cudaMemcpy(in, arr, bytes, cudaMemcpyHostToDevice);

    acGridDiskAccessSync();

    const int3 global_nn = acConstructInt3Param(AC_nxgrid, AC_nygrid, AC_nzgrid);
    const int3 global_mm = (int3){
        2 * STENCIL_ORDER + global_nn.x,
        2 * STENCIL_ORDER + global_nn.y,
        2 * STENCIL_ORDER + global_nn.z,
    };
    const int3 local_nn         = acConstructInt3Param(AC_nx, AC_ny, AC_nz, info);
    const int3 global_nn_offset = info.int3_params[AC_multigpu_offset];

    MPI_Datatype subarray;
    const int mm[]     = {global_mm.z, global_mm.y, global_mm.x};
    const int nn_sub[] = {local_nn.z, local_nn.y, local_nn.x};
    const int offset[] = {
        STENCIL_ORDER + global_nn_offset.z,
        STENCIL_ORDER + global_nn_offset.y,
        STENCIL_ORDER + global_nn_offset.x,
    };
    MPI_Type_create_subarray(3, mm, nn_sub, offset, MPI_ORDER_C, AC_REAL_MPI_TYPE, &subarray);
    MPI_Type_commit(&subarray);

    MPI_File file;
    const int flags = MPI_MODE_CREATE | MPI_MODE_WRONLY;
    ERRCHK_ALWAYS(MPI_File_open(astaroth_comm, path, flags, MPI_INFO_NULL, &file) == MPI_SUCCESS);
    ERRCHK_ALWAYS(MPI_File_set_view(file, 0, AC_REAL_MPI_TYPE, subarray, "native", MPI_INFO_NULL) ==
                  MPI_SUCCESS);

    MPI_Status status;

    const size_t count = nn_sub[0] * nn_sub[1] * nn_sub[2];
    ERRCHK_ALWAYS(MPI_File_write_all(file, arr, count, AC_REAL_MPI_TYPE, &status) == MPI_SUCCESS);
    ERRCHK_ALWAYS(MPI_File_close(&file) == MPI_SUCCESS);

    MPI_Type_free(&subarray);
    return AC_SUCCESS;
}
*/

/*   MV: Commented out for a while, but save for the future when standalone_MPI
         works with periodic boundary conditions.
AcResult
acGridGeneralBoundconds(const Device device, const Stream stream)
{
    // Non-periodic Boundary conditions
    // Check the position in MPI frame
    int nprocs, pid;
    MPI_Comm_size(astaroth_comm, &nprocs);
    MPI_Comm_rank(astaroth_comm, &pid);
    const uint3_64 decomposition = decompose(nprocs);
    const int3 pid3d             = getPid3D(pid, decomposition);

    // Set outer boudaries after substep computation.
    const int3 m1 = (int3){0, 0, 0};
    const int3 m2 = grid.nn;
    const int3 pid3d = getPid3D(pid, decomposition);
    // If we are are a boundary element
    int3 bindex = (int3){0, 0, 0};

    // Check if there are active boundary condition edges.
    // 0 is no boundary, 1 both edges, 2 is top edge, 3 bottom edge
    if      ((pid3d.x == 0) && (pid3d.x == decomposition.x - 1)) { bindex.x = 1; }
    else if  (pid3d.x == 0)                                      { bindex.x = 2; }
    else if                    (pid3d.x == decomposition.x - 1)  { bindex.x = 3; }

    if      ((pid3d.y == 0) && (pid3d.y == decomposition.y - 1)) { bindex.y = 1; }
    else if  (pid3d.y == 0)                                      { bindex.y = 2; }
    else if                    (pid3d.y == decomposition.y - 1)  { bindex.y = 3; }

    if      ((pid3d.z == 0) && (pid3d.z == decomposition.z - 1)) { bindex.z = 1; }
    else if  (pid3d.z == 0)                                      { bindex.z = 2; }
    else if                    (pid3d.z == decomposition.z - 1)  { bindex.z = 3; }


    if (bindex.x != 1) && (bindex.y != 1) && (bindex.z != 1) {
        acDeviceGeneralBoundconds(device, stream, m1, m2, bindex);
    }
    acGridSynchronizeStream(stream);

    return AC_SUCCESS;
}
*/

/*   MV: Commented out for a while, but save for the future when standalone_MPI
         works with periodic boundary conditions.
AcResult
acGridIntegrateNonperiodic(const Stream stream, const AcReal dt)
{
    ERRCHK(grid.initialized);
    acGridSynchronizeStream(stream);

    const Device device = grid.device;
    const int3 nn       = grid.nn;
#if MPI_INCL_CORNERS
    CommData corner_data = grid.corner_data; // Do not rm: required for corners
#endif                                       // MPI_INCL_CORNERS
    CommData edgex_data  = grid.edgex_data;
    CommData edgey_data  = grid.edgey_data;
    CommData edgez_data  = grid.edgez_data;
    CommData sidexy_data = grid.sidexy_data;
    CommData sidexz_data = grid.sidexz_data;
    CommData sideyz_data = grid.sideyz_data;

    acGridLoadScalarUniform(stream, AC_dt, dt);
    acDeviceSynchronizeStream(device, stream);


// Corners
#if MPI_INCL_CORNERS
    // Do not rm: required for corners
    const int3 corner_b0s[] = {
        (int3){0, 0, 0},
        (int3){NGHOST + nn.x, 0, 0},
        (int3){0, NGHOST + nn.y, 0},
        (int3){0, 0, NGHOST + nn.z},

        (int3){NGHOST + nn.x, NGHOST + nn.y, 0},
        (int3){NGHOST + nn.x, 0, NGHOST + nn.z},
        (int3){0, NGHOST + nn.y, NGHOST + nn.z},
        (int3){NGHOST + nn.x, NGHOST + nn.y, NGHOST + nn.z},
    };
#endif // MPI_INCL_CORNERS

    // Edges X
    const int3 edgex_b0s[] = {
        (int3){NGHOST, 0, 0},
        (int3){NGHOST, NGHOST + nn.y, 0},

        (int3){NGHOST, 0, NGHOST + nn.z},
        (int3){NGHOST, NGHOST + nn.y, NGHOST + nn.z},
    };

    // Edges Y
    const int3 edgey_b0s[] = {
        (int3){0, NGHOST, 0},
        (int3){NGHOST + nn.x, NGHOST, 0},

        (int3){0, NGHOST, NGHOST + nn.z},
        (int3){NGHOST + nn.x, NGHOST, NGHOST + nn.z},
    };

    // Edges Z
    const int3 edgez_b0s[] = {
        (int3){0, 0, NGHOST},
        (int3){NGHOST + nn.x, 0, NGHOST},

        (int3){0, NGHOST + nn.y, NGHOST},
        (int3){NGHOST + nn.x, NGHOST + nn.y, NGHOST},
    };

    // Sides XY
    const int3 sidexy_b0s[] = {
        (int3){NGHOST, NGHOST, 0},             //
        (int3){NGHOST, NGHOST, NGHOST + nn.z}, //
    };

    // Sides XZ
    const int3 sidexz_b0s[] = {
        (int3){NGHOST, 0, NGHOST},             //
        (int3){NGHOST, NGHOST + nn.y, NGHOST}, //
    };

    // Sides YZ
    const int3 sideyz_b0s[] = {
        (int3){0, NGHOST, NGHOST},             //
        (int3){NGHOST + nn.x, NGHOST, NGHOST}, //
    };

    for (int isubstep = 0; isubstep < 3; ++isubstep) {

#if MPI_COMM_ENABLED
#if MPI_INCL_CORNERS
        acPackCommData(device, corner_b0s, &corner_data); // Do not rm: required for corners
#endif                                                    // MPI_INCL_CORNERS
        acPackCommData(device, edgex_b0s, &edgex_data);
        acPackCommData(device, edgey_b0s, &edgey_data);
        acPackCommData(device, edgez_b0s, &edgez_data);
        acPackCommData(device, sidexy_b0s, &sidexy_data);
        acPackCommData(device, sidexz_b0s, &sidexz_data);
        acPackCommData(device, sideyz_b0s, &sideyz_data);
#endif

#if MPI_COMM_ENABLED
        MPI_Barrier(astaroth_comm);

#if MPI_GPUDIRECT_DISABLED
#if MPI_INCL_CORNERS
        acTransferCommDataToHost(device, &corner_data); // Do not rm: required for corners
#endif                                                  // MPI_INCL_CORNERS
        acTransferCommDataToHost(device, &edgex_data);
        acTransferCommDataToHost(device, &edgey_data);
        acTransferCommDataToHost(device, &edgez_data);
        acTransferCommDataToHost(device, &sidexy_data);
        acTransferCommDataToHost(device, &sidexz_data);
        acTransferCommDataToHost(device, &sideyz_data);
#endif
#if MPI_INCL_CORNERS
        acTransferCommData(device, corner_b0s, &corner_data); // Do not rm: required for corners
#endif                                                        // MPI_INCL_CORNERS
        acTransferCommData(device, edgex_b0s, &edgex_data);
        acTransferCommData(device, edgey_b0s, &edgey_data);
        acTransferCommData(device, edgez_b0s, &edgez_data);
        acTransferCommData(device, sidexy_b0s, &sidexy_data);
        acTransferCommData(device, sidexz_b0s, &sidexz_data);
        acTransferCommData(device, sideyz_b0s, &sideyz_data);
#endif // MPI_COMM_ENABLED

#if MPI_COMPUTE_ENABLED
        //////////// INNER INTEGRATION //////////////
        {
            const int3 m1 = (int3){2 * NGHOST, 2 * NGHOST, 2 * NGHOST};
            const int3 m2 = nn;
            acKernelIntegrateSubstep(device->streams[STREAM_16], isubstep, m1, m2, device->vba);
        }
////////////////////////////////////////////
#endif // MPI_COMPUTE_ENABLED

#if MPI_COMM_ENABLED
#if MPI_INCL_CORNERS
        acTransferCommDataWait(corner_data); // Do not rm: required for corners
#endif                                       // MPI_INCL_CORNERS
        acTransferCommDataWait(edgex_data);
        acTransferCommDataWait(edgey_data);
        acTransferCommDataWait(edgez_data);
        acTransferCommDataWait(sidexy_data);
        acTransferCommDataWait(sidexz_data);
        acTransferCommDataWait(sideyz_data);

#if MPI_INCL_CORNERS
        acUnpinCommData(device, &corner_data); // Do not rm: required for corners
#endif                                         // MPI_INCL_CORNERS
        acUnpinCommData(device, &edgex_data);
        acUnpinCommData(device, &edgey_data);
        acUnpinCommData(device, &edgez_data);
        acUnpinCommData(device, &sidexy_data);
        acUnpinCommData(device, &sidexz_data);
        acUnpinCommData(device, &sideyz_data);

#if MPI_INCL_CORNERS
        acUnpackCommData(device, corner_b0s, &corner_data);
#endif // MPI_INCL_CORNERS
        acUnpackCommData(device, edgex_b0s, &edgex_data);
        acUnpackCommData(device, edgey_b0s, &edgey_data);
        acUnpackCommData(device, edgez_b0s, &edgez_data);
        acUnpackCommData(device, sidexy_b0s, &sidexy_data);
        acUnpackCommData(device, sidexz_b0s, &sidexz_data);
        acUnpackCommData(device, sideyz_b0s, &sideyz_data);
//////////// OUTER INTEGRATION //////////////

// Wait for unpacking
#if MPI_INCL_CORNERS
        acSyncCommData(corner_data); // Do not rm: required for corners
#endif                               // MPI_INCL_CORNERS
        acSyncCommData(edgex_data);
        acSyncCommData(edgey_data);
        acSyncCommData(edgez_data);
        acSyncCommData(sidexy_data);
        acSyncCommData(sidexz_data);
        acSyncCommData(sideyz_data);
#endif // MPI_COMM_ENABLED

        // Invoke outer edge boundary conditions.
        acGridGeneralBoundconds(device, stream)

#if MPI_COMPUTE_ENABLED
        { // Front
            const int3 m1 = (int3){NGHOST, NGHOST, NGHOST};
            const int3 m2 = m1 + (int3){nn.x, nn.y, NGHOST};
            acKernelIntegrateSubstep(device->streams[STREAM_0], isubstep, m1, m2, device->vba);
        }
        { // Back
            const int3 m1 = (int3){NGHOST, NGHOST, nn.z};
            const int3 m2 = m1 + (int3){nn.x, nn.y, NGHOST};
            acKernelIntegrateSubstep(device->streams[STREAM_1], isubstep, m1, m2, device->vba);
        }
        { // Bottom
            const int3 m1 = (int3){NGHOST, NGHOST, 2 * NGHOST};
            const int3 m2 = m1 + (int3){nn.x, NGHOST, nn.z - 2 * NGHOST};
            acKernelIntegrateSubstep(device->streams[STREAM_2], isubstep, m1, m2, device->vba);
        }
        { // Top
            const int3 m1 = (int3){NGHOST, nn.y, 2 * NGHOST};
            const int3 m2 = m1 + (int3){nn.x, NGHOST, nn.z - 2 * NGHOST};
            acKernelIntegrateSubstep(device->streams[STREAM_3], isubstep, m1, m2, device->vba);
        }
        { // Left
            const int3 m1 = (int3){NGHOST, 2 * NGHOST, 2 * NGHOST};
            const int3 m2 = m1 + (int3){NGHOST, nn.y - 2 * NGHOST, nn.z - 2 * NGHOST};
            acKernelIntegrateSubstep(device->streams[STREAM_4], isubstep, m1, m2, device->vba);
        }
        { // Right
            const int3 m1 = (int3){nn.x, 2 * NGHOST, 2 * NGHOST};
            const int3 m2 = m1 + (int3){NGHOST, nn.y - 2 * NGHOST, nn.z - 2 * NGHOST};
            acKernelIntegrateSubstep(device->streams[STREAM_5], isubstep, m1, m2, device->vba);
        }
#endif // MPI_COMPUTE_ENABLED
        acDeviceSwapBuffers(device);
        acDeviceSynchronizeStream(device, STREAM_ALL); // Wait until inner and outer done
        ////////////////////////////////////////////

    }

    return AC_SUCCESS;
}
*/

#endif // AC_MPI_ENABLED<|MERGE_RESOLUTION|>--- conflicted
+++ resolved
@@ -1567,17 +1567,6 @@
 	const AcMeshInfo info = grid.device -> local_config;
 	return (AcReal3){info.real_params[AC_dsx], info.real_params[AC_dsy], info.real_params[AC_dsz]};
 }
-static int3
-get_nn_global()
-{
-	const AcMeshInfo info = grid.device -> local_config;
-	return (int3)
-	{
-		info.int_params[AC_nxgrid],
-		info.int_params[AC_nygrid],
-		info.int_params[AC_nzgrid]
-	};
-}
 AcTaskGraph*
 acGridBuildTaskGraph(const AcTaskDefinition ops[], const size_t n_ops)
 {
@@ -1601,7 +1590,7 @@
     std::vector<size_t> op_indices;
     op_indices.reserve(n_ops);
 
-    const AcGridInfo grid_info = {grid.nn, get_nn_global()*get_spacings()};
+    const AcGridInfo grid_info = {grid.nn, get_global_nn()*get_spacings()};
 
 
 
@@ -1638,7 +1627,7 @@
 
     // The tasks start at different offsets from the beginning of the iteration
     // this array of bools keep track of that state
-    std::array<bool, NUM_VTXBUF_HANDLES> swap_offset{};
+    std::array<bool, NUM_VTXBUF_HANDLES> swap_offset{false};
     int num_comp_tasks = 0;
     acVerboseLogFromRootProc(rank, "acGridBuildTaskGraph: Creating tasks: %lu ops\n", n_ops);
     for (size_t i = 0; i < n_ops; i++) {
@@ -1651,10 +1640,14 @@
         }
 	if(op.task_type == TASKTYPE_HALOEXCHANGE)
 	{
-	  for(size_t i = 0; i < op.num_fields_in; ++i)
-	  	ERRCHK_ALWAYS(op.fields_in[i]  <= NUM_VTXBUF_HANDLES);
-	  for(size_t i = 0; i < op.num_fields_out; ++i)
-	  	ERRCHK_ALWAYS(op.fields_out[i]  <= NUM_VTXBUF_HANDLES);
+	  for(size_t index = 0; index < op.num_fields_in; ++index)
+	  {
+	  	ERRCHK_ALWAYS(op.fields_in[index]  <= NUM_VTXBUF_HANDLES);
+	  }
+	  for(size_t index = 0; index < op.num_fields_out; ++index)
+	  {
+	  	ERRCHK_ALWAYS(op.fields_out[index]  <= NUM_VTXBUF_HANDLES);
+	  }
 	}
         switch (op.task_type) {
 
@@ -1677,11 +1670,7 @@
             //for (int tag = Region::min_comp_tag; tag < Region::max_comp_tag; tag++) {
 	    std::vector<Field> fields_out(op.fields_out,op.fields_out+op.num_fields_out);
 	    std::vector<Field> fields_in(op.fields_in,op.fields_in+op.num_fields_in);
-<<<<<<< HEAD
-	    int3 mm = grid_info.nn + (int3){2*NGHOST,2*NGHOST,2*NGHOST};
-=======
-	    int3 mm = nn + (int3){2*NGHOST_X,2*NGHOST_Y,2*NGHOST_Z};
->>>>>>> 0c500a08
+	    int3 mm = grid.nn + (int3){2*NGHOST_X,2*NGHOST_Y,2*NGHOST_Z};
 	    Region full_region = FullRegion(mm,fields_out);
 	    Region full_input_region = getinputregions({full_region},fields_in)[0];
             //for (int tag = Region::min_comp_tag; tag < 1; tag++) {
@@ -1926,7 +1915,6 @@
     AcMeshDims dims = acGetMeshDims(acGridGetLocalMeshInfo());
     acGridLaunchKernel(STREAM_DEFAULT, AC_BUILTIN_RESET, dims.n0,dims.n1);
     acGridSynchronizeStream(STREAM_ALL);
-    //ERRCHK_ALWAYS(num_comp_tasks==6);
     return graph;
 }
 
@@ -2094,15 +2082,16 @@
     ERRCHK(grid.initialized);
     acGridSynchronizeStream(stream);
 
+    acGridSynchronizeStream(stream);
     // Active halo exchange tasks use send() instead of exchange() because there is an active eager
     // receive that needs to be used. A new eager receive is posted after the exchange.
     for (auto& halo_task : grid.default_tasks->halo_tasks) {
+        halo_task->syncVBA();
     	if(halo_task->sendingToItself())
-		halo_task->move();
+        	halo_task->move();
     }
     for (auto& halo_task : grid.default_tasks->halo_tasks) {
     	if(halo_task->sendingToItself()) continue;
-        halo_task->syncVBA();
         halo_task->pack();
         if (halo_task->active) {
             halo_task->send();
@@ -2131,6 +2120,7 @@
     	if(halo_task->sendingToItself())
         	halo_task->sync();
     }
+    
     return AC_SUCCESS;
 }
 
