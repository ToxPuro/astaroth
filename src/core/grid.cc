/*
    Copyright (C) 2020-2021, Johannes Pekkilä, Miikka Väisälä, Oskar Lappi

    This file is part of Astaroth.

    Astaroth is free software: you can redistribute it and/or modify
    it under the terms of the GNU General Public License as published by
    the Free Software Foundation, either version 3 of the License, or
    (at your option) any later version.

    Astaroth is distributed in the hope that it will be useful,
    but WITHOUT ANY WARRANTY; without even the implied warranty of
    MERCHANTABILITY or FITNESS FOR A PARTICULAR PURPOSE.  See the
    GNU General Public License for more details.

    You should have received a copy of the GNU General Public License
    along with Astaroth.  If not, see <http://www.gnu.org/licenses/>.
*/
#if AC_MPI_ENABLED
/**
 * Quick overview of the MPI implementation:
 *
 * The halo is partitioned into segments, each segment is assigned a HaloExchangeTask.
 * A HaloExchangeTask sends local data as a halo to a neighbor
 * and receives halo data from a (possibly different) neighbor.
 *
 * struct PackedData is used for packing and unpacking. Holds the actual data in
 *                   the halo partition (wrapped by HaloMessage)
 * struct Grid contains information about the local GPU device, decomposition,
 *             the total mesh dimensions, default tasks, and MPI requests
 * struct AcTaskGraph contains *Tasks*, encapsulated pieces of work that depend on each other.
 *                  Users can create their own AcTaskGraphs, but the struct implementation is
 *                  hidden from them.

 * Basic steps:
 *   1) Distribute the mesh among ranks
 *   2) Integrate & communicate
 *     - start inner integration and at the same time, pack halo data and send it to neighbors
 *     - as halo data is received and unpacked, integrate segments whose dependencies are ready
 *     - tasks in the task graph are run for three iterations. They are started early as possible
 *   3) Gather the mesh to rank 0 for postprocessing
 *
 * This file contains the grid interface, with algorithms and high level functionality
 * The nitty gritty of the MPI communication and the Task interface is defined in task.h/task.cc
 */
#ifndef AC_INSIDE_AC_LIBRARY 
#define AC_INSIDE_AC_LIBRARY 
#endif

#include "astaroth.h"
#include "astaroth_utils.h"
#include "task.h"

#include <algorithm>
#include <cstring> //memcpy
#include <mpi.h>
#include <queue>
#include <vector>

#include "decomposition.h" //getPid3D, morton3D
#include "errchk.h"
#include "math_utils.h"
#include "timer_hires.h"
#include "user_builtin_non_scalar_constants.h"

#define ARRAY_SIZE(x) (sizeof(x) / sizeof(x[0]))

#ifdef USE_PERFSTUBS
#define PERFSTUBS_USE_TIMER
#include "perfstubs_api/timer.h"
#endif

/* Internal interface to grid (a global variable)  */
typedef struct Grid {
    Device device;
    AcMesh submesh;         // Submesh in host memory. Used as scratch space.
    uint3_64 decomposition; // For backwards compatibility. Should use AcDecompositionInfo.
    bool initialized;
    int3 nn;
    std::shared_ptr<AcTaskGraph> default_tasks;
    size_t mpi_tag_space_count;
<<<<<<< HEAD
    bool mpi_initialized;
=======

    // Decomposition
    // AcDecompositionInfo decomposition_info;
>>>>>>> b3eb5e54
} Grid;

static Grid grid = {};

static constexpr int astaroth_comm_split_key = 666;

// In case some old programs still  use MPI_Init or MPI_Init_thread, we don't want to break them
static MPI_Comm astaroth_comm;


static int
ac_pid()
{
    int pid;
    MPI_Comm_rank(astaroth_comm, &pid);
    return pid;
}
static AcProcMappingStrategy
ac_proc_mapping_strategy()
{
	return (AcProcMappingStrategy)acGetInfoValue(grid.submesh.info,AC_proc_mapping_strategy);
}
static AcDecomposeStrategy
ac_decomp_strategy()
{
	return (AcDecomposeStrategy)acGetInfoValue(grid.submesh.info,AC_decompose_strategy);
}
static int 
ac_nprocs()
{
    int nprocs;
    MPI_Comm_size(astaroth_comm, &nprocs);
    return nprocs;
}



static uint3_64
get_decomp(const AcMeshInfo global_config)
{
    switch((AcDecomposeStrategy)acGetInfoValue(global_config,AC_decompose_strategy))
    {
	    case AcDecomposeStrategy::External:
		return static_cast<uint3_64>(acGetInfoValue(global_config,AC_domain_decomposition));
	    default:
		return decompose(ac_nprocs(),(AcDecomposeStrategy)acGetInfoValue(global_config,AC_decompose_strategy));
    }
    return (uint3_64){0,0,0};
}
int3
getPid3D(const AcMeshInfo config)
{
    return getPid3D(ac_pid(), get_decomp(config), 
                   acGetInfoValue(config,AC_proc_mapping_strategy));
}

int3
getPid3D(const int pid, const uint3_64 decomp)
{
    return getPid3D(pid, decomp,(int)ac_proc_mapping_strategy()); 
}

int3
getPid3D(const int pid)
{
    return getPid3D(pid, grid.decomposition,(int)ac_proc_mapping_strategy()); 
}

AcResult
ac_MPI_Init()
{
    ERRCHK_ALWAYS(!grid.mpi_initialized);
    if (MPI_Init(NULL, NULL)) {
        return AC_FAILURE;
    }

    // Get rank for new communicator
    int rank = -1;
    if (MPI_Comm_rank(MPI_COMM_WORLD, &rank) != MPI_SUCCESS) {
        return AC_FAILURE;
    }

    // Split MPI_COMM_WORLD
    if (MPI_Comm_split(MPI_COMM_WORLD, astaroth_comm_split_key, rank, &astaroth_comm) !=
        MPI_SUCCESS) {
        return AC_FAILURE;
    }
    grid.mpi_initialized = true;
    return AC_SUCCESS;
}

AcResult
ac_MPI_Init_thread(int thread_level)
{
    ERRCHK_ALWAYS(!grid.mpi_initialized);
    int thread_support_level = -1;
    int result               = MPI_Init_thread(NULL, NULL, thread_level, &thread_support_level);
    if (thread_support_level < thread_level || result != MPI_SUCCESS) {
        fprintf(stderr, "Thread level %d not supported by the MPI implementation\n", thread_level);
        return AC_FAILURE;
    }

    // Get rank for new communicator
    int rank = -1;
    if (MPI_Comm_rank(MPI_COMM_WORLD, &rank) != MPI_SUCCESS) {
        return AC_FAILURE;
    }

    // Split MPI_COMM_WORLD
    if (MPI_Comm_split(MPI_COMM_WORLD, astaroth_comm_split_key, rank, &astaroth_comm) !=
        MPI_SUCCESS) {
        return AC_FAILURE;
    }
    grid.mpi_initialized = true;
    return AC_SUCCESS;
}

void
ac_MPI_Finalize()
{
    if (astaroth_comm != MPI_COMM_WORLD) {
        MPI_Comm_free(&astaroth_comm);
        astaroth_comm = MPI_COMM_NULL;
    }
    MPI_Finalize();
}

MPI_Comm
acGridMPIComm()
{
    return astaroth_comm;
}

AcResult
acGridSynchronizeStream(const Stream stream)
{
    ERRCHK(grid.initialized);
    acDeviceSynchronizeStream(grid.device, stream);
    MPI_Barrier(astaroth_comm);
    return AC_SUCCESS;
}

AcResult
acGridRandomize(void)
{
    ERRCHK(grid.initialized);

    const Stream stream = STREAM_DEFAULT;

    AcMesh host;
    acHostMeshCreate(grid.submesh.info, &host);
    acHostMeshRandomize(&host);
    acDeviceLoadMesh(grid.device, stream, host);
    acDeviceSynchronizeStream(grid.device, stream);
    acHostMeshDestroy(&host);

    acGridPeriodicBoundconds(stream);
    acGridSynchronizeStream(stream);

    return AC_SUCCESS;
}

Device
acGridGetDevice()
{
    return grid.device;
}




void
set_info_val(AcMeshInfo& info, const AcIntParam param, const int value)
{
	info.int_params[param] = value;
}
void
set_info_val(AcMeshInfo& info, const AcInt3Param param, const int3 value)
{
	info.int3_params[param] = value;
}

void
set_info_val(AcMeshInfo& , const int , const int ){}

void
set_info_val(AcMeshInfo& , const int3 , const int3 ){}


AcMeshInfo
acGridDecomposeMeshInfo(const AcMeshInfo global_config)
{
    AcMeshInfo submesh_config = global_config;

    const uint3_64 decomp = get_decomp(global_config);

    ERRCHK_ALWAYS(acGetInfoValue(submesh_config,AC_nx) % decomp.x == 0);
    ERRCHK_ALWAYS(acGetInfoValue(submesh_config,AC_ny) % decomp.y == 0);
#if TWO_D == 0
    ERRCHK_ALWAYS(acGetInfoValue(submesh_config,AC_nz) % decomp.z == 0);
#else
    ERRCHK_ALWAYS(decomp.z == 1);
#endif


    const int3 nn = acGetLocalNN(submesh_config);
    const int submesh_nx = nn.x / decomp.x;
    const int submesh_ny = nn.y / decomp.y;
    const int submesh_nz = nn.z / decomp.z;

    set_info_val(submesh_config,AC_nx,submesh_nx);
    set_info_val(submesh_config,AC_ny,submesh_ny);
#if TWO_D == 0
    set_info_val(submesh_config,AC_nz,submesh_nz);
#endif
    submesh_config.int3_params[AC_multigpu_offset] = getPid3D(global_config)*
                                                     (int3){submesh_nx, submesh_ny, submesh_nz};
    set_info_val(submesh_config,AC_domain_decomposition,(int3){(int)decomp.x, (int)decomp.y, (int)decomp.z});
    submesh_config.int3_params[AC_domain_coordinates] = getPid3D(global_config);
    acHostUpdateBuiltinParams(&submesh_config);
    return submesh_config;
}
int3
get_global_nn()
{
    const Device device   = grid.device;
    const AcMeshInfo info = device->local_config;
#if TWO_D == 0
	return acConstructInt3Param(AC_nxgrid, AC_nygrid, AC_nzgrid, info);
#else
	return acConstructInt3Param(AC_nxgrid, AC_nygrid, 1, info);
#endif
}


void
check_that_decomp_valid(const AcMeshInfo info)
{
    const uint3_64 decomp = get_decomp(info);
    const int3 nn = acGetLocalNN(info);
    const bool nx_valid = nn.x % decomp.x == 0;
    const bool ny_valid = nn.y % decomp.y == 0;
#if TWO_D == 0
    const bool nz_valid = nn.z % decomp.z == 0;
#endif
#if TWO_D == 0
    if (!nx_valid || !ny_valid || !nz_valid) {
#else
    if (!nx_valid || !ny_valid) {
        WARNING("Mesh dimensions must be divisible by the decomposition\n");
#endif
#if TWO_D == 0
        fprintf(stderr, "Decomposition: (%lu, %lu, %lu)\n", decomp.x, decomp.y, decomp.z);
        fprintf(stderr, "Mesh dimensions: (%d, %d, %d)\n", nn.x, nn.y, nn.z);
        fprintf(stderr, "Divisible: (%d, %d, %d)\n", nx_valid, ny_valid, nz_valid);
#else
        fprintf(stderr, "Decomposition: (%lu, %lu)\n", decomp.x, decomp.y);
        fprintf(stderr, "Mesh dimensions: (%d, %d)\n", nn.x, nn.y);
        fprintf(stderr, "Divisible: (%d, %d)\n", nx_valid, ny_valid);
#endif
    }
}
#ifdef AC_INTEGRATION_ENABLED
void
gen_default_taskgraph()
{
    acLogFromRootProc(ac_pid(), "acGridInit: Creating default task graph\n");
    Field all_fields[NUM_VTXBUF_HANDLES];
    for (int i = 0; i < NUM_VTXBUF_HANDLES; i++) {
        all_fields[i] = (Field)i;
    }
    auto intermediate_loader = [](ParamLoadingInfo l){
	    l.params -> twopass_solve_intermediate.step_num = l.step_number;
	    l.params -> twopass_solve_intermediate.dt= 
            l.device->local_config.real_params[AC_dt];
    };
    auto final_loader = [](ParamLoadingInfo l){
	    l.params -> twopass_solve_final.step_num = l.step_number;
	    l.params -> twopass_solve_final.current_time= 
		   l.device->local_config.real_params[AC_current_time];
    };
    AcTaskDefinition default_ops[] = {
	    acHaloExchange(all_fields),
            acBoundaryCondition((!TWO_D ? BOUNDARY_XYZ : BOUNDARY_XY), BOUNDCOND_PERIODIC,all_fields),
	    acComputeWithParams(KERNEL_twopass_solve_intermediate, all_fields,intermediate_loader),
	    acComputeWithParams(KERNEL_twopass_solve_final, all_fields,final_loader)
    };
    grid.default_tasks = std::shared_ptr<AcTaskGraph>(acGridBuildTaskGraph(default_ops));
    acLogFromRootProc(ac_pid(), "acGridInit: Done creating default task graph\n");
}
#endif
void
initialize_random_number_generation(const AcMeshInfo submesh_info)
{
    // Random number generator
    // const auto rr            = (int3){STENCIL_WIDTH, STENCIL_HEIGHT, STENCIL_DEPTH};
    // const auto local_m       = acConstructInt3Param(AC_mx, AC_my, AC_mz, submesh_info);
    // const auto global_m      = acConstructInt3Param(AC_nxgrid, AC_nygrid, AC_nzgrid) + 2 * rr;
    // const auto global_offset = submesh_info.int3_params[AC_multigpu_offset];
    // acRandInit(1234UL, to_volume(local_m), to_volume(global_m), to_volume(global_offset));
    const size_t count = acVertexBufferCompdomainSize(submesh_info);
    acRandInitAlt(1234UL, count, ac_pid());
}
void
log_grid_debug_info(const AcMeshInfo info)
{

    char processor_name[MPI_MAX_PROCESSOR_NAME];
    int name_len;
    MPI_Get_processor_name(processor_name, &name_len);

    const int3 nn = acGetLocalNN(info);
    const int3 pid3d = getPid3D(info);
    const auto decomp = get_decomp(info);

    printf("Processor %s. Process %d of %d: (%d, %d, %d)\n", processor_name, ac_pid(), ac_nprocs(), pid3d.x,
           pid3d.y, pid3d.z);
    printf("Decomposition: %lu, %lu, %lu\n", decomp.x, decomp.y, decomp.z);
    printf("Mesh size: %d, %d, %d\n", nn.x,nn.y,nn.z);
    fflush(stdout);
    MPI_Barrier(astaroth_comm);
}

void
create_astaroth_comm(const AcMeshInfo info)
{
      switch((AcMPICommStrategy)acGetInfoValue(info,AC_MPI_comm_strategy))
      {
	case AcMPICommStrategy::DuplicateMPICommWorld:
      		ERRCHK_ALWAYS(MPI_Comm_dup(MPI_COMM_WORLD,&astaroth_comm) == MPI_SUCCESS);
		break;
	case AcMPICommStrategy::DuplicateUserComm:
      		ERRCHK_ALWAYS(MPI_Comm_dup(info.comm,&astaroth_comm) == MPI_SUCCESS);
		break;
	default:
		fprintf(stderr,"Unknown MPICommStrategy\n");
		exit(EXIT_FAILURE);
      }
      MPI_Barrier(astaroth_comm);
      grid.mpi_initialized = true;
}

void
check_that_device_allocation_valid()
{
    int device_count = -1;
    cudaGetDeviceCount(&device_count);
    if (device_count > ac_nprocs()) {
        fprintf(stderr,
                "Invalid device-task allocation: Must allocate one MPI task per GPU but got %d "
                "devices per node and only %d task(s).",
                device_count, ac_nprocs());
        ERRCHK_ALWAYS(device_count <= ac_nprocs());
    }
    MPI_Barrier(acGridMPIComm());
<<<<<<< HEAD
}
void 
check_that_mesh_large_enough(const AcMeshInfo info)
{
    const int3 nn = acGetLocalNN(info);
=======

    // Decompose
    const AcMeshDims mesh_dims = acGetMeshDims(info);
    const size_t global_dims[] = {
        as_size_t(mesh_dims.nn.x),
        as_size_t(mesh_dims.nn.y),
        as_size_t(mesh_dims.nn.z),
    };
    const size_t ndims                  = ARRAY_SIZE(global_dims);
    const size_t node_count             = as_size_t((nprocs + device_count - 1) / device_count);
    const size_t partitions_per_layer[] = {as_size_t(device_count), as_size_t(node_count)};
    const size_t nlayers                = ARRAY_SIZE(partitions_per_layer);
    compat_acDecompositionInit(ndims, global_dims, nlayers, partitions_per_layer);
    // grid.decomposition_info = acDecompositionInit(ndims, global_dims,
    // nlayers,partitions_per_layer);

    const uint3_64 decomp = decompose(nprocs);
    acVerifyDecomposition(decomp);

    // Check that the decomposition is valid
    const int3 nn       = acConstructInt3Param(AC_nx, AC_ny, AC_nz, info);
    const bool nx_valid = nn.x % decomp.x == 0;
    const bool ny_valid = nn.y % decomp.y == 0;
    const bool nz_valid = nn.z % decomp.z == 0;
    if (!nx_valid || !ny_valid || !nz_valid) {
        WARNING("Mesh dimensions must be divisible by the decomposition\n");
        fprintf(stderr, "Decomposition: (%lu, %lu, %lu)\n", decomp.x, decomp.y, decomp.z);
        fprintf(stderr, "Mesh dimensions: (%d, %d, %d)\n", nn.x, nn.y, nn.z);
        fprintf(stderr, "Divisible: (%d, %d, %d)\n", nx_valid, ny_valid, nz_valid);
    }
>>>>>>> b3eb5e54
    if (nn.x < STENCIL_WIDTH)
        fprintf(stderr, "nn.x %d too small, must be >= %d (stencil width)\n", nn.x, STENCIL_WIDTH);
    if (nn.y < STENCIL_HEIGHT)
        fprintf(stderr, "nn.y %d too small, must be >= %d (stencil height)\n", nn.y,
                STENCIL_HEIGHT);
#if TWO_D == 0
    if (nn.z < STENCIL_DEPTH)
        fprintf(stderr, "nn.z %d too small, must be >= %d (stencil depth)\n", nn.z, STENCIL_DEPTH);
#endif
}


AcResult
acGridInit(AcMeshInfo info)
{
    ERRCHK(!grid.initialized);
    if (!grid.mpi_initialized)
      create_astaroth_comm(info);

    // Check that MPI is initialized
    char processor_name[MPI_MAX_PROCESSOR_NAME];
    int name_len;
    MPI_Get_processor_name(processor_name, &name_len);

    check_that_device_allocation_valid();

    if(info.int_params[AC_decompose_strategy] == (int)AcDecomposeStrategy::Hierarchical)
    {
        int device_count = -1;
        cudaGetDeviceCount(&device_count);
    	const AcMeshDims mesh_dims = acGetMeshDims(info);
    	const size_t global_dims[] = {
        	as_size_t(mesh_dims.nn.x),
        	as_size_t(mesh_dims.nn.y),
        	as_size_t(mesh_dims.nn.z),
    	};
    	const size_t ndims                  = ARRAY_SIZE(global_dims);
    	const size_t node_count             = as_size_t((ac_nprocs() + device_count - 1) / device_count);
    	const size_t partitions_per_layer[] = {as_size_t(device_count), as_size_t(node_count)};
    	const size_t nlayers                = ARRAY_SIZE(partitions_per_layer);
    	compat_acDecompositionInit(ndims, global_dims, nlayers, partitions_per_layer);
    }

    // grid.decomposition_info = acDecompositionInit(ndims, global_dims,
    // nlayers,partitions_per_layer);
    check_that_decomp_valid(info);

    //TP:  Done in order to copy AC_nxgrid -> AC_nx that will be decomposed
    //     This way you can use AC_nxgrid to get the global dimensions in the DSL and device layer
    acHostUpdateBuiltinParams(&info);
    check_that_mesh_large_enough(info);
    MPI_Barrier(astaroth_comm);

#if AC_VERBOSE
    log_grid_debug_info();
#endif

    // Check that mixed precision is correctly configured, AcRealPacked == AC_REAL_MPI_TYPE
    // CAN BE REMOVED IF MIXED PRECISION IS SUPPORTED AS A PREPROCESSOR FLAG
    int mpi_type_size;
    MPI_Type_size(AC_REAL_MPI_TYPE, &mpi_type_size);
    ERRCHK_ALWAYS(sizeof(AcRealPacked) == mpi_type_size);

    // Decompose config (divide dimensions by decomposition)
    AcMeshInfo submesh_info = acGridDecomposeMeshInfo(info);
    check_that_mesh_large_enough(submesh_info);

    // GPU alloc
    int devices_per_node = -1;
    cudaGetDeviceCount(&devices_per_node);

    acLogFromRootProc(ac_pid(), "acGridInit: Calling acDeviceCreate\n");
    Device device;
    acDeviceCreate(ac_pid() % devices_per_node, submesh_info, &device);
    acLogFromRootProc(ac_pid() , "acGridInit: Returned from acDeviceCreate\n");

    // CPU alloc
    acLogFromRootProc(ac_pid(), "acGridInit: Allocating CPU mesh\n");
    AcMesh submesh;
    acHostMeshCreate(submesh_info, &submesh);
    acLogFromRootProc(ac_pid(), "acGridInit: Done allocating CPU mesh\n");

    // Setup the global grid structure
    grid.device        = device;
    grid.submesh       = submesh;
    grid.decomposition = get_decomp(info);

    // Configure
    grid.nn = acGetLocalNN(device->local_config);
    grid.mpi_tag_space_count = 0;

    acDeviceUpdate(device,device->local_config);

    initialize_random_number_generation(submesh_info);
    grid.initialized   = true;

    acVerboseLogFromRootProc(ac_pid(), "acGridInit: Synchronizing streams\n");
    acGridSynchronizeStream(STREAM_ALL);
    acVerboseLogFromRootProc(ac_pid(), "acGridInit: Done synchronizing streams\n");

#ifdef AC_INTEGRATION_ENABLED
    gen_default_taskgraph();
#endif
    return AC_SUCCESS;
}

AcResult
acGridQuit(void)
{
    ERRCHK(grid.initialized);
    acGridSynchronizeStream(STREAM_ALL);

    // Random number generator
    acRandQuit();

    grid.default_tasks = nullptr;

    grid.initialized   = false;
    grid.decomposition = (uint3_64){0, 0, 0};
    acHostMeshDestroy(&grid.submesh);
    acDeviceDestroy(grid.device);
    compat_acDecompositionQuit();
    // acDecompositionInfoDestroy(&grid.decomposition_info);

    return AC_SUCCESS;
}

AcResult
acGridLoadScalarUniform(const Stream stream, const AcRealParam param, const AcReal value)
{
    ERRCHK(grid.initialized);
    acGridSynchronizeStream(stream);

    const int root_proc = 0;
    AcReal buffer       = value;
    MPI_Bcast(&buffer, 1, AC_REAL_MPI_TYPE, root_proc, astaroth_comm);

    return acDeviceLoadScalarUniform(grid.device, stream, param, buffer);
}

AcResult
acGridLoadVectorUniform(const Stream stream, const AcReal3Param param, const AcReal3 value)
{
    ERRCHK(grid.initialized);
    acGridSynchronizeStream(stream);

    const int root_proc = 0;
    AcReal3 buffer      = value;
    MPI_Bcast(&buffer, 3, AC_REAL_MPI_TYPE, root_proc, astaroth_comm);

    return acDeviceLoadVectorUniform(grid.device, stream, param, buffer);
}

AcResult
acGridLoadIntUniform(const Stream stream, const AcIntParam param, const int value)
{
    ERRCHK(grid.initialized);
    acGridSynchronizeStream(stream);

    const int root_proc = 0;
    int buffer          = value;
    MPI_Bcast(&buffer, 1, MPI_INT, root_proc, astaroth_comm);

    return acDeviceLoadIntUniform(grid.device, stream, param, buffer);
}

AcResult
acGridLoadInt3Uniform(const Stream stream, const AcInt3Param param, const int3 value)
{
    ERRCHK(grid.initialized);
    acGridSynchronizeStream(stream);

    const int root_proc = 0;
    int3 buffer         = value;
    MPI_Bcast(&buffer, 3, MPI_INT, root_proc, astaroth_comm);

    return acDeviceLoadInt3Uniform(grid.device, stream, param, buffer);
}

const int3
get_rr()
{
    return (int3){
	NGHOST_X,
	NGHOST_Y,
	NGHOST_Z
    };
}

AcResult
acGridLoadMeshWorking(const Stream stream, const AcMesh host_mesh)
{
    ERRCHK(grid.initialized);
    acGridSynchronizeStream(stream);


    const int3 rr = get_rr();
    const int3 monolithic_mm = get_global_nn() + 2 * rr;
    const int3 monolithic_nn = acGetLocalNN(grid.device->local_config);
    const int3 monolithic_offset = rr;

    MPI_Datatype monolithic_subarray;
    const int monolithic_mm_arr[]     = {monolithic_mm.z, monolithic_mm.y, monolithic_mm.x};
    const int monolithic_nn_arr[]     = {monolithic_nn.z, monolithic_nn.y, monolithic_nn.x};
    const int monolithic_offset_arr[] = {monolithic_offset.z, monolithic_offset.y,
                                         monolithic_offset.x};
    MPI_Type_create_subarray(3, monolithic_mm_arr, monolithic_nn_arr, monolithic_offset_arr,
                             MPI_ORDER_C, AC_REAL_MPI_TYPE, &monolithic_subarray);
    MPI_Type_commit(&monolithic_subarray);

    const int3 distributed_mm = acGetLocalMM(grid.device->local_config);
    const int3 distributed_nn = acGetLocalNN(grid.device->local_config);
    const int3 distributed_offset = rr;

    MPI_Datatype distributed_subarray;
    const int distributed_mm_arr[]     = {distributed_mm.z, distributed_mm.y, distributed_mm.x};
    const int distributed_nn_arr[]     = {distributed_nn.z, distributed_nn.y, distributed_nn.x};
    const int distributed_offset_arr[] = {distributed_offset.z, distributed_offset.y,
                                          distributed_offset.x};
    MPI_Type_create_subarray(3, distributed_mm_arr, distributed_nn_arr, distributed_offset_arr,
                             MPI_ORDER_C, AC_REAL_MPI_TYPE, &distributed_subarray);
    MPI_Type_commit(&distributed_subarray);


    MPI_Request recv_reqs[NUM_VTXBUF_HANDLES];
    for (int vtxbuf = 0; vtxbuf < NUM_VTXBUF_HANDLES; ++vtxbuf) {
        MPI_Irecv(grid.submesh.vertex_buffer[vtxbuf], 1, distributed_subarray, 0, vtxbuf,
                  acGridMPIComm(), &recv_reqs[vtxbuf]);
        if (ac_pid() == 0) {
            for (int tgt = 0; tgt < ac_nprocs(); ++tgt) {
                const int3 tgt_pid3d = getPid3D(tgt);
                const size_t idx     = acVertexBufferIdx(tgt_pid3d.x * distributed_nn.x, //
                                                     tgt_pid3d.y * distributed_nn.y, //
                                                     tgt_pid3d.z * distributed_nn.z, //
                                                     host_mesh.info);
                MPI_Send(&host_mesh.vertex_buffer[vtxbuf][idx], 1, monolithic_subarray, tgt, vtxbuf,
                         acGridMPIComm());
            }
        }
    }
    MPI_Waitall(NUM_VTXBUF_HANDLES, recv_reqs, MPI_STATUSES_IGNORE);
    /*
        Strategy:
            1) Select a subarray from the input mesh
            2) Select a subarray from the output mesh
            3) Scatter

        Notes:
            1) Check that subarray divisible by number of procs (required in init iirc)
    MPI_Datatype input_subarray_resized;
    MPI_Type_create_resized(input_subarray, 0, sizeof(AcReal), &input_subarray_resized);
    MPI_Type_commit(&input_subarray_resized);

    // Scatter host_mesh from proc 0
    for (int vtxbuf = 0; vtxbuf < NUM_VTXBUF_HANDLES; ++vtxbuf) {
        const AcReal* src = host_mesh.vertex_buffer[vtxbuf];
        AcReal* dst       = grid.submesh.vertex_buffer[vtxbuf];
        //MPI_Scatter(src, 1, input_subarray, dst, 1, output_subarray, 0, acGridMPIComm());

        int nprocs;
        MPI_Comm_size(acGridMPIComm(), &nprocs);
        const uint3_64 p = morton3D(nprocs - 1) + (uint3_64){1, 1, 1};
        int counts[nprocs];
        int displacements[nprocs];
        for (int i = 0; i < nprocs; ++i) {
            counts[i]    = 1;

            const uint3_64 block = morton3D(i);
            const size_t block_offset = block.x * output_nn.x + block.y * output_nn.y * output_nn.x
    * p.x + block.z * output_nn.z * output_nn.x * output_nn.y; displacements[i] = block_offset;
        }

        //MPI_Scatterv(src, counts, displacements, input_subarray, dst, 1, output_subarray, 0,
        //             acGridMPIComm());
        MPI_Scatterv(src, counts, displacements, input_subarray_resized, dst, output_nn.z *
    output_nn.y * output_nn.x, AC_REAL_MPI_TYPE, 0, acGridMPIComm());

    }*/

    MPI_Type_free(&monolithic_subarray);
    MPI_Type_free(&distributed_subarray);
    return acDeviceLoadMesh(grid.device, stream, grid.submesh);
}
/*
// has some illegal memory access issue (create_subarray overwrites block value and loop fails)
AcResult
acGridStoreMesh(const Stream stream, AcMesh* host_mesh)
{
    ERRCHK(grid.initialized);

    const Device device   = grid.device;
    const AcMeshInfo info = device->local_config;

    acGridSynchronizeStream(stream);
    acDeviceStoreMesh(device, stream, &grid.submesh);
    acDeviceSynchronizeStream(device, stream);

    int pid, nprocs;
    MPI_Comm_rank(acGridMPIComm(), &pid);
    MPI_Comm_size(acGridMPIComm(), &nprocs);

    const int3 pid3d   = getPid3D(pid, grid.decomposition);
    const uint3_64 min = (uint3_64){0, 0, 0};
    const uint3_64 max = morton3D(nprocs - 1); // inclusive

    const int3 rr = (int3){
        (STENCIL_WIDTH - 1) / 2,
        (STENCIL_HEIGHT - 1) / 2,
        (STENCIL_DEPTH - 1) / 2,
    };
    const int3 monolithic_mm  = acConstructInt3Param(AC_nxgrid, AC_nygrid, AC_nzgrid) + 2 * rr;
    const int3 distributed_mm = acConstructInt3Param(AC_mx, AC_my, AC_mz, info);

    for (int block = 0; block < nprocs; ++block) {
        ERRCHK_ALWAYS(block < nprocs);
        int3 distributed_nn     = acConstructInt3Param(AC_nx, AC_ny, AC_nz, info);
        int3 distributed_offset = rr;
        ERRCHK_ALWAYS(block < nprocs);
        if (pid3d.x == min.x) {
            distributed_nn.x += rr.x;
            distributed_offset.x = 0;
        }
        if (pid3d.x == max.x) {
            distributed_nn.x += rr.x;
        }
        if (pid3d.y == min.y) {
            distributed_nn.y += rr.y;
            distributed_offset.y = 0;
        }
        if (pid3d.y == max.y) {
            distributed_nn.y += rr.y;
        }
        if (pid3d.z == min.z) {
            distributed_nn.z += rr.z;
            distributed_offset.z = 0;
        }
        if (pid3d.z == max.z) {
            distributed_nn.z += rr.z;
        }
        // fprintf(stderr, "proc %d, pid %d %d %d, box size %d %d %d\n", pid, pid3d.x, pid3d.y,
        // pid3d.z,
        //         distributed_nn.x, distributed_nn.y, distributed_nn.z);
        ERRCHK_ALWAYS(block < nprocs);
        MPI_Datatype monolithic_subarray;
        const int monolithic_mm_arr[]     = {monolithic_mm.z, monolithic_mm.y, monolithic_mm.x};
        const int monolithic_nn_arr[]     = {distributed_nn.z, distributed_nn.y, distributed_nn.x};
        const int monolithic_offset_arr[] = {distributed_offset.z, distributed_offset.y,
                                             distributed_offset.x};
        ERRCHK_ALWAYS(block < nprocs);
        MPI_Type_create_subarray(3, monolithic_mm_arr, monolithic_nn_arr, monolithic_offset_arr,
                                 MPI_ORDER_C, AC_REAL_MPI_TYPE, &monolithic_subarray);
        ERRCHK_ALWAYS(block < nprocs);
        MPI_Type_commit(&monolithic_subarray);
        ERRCHK_ALWAYS(block < nprocs);

        // const int3 distributed_mm     = acConstructInt3Param(AC_mx, AC_my, AC_mz, info);
        // const int3 distributed_nn     = acConstructInt3Param(AC_nx, AC_ny, AC_nz, info);
        // const int3 distributed_offset = rr;
        ERRCHK_ALWAYS(block < nprocs);
        MPI_Datatype distributed_subarray;
        const int distributed_mm_arr[]     = {distributed_mm.z, distributed_mm.y, distributed_mm.x};
        const int distributed_nn_arr[]     = {distributed_nn.z, distributed_nn.y, distributed_nn.x};
        const int distributed_offset_arr[] = {distributed_offset.z, distributed_offset.y,
                                             distributed_offset.x};
        MPI_Type_create_subarray(3, distributed_mm_arr, distributed_nn_arr, distributed_offset_arr,
                                 MPI_ORDER_C, AC_REAL_MPI_TYPE, &distributed_subarray);
        MPI_Type_commit(&distributed_subarray);

        ERRCHK_ALWAYS(block < nprocs);
        MPI_Request send_reqs[NUM_VTXBUF_HANDLES];
        for (int vtxbuf = 0; vtxbuf < NUM_VTXBUF_HANDLES; ++vtxbuf) {
            ERRCHK_ALWAYS(block < nprocs);
            // send to 0
            if (pid == block)
                MPI_Isend(grid.submesh.vertex_buffer[vtxbuf], 1, distributed_subarray, 0, vtxbuf,
                          acGridMPIComm(), &send_reqs[vtxbuf]);
            ERRCHK_ALWAYS(block < nprocs);
            if (pid == 0) {
                // recv from block
                ERRCHK_ALWAYS(block < nprocs);
                const int3 block_pid3d = getPid3D(block, grid.decomposition);
                const int3 nn          = acConstructInt3Param(AC_nx, AC_ny, AC_nz, info);
                const size_t idx       = acVertexBufferIdx(block_pid3d.x * nn.x, //
                                                           block_pid3d.y * nn.y, //
                                                           block_pid3d.z * nn.z, //
                                                           host_mesh->info);
                MPI_Recv(&host_mesh->vertex_buffer[vtxbuf][idx], 1, monolithic_subarray, block,
                         vtxbuf, acGridMPIComm(), MPI_STATUS_IGNORE);
            }
        }
        if (pid == block)
            MPI_Waitall(NUM_VTXBUF_HANDLES, send_reqs, MPI_STATUSES_IGNORE);
        // Free
        MPI_Type_free(&monolithic_subarray);
        MPI_Type_free(&distributed_subarray);
        // TODO
        // for each block
        //      declare the mapping
        //      all send
        //      if pid == 0
        //          recv
        //
        // could possibly do with scatter/gather but not that important and
        // diminishing returns/no-point finetuning because this is just a
        // simple debug function anyways.
        // More important to focus on getting science/meaningful work done!
    }
}
*/

static void
to_mpi_array_order_c(const int3 v, int arr[3])
{
    arr[0] = v.z;
    arr[1] = v.y;
    arr[2] = v.x;
}

//static void
//print_mpi_array(const char* str, const int arr[3])
//{
//    printf("%s: (%d, %d, %d)\n", str, arr[2], arr[1], arr[0]);
//}

static void
get_subarray(const int pid, //
             int monolithic_mm_arr[3], int monolithic_nn_arr[3],
             int monolithic_offset_arr[3], //
             int distributed_mm_arr[3], int distributed_nn_arr[3], int distributed_offset_arr[3])
{
    int nprocs;
    MPI_Comm_size(acGridMPIComm(), &nprocs);

    const Device device   = grid.device;
    const AcMeshInfo info = device->local_config;

    const int3 pid3d = getPid3D(pid);
    const int3 rr    = (int3){
	 NGHOST_X,
	 NGHOST_Y,
	 NGHOST_Z
    };

    const int3 min = (int3){0, 0, 0};
    const int3 max = getPid3D(nprocs - 1); // inclusive

    const int3 base_distributed_nn = acGetLocalNN(info);
    int3 distributed_nn     = acGetLocalNN(info);
    int3 distributed_offset = rr;

    if (pid3d.x == min.x) {
        distributed_offset.x -= rr.x;
        distributed_nn.x += rr.x;
    }
    if (pid3d.x == max.x) {
        distributed_nn.x += rr.x;
    }
    if (pid3d.y == min.y) {
        distributed_offset.y -= rr.y;
        distributed_nn.y += rr.y;
    }
    if (pid3d.y == max.y) {
        distributed_nn.y += rr.y;
    }
    if (pid3d.z == min.z) {
        distributed_offset.z -= rr.z;
        distributed_nn.z += rr.z;
    }
    if (pid3d.z == max.z) {
        distributed_nn.z += rr.z;
    }

    // Monolithic
    to_mpi_array_order_c(acGetGridNN(info) + 2 * rr, monolithic_mm_arr);
    to_mpi_array_order_c(distributed_nn, monolithic_nn_arr);
    to_mpi_array_order_c(pid3d * base_distributed_nn + distributed_offset, monolithic_offset_arr);

    // Distributed
    to_mpi_array_order_c(acGetLocalMM(info), distributed_mm_arr);
    to_mpi_array_order_c(distributed_nn, distributed_nn_arr);
    to_mpi_array_order_c(distributed_offset, distributed_offset_arr);

    /*
    printf("------\n");
    printf("pid %d\n", pid);
    print_mpi_array("monol mm", monolithic_mm_arr);
    print_mpi_array("monol nn", monolithic_nn_arr);
    print_mpi_array("monol os", monolithic_offset_arr);

    print_mpi_array("distr mm", distributed_mm_arr);
    print_mpi_array("distr nn", distributed_nn_arr);
    print_mpi_array("distr os", distributed_offset_arr);
    printf("------\n");
    */
}

/**
static void
get_subarray(const int pid, //
             int monolithic_mm_arr[3], int monolithic_nn_arr[3],
             int monolithic_offset_arr[3], //
             int distributed_mm_arr[3], int distributed_nn_arr[3], int distributed_offset_arr[3])
{

    const Device device   = grid.device;
    const AcMeshInfo info = device->local_config;

    const int3 pid3d = getPid3D(pid);
    const int3 rr = get_rr();

    const int3 min = (int3){0, 0, 0};
    const int3 max = getPid3D(ac_nprocs() - 1); // inclusive
    const int3 base_distributed_nn = acGetLocalNN(grid.device->local_config);
    int3 distributed_nn     = acGetLocalNN(grid.device->local_config);
    int3 distributed_offset = rr;

    if (pid3d.x == min.x) {
        distributed_offset.x -= rr.x;
        distributed_nn.x += rr.x;
    }
    if (pid3d.x == max.x) {
        distributed_nn.x += rr.x;
    }
    if (pid3d.y == min.y) {
        distributed_offset.y -= rr.y;
        distributed_nn.y += rr.y;
    }
    if (pid3d.y == max.y) {
        distributed_nn.y += rr.y;
    }
    if (pid3d.z == min.z) {
        distributed_offset.z -= rr.z;
        distributed_nn.z += rr.z;
    }
    if (pid3d.z == max.z) {
        distributed_nn.z += rr.z;
    }

    // Monolithic
    to_mpi_array_order_c(get_global_nn() + 2 * rr, monolithic_mm_arr);
    to_mpi_array_order_c(distributed_nn, monolithic_nn_arr);
    to_mpi_array_order_c(pid3d * base_distributed_nn + distributed_offset, monolithic_offset_arr);

    // Distributed
    to_mpi_array_order_c(acGetLocalMM(info), distributed_mm_arr);
    to_mpi_array_order_c(distributed_nn, distributed_nn_arr);
    to_mpi_array_order_c(distributed_offset, distributed_offset_arr);

    //printf("------\n");
    //printf("pid %d\n", pid);
    //print_mpi_array("monol mm", monolithic_mm_arr);
    //print_mpi_array("monol nn", monolithic_nn_arr);
    //print_mpi_array("monol os", monolithic_offset_arr);

    //print_mpi_array("distr mm", distributed_mm_arr);
    //print_mpi_array("distr nn", distributed_nn_arr);
    //print_mpi_array("distr os", distributed_offset_arr);
    //printf("------\n");
}
**/

// With ghost zone
//
AcResult
acGridLoadMesh(const Stream stream, const AcMesh host_mesh)
{
    ERRCHK(grid.initialized);
    acGridSynchronizeStream(stream);

    const int pid = ac_pid();
    const int nprocs = ac_nprocs();
    // Datatype:
    // 1) All processes: Local subarray (sending)
    //  1.1) function that takes the pid and outputs the local subarray
    // 2) Root process:  Global array (receiving)
    // 3) Root process:  Local subarrays for all procs (same as used for sending)

    // Receive the local subarray
    MPI_Request recv_reqs[NUM_VTXBUF_HANDLES];
    for (int vtxbuf = 0; vtxbuf < NUM_VTXBUF_HANDLES; ++vtxbuf) {
        int monolithic_mm[3], monolithic_nn[3], monolithic_offset[3];
        int distributed_mm[3], distributed_nn[3], distributed_offset[3];
        get_subarray(pid, monolithic_mm, monolithic_nn, monolithic_offset, //
                     distributed_mm, distributed_nn, distributed_offset);

        MPI_Datatype distributed_subarray;
        MPI_Type_create_subarray(3, distributed_mm, distributed_nn, distributed_offset, MPI_ORDER_C,
                                 AC_REAL_MPI_TYPE, &distributed_subarray);
        MPI_Type_commit(&distributed_subarray);

        MPI_Irecv(grid.submesh.vertex_buffer[vtxbuf], 1, distributed_subarray, 0, vtxbuf,
                  acGridMPIComm(), &recv_reqs[vtxbuf]);

        MPI_Type_free(&distributed_subarray);
    }

    if (pid == 0) {
        for (int tgt = 0; tgt < nprocs; ++tgt) {
            for (int vtxbuf = 0; vtxbuf < NUM_VTXBUF_HANDLES; ++vtxbuf) {
                int monolithic_mm[3], monolithic_nn[3], monolithic_offset[3];
                int distributed_mm[3], distributed_nn[3], distributed_offset[3];
                get_subarray(tgt, monolithic_mm, monolithic_nn, monolithic_offset, //
                             distributed_mm, distributed_nn, distributed_offset);

                MPI_Datatype monolithic_subarray;
                MPI_Type_create_subarray(3, monolithic_mm, monolithic_nn, monolithic_offset,
                                         MPI_ORDER_C, AC_REAL_MPI_TYPE, &monolithic_subarray);
                MPI_Type_commit(&monolithic_subarray);

                MPI_Send(host_mesh.vertex_buffer[vtxbuf], 1, monolithic_subarray, tgt, vtxbuf,
                         acGridMPIComm());

                MPI_Type_free(&monolithic_subarray);
            }
        }
    }
    MPI_Waitall(NUM_VTXBUF_HANDLES, recv_reqs, MPI_STATUSES_IGNORE);

    // TODO: Should apply halo exchange here without touching the ghost zones, how?
    // Currently the users need to update halos after each load, which is error-prone
    // acDeviceLoadMesh(grid.device, stream, grid.submesh);
    // return acGridPeriodicBoundconds(STREAM_DEFAULT);

    return acDeviceLoadMesh(grid.device, stream, grid.submesh);
}


// Working with ghost zone
AcResult
acGridStoreMesh(const Stream stream, AcMesh* host_mesh)
{
    ERRCHK(grid.initialized);
    acGridSynchronizeStream(stream);
    acDeviceStoreMesh(grid.device, stream, &grid.submesh);
    acDeviceSynchronizeStream(grid.device, stream);

    const int pid = ac_pid();
    // Datatype:
    // 1) All processes: Local subarray (sending)
    //  1.1) function that takes the pid and outputs the local subarray
    // 2) Root process:  Global array (receiving)
    // 3) Root process:  Local subarrays for all procs (same as used for sending)

    // Send the local subarray
    MPI_Request send_reqs[NUM_VTXBUF_HANDLES];
    for (int vtxbuf = 0; vtxbuf < NUM_VTXBUF_HANDLES; ++vtxbuf) {
        int monolithic_mm[3], monolithic_nn[3], monolithic_offset[3];
        int distributed_mm[3], distributed_nn[3], distributed_offset[3];
        get_subarray(pid, monolithic_mm, monolithic_nn, monolithic_offset, //
                     distributed_mm, distributed_nn, distributed_offset);

        MPI_Datatype distributed_subarray;
        MPI_Type_create_subarray(3, distributed_mm, distributed_nn, distributed_offset, MPI_ORDER_C,
                                 AC_REAL_MPI_TYPE, &distributed_subarray);
        MPI_Type_commit(&distributed_subarray);

        MPI_Isend(grid.submesh.vertex_buffer[vtxbuf], 1, distributed_subarray, 0, vtxbuf,
                  acGridMPIComm(), &send_reqs[vtxbuf]);

        MPI_Type_free(&distributed_subarray);
    }

    if (pid == 0) {
        for (int src = 0; src < ac_nprocs(); ++src) {
            for (int vtxbuf = 0; vtxbuf < NUM_VTXBUF_HANDLES; ++vtxbuf) {
                int monolithic_mm[3], monolithic_nn[3], monolithic_offset[3];
                int distributed_mm[3], distributed_nn[3], distributed_offset[3];
                get_subarray(src, monolithic_mm, monolithic_nn, monolithic_offset, //
                             distributed_mm, distributed_nn, distributed_offset);

                MPI_Datatype monolithic_subarray;
                MPI_Type_create_subarray(3, monolithic_mm, monolithic_nn, monolithic_offset,
                                         MPI_ORDER_C, AC_REAL_MPI_TYPE, &monolithic_subarray);
                MPI_Type_commit(&monolithic_subarray);

                MPI_Recv(host_mesh->vertex_buffer[vtxbuf], 1, monolithic_subarray, src, vtxbuf,
                         acGridMPIComm(), MPI_STATUS_IGNORE);

                MPI_Type_free(&monolithic_subarray);
            }
        }
    }
    MPI_Waitall(NUM_VTXBUF_HANDLES, send_reqs, MPI_STATUSES_IGNORE);

    return AC_SUCCESS;
}


AcResult
acGridStoreMeshWorking(const Stream stream, AcMesh* host_mesh)
{
    ERRCHK(grid.initialized);
    acGridSynchronizeStream(stream);
    acDeviceStoreMesh(grid.device, stream, &grid.submesh);
    acDeviceSynchronizeStream(grid.device, stream);

    /*
    const Device device   = grid.device;
    const AcMeshInfo info = device->local_config;

    const int3 rr = (int3){
        (STENCIL_WIDTH - 1) / 2,
        (STENCIL_HEIGHT - 1) / 2,
        (STENCIL_DEPTH - 1) / 2,
    };
    const int3 input_nn     = acConstructInt3Param(AC_nxgrid, AC_nygrid, AC_nzgrid); // Without halo
    const int3 input_mm     = input_nn + 2 * rr;
    const int3 input_offset = rr; //  + info.int3_params[AC_multigpu_offset];

    MPI_Datatype input_subarray;
    const int input_mm_arr[]     = {input_mm.z, input_mm.y, input_mm.x};
    const int input_nn_arr[]     = {input_nn.z, input_nn.y, input_nn.x};
    const int input_offset_arr[] = {input_offset.z, input_offset.y, input_offset.x};
    MPI_Type_create_subarray(3, input_mm_arr, input_nn_arr, input_offset_arr, MPI_ORDER_C,
                             AC_REAL_MPI_TYPE, &input_subarray);
    MPI_Type_commit(&input_subarray);

    const int3 output_nn     = acConstructInt3Param(AC_nx, AC_ny, AC_nz, info);
    const int3 output_mm     = acConstructInt3Param(AC_mx, AC_my, AC_mz, info);
    const int3 output_offset = rr;

    MPI_Datatype output_subarray;
    const int output_mm_arr[]     = {output_mm.z, output_mm.y, output_mm.x};
    const int output_nn_arr[]     = {output_nn.z, output_nn.y, output_nn.x};
    const int output_offset_arr[] = {output_offset.z, output_offset.y, output_offset.x};
    MPI_Type_create_subarray(3, output_mm_arr, output_nn_arr, output_offset_arr, MPI_ORDER_C,
                             AC_REAL_MPI_TYPE, &output_subarray);
    MPI_Type_commit(&output_subarray);

    // Scatter host_mesh from proc 0
    for (int vtxbuf = 0; vtxbuf < NUM_VTXBUF_HANDLES; ++vtxbuf) {
        const AcReal* src = grid.submesh.vertex_buffer[vtxbuf];
        AcReal* dst       = host_mesh->vertex_buffer[vtxbuf];
        MPI_Gather(src, 1, output_subarray, dst, 1, input_subarray, 0, acGridMPIComm());
        // MPI_Scatter(src, 1, input_subarray, dst, 1, output_subarray, 0, acGridMPIComm());
    }

    MPI_Type_free(&input_subarray);
    MPI_Type_free(&output_subarray);
    */


    const int3 rr = get_rr();
    const int3 monolithic_mm     = get_global_nn() + 2 * rr;
    const int3 monolithic_nn     = acGetLocalNN(grid.device->local_config);
    const int3 monolithic_offset = rr;

    MPI_Datatype monolithic_subarray;
    const int monolithic_mm_arr[]     = {monolithic_mm.z, monolithic_mm.y, monolithic_mm.x};
    const int monolithic_nn_arr[]     = {monolithic_nn.z, monolithic_nn.y, monolithic_nn.x};
    const int monolithic_offset_arr[] = {monolithic_offset.z, monolithic_offset.y,
                                         monolithic_offset.x};
    MPI_Type_create_subarray(3, monolithic_mm_arr, monolithic_nn_arr, monolithic_offset_arr,
                             MPI_ORDER_C, AC_REAL_MPI_TYPE, &monolithic_subarray);
    MPI_Type_commit(&monolithic_subarray);

    const int3 distributed_mm     = acGetLocalMM(grid.device->local_config);
    const int3 distributed_nn     = acGetLocalNN(grid.device->local_config);
    const int3 distributed_offset = rr;

    MPI_Datatype distributed_subarray;
    const int distributed_mm_arr[]     = {distributed_mm.z, distributed_mm.y, distributed_mm.x};
    const int distributed_nn_arr[]     = {distributed_nn.z, distributed_nn.y, distributed_nn.x};
    const int distributed_offset_arr[] = {distributed_offset.z, distributed_offset.y,
                                          distributed_offset.x};
    MPI_Type_create_subarray(3, distributed_mm_arr, distributed_nn_arr, distributed_offset_arr,
                             MPI_ORDER_C, AC_REAL_MPI_TYPE, &distributed_subarray);
    MPI_Type_commit(&distributed_subarray);

    const int pid = ac_pid();

    MPI_Request send_reqs[NUM_VTXBUF_HANDLES];
    for (int vtxbuf = 0; vtxbuf < NUM_VTXBUF_HANDLES; ++vtxbuf) {
        MPI_Isend(grid.submesh.vertex_buffer[vtxbuf], 1, distributed_subarray, 0, vtxbuf,
                  acGridMPIComm(), &send_reqs[vtxbuf]);
        if (pid == 0) {
            for (int tgt = 0; tgt < ac_nprocs(); ++tgt) {
                const int3 tgt_pid3d = getPid3D(tgt);
                const size_t idx     = acVertexBufferIdx(tgt_pid3d.x * distributed_nn.x, //
                                                     tgt_pid3d.y * distributed_nn.y, //
                                                     tgt_pid3d.z * distributed_nn.z, //
                                                     host_mesh->info);
                MPI_Recv(&host_mesh->vertex_buffer[vtxbuf][idx], 1, monolithic_subarray, tgt,
                         vtxbuf, acGridMPIComm(), MPI_STATUS_IGNORE);
            }
        }
    }
    MPI_Waitall(NUM_VTXBUF_HANDLES, send_reqs, MPI_STATUSES_IGNORE);
    /*
        Strategy:
            1) Select a subarray from the input mesh
            2) Select a subarray from the output mesh
            3) Scatter

        Notes:
            1) Check that subarray divisible by number of procs (required in init iirc)
    MPI_Datatype input_subarray_resized;
    MPI_Type_create_resized(input_subarray, 0, sizeof(AcReal), &input_subarray_resized);
    MPI_Type_commit(&input_subarray_resized);

    // Scatter host_mesh from proc 0
    for (int vtxbuf = 0; vtxbuf < NUM_VTXBUF_HANDLES; ++vtxbuf) {
        const AcReal* src = host_mesh.vertex_buffer[vtxbuf];
        AcReal* dst       = grid.submesh.vertex_buffer[vtxbuf];
        //MPI_Scatter(src, 1, input_subarray, dst, 1, output_subarray, 0, acGridMPIComm());

        int nprocs;
        MPI_Comm_size(acGridMPIComm(), &nprocs);
        const uint3_64 p = morton3D(nprocs - 1) + (uint3_64){1, 1, 1};
        int counts[nprocs];
        int displacements[nprocs];
        for (int i = 0; i < nprocs; ++i) {
            counts[i]    = 1;

            const uint3_64 block = morton3D(i);
            const size_t block_offset = block.x * output_nn.x + block.y * output_nn.y * output_nn.x
    * p.x + block.z * output_nn.z * output_nn.x * output_nn.y; displacements[i] = block_offset;
        }

        //MPI_Scatterv(src, counts, displacements, input_subarray, dst, 1, output_subarray, 0,
        //             acGridMPIComm());
        MPI_Scatterv(src, counts, displacements, input_subarray_resized, dst, output_nn.z *
    output_nn.y * output_nn.x, AC_REAL_MPI_TYPE, 0, acGridMPIComm());

    }*/

    MPI_Type_free(&monolithic_subarray);
    MPI_Type_free(&distributed_subarray);

    return AC_SUCCESS;
}
AcResult
acGridLoadMeshOld(const Stream stream, const AcMesh host_mesh)
{
    ERRCHK(grid.initialized);
    acGridSynchronizeStream(stream);
    acGridDiskAccessSync(); // Note: syncs all streams

#if AC_VERBOSE
    printf("Distributing mesh...\n");
    fflush(stdout);
#endif

    const int pid = ac_pid();
    ERRCHK_ALWAYS(&grid.submesh);

    // Submesh nn
    const int3 nn = acGetLocalNN(grid.device->local_config);

    // Send to self
    if (pid == 0) {
        for (int vtxbuf = 0; vtxbuf < NUM_VTXBUF_HANDLES; ++vtxbuf) {
            // For pencils
            for (int k = NGHOST_Z; k < NGHOST_Z + nn.z; ++k) {
                for (int j = NGHOST_Y; j < NGHOST_Y + nn.y; ++j) {
                    const int i       = NGHOST_X;
                    const int count   = nn.x;
                    const int src_idx = acVertexBufferIdx(i, j, k, host_mesh.info);
                    const int dst_idx = acVertexBufferIdx(i, j, k, grid.submesh.info);
                    memcpy(&grid.submesh.vertex_buffer[vtxbuf][dst_idx], //
                           &host_mesh.vertex_buffer[vtxbuf][src_idx],    //
                           count * sizeof(host_mesh.vertex_buffer[i][0]));
                }
            }
        }
    }

    for (int vtxbuf = 0; vtxbuf < NUM_VTXBUF_HANDLES; ++vtxbuf) {
        // For pencils
        for (int k = NGHOST_Z; k < NGHOST_Z + nn.z; ++k) {
            for (int j = NGHOST_Y; j < NGHOST_Y + nn.y; ++j) {
                const int i     = NGHOST_X;
                const int count = nn.x;

                if (pid != 0) {
                    const int dst_idx = acVertexBufferIdx(i, j, k, grid.submesh.info);
                    // Recv
                    MPI_Status status;
                    MPI_Recv(&grid.submesh.vertex_buffer[vtxbuf][dst_idx], count, AC_REAL_MPI_TYPE,
                             0, 0, astaroth_comm, &status);
                }
                else {
                    for (int tgt_pid = 1; tgt_pid < ac_nprocs(); ++tgt_pid) {
                        const int3 tgt_pid3d = getPid3D(tgt_pid);
                        const int src_idx    = acVertexBufferIdx(i + tgt_pid3d.x * nn.x, //
                                                              j + tgt_pid3d.y * nn.y, //
                                                              k + tgt_pid3d.z * nn.z, //
                                                              host_mesh.info);

                        // Send
                        MPI_Send(&host_mesh.vertex_buffer[vtxbuf][src_idx], count, AC_REAL_MPI_TYPE,
                                 tgt_pid, 0, astaroth_comm);
                    }
                }
            }
        }
    }

    acDeviceLoadMesh(grid.device, stream, grid.submesh);
    return AC_SUCCESS;
}

// TODO: do with packed data
AcResult
acGridStoreMeshAA(const Stream stream, AcMesh* host_mesh)
{
    ERRCHK(grid.initialized);
    acGridSynchronizeStream(stream);
    acGridDiskAccessSync(); // Note: syncs all streams

    acDeviceStoreMesh(grid.device, stream, &grid.submesh);
    acGridSynchronizeStream(stream);

#if AC_VERBOSE
    printf("Gathering mesh...\n");
    fflush(stdout);
#endif

    const int pid = ac_pid();

    if (pid == 0)
        ERRCHK_ALWAYS(host_mesh);

    // Submesh nn and mm
    const int3 nn = acGetLocalNN(grid.device->local_config);
    const int3 mm = acGetLocalMM(grid.device->local_config);

#if TWO_D == 0
    // Send to self
    if (pid == 0) {
        for (int vtxbuf = 0; vtxbuf < NUM_VTXBUF_HANDLES; ++vtxbuf) {
            // For pencils
            for (int k = 0; k < mm.z; ++k) {
                for (int j = 0; j < mm.y; ++j) {
                    const int i       = 0;
                    const int count   = mm.x;
                    const int src_idx = acVertexBufferIdx(i, j, k, grid.submesh.info);
                    const int dst_idx = acVertexBufferIdx(i, j, k, host_mesh->info);
                    memcpy(&host_mesh->vertex_buffer[vtxbuf][dst_idx],   //
                           &grid.submesh.vertex_buffer[vtxbuf][src_idx], //
                           count * sizeof(grid.submesh.vertex_buffer[i][0]));
                }
            }
        }
    }
#else
    // Send to self
    if (pid == 0) {
        for (int vtxbuf = 0; vtxbuf < NUM_VTXBUF_HANDLES; ++vtxbuf) {
            // For pencils
            for (int j = 0; j < mm.y; ++j) {
                const int i       = 0;
                const int count   = mm.x;
                const int src_idx = acVertexBufferIdx(i, j, 1, grid.submesh.info);
                const int dst_idx = acVertexBufferIdx(i, j, 1, host_mesh->info);
                memcpy(&host_mesh->vertex_buffer[vtxbuf][dst_idx],   //
                       &grid.submesh.vertex_buffer[vtxbuf][src_idx], //
                       count * sizeof(grid.submesh.vertex_buffer[i][0]));
            }
        }
    }
#endif

#if TWO_D == 0
    for (int vtxbuf = 0; vtxbuf < NUM_VTXBUF_HANDLES; ++vtxbuf) {
        // For pencils
        for (int k = 0; k < mm.z; ++k) {
            for (int j = 0; j < mm.y; ++j) {
                const int i     = 0;
                const int count = mm.x;

                if (pid == 0) {
                    for (int tgt_pid = 1; tgt_pid < ac_nprocs(); ++tgt_pid) {
                        const int3 tgt_pid3d = getPid3D(tgt_pid);
                        const int dst_idx    = acVertexBufferIdx(i + tgt_pid3d.x * nn.x, //
                                                              j + tgt_pid3d.y * nn.y, //
                                                              k + tgt_pid3d.z * nn.z, //
                                                              host_mesh->info);

                        // Recv
                        MPI_Status status;
                        MPI_Recv(&host_mesh->vertex_buffer[vtxbuf][dst_idx], count,
                                 AC_REAL_MPI_TYPE, tgt_pid, 0, astaroth_comm, &status);
                    }
                }
                else {
                    // Send
                    const int src_idx = acVertexBufferIdx(i, j, k, grid.submesh.info);
                    MPI_Send(&grid.submesh.vertex_buffer[vtxbuf][src_idx], count, AC_REAL_MPI_TYPE,
                             0, 0, astaroth_comm);
                }
            }
        }
    }
#else
    for (int vtxbuf = 0; vtxbuf < NUM_VTXBUF_HANDLES; ++vtxbuf) {
        for (int j = 0; j < mm.y; ++j) {
            const int i     = 0;
            const int count = mm.x;

            if (pid == 0) {
                for (int tgt_pid = 1; tgt_pid < ac_nprocs(); ++tgt_pid) {
                    const int3 tgt_pid3d = getPid3D(tgt_pid);
                    const int dst_idx    = acVertexBufferIdx(i + tgt_pid3d.x * nn.x, //
                                                          j + tgt_pid3d.y * nn.y, //
                                                          1 + tgt_pid3d.z * nn.z, //
                                                          host_mesh->info);

                    // Recv
                    MPI_Status status;
                    MPI_Recv(&host_mesh->vertex_buffer[vtxbuf][dst_idx], count,
                             AC_REAL_MPI_TYPE, tgt_pid, 0, astaroth_comm, &status);
                }
            }
            else {
                // Send
                const int src_idx = acVertexBufferIdx(i, j, 1, grid.submesh.info);
                MPI_Send(&grid.submesh.vertex_buffer[vtxbuf][src_idx], count, AC_REAL_MPI_TYPE,
                         0, 0, astaroth_comm);
            }
        }
    }
#endif
    MPI_Barrier(astaroth_comm);

    return AC_SUCCESS;
}

AcTaskGraph*
acGridGetDefaultTaskGraph()
{
    ERRCHK(grid.initialized);
    return grid.default_tasks.get();
}

static void
check_ops(const AcTaskDefinition ops[], const size_t n_ops)
{
    if (n_ops == 0) {
        ERROR("\nIncorrect task graph {}:\n - Task graph is empty.\n")
    }

    bool found_halo_exchange        = false;
    unsigned int boundaries_defined = 0x00;
    // bool found_compute              = false;

    bool boundary_condition_before_halo_exchange = false;
    bool compute_before_halo_exchange            = false;
    bool compute_before_boundary_condition       = false;

    bool error   = false;
    bool warning = false;
    const int FULL_BOUNDARY = (TWO_D) ? BOUNDARY_XY : BOUNDARY_XYZ;

    std::string task_graph_repr = "{";

    for (size_t i = 0; i < n_ops; i++) {
        AcTaskDefinition op = ops[i];
        switch (op.task_type) {
        case TASKTYPE_HALOEXCHANGE:
            found_halo_exchange = true;
            task_graph_repr += "HaloExchange,";
            break;
        case TASKTYPE_BOUNDCOND:
        case TASKTYPE_SPECIAL_MHD_BOUNDCOND:
        case TASKTYPE_DSL_BOUNDCOND:
            if (!found_halo_exchange) {
                boundary_condition_before_halo_exchange = true;
                error                                   = true;
            }
            boundaries_defined |= (unsigned int)op.boundary;
            task_graph_repr += "BoundCond,";
            break;
        case TASKTYPE_COMPUTE:
            if (!found_halo_exchange) {
                compute_before_halo_exchange = true;
                warning                      = true;
            }
            if (boundaries_defined != FULL_BOUNDARY) {
                compute_before_boundary_condition = true;
                warning                           = true;
            }
            // found_compute = true;
            task_graph_repr += "Compute,";
            break;
        case TASKTYPE_SYNC:
          task_graph_repr += "Sync,";
	}
    }

    task_graph_repr += "}";

    std::string msg = "";

    if (!found_halo_exchange) {
        msg += " - No halo exchange defined in task graph.\n";
        error = true;
    }

    if (boundaries_defined != FULL_BOUNDARY) {
        error = true;
    }
    if ((boundaries_defined & BOUNDARY_X_TOP) != BOUNDARY_X_TOP) {
        msg += " - Boundary conditions not defined for top X boundary.\n";
    }
    if ((boundaries_defined & BOUNDARY_X_BOT) != BOUNDARY_X_BOT) {
        msg += " - Boundary conditions not defined for bottom X boundary.\n";
    }
    if ((boundaries_defined & BOUNDARY_Y_TOP) != BOUNDARY_Y_TOP) {
        msg += " - Boundary conditions not defined for top Y boundary.\n";
    }
    if ((boundaries_defined & BOUNDARY_Y_BOT) != BOUNDARY_Y_BOT) {
        msg += " - Boundary conditions not defined for bottom Y boundary.\n";
    }
    if ((boundaries_defined & BOUNDARY_Z_TOP) != BOUNDARY_Z_TOP && !TWO_D) {
        msg += " - Boundary conditions not defined for top Z boundary.\n";
    }
    if ((boundaries_defined & BOUNDARY_Z_BOT) != BOUNDARY_Z_BOT && !TWO_D) {
        msg += " - Boundary conditions not defined for bottom Z boundary.\n";
    }

    // This warning is probably unnecessary
    /*
      if (!found_compute) {
          //msg += " - No compute kernel defined in task graph.\n";
          //warning = true;
      }
      */

    if (found_halo_exchange && boundary_condition_before_halo_exchange) {
        msg += " - Boundary condition before halo exchange. Halo exchange must come first.\n";
    }
    if (boundaries_defined == BOUNDARY_XYZ && compute_before_boundary_condition) {
        msg += " - Compute ordered before boundary conditions. Boundary conditions must usually be "
               "resolved before running kernels.\n";
    }
    if (found_halo_exchange && compute_before_halo_exchange) {
        msg += " - Compute ordered before halo exchange. Halo exchange must usually be performed "
               "before running kernels.\n";
    }

#if AC_VERBOSE
    if (error && NGHOST>0) {
        // ERROR(("\nIncorrect task graph " + task_graph_repr + ":\n" + msg).c_str())
        WARNING(("\nIncorrect task graph " + task_graph_repr + ":\n" + msg).c_str())
    }
    if (warning && NGHOST>0) {
        WARNING(("\nUnusual task graph " + task_graph_repr + ":\n" + msg).c_str())
    }
#else
    (void)error;
    (void)warning;
#endif
}

Region
InnerMostCompRegion(int3 mm, int decomp_level, std::vector<Field> fields)
{
	int3 position = {(2+decomp_level)*NGHOST_X,(2+decomp_level)*NGHOST_Y,(2+decomp_level)*NGHOST_Z};
	int3 last_position = {mm.x-(2+decomp_level)*NGHOST_X, mm.y-(2+decomp_level)*NGHOST_Y,mm.z-(2+decomp_level)*NGHOST_Z};
	int3 dims = last_position - position;
        return Region(position,dims,0,fields,RegionFamily::Compute_output);
}
Region
FullRegion(int3 mm, std::vector<Field> fields)
{
	int3 position = {NGHOST_X,NGHOST_Y,NGHOST_Z};
	int3 last_position = {mm.x-NGHOST_X, mm.y-NGHOST_Y,mm.z-NGHOST_Z};
	int3 dims = last_position - position;
        return Region(position,dims,0,fields,RegionFamily::Compute_output);
}
Region
LeftCompRegion(int3 mm, int decomp_level, std::vector<Field> fields)
{
	int3 position = {2*NGHOST_X, 2*NGHOST_Y, 2*NGHOST_Z};
	int3 last_position = {(decomp_level+2)*NGHOST_X, mm.y - 2*NGHOST_Y,mm.z-2*NGHOST_Z};
	int3 dims = last_position - position;
        return Region(position,dims,0,fields,RegionFamily::Compute_output);
}

Region
RightCompRegion(int3 mm, int decomp_level, std::vector<Field> fields)
{
	int3 position = {mm.x-(decomp_level+2)*NGHOST_X, 2*NGHOST_Y, 2*NGHOST_Z};
	int3 last_position = {mm.x-2*NGHOST_X, mm.y - 2*NGHOST_Y,mm.z-2*NGHOST_Z};
	int3 dims = last_position - position;
        return Region(position,dims,0,fields,RegionFamily::Compute_output);
}
Region
BackCompRegion(int3 mm, int decomp_level, std::vector<Field> fields)
{
	int3 position = {(decomp_level+2)*NGHOST_X, 2*NGHOST_Y, 2*NGHOST_Z};
	int3 last_position = {mm.x - (decomp_level+2)*NGHOST_X, (decomp_level+2)*NGHOST_Y,mm.z-2*NGHOST_Z};
	int3 dims = last_position - position;
        return Region(position,dims,0,fields,RegionFamily::Compute_output);
}

Region
FrontCompRegion(int3 mm, int decomp_level, std::vector<Field> fields)
{
	int3 position = {(2+decomp_level)*NGHOST_X, mm.y-(decomp_level+2)*NGHOST_Y, 2*NGHOST_Z};
	int3 last_position = {mm.x-(2+decomp_level)*NGHOST_X, mm.y-2*NGHOST_Y,mm.z-2*NGHOST_Z};
	int3 dims = last_position - position;
        return Region(position,dims,0,fields,RegionFamily::Compute_output);
}

Region
LowerCompRegion(int3 mm, int decomp_level, std::vector<Field> fields)
{
	int3 position = {(decomp_level+2)*NGHOST_X, (decomp_level+2)*NGHOST_Y, 2*NGHOST_Z};
	int3 last_position = {mm.x - (decomp_level+2)*NGHOST_X, mm.y - (decomp_level+2)*NGHOST_Y,(2+decomp_level)*NGHOST_Z};
	int3 dims = last_position - position;
        return Region(position,dims,0,fields,RegionFamily::Compute_output);
}

Region
UpperCompRegion(int3 mm, int decomp_level, std::vector<Field> fields)
{
	int3 position = {(2+decomp_level)*NGHOST_X, (2+decomp_level)*NGHOST_Y, mm.z-(2+decomp_level)*NGHOST_Z};
	int3 last_position = {mm.x-(2+decomp_level)*NGHOST_X, mm.y-(2+decomp_level)*NGHOST_Y, mm.z-2*NGHOST_Z};
	int3 dims = last_position - position;
        return Region(position,dims,0,fields,RegionFamily::Compute_output);
}
Region
GetInputRegion(Region region, std::vector<Field> fields_in)
{
	int3 nghost3 = {NGHOST_X,NGHOST_Y,NGHOST_Z};
	return Region{region.position-nghost3,region.dims+2*nghost3,0,fields_in,RegionFamily::Compute_input};
}

//test that the compute regions cover what they should cover without overlap
bool
TestRegions(std::vector<Region> regions, int target_volume)
{
	bool passed = true;
	for (auto& region_1: regions)
	{
		for (auto& region_2:regions)
		{
			if (region_1.overlaps(&region_2) && !((region_1.position == region_2.position) && (region_1.dims == region_2.dims)))
			{
				passed=false;
				printf("Region_1 position: %d,%d,%d\tdims %d,%d,%d\n",region_1.position.x,region_1.position.y,region_1.position.z,region_1.dims.x,region_1.dims.y,region_1.dims.z);
				printf("Region_2 position: %d,%d,%d\tdims %d,%d,%d\n",region_2.position.x,region_2.position.y,region_2.position.z,region_2.dims.x,region_2.dims.y,region_2.dims.z);
			}

		}
	}
	if (!passed)
		printf("RegionTest: overlapping\n");

	int covered_volume = 0;
	for (auto& region: regions)
	{
		covered_volume += region.volume;
	}
	passed &= covered_volume == target_volume;
	if (!passed)
	{
		printf("Doesn't cover the volume\n");
		printf("Target: %d\n",target_volume);
		printf("Covered: %d\n",covered_volume);
	}
	if (!passed)
		printf("RegionTest: not passed\n");
	return passed;
}
std::vector<Region>
getmyregions(int3 nn, int decomp_level, std::vector<Field> fields_out)
{
	std::vector<Region> regions{};
	int3 mm = nn + (int3){2*NGHOST_X,2*NGHOST_Y,2*NGHOST_Z};
	regions.push_back(InnerMostCompRegion(mm,decomp_level,fields_out));
	/***

		regions.push_back(LeftCommRegion(nn,fields_out));
		regions.push_back(RightCommRegion(nn,fields_out));
		regions.push_back(BackCommRegion(nn,fields_out));
		regions.push_back(FrontCommRegion(nn,fields_out));
		regions.push_back(LowerCommRegion(nn,fields_out));
		regions.push_back(UpperCommRegion(nn,fields_out));
		**/
		for (int tag = Region::min_comp_tag; tag < Region::max_comp_tag; tag++) {
				if (Region::tag_to_id(tag) != (int3){0,0,0})
					regions.push_back(Region(RegionFamily::Compute_output,tag,nn,fields_out.data(),fields_out.size()));
            }
	if (decomp_level > 0) 
	{
	regions.push_back(LeftCompRegion(mm,decomp_level,fields_out));
	regions.push_back(RightCompRegion(mm,decomp_level,fields_out));

	regions.push_back(BackCompRegion(mm,decomp_level,fields_out));
	regions.push_back(FrontCompRegion(mm,decomp_level,fields_out));

	regions.push_back(LowerCompRegion(mm,decomp_level,fields_out));
	regions.push_back(UpperCompRegion(mm,decomp_level,fields_out));
	}
	int target_volume = (nn.x)*(nn.y)*(nn.z);
	bool passed = TestRegions(regions,target_volume);
	if (!passed) exit(0);
	return regions;
}
std::vector<Region>
getinputregions(std::vector<Region> output_regions, std::vector<Field> input_fields)
{
	std::vector<Region> input_regions{};
	for (auto& region : output_regions)
		input_regions.push_back(GetInputRegion(region,input_fields));
	return input_regions;
}
void
testmydecomp(int3 nn, int decomp_level, std::vector<Field> fields_out)
{
	std::vector<Region> regions = getmyregions(nn,decomp_level,fields_out);
	int target_volume = (nn.x)*(nn.y)*(nn.z);
	bool passed = TestRegions(regions,target_volume);
	if (!passed) exit(0);
}
#if TWO_D == 0
static AcReal3 
get_spacings()
{
	return acConstructReal3Param(AC_dsx,AC_dsy,AC_dsz,grid.device->local_config);
}
#else
static AcReal3 
get_spacings()
{
	return acConstructReal3Param(AC_dsx,AC_dsy,0.0,grid.device->local_config);
}
#endif
AcTaskGraph*
acGridBuildTaskGraph(const AcTaskDefinition ops[], const size_t n_ops)
{
    // ERRCHK(grid.initialized);
    int rank;
    MPI_Comm_rank(astaroth_comm, &rank);
    int comm_size;
    MPI_Comm_size(astaroth_comm, &comm_size);

    check_ops(ops, n_ops);
    acVerboseLogFromRootProc(rank, "acGridBuildTaskGraph: Allocating task graph\n");

    AcTaskGraph* graph = new AcTaskGraph();

    graph->periodic_boundaries = BOUNDARY_NONE;

    graph->halo_tasks.reserve(n_ops * Region::n_halo_regions);
    graph->all_tasks.reserve(n_ops * max(Region::n_halo_regions, Region::n_comp_regions));

    // Create tasks for each operation & store indices to ranges of tasks belonging to operations
    std::vector<size_t> op_indices;
    op_indices.reserve(n_ops);

    const AcGridInfo grid_info = {grid.nn, get_global_nn()*get_spacings()};



    uint3_64 decomp = grid.decomposition;
    int3 pid3d      = getPid3D(rank);
    Device device   = grid.device;

    auto boundary_normal = [&decomp, &pid3d](int tag) -> int3 {
        int3 neighbor = pid3d + Region::tag_to_id(tag);
        if (neighbor.z == -1) {
            return int3{0, 0, -1};
        }
        else if (neighbor.z == (int)decomp.z) {
            return int3{0, 0, 1};
        }
        else if (neighbor.y == -1) {
            return int3{0, -1, 0};
        }
        else if (neighbor.y == (int)decomp.y) {
            return int3{0, 1, 0};
        }
        else if (neighbor.x == -1) {
            return int3{-1, 0, 0};
        }
        else if (neighbor.x == (int)decomp.x) {
            return int3{1, 0, 0};
        }
        else {
            // Something went wrong, this tag does not identify a boundary region.
            return int3{0, 0, 0};
        }
    };
    

    // The tasks start at different offsets from the beginning of the iteration
    // this array of bools keep track of that state
    std::array<bool, NUM_VTXBUF_HANDLES> swap_offset{false};
    //int num_comp_tasks = 0;
    acVerboseLogFromRootProc(rank, "acGridBuildTaskGraph: Creating tasks: %lu ops\n", n_ops);
    for (size_t i = 0; i < n_ops; i++) {
        acVerboseLogFromRootProc(rank, "acGridBuildTaskGraph: Creating tasks for op %lu\n", i);
        auto op = ops[i];
        op_indices.push_back(graph->all_tasks.size());

        if (op.task_type == TASKTYPE_BOUNDCOND && op.bound_cond == BOUNDCOND_PERIODIC) {
            graph->periodic_boundaries = (AcBoundary)(graph->periodic_boundaries | op.boundary);
        }
	if(op.task_type == TASKTYPE_HALOEXCHANGE)
	{
	  for(size_t index = 0; index < op.num_fields_in; ++index)
	  {
	  	ERRCHK_ALWAYS(op.fields_in[index]  <= NUM_VTXBUF_HANDLES);
	  }
	  for(size_t index = 0; index < op.num_fields_out; ++index)
	  {
	  	ERRCHK_ALWAYS(op.fields_out[index]  <= NUM_VTXBUF_HANDLES);
	  }
	}
        switch (op.task_type) {

        case TASKTYPE_COMPUTE: {
            acVerboseLogFromRootProc(rank, "Creating compute tasks\n");
	    //This would be the better decomp strategy for now use the old on
	    /**
	    std::vector<Field> fields_out(op.fields_out,op.fields_out+op.num_fields_out);
	    //std::vector<Region> comp_out_regions = getmyregions(nn,num_comp_tasks,fields_out);
	    std::vector<Region> comp_out_regions = getmyregions(nn,0,fields_out);
	    std::vector<Field> fields_in(op.fields_in,op.fields_in+op.num_fields_in);
	    std::vector<Region> comp_input_regions = getinputregions(comp_out_regions,fields_in);
	    for (size_t region_index=0; region_index< comp_out_regions.size(); ++region_index)
	    {
		    auto task = std::make_shared<ComputeTask>(op,region_index,comp_input_regions[region_index],comp_out_regions[region_index],device,swap_offset);
                    graph->all_tasks.push_back(task);
                    //autotune compute
	    }
	    **/
            //for (int tag = Region::min_comp_tag; tag < Region::max_comp_tag; tag++) {
	    std::vector<Field> fields_out(op.fields_out,op.fields_out+op.num_fields_out);
	    std::vector<Field> fields_in(op.fields_in,op.fields_in+op.num_fields_in);
	    int3 mm = grid.nn + (int3){2*NGHOST_X,2*NGHOST_Y,2*NGHOST_Z};
	    Region full_region = FullRegion(mm,fields_out);
	    Region full_input_region = getinputregions({full_region},fields_in)[0];
            //for (int tag = Region::min_comp_tag; tag < 1; tag++) {
	    //TP: if only a single GPU then now point in splitting the domain, simply process it as one large one
	    if(comm_size == 1)
	    {
	      auto task = std::make_shared<ComputeTask>(op,0,full_input_region,full_region,device,swap_offset);
              graph->all_tasks.push_back(task);
              //done here since we want to write only to out not to in what launching the taskgraph would do
              acDeviceLaunchKernel(grid.device, STREAM_DEFAULT, op.kernel_enum, task->output_region.position, task->output_region.position + task->output_region.dims);
	    }
	    else
	    {
            	for (int tag = Region::min_comp_tag; tag < Region::max_comp_tag; tag++) {
		    if(TWO_D && Region::tag_to_id(tag).z != 0) continue;
	    	    //auto task = std::make_shared<ComputeTask>(op,tag,full_input_region,full_region,device,swap_offset);
            	    //graph->all_tasks.push_back(task);
            	    auto task = std::make_shared<ComputeTask>(op, i, tag, grid_info.nn, device, swap_offset);
            	    graph->all_tasks.push_back(task);
            	    //done here since we want to write only to out not to in what launching the taskgraph would do
            	    acDeviceLaunchKernel(grid.device, STREAM_DEFAULT, op.kernel_enum, task->output_region.position, task->output_region.position + task->output_region.dims);
            	}
	    }
            acVerboseLogFromRootProc(rank, "Compute tasks created\n");
            for (size_t buf = 0; buf < op.num_fields_out; buf++) {
                swap_offset[op.fields_out[buf]] = !swap_offset[op.fields_out[buf]];
            }
	    //++num_comp_tasks;
            break;
        }

        case TASKTYPE_HALOEXCHANGE: {
            acVerboseLogFromRootProc(rank, "Creating halo exchange tasks\n");
            int tag0 = grid.mpi_tag_space_count * Region::max_halo_tag;
            for (int tag = Region::min_halo_tag; tag < Region::max_halo_tag; tag++) {
		if(TWO_D && Region::tag_to_id(tag).z != 0) continue;
                if (!Region::is_on_boundary(decomp, rank, tag, BOUNDARY_XYZ, ac_proc_mapping_strategy())) {
                    auto task = std::make_shared<HaloExchangeTask>(op, i, tag0, tag, grid_info, decomp,
                                                                   device, swap_offset);
                    graph->halo_tasks.push_back(task);
                    graph->all_tasks.push_back(task);
                }
            }
            acVerboseLogFromRootProc(rank, "Halo exchange tasks created\n");
            grid.mpi_tag_space_count++;
            break;
        }

        case TASKTYPE_BOUNDCOND: {
            acVerboseLogFromRootProc(rank, "Creating Boundcond tasks\n");
            AcBoundcond bc = op.bound_cond;
            int tag0       = grid.mpi_tag_space_count * Region::max_halo_tag;
            for (int tag = Region::min_halo_tag; tag < Region::max_halo_tag; tag++) {
		if(TWO_D && Region::tag_to_id(tag).z != 0) continue;
                if (Region::is_on_boundary(decomp, rank, tag, op.boundary, ac_proc_mapping_strategy())) {
                    if (bc == BOUNDCOND_PERIODIC) {
                        acVerboseLogFromRootProc(rank, "Creating periodic bc task with tag%d\n",
                                                 tag);
                        auto task = std::make_shared<HaloExchangeTask>(op, i, tag0, tag, grid_info, decomp, device, swap_offset);
                        graph->halo_tasks.push_back(task);
                        graph->all_tasks.push_back(task);
                        acVerboseLogFromRootProc(rank,
                                                 "Done creating periodic bc task with tag%d\n",
                                                 tag);

                    }
                    else {
                        acVerboseLogFromRootProc(rank, "Creating generic bc with tag%d\n", tag);
                        auto task = std::make_shared<BoundaryConditionTask>(op,
                                                                            boundary_normal(tag), i,
                                                                            tag, grid_info.nn, device,
                                                                            swap_offset);
                        graph->all_tasks.push_back(task);
                    }
                }
            }
            grid.mpi_tag_space_count += (bc == BOUNDCOND_PERIODIC);
            acVerboseLogFromRootProc(rank, "Boundcond tasks created\n");
            break;
        }
        case TASKTYPE_SYNC: {
            auto task = std::make_shared<SyncTask>(op, i, grid_info.nn, device, swap_offset);
            graph->all_tasks.push_back(task);
            break;
        }

        case TASKTYPE_SPECIAL_MHD_BOUNDCOND: {
#ifdef AC_INTEGRATION_ENABLED
            for (int tag = Region::min_halo_tag; tag < Region::max_halo_tag; tag++) {
                acVerboseLogFromRootProc(rank,
                                         "tag %d, decomp %i %i %i, rank %i, op.boundary  %i \n ",
                                         tag, decomp.x, decomp.y, decomp.z, rank, op.boundary);
                acVerboseLogFromRootProc(rank,
                                         "acGridBuildTaskGraph: Region::is_on_boundary(decomp, "
                                         "rank, tag, op.boundary) = %i \n",
                                         Region::is_on_boundary(decomp, rank, tag, op.boundary, ac_proc_mapping_strategy()));
                if (Region::is_on_boundary(decomp, rank, tag, op.boundary, ac_proc_mapping_strategy())) {
                    auto task = std::make_shared<SpecialMHDBoundaryConditionTask>(op,
                                                                                  boundary_normal(
                                                                                      tag),
                                                                                  i, tag, grid_info.nn,
                                                                                  device,
                                                                                  swap_offset);
                    graph->all_tasks.push_back(task);
                    // printf("acGridBuildTaskGraph: Created SpecialMHDBoundaryConditionTask type
                    // task\n");
                }
            }
#endif
            break;
        }
        case TASKTYPE_DSL_BOUNDCOND: {
            for (int tag = Region::min_halo_tag; tag < Region::max_halo_tag; tag++) {
                acVerboseLogFromRootProc(rank,
                                         "tag %d, decomp %i %i %i, rank %i, op.boundary  %i \n ",
                                         tag, decomp.x, decomp.y, decomp.z, rank, op.boundary);
                acVerboseLogFromRootProc(rank,
                                         "acGridBuildTaskGraph: Region::is_on_boundary(decomp, "
                                         "rank, tag, op.boundary) = %i \n",
                                         Region::is_on_boundary(decomp, rank, tag, op.boundary, ac_proc_mapping_strategy()));
                if (Region::is_on_boundary(decomp, rank, tag, op.boundary, ac_proc_mapping_strategy())) {
                    auto task = std::make_shared<DSLBoundaryConditionTask>(op,
                                                                           boundary_normal(tag),
                                                                           i, tag, grid_info.nn,
                                                                           device,
                                                                           swap_offset);
                    graph->all_tasks.push_back(task);
                }
            }
            break;
        }
        }
    }
    acVerboseLogFromRootProc(rank, "acGridBuildTaskGraph: Done creating tasks\n");

    op_indices.push_back(graph->all_tasks.size());
    graph->vtxbuf_swaps = swap_offset;

    graph->halo_tasks.shrink_to_fit();
    graph->all_tasks.shrink_to_fit();

    // In order to reduce redundant dependencies, we keep track of which tasks are connected
    acVerboseLogFromRootProc(rank, "acGridBuildTaskGraph: Calculating dependencies\n");

    const size_t n_tasks               = graph->all_tasks.size();
    const size_t adjacancy_matrix_size = n_tasks * n_tasks;
    bool adjacent[adjacancy_matrix_size];
    memset(adjacent, 0, adjacancy_matrix_size * sizeof(adjacent[0]));
    for (size_t i = 0; i < adjacancy_matrix_size; ++i) { // Belt & suspenders safety
        ERRCHK_ALWAYS(adjacent[i] == false);
    }

    //...and check if there is already a forward path that connects two tasks
    auto forward_search = [&adjacent, &op_indices, n_tasks,
                           n_ops](size_t preq, size_t dept, size_t preq_op, size_t path_len) {
        bool visited[n_tasks];
        memset(visited, 0, n_tasks * sizeof(visited[0]));
        for (size_t i = 0; i < n_tasks; ++i) { // Belt & suspenders safety
            ERRCHK_ALWAYS(visited[i] == false);
        }

        size_t start_op = (preq_op + 1) % n_ops;

        struct walk_node {
            size_t node;
            size_t op_offset;
        };
        std::queue<walk_node> walk;
        walk.push({preq, 0});

        while (!walk.empty()) {
            auto curr = walk.front();
            walk.pop();
            if (adjacent[curr.node * n_tasks + dept]) {
                return true;
            }
            for (size_t op_offset = curr.op_offset; op_offset < path_len; op_offset++) {
                size_t op = (start_op + op_offset) % n_ops;
                for (size_t neighbor = op_indices[op]; neighbor != op_indices[op + 1]; neighbor++) {
                    if (!visited[neighbor] && adjacent[curr.node * n_tasks + neighbor]) {
                        walk.push({neighbor, op_offset});
                        visited[neighbor] = true;
                    }
                }
            }
        }
        return false;
    };

    // We walk through all tasks, and compare tasks from pairs of operations at
    // a time. Pairs are considered in order of increasing distance between the
    // operations in the pair. The final set of pairs that are considered are
    // self-equal pairs, since the operations form a cycle when iterated over
    for (size_t op_offset = 0; op_offset < n_ops; op_offset++) {
        for (size_t dept_op = 0; dept_op < n_ops; dept_op++) {
            size_t preq_op = (n_ops + dept_op - op_offset - 1) % n_ops;
            for (auto i = op_indices[preq_op]; i != op_indices[preq_op + 1]; i++) {
                auto preq_task = graph->all_tasks[i];
                if (preq_task->active) {
                    for (auto j = op_indices[dept_op]; j != op_indices[dept_op + 1]; j++) {
                        auto dept_task = graph->all_tasks[j];
                        // Task A depends on task B if the output region of A overlaps with the
                        // input region of B.
                        if (dept_task->active &&
                            (preq_task->output_region.overlaps(&dept_task->input_region)  ||
                             preq_task->output_region.overlaps(&dept_task->output_region))) {
                            // iteration offset of 0 -> dependency in the same iteration
                            // iteration offset of 1 -> dependency from preq_task in iteration k to
                            // dept_task in iteration k+1
                            if (!forward_search(i, j, preq_op, op_offset)) {
                                preq_task->registerDependent(dept_task, preq_op < dept_op ? 0 : 1);
                                adjacent[i * n_tasks + j] = true;
                            }
                        }
                    }
                }
            }
        }
    }
    acVerboseLogFromRootProc(rank, "acGridBuildTaskGraph: Done calculating dependencies\n");

    // Finally sort according to a priority. Larger volumes first and comm before comp
    auto sort_lambda = [](std::shared_ptr<Task> t1, std::shared_ptr<Task> t2) {
        auto comp1 = t1->task_type == TASKTYPE_COMPUTE;
        auto comp2 = t2->task_type == TASKTYPE_COMPUTE;

        auto vol1 = t1->output_region.volume;
        auto vol2 = t2->output_region.volume;
        auto dim1 = t1->output_region.dims;
        auto dim2 = t2->output_region.dims;

        return vol1 > vol2 ||
               (vol1 == vol2 && ((!comp1 && comp2) || dim1.x < dim2.x || dim1.z > dim2.z));
    };
    acVerboseLogFromRootProc(rank, "acGridBuildTaskGraph: Sorting tasks by priority\n");

    std::sort(graph->halo_tasks.begin(), graph->halo_tasks.end(), sort_lambda);
    std::sort(graph->all_tasks.begin(), graph->all_tasks.end(), sort_lambda);
    acVerboseLogFromRootProc(rank, "acGridBuildTaskGraph: Done sorting tasks by priority\n");

    //make sure after autotuning that out is 0
    AcMeshDims dims = acGetMeshDims(acGridGetLocalMeshInfo());
    acGridLaunchKernel(STREAM_DEFAULT, KERNEL_AC_BUILTIN_RESET, dims.n0,dims.n1);
    acGridSynchronizeStream(STREAM_ALL);
    return graph;
}


AcResult
acGridDestroyTaskGraph(AcTaskGraph* graph)
{
    graph->all_tasks.clear();
    graph->comp_tasks.clear();
    graph->halo_tasks.clear();
    delete graph;
    return AC_SUCCESS;
}
AcTaskGraph*
acGetDSLTaskGraph(const AcDSLTaskGraph graph)
{
	(void)graph;
	{
#include "user_loaders.h"
#include "user_taskgraphs.h"
	}
	return NULL;
}

AcResult
acGridFinalizeReduceLocal(AcTaskGraph* graph)
{

    int reduce_outputs[NUM_REAL_OUTPUTS];
    for(int i = 0; i < NUM_REAL_OUTPUTS; ++i)
	    reduce_outputs[i] = -1;
    AcKernel reduce_kernels[NUM_REAL_OUTPUTS];
    KernelReduceOp reduce_ops[NUM_REAL_OUTPUTS];
    acDeviceSynchronizeStream(acGridGetDevice(), STREAM_ALL);
    for(int i = 0; i < NUM_REAL_OUTPUTS; ++i)
    {
    	for (auto& task : graph->all_tasks) {
    	    if(reduce_outputs[i] < 0 && task->isComputeTask())
    	    {
    	            auto compute_task = std::dynamic_pointer_cast<ComputeTask>(task); 
    	            reduce_kernels[i] = compute_task -> getKernel();
    	            reduce_outputs[i] =  kernel_reduce_outputs[(int)reduce_kernels[i]][i];
    	            reduce_ops[i] = kernel_reduce_ops[(int)reduce_kernels[i]][i];
    	    }
    	}
    }


    AcReal local_res[2];
    for(int i = 0; i < NUM_REAL_OUTPUTS; ++i)
    {
	    if(reduce_outputs[i] >= 0)
	    	acDeviceFinishReduce(grid.device,reduce_outputs[i],&local_res[i],reduce_kernels[i],reduce_ops[i],(AcRealOutputParam)reduce_outputs[i]);
    }
    acDeviceSynchronizeStream(grid.device,STREAM_ALL);
    for(int i = 0; i < NUM_REAL_OUTPUTS; ++i)
    {
	    if(reduce_outputs[i] >= 0)
    	    	grid.device -> output.real_outputs[reduce_outputs[i]] = local_res[i];
    }
    return AC_SUCCESS;
}

AcResult
acGridFinalizeReduce(AcTaskGraph* graph)
{
    acGridFinalizeReduceLocal(graph);
    //copypasted from acGridFinalizeReduceLocal.
    //TODO: remove copypaste
    int reduce_outputs[NUM_REAL_OUTPUTS];
    for(int i = 0; i < NUM_REAL_OUTPUTS; ++i)
	    reduce_outputs[i] = -1;
    AcKernel reduce_kernels[NUM_REAL_OUTPUTS];
    KernelReduceOp reduce_ops[NUM_REAL_OUTPUTS];
    acDeviceSynchronizeStream(acGridGetDevice(), STREAM_ALL);
    for(int i = 0; i < NUM_REAL_OUTPUTS; ++i)
    {
    	for (auto& task : graph->all_tasks) {
    	    if(reduce_outputs[i] < 0 && task->isComputeTask())
    	    {
    	            auto compute_task = std::dynamic_pointer_cast<ComputeTask>(task); 
    	            reduce_kernels[i] = compute_task -> getKernel();
    	            reduce_outputs[i] =  kernel_reduce_outputs[(int)reduce_kernels[i]][i];
    	            reduce_ops[i] = kernel_reduce_ops[(int)reduce_kernels[i]][i];
    	    }
    	}
    }
    for(int i = 0; i < NUM_REAL_OUTPUTS; ++i)
    {
    	if(reduce_outputs[i]>=0)
    	{
    		AcReal local_res = grid.device -> output.real_outputs[reduce_outputs[i]];
    	        AcReal mpi_res;
    	        switch(reduce_ops[i])
    	        {
    	    	case(REDUCE_SUM):
    		    		MPI_Allreduce(&local_res, &mpi_res, 1, AC_REAL_MPI_TYPE, MPI_SUM, astaroth_comm);
    	        		grid.device->output.real_outputs[reduce_outputs[i]] = mpi_res;
    	    		break;
    	    	case(REDUCE_MIN):
    		    		MPI_Allreduce(&local_res, &mpi_res, 1, AC_REAL_MPI_TYPE, MPI_MIN, astaroth_comm);
    	        		grid.device->output.real_outputs[reduce_outputs[i]] = mpi_res;
    	    		break;
    	    	case(REDUCE_MAX):
    		    		MPI_Allreduce(&local_res, &mpi_res, 1, AC_REAL_MPI_TYPE, MPI_MAX, astaroth_comm);
    	        		grid.device->output.real_outputs[reduce_outputs[i]] = mpi_res;
    	    		break;
    	    	case(NO_REDUCE):
    	    		break;
    	        }
    	}

    }
    return AC_SUCCESS;
}



AcResult
acGridExecuteTaskGraph(AcTaskGraph* graph, size_t n_iterations)
{
    ERRCHK(grid.initialized);
    // acGridSynchronizeStream(stream);
    // acDeviceSynchronizeStream(grid.device, stream);
    cudaSetDevice(grid.device->id);
    if (graph->trace_file.enabled) {
        timer_reset(&(graph->trace_file.timer));
    }

    for (auto& task : graph->all_tasks) {
        if (task->active) {
            task->syncVBA();
            task->setIterationParams(0, n_iterations);
        }
    }
    bool ready;
    do {
        ready = true;
        for (auto& task : graph->all_tasks) {
            if (task->active) {
                task->update(graph->vtxbuf_swaps, &(graph->trace_file));
                ready &= task->isFinished();
            }
        }
    } while (!ready);

    if (n_iterations % 2 != 0) {
        for (size_t i = 0; i < NUM_VTXBUF_HANDLES; i++) {
            if (graph->vtxbuf_swaps[i]) {
                acDeviceSwapBuffer(grid.device, (VertexBufferHandle)i);
            }
        }
    }
    return AC_SUCCESS;
}

#ifdef AC_INTEGRATION_ENABLED
AcResult
acGridIntegrate(const Stream stream, const AcReal dt)
{
    (void)stream;
    ERRCHK(grid.initialized);
    grid.device->local_config.real_params[AC_dt] = dt;
    grid.device->local_config.real_params[AC_current_time] = dt;
    return acGridExecuteTaskGraph(grid.default_tasks.get(), 3);
}
#endif // AC_INTEGRATION_ENABLED

AcResult
acGridPeriodicBoundconds(const Stream stream)
{
#ifndef AC_INTEGRATION_ENABLED
    return AC_FAILURE;
#endif
    ERRCHK(grid.initialized);
    acGridSynchronizeStream(stream);

    acGridSynchronizeStream(stream);
    // Active halo exchange tasks use send() instead of exchange() because there is an active eager
    // receive that needs to be used. A new eager receive is posted after the exchange.
    for (auto& halo_task : grid.default_tasks->halo_tasks) {
        halo_task->syncVBA();
    	if(halo_task->sendingToItself())
        	halo_task->move();
    }
    for (auto& halo_task : grid.default_tasks->halo_tasks) {
    	if(halo_task->sendingToItself()) continue;
        halo_task->pack();
        if (halo_task->active) {
            halo_task->send();
        }
        else {
            halo_task->exchange();
        }
    }

    for (auto& halo_task : grid.default_tasks->halo_tasks) {
    	if(halo_task->sendingToItself()) continue;
        halo_task->wait_recv();
        halo_task->unpack();
        halo_task->sync();
        if (halo_task->active) {
            halo_task->receive();
        }
    }

    for (auto& halo_task : grid.default_tasks->halo_tasks) {
    	if(halo_task->sendingToItself()) continue;
        halo_task->wait_send();
    }

    for (auto& halo_task : grid.default_tasks->halo_tasks) {
    	if(halo_task->sendingToItself())
        	halo_task->sync();
    }
    
    return AC_SUCCESS;
}

static AcResult
distributedScalarReduction(const AcReal local_result, const ReductionType rtype, AcReal* result)
{
    MPI_Op op;
    if (rtype == RTYPE_MAX || rtype == RTYPE_ALFVEN_MAX ||
        rtype == RTYPE_ALFVEN_RADIAL_WINDOW_MAX || rtype == RTYPE_GAUSSIAN_WINDOW_MAX ||
        rtype == RTYPE_RADIAL_WINDOW_MAX) {
        op = MPI_MAX;
    }
    else if (rtype == RTYPE_MIN || rtype == RTYPE_ALFVEN_MIN ||
             rtype == RTYPE_ALFVEN_RADIAL_WINDOW_MIN || rtype == RTYPE_GAUSSIAN_WINDOW_MIN ||
             rtype == RTYPE_RADIAL_WINDOW_MIN) {
        op = MPI_MIN;
    }
    else if (rtype == RTYPE_RMS || rtype == RTYPE_RMS_EXP || rtype == RTYPE_SUM ||
             rtype == RTYPE_ALFVEN_RMS || rtype == RTYPE_ALFVEN_RADIAL_WINDOW_RMS ||
             rtype == RTYPE_GAUSSIAN_WINDOW_SUM || rtype == RTYPE_RADIAL_WINDOW_SUM) {
        op = MPI_SUM;
    }
    else {
        ERROR("Unrecognised rtype");
    }

    int rank;
    MPI_Comm_rank(astaroth_comm, &rank);

    AcReal mpi_res;
    MPI_Allreduce(&local_result, &mpi_res, 1, AC_REAL_MPI_TYPE, op, astaroth_comm);

    if (rtype == RTYPE_RMS || rtype == RTYPE_RMS_EXP || rtype == RTYPE_ALFVEN_RMS) {
        const AcReal inv_n = AcReal(1.) / (grid.nn.x * grid.decomposition.x * grid.nn.y *
                                           grid.decomposition.y * grid.nn.z * grid.decomposition.z);
        mpi_res            = sqrt(inv_n * mpi_res);
    }

#ifdef AC_INTEGRATION_ENABLED

    if ( rtype == RTYPE_ALFVEN_RADIAL_WINDOW_RMS ) {
        // MV NOTE: This has to be calculated here separately, because does not
        //          know what GPU is doing. 
	const AcReal3 spacings = get_spacings();
	const AcReal cell_volume   = spacings.x*spacings.y
#if TWO_D == 0
				     *spacings.z
#endif
				     ;

        const AcReal sphere_volume = (4.0 / 3.0) * M_PI *
                                     grid.device->local_config.real_params[AC_window_radius] *
                                     grid.device->local_config.real_params[AC_window_radius] *
                                     grid.device->local_config.real_params[AC_window_radius];

        // only include whole cells
        const AcReal cell_number = AcReal(int(sphere_volume / cell_volume));

        mpi_res = sqrt(mpi_res / cell_number);
    }
#endif
    *result = mpi_res;
    return AC_SUCCESS;
}

AcResult
acGridReduceScal(const Stream stream, const ReductionType rtype,
                 const VertexBufferHandle vtxbuf_handle, AcReal* result)
{
    ERRCHK(grid.initialized);
    const Device device = grid.device;
    acGridSynchronizeStream(STREAM_ALL);

    AcReal local_result;
    if (acDeviceReduceScalNotAveraged(device, stream, rtype, vtxbuf_handle, &local_result) == AC_NOT_ALLOCATED) return AC_NOT_ALLOCATED;

    return distributedScalarReduction(local_result, rtype, result);
}

AcResult
acGridReduceVec(const Stream stream, const ReductionType rtype, const VertexBufferHandle vtxbuf0,
                const VertexBufferHandle vtxbuf1, const VertexBufferHandle vtxbuf2, AcReal* result)
{
    ERRCHK(grid.initialized);
    const Device device = grid.device;
    acGridSynchronizeStream(STREAM_ALL);

    AcReal local_result;
    if (acDeviceReduceVecNotAveraged(device, stream, rtype, vtxbuf0, vtxbuf1, vtxbuf2, &local_result) == AC_NOT_ALLOCATED) return AC_NOT_ALLOCATED;

    return distributedScalarReduction(local_result, rtype, result);
}

AcResult
acGridReduceVecScal(const Stream stream, const ReductionType rtype,
                    const VertexBufferHandle vtxbuf0, const VertexBufferHandle vtxbuf1,
                    const VertexBufferHandle vtxbuf2, const VertexBufferHandle vtxbuf3,
                    AcReal* result)
{
    ERRCHK(grid.initialized);
    const Device device = grid.device;
    acGridSynchronizeStream(STREAM_ALL);

    AcReal local_result;
    if (acDeviceReduceVecScalNotAveraged(device, stream, rtype, vtxbuf0, vtxbuf1, vtxbuf2, vtxbuf3,
                                     &local_result) == AC_NOT_ALLOCATED) return AC_NOT_ALLOCATED;

    return distributedScalarReduction(local_result, rtype, result);
}

<<<<<<< HEAD
=======
AcResult
acGridReduceXYAverage(const Stream stream, const Field field, const Profile profile)
{
    ERRCHK(grid.initialized);
    const Device device = grid.device;
    acGridSynchronizeStream(STREAM_ALL);

    // Strategy:
    // 1) Reduce the local result to device->vba.profiles.in
    acDeviceReduceXYAverage(device, stream, field, profile);

    // 2) Create communicator that encompasses the processes that are neighbors in the xy direction
    int nprocs, pid;
    MPI_Comm_size(astaroth_comm, &nprocs);
    MPI_Comm_rank(astaroth_comm, &pid);

    const uint3_64 decomp = decompose(nprocs);
    const int3 pid3d      = getPid3D(pid, decomp);
    MPI_Comm xy_neighbors;
    MPI_Comm_split(acGridMPIComm(), pid3d.z, pid, &xy_neighbors);

    // 3) Allreduce
    MPI_Allreduce(MPI_IN_PLACE, device->vba.profiles.in[profile], device->vba.profiles.count,
                  AC_REAL_MPI_TYPE, MPI_SUM, xy_neighbors);

    // 4) Optional: Test
    // AcReal arr[device->vba.profiles.count];
    // cudaMemcpy(arr, device->vba.profiles.in[profile], device->vba.profiles.count,
    //            cudaMemcpyDeviceToHost);
    // for (size_t i = 0; i < device->vba.profiles.count; ++i)
    //     printf("%i: %g\n", i, arr[i]);

    return AC_SUCCESS;
}

AcResult
acGridReduceXYAverages(const Stream stream)
{
    ERRCHK(grid.initialized);
    const Device device = grid.device;
    acGridSynchronizeStream(STREAM_ALL);

    // Strategy:
    // 1) Reduce the local result to device->vba.profiles.in
    acDeviceReduceXYAverages(device, stream);

    // 2) Create communicator that encompasses the processes that are neighbors in the xy direction
    int nprocs, pid;
    MPI_Comm_size(astaroth_comm, &nprocs);
    MPI_Comm_rank(astaroth_comm, &pid);

    const uint3_64 decomp = decompose(nprocs);
    const int3 pid3d      = getPid3D(pid, decomp);
    MPI_Comm xy_neighbors;
    MPI_Comm_split(acGridMPIComm(), pid3d.z, pid, &xy_neighbors);

    // 3) Allreduce
    MPI_Allreduce(MPI_IN_PLACE, device->vba.profiles.in, NUM_PROFILES * device->vba.profiles.count,
                  AC_REAL_MPI_TYPE, MPI_SUM, xy_neighbors);

    // 4) Average
    // auto array_begin = thrust::device_pointer_cast(device->vba.profiles.in);
    // auto array_end = thrust::device_pointer_cast(device->vba.profiles.in + NUM_PROFILES *
    // device->vba.profiles.count);
    const size_t gnx = as_size_t(device->local_config.int3_params[AC_global_grid_n].x);
    const size_t gny = as_size_t(device->local_config.int3_params[AC_global_grid_n].y);
    cudaSetDevice(device->id);
    acMultiplyInplace(1. / (gnx * gny), NUM_PROFILES * device->vba.profiles.count,
                      device->vba.profiles.in[0]);

    // 5) Optional: Test
    // AcReal arr[device->vba.profiles.count];
    // cudaMemcpy(arr, device->vba.profiles.in[profile], device->vba.profiles.count,
    //            cudaMemcpyDeviceToHost);
    // for (size_t i = 0; i < device->vba.profiles.count; ++i)
    //     printf("%i: %g\n", i, arr[i]);

    return AC_SUCCESS;
}

/** */
>>>>>>> b3eb5e54
AcResult
acGridReduceXYAverage(const Stream stream, const Field field, const Profile profile)
{
    ERRCHK(grid.initialized);
    const Device device = grid.device;
    acGridSynchronizeStream(STREAM_ALL);

    // Strategy:
    // 1) Reduce the local result to device->vba.profiles.in
    acDeviceReduceXYAverage(device, stream, field, profile);

    // 2) Create communicator that encompasses the processes that are neighbors in the xy direction
    int nprocs, pid;
    MPI_Comm_size(astaroth_comm, &nprocs);
    MPI_Comm_rank(astaroth_comm, &pid);

    const uint3_64 decomp = decompose(nprocs,ac_decomp_strategy());
    const int3 pid3d      = getPid3D(pid, decomp);
    MPI_Comm xy_neighbors;
    MPI_Comm_split(acGridMPIComm(), pid3d.z, pid, &xy_neighbors);

    // 3) Allreduce
    MPI_Allreduce(MPI_IN_PLACE, device->vba.profiles.in[profile], device->vba.profiles.count,
                  AC_REAL_MPI_TYPE, MPI_SUM, xy_neighbors);

    // 4) Optional: Test
    // AcReal arr[device->vba.profiles.count];
    // cudaMemcpy(arr, device->vba.profiles.in[profile], device->vba.profiles.count,
    //            cudaMemcpyDeviceToHost);
    // for (size_t i = 0; i < device->vba.profiles.count; ++i)
    //     printf("%i: %g\n", i, arr[i]);

    return AC_SUCCESS;
}

/** */
AcResult
acGridLaunchKernel(const Stream stream, const AcKernel kernel, const int3 start, const int3 end)
{
    ERRCHK(grid.initialized);
    acGridSynchronizeStream(stream);
    return acDeviceLaunchKernel(grid.device, stream, kernel, start, end);
}

AcResult
acGridSwapBuffers(void)
{
    ERRCHK(grid.initialized);
    return acDeviceSwapBuffers(grid.device);
}

/** */
#if TWO_D == 0
AcResult
acGridLoadStencil(const Stream stream, const Stencil stencil,
                  const AcReal data[STENCIL_DEPTH][STENCIL_HEIGHT][STENCIL_WIDTH])
{
    ERRCHK(grid.initialized);

    acGridSynchronizeStream(stream);
    return acDeviceLoadStencil(grid.device, stream, stencil, data);
}
#else
AcResult
acGridLoadStencil(const Stream stream, const Stencil stencil,
                  const AcReal data[STENCIL_HEIGHT][STENCIL_WIDTH])
{
    ERRCHK(grid.initialized);

    acGridSynchronizeStream(stream);
    return acDeviceLoadStencil(grid.device, stream, stencil, data);
}
#endif

/** */
#if TWO_D == 0
AcResult
acGridStoreStencil(const Stream stream, const Stencil stencil,
                   AcReal data[STENCIL_DEPTH][STENCIL_HEIGHT][STENCIL_WIDTH])
{
    ERRCHK(grid.initialized);

    acGridSynchronizeStream(stream);
    return acDeviceStoreStencil(grid.device, stream, stencil, data);
}
#else
AcResult
acGridStoreStencil(const Stream stream, const Stencil stencil,
                   AcReal data[STENCIL_HEIGHT][STENCIL_WIDTH])
{
    ERRCHK(grid.initialized);

    acGridSynchronizeStream(stream);
    return acDeviceStoreStencil(grid.device, stream, stencil, data);
}
#endif

/** */
#if TWO_D == 0
AcResult
acGridLoadStencils(const Stream stream,
                   const AcReal data[NUM_STENCILS][STENCIL_DEPTH][STENCIL_HEIGHT][STENCIL_WIDTH])
{
    ERRCHK(grid.initialized);
    ERRCHK((int)AC_SUCCESS == 0);
    ERRCHK((int)AC_FAILURE == 1);
    acGridSynchronizeStream(stream);

    int retval = 0;
    for (size_t i = 0; i < NUM_STENCILS; ++i)
        retval |= acGridLoadStencil(stream, (Stencil)i, data[i]);

    return (AcResult)retval;
}
#else
AcResult
acGridLoadStencils(const Stream stream,
                   const AcReal data[NUM_STENCILS][STENCIL_HEIGHT][STENCIL_WIDTH])
{
    ERRCHK(grid.initialized);
    ERRCHK((int)AC_SUCCESS == 0);
    ERRCHK((int)AC_FAILURE == 1);
    acGridSynchronizeStream(stream);

    int retval = 0;
    for (size_t i = 0; i < NUM_STENCILS; ++i)
        retval |= acGridLoadStencil(stream, (Stencil)i, data[i]);

    return (AcResult)retval;
}
#endif

/** */
#if TWO_D == 0
AcResult
acGridStoreStencils(const Stream stream,
                    AcReal data[NUM_STENCILS][STENCIL_DEPTH][STENCIL_HEIGHT][STENCIL_WIDTH])
{
    ERRCHK(grid.initialized);
    ERRCHK((int)AC_SUCCESS == 0);
    ERRCHK((int)AC_FAILURE == 1);
    acGridSynchronizeStream(stream);

    int retval = 0;
    for (size_t i = 0; i < NUM_STENCILS; ++i)
        retval |= acGridStoreStencil(stream, (Stencil)i, data[i]);

    return (AcResult)retval;
}
#else
AcResult
acGridStoreStencils(const Stream stream,
                    AcReal data[NUM_STENCILS][STENCIL_HEIGHT][STENCIL_WIDTH])
{
    ERRCHK(grid.initialized);
    ERRCHK((int)AC_SUCCESS == 0);
    ERRCHK((int)AC_FAILURE == 1);
    acGridSynchronizeStream(stream);

    int retval = 0;
    for (size_t i = 0; i < NUM_STENCILS; ++i)
        retval |= acGridStoreStencil(stream, (Stencil)i, data[i]);

    return (AcResult)retval;
}
#endif

/*
static AcResult
volume_copy_to_from_host(const VertexBufferHandle vtxbuf, const AccessType type)
{
    ERRCHK(grid.initialized);

    acGridSynchronizeStream(STREAM_ALL); // Possibly unnecessary

    const Device device   = grid.device;
    const AcMeshInfo info = device->local_config;

    if (type == ACCESS_WRITE) {
        const AcReal* in      = device->vba.in[vtxbuf];
        const int3 in_offset  = acConstructInt3Param(AC_nx_min, AC_ny_min, AC_nz_min, info);
        const int3 in_volume  = acConstructInt3Param(AC_mx, AC_my, AC_mz, info);
        AcReal* out           = device->vba.out[vtxbuf];
        const int3 out_offset = (int3){0, 0, 0};
        const int3 out_volume = acConstructInt3Param(AC_nx, AC_ny, AC_nz, info);
        acDeviceVolumeCopy(device, STREAM_DEFAULT, in, in_offset, in_volume, out, out_offset,
                           out_volume);
        acDeviceSynchronizeStream(device, STREAM_DEFAULT);

        // ---------------------------------------
        // Buffer through CPU
        cudaSetDevice(device->id);
        const size_t count = acVertexBufferCompdomainSizeBytes(info);
        cudaMemcpy(grid.submesh.vertex_buffer[vtxbuf], out, count, cudaMemcpyDeviceToHost);
        // ----------------------------------------
    }

    if (type == ACCESS_READ) {
        AcReal* in           = device->vba.out[vtxbuf];
        const int3 in_offset = (int3){0, 0, 0};
        const int3 in_volume = acConstructInt3Param(AC_nx, AC_ny, AC_nz, info);

        AcReal* out           = device->vba.in[vtxbuf];
        const int3 out_offset = acConstructInt3Param(AC_nx_min, AC_ny_min, AC_nz_min, info);
        const int3 out_volume = acConstructInt3Param(AC_mx, AC_my, AC_mz, info);

        // ---------------------------------------
        // Buffer through CPU
        cudaSetDevice(device->id);
        const size_t count = acVertexBufferCompdomainSizeBytes(info);
        cudaMemcpy(in, grid.submesh.vertex_buffer[vtxbuf], count, cudaMemcpyHostToDevice);
        // ----------------------------------------

        acDeviceVolumeCopy(device, STREAM_DEFAULT, in, in_offset, in_volume, out, out_offset,
                           out_volume);

        // Apply boundconds and sync
        acGridPeriodicBoundconds(STREAM_DEFAULT);
        acDeviceSynchronizeStream(device, STREAM_DEFAULT);
    }
    acGridSynchronizeStream(STREAM_ALL); // Possibly unnecessary
    return AC_SUCCESS;
}

static AcResult
access_vtxbuf_on_disk(const VertexBufferHandle vtxbuf, const char* path, const AccessType type)
{
    const Device device   = grid.device;
    const AcMeshInfo info = device->local_config;
    const int3 nn         = acConstructInt3Param(AC_nxgrid, AC_nygrid, AC_nzgrid);
    const int3 nn_sub     = acConstructInt3Param(AC_nx, AC_ny, AC_nz, info);
    const int3 offset     = info.int3_params[AC_multigpu_offset]; // Without halo

    MPI_Datatype subarray;
    const int arr_nn[]     = {nn.z, nn.y, nn.x};
    const int arr_nn_sub[] = {nn_sub.z, nn_sub.y, nn_sub.x};
    const int arr_offset[] = {offset.z, offset.y, offset.x};
    MPI_Type_create_subarray(3, arr_nn, arr_nn_sub, arr_offset, MPI_ORDER_C, AC_REAL_MPI_TYPE,
                             &subarray);
    MPI_Type_commit(&subarray);

    MPI_File file;

    int flags = 0;
    if (type == ACCESS_READ)
        flags = MPI_MODE_RDONLY;
    else
        flags = MPI_MODE_CREATE | MPI_MODE_WRONLY;

    ERRCHK_ALWAYS(MPI_File_open(astaroth_comm, path, flags, MPI_INFO_NULL, &file) == MPI_SUCCESS);

    ERRCHK_ALWAYS(MPI_File_set_view(file, 0, AC_REAL_MPI_TYPE, subarray, "native", MPI_INFO_NULL) ==
                  MPI_SUCCESS);

    MPI_Status status;

    // ---------------------------------------
    // Buffer through CPU
    AcReal* arr = grid.submesh.vertex_buffer[vtxbuf];
    // ----------------------------------------

    const size_t nelems = nn_sub.x * nn_sub.y * nn_sub.z;
    if (type == ACCESS_READ) {
        ERRCHK_ALWAYS(MPI_File_read_all(file, arr, nelems, AC_REAL_MPI_TYPE, &status) ==
                      MPI_SUCCESS);
    }
    else {
        ERRCHK_ALWAYS(MPI_File_write_all(file, arr, nelems, AC_REAL_MPI_TYPE, &status) ==
                      MPI_SUCCESS);
    }

    ERRCHK_ALWAYS(MPI_File_close(&file) == MPI_SUCCESS);

    MPI_Type_free(&subarray);
    return AC_SUCCESS;
}
*/

/*

    write:
        sync transfer to host
        async write to disk
    read:
        async read from disk
        sync transfer to device

    sync:
        complete write or read locally  (future.get() and status complete)
        complete write or read globally (MPI_Barrier)

    static:
        future
        status

    static std::future<void> future;
    static AccessType access_type;
    static bool complete = true;
*/

/*
#include <chrono>
#include <future>

static std::future<void> future;
static AccessType access_type = ACCESS_WRITE;
static bool complete          = true;

AcResult
acGridDiskAccessSyncOld(void)
{
    ERRCHK(grid.initialized);

    // Sync and mark as completed
    if (future.valid())
        future.get();

    if (access_type == ACCESS_READ)
        for (size_t i = 0; i < NUM_VTXBUF_HANDLES; ++i)
            volume_copy_to_from_host((VertexBufferHandle)i, ACCESS_READ);

    acGridSynchronizeStream(STREAM_ALL);
    access_type = ACCESS_WRITE;
    complete    = true;
    return AC_SUCCESS;
}

static void
write_async(void)
{
    for (size_t i = 0; i < NUM_VTXBUF_HANDLES; ++i) {
        char file[4096] = "";
        sprintf(file, "field-%lu.out", i); // Note: could use vtxbuf_names[i]
        access_vtxbuf_on_disk((VertexBufferHandle)i, file, ACCESS_WRITE);
    }
}

static void
read_async(void)
{
    for (size_t i = 0; i < NUM_VTXBUF_HANDLES; ++i) {
        char file[4096] = "";
        sprintf(file, "field-%lu.out", i); // Note: could use vtxbuf_names[i]
        access_vtxbuf_on_disk((VertexBufferHandle)i, file, ACCESS_READ);
    }
}

AcResult
acGridDiskAccessLaunch(const AccessType type)
{
    ERRCHK_ALWAYS(grid.initialized);
    WARNING("\n------------------------\n"
            "acGridDiskAccessLaunch does not work concurrently with acGridIntegrate due to an\n"
            "unknown issue (invalid CUDA context, double free, or invalid memory access). Suspect\n"
            "some complex interaction with the underlying MPI library and the asynchronous task\n"
            "system. `acGridAccessMeshOnDiskSynchronous` has been tested to work on multiple\n"
            "processes. It is recommended to use that instead in production."
            "\n------------------------\n");

    acGridDiskAccessSync();
    ERRCHK_ALWAYS(!future.valid());

    ERRCHK_ALWAYS(complete);
    complete    = false;
    access_type = type;

    if (type == ACCESS_WRITE) {
        for (size_t i = 0; i < NUM_VTXBUF_HANDLES; ++i)
            volume_copy_to_from_host((VertexBufferHandle)i, ACCESS_WRITE);

        future = std::async(std::launch::async, write_async);
    }
    else if (type == ACCESS_READ) {
        future = std::async(std::launch::async, read_async);
    }
    else {
        ERROR("Unknown access type in acGridDiskAccessLaunch");
        return AC_FAILURE;
    }
    return AC_SUCCESS;
}*/

#define USE_CPP_THREADS (1)
#if USE_CPP_THREADS
#include <thread>
#include <vector>

static std::vector<std::thread> threads;
static bool running = false;

AcResult
acGridDiskAccessSync(void)
{
    ERRCHK(grid.initialized);

    for (auto& thread : threads)
        if (thread.joinable())
            thread.join();

    threads.clear();

    acGridSynchronizeStream(STREAM_ALL);
    running = false;
    return AC_SUCCESS;
}

/*
AcResult
acGridDiskAccessLaunch(const AccessType type)
{
    ERRCHK(grid.initialized);
    ERRCHK_ALWAYS(type == ACCESS_WRITE);
    ERRCHK_ALWAYS(!running)
    running = true;

    for (int i = 0; i < NUM_VTXBUF_HANDLES; ++i) {

        const Device device = grid.device;
        acDeviceSynchronizeStream(device, STREAM_ALL);
        const AcMeshInfo info = device->local_config;
        // const int3 nn         = acConstructInt3Param(AC_nxgrid, AC_nygrid, AC_nzgrid);
        // const int3 nn_sub     = acConstructInt3Param(AC_nx, AC_ny, AC_nz, info);
        // const int3 offset     = info.int3_params[AC_multigpu_offset]; // Without halo
        AcReal* host_buffer = grid.submesh.vertex_buffer[i];

        const AcReal* in      = device->vba.in[i];
        const int3 in_offset  = acConstructInt3Param(AC_nx_min, AC_ny_min, AC_nz_min, info);
        const int3 in_volume  = acConstructInt3Param(AC_mx, AC_my, AC_mz, info);
        AcReal* out           = device->vba.out[i];
        const int3 out_offset = (int3){0, 0, 0};
        const int3 out_volume = acConstructInt3Param(AC_nx, AC_ny, AC_nz, info);
        acDeviceVolumeCopy(device, STREAM_DEFAULT, in, in_offset, in_volume, out, out_offset,
                           out_volume);
        acDeviceSynchronizeStream(device, STREAM_DEFAULT);

        const size_t bytes = acVertexBufferCompdomainSizeBytes(info);
        cudaMemcpy(host_buffer, out, bytes, cudaMemcpyDeviceToHost);

        const auto write_async = [](const int device_id, const int i, const AcMeshInfo info,
                                    const AcReal* host_buffer) {
#if USE_PERFSTUBS
            PERFSTUBS_REGISTER_THREAD();
            PERFSTUBS_TIMER_START(_write_timer, "acGridDiskAccessLaunch::write_async");
#endif
            cudaSetDevice(device_id);

            char path[4096] = "";
            sprintf(path, "%s.out", vtxbuf_names[i]);

            const int3 offset = info.int3_params[AC_multigpu_offset]; // Without halo
#if USE_DISTRIBUTED_IO

#if USE_POSIX_IO
            char outfile[4096] = "";
            snprintf(outfile, 4096, "segment-%d_%d_%d-%s", offset.x, offset.y, offset.z, path);

            FILE* fp = fopen(outfile, "w");
            ERRCHK_ALWAYS(fp);

            const size_t count         = acVertexBufferCompdomainSize(info);
            const size_t count_written = fwrite(host_buffer, sizeof(AcReal), count, fp);
            ERRCHK_ALWAYS(count_written == count);

            fclose(fp);
#else // Use MPI IO
            MPI_File file;
            int mode           = MPI_MODE_CREATE | MPI_MODE_WRONLY;
            char outfile[4096] = "";
            snprintf(outfile, 4096, "segment-%d_%d_%d-%s", offset.x, offset.y, offset.z, path);
#if AC_VERBOSE
            fprintf(stderr, "Writing %s\n", outfile);
#endif
            int retval = MPI_File_open(MPI_COMM_SELF, outfile, mode, MPI_INFO_NULL, &file);
            ERRCHK_ALWAYS(retval == MPI_SUCCESS);

            MPI_Status status;
            const size_t count = acVertexBufferCompdomainSize(info);
            retval = MPI_File_write(file, host_buffer, count, AC_REAL_MPI_TYPE, &status);
            ERRCHK_ALWAYS(retval == MPI_SUCCESS);

            retval = MPI_File_close(&file);
            ERRCHK_ALWAYS(retval == MPI_SUCCESS);
#endif
#else
            MPI_Datatype subarray;
            const int3 nn          = acConstructInt3Param(AC_nxgrid, AC_nygrid, AC_nzgrid);
            const int3 nn_sub      = acConstructInt3Param(AC_nx, AC_ny, AC_nz, info);
            const int arr_nn[]     = {nn.z, nn.y, nn.x};
            const int arr_nn_sub[] = {nn_sub.z, nn_sub.y, nn_sub.x};
            const int arr_offset[] = {offset.z, offset.y, offset.x};

            // printf(" nn.z     %3i, nn.y     %3i, nn.x     %3i, \n nn_sub.z %3i, nn_sub.y %3i,
            // nn_sub.x %3i, \n offset.z %3i, offset.y %3i, offset.x %3i  \n",
            //         nn.z, nn.y, nn.x, nn_sub.z, nn_sub.y, nn_sub.x, offset.z, offset.y,
            //         offset.x);

            MPI_Type_create_subarray(3, arr_nn, arr_nn_sub, arr_offset, MPI_ORDER_C,
                                     AC_REAL_MPI_TYPE, &subarray);
            MPI_Type_commit(&subarray);

            MPI_File file;

#if AC_VERBOSE
            fprintf(stderr, "Writing %s\n", path);
#endif

            int flags = MPI_MODE_CREATE | MPI_MODE_WRONLY;
            ERRCHK_ALWAYS(MPI_File_open(astaroth_comm, path, flags, MPI_INFO_NULL, &file) ==
                          MPI_SUCCESS); // ISSUE TODO: fails with multiple threads

            ERRCHK_ALWAYS(MPI_File_set_view(file, 0, AC_REAL_MPI_TYPE, subarray, "native",
                                            MPI_INFO_NULL) == MPI_SUCCESS);

            MPI_Status status;

            const size_t nelems = nn_sub.x * nn_sub.y * nn_sub.z;
            ERRCHK_ALWAYS(MPI_File_write_all(file, host_buffer, nelems, AC_REAL_MPI_TYPE,
                                             &status) == MPI_SUCCESS);

            ERRCHK_ALWAYS(MPI_File_close(&file) == MPI_SUCCESS);

            MPI_Type_free(&subarray);
#endif
#if USE_PERFSTUBS
            PERFSTUBS_TIMER_STOP(_write_timer);
#endif
        };

        threads.push_back(std::thread(write_async, device->id, i, info, host_buffer));
        // write_async();
    }

    return AC_SUCCESS;
}
*/

AcResult
acGridWriteMeshToDiskLaunch(const char* dir, const char* label)
{
    ERRCHK(grid.initialized);
    ERRCHK_ALWAYS(!running)
    running = true;

    for (int i = 0; i < NUM_VTXBUF_HANDLES; ++i) {

        const Device device = grid.device;
        acDeviceSynchronizeStream(device, STREAM_ALL);
        const AcMeshInfo info = device->local_config;
        // const int3 nn         = acConstructInt3Param(AC_nxgrid, AC_nygrid, AC_nzgrid);
        // const int3 nn_sub     = acConstructInt3Param(AC_nx, AC_ny, AC_nz, info);
        // const int3 offset     = info.int3_params[AC_multigpu_offset]; // Without halo
        AcReal* host_buffer = grid.submesh.vertex_buffer[i];

        const AcReal* in      = device->vba.in[i];
        const int3 in_offset  = acGetMinNN(grid.device->local_config);
	const int3 in_volume = acGetLocalMM(grid.device->local_config);
	
        AcReal* out = device->vba.out[i];
	const int3 out_offset = (int3){0, 0, 0,};
	const int3 out_volume = acGetLocalNN(grid.device->local_config);
        acDeviceVolumeCopy(device, STREAM_DEFAULT, in, in_offset, in_volume, out, out_offset,
                           out_volume);
        acDeviceSynchronizeStream(device, STREAM_DEFAULT);

        const size_t bytes = acVertexBufferCompdomainSizeBytes(info);
        cudaMemcpy(host_buffer, out, bytes, cudaMemcpyDeviceToHost);

        const int3 offset = info.int3_params[AC_multigpu_offset]; // Without halo
        char filepath[4096];
#if USE_DISTRIBUTED_IO
        sprintf(filepath, "%s/%s-segment-%d-%d-%d-%s.mesh", dir, vtxbuf_names[i], offset.x,
                offset.y, offset.z, label);
#else
        sprintf(filepath, "%s/%s-%s.mesh", dir, vtxbuf_names[i], label);
#endif

        const auto write_async = [filepath, offset](const AcMeshInfo info_in,
                                                    const AcReal* host_buffer_in) {

#if USE_PERFSTUBS
            PERFSTUBS_REGISTER_THREAD();
            PERFSTUBS_TIMER_START(_write_timer, "acGridWriteMeshToDiskLaunch::write_async");
#endif

#if USE_DISTRIBUTED_IO
            (void)offset; // Unused
#if USE_POSIX_IO
            FILE* fp = fopen(filepath, "w");
            ERRCHK_ALWAYS(fp);

            const size_t count         = acVertexBufferCompdomainSize(info_in);
            const size_t count_written = fwrite(host_buffer_in, sizeof(AcReal), count, fp);
            ERRCHK_ALWAYS(count_written == count);

            fclose(fp);
#else // Use MPI IO
            MPI_File file;
            int mode = MPI_MODE_CREATE | MPI_MODE_WRONLY;
            // fprintf(stderr, "Writing %s\n", filepath);
            int retval = MPI_File_open(MPI_COMM_SELF, filepath, mode, MPI_INFO_NULL, &file);
            ERRCHK_ALWAYS(retval == MPI_SUCCESS);

            MPI_Status status;
            const size_t count = acVertexBufferCompdomainSize(info_in);
            retval = MPI_File_write(file, host_buffer_in, count, AC_REAL_MPI_TYPE, &status);
            ERRCHK_ALWAYS(retval == MPI_SUCCESS);

            retval = MPI_File_close(&file);
            ERRCHK_ALWAYS(retval == MPI_SUCCESS);
#endif
#undef USE_POSIX_IO
#else
            WARNING("Collective mesh writing not working with async IO");
            MPI_Datatype subarray;
            const int3 nn          = acConstructInt3Param(AC_nxgrid, AC_nygrid, AC_nzgrid, info_in);
            const int3 nn_sub      = acConstructInt3Param(AC_nx, AC_ny, AC_nz, info_in);
            const int arr_nn[]     = {nn.z, nn.y, nn.x};
            const int arr_nn_sub[] = {nn_sub.z, nn_sub.y, nn_sub.x};
            const int arr_offset[] = {offset.z, offset.y, offset.x};

            // printf(" nn.z     %3i, nn.y     %3i, nn.x     %3i, \n nn_sub.z %3i, nn_sub.y %3i,
            // nn_sub.x %3i, \n offset.z %3i, offset.y %3i, offset.x %3i  \n",
            //         nn.z, nn.y, nn.x, nn_sub.z, nn_sub.y, nn_sub.x, offset.z, offset.y,
            //         offset.x);

            MPI_Type_create_subarray(3, arr_nn, arr_nn_sub, arr_offset, MPI_ORDER_C,
                                     AC_REAL_MPI_TYPE, &subarray);
            MPI_Type_commit(&subarray);

            MPI_File file;
            // fprintf(stderr, "Writing %s\n", filepath);

            int flags = MPI_MODE_CREATE | MPI_MODE_WRONLY;
            ERRCHK_ALWAYS(MPI_File_open(astaroth_comm, filepath, flags, MPI_INFO_NULL, &file) ==
                          MPI_SUCCESS); // ISSUE TODO: fails with multiple threads

            ERRCHK_ALWAYS(MPI_File_set_view(file, 0, AC_REAL_MPI_TYPE, subarray, "native",
                                            MPI_INFO_NULL) == MPI_SUCCESS);

            MPI_Status status;

            const size_t nelems = nn_sub.x * nn_sub.y * nn_sub.z;
            ERRCHK_ALWAYS(MPI_File_write_all(file, host_buffer_in, nelems, AC_REAL_MPI_TYPE,
                                             &status) == MPI_SUCCESS);

            ERRCHK_ALWAYS(MPI_File_close(&file) == MPI_SUCCESS);

            MPI_Type_free(&subarray);
#endif
#if USE_PERFSTUBS
            PERFSTUBS_TIMER_STOP(_write_timer);
#endif
        };

        // write_async(info, host_buffer); // Synchronous, non-threaded
        threads.push_back(std::thread(write_async, info, host_buffer)); // Async, threaded
    }

    return AC_SUCCESS;
}

AcResult
acGridWriteSlicesToDiskLaunch(const char* dir, const char* label)
{
    ERRCHK(grid.initialized);
    ERRCHK_ALWAYS(!running);
    running = true;

    const Device device       = grid.device;
    const AcMeshInfo info     = device->local_config;
    const int3 local_nn = acGetLocalNN(grid.device->local_config);
    const int3 global_nn = get_global_nn();
    const int3 global_offset  = info.int3_params[AC_multigpu_offset];
    const int3 global_pos_min = global_offset;
    // const int3 global_pos_max = global_pos_min + local_nn;

//Does work also for 2D
    const int global_z = global_nn.z / 2;
    const int local_z  = global_z - global_pos_min.z;
    const int color    = local_z >= 0 && local_z < local_nn.z ? 0 : MPI_UNDEFINED;

    for (int field = 0; field < NUM_FIELDS; ++field) {


        acDeviceSynchronizeStream(device, STREAM_ALL);

	const int3 slice_volume = acConstructInt3Param(AC_nx,AC_ny,1,info);
        const int3 slice_offset = (int3){0, 0, local_z};

        const AcReal* in     = device->vba.in[field];

	const int3 in_offset = acGetMinNN(grid.device->local_config) + slice_offset;
	const int3 in_volume = acGetLocalMM(grid.device->local_config);
        AcReal* out           = device->vba.out[field];
        const int3 out_offset = (int3){0, 0, 0};
        const int3 out_volume = slice_volume;

        if (color != MPI_UNDEFINED)
            acDeviceVolumeCopy(device, STREAM_DEFAULT, in, in_offset, in_volume, out, out_offset,
                               out_volume);
        acDeviceSynchronizeStream(device, STREAM_DEFAULT);

        AcReal* host_buffer = grid.submesh.vertex_buffer[field];
        const size_t count  = slice_volume.x * slice_volume.y * slice_volume.z;
        const size_t bytes  = sizeof(host_buffer[0]) * count;
        if (color != MPI_UNDEFINED)
            cudaMemcpy(host_buffer, out, bytes, cudaMemcpyDeviceToHost);

        char filepath[4096];
#if USE_DISTRIBUTED_IO
        sprintf(filepath, "%s/%s-segment-at_%d_%d_%d-dims_%d_%d-%s.slice", dir, vtxbuf_names[field],
                global_pos_min.x, global_pos_min.y, global_z, local_nn.x, local_nn.y, label);
#else
        sprintf(filepath, "%s/%s-dims_%d_%d-%s.slice", dir, vtxbuf_names[field], global_nn.x,
                global_nn.y, label);
#endif

        // if (color != MPI_UNDEFINED)
        //     fprintf(stderr, "Writing field %d, proc %d, to %s\n", field, pid, filepath);

        acGridSynchronizeStream(STREAM_ALL);
        const auto write_async = [filepath, global_nn, global_pos_min, slice_volume,
                                  color](const AcReal* host_buffer_in, const size_t count_in,
                                         const int device_id) {
#if USE_PERFSTUBS
            PERFSTUBS_REGISTER_THREAD();
            PERFSTUBS_TIMER_START(_write_timer, "acGridWriteMeshToDiskLaunch::write_async");
#endif

            cudaSetDevice(device_id);
            // Write to file

#if USE_DISTRIBUTED_IO
            (void)global_nn;      // Unused
            (void)global_pos_min; // Unused
            (void)slice_volume;   // Unused
#if USE_POSIX_IO
            if (color != MPI_UNDEFINED) {
                FILE* fp = fopen(filepath, "w");
                ERRCHK_ALWAYS(fp);

                const size_t count_written = fwrite(host_buffer_in, sizeof(AcReal), count, fp);
                ERRCHK_ALWAYS(count_written == count_in);

                fclose(fp);
            }
#else // Use MPI IO
            if (color != MPI_UNDEFINED) {
                MPI_File file;
                int mode = MPI_MODE_CREATE | MPI_MODE_WRONLY;
                // fprintf(stderr, "Writing %s\n", filepath);
                int retval = MPI_File_open(MPI_COMM_SELF, filepath, mode, MPI_INFO_NULL, &file);
                ERRCHK_ALWAYS(retval == MPI_SUCCESS);

                MPI_Status status;
                retval = MPI_File_write(file, host_buffer_in, count_in, AC_REAL_MPI_TYPE, &status);
                ERRCHK_ALWAYS(retval == MPI_SUCCESS);

                retval = MPI_File_close(&file);
                ERRCHK_ALWAYS(retval == MPI_SUCCESS);
            }
#endif
#undef USE_POSIX_IO
#else
            ERROR("Collective slice writing not working with async IO");
            // Possible MPI bug: need to cudaSetDevice or otherwise invalid context
            // But also causes a deadlock for some reason
            MPI_Comm slice_communicator;
            MPI_Comm_split(astaroth_comm, color, 0, &slice_communicator);
            if (color != MPI_UNDEFINED) {
                const int3 nn     = (int3){global_nn.x, global_nn.y, 1};
                const int3 nn_sub = slice_volume;

                const int nn_[]     = {nn.z, nn.y, nn.x};
                const int nn_sub_[] = {nn_sub.z, nn_sub.y, nn_sub.x};
                const int offset_[] = {
                    0,
                    global_pos_min.y,
                    global_pos_min.x,
                };
                MPI_Datatype subdomain;
                MPI_Type_create_subarray(3, nn_, nn_sub_, offset_, MPI_ORDER_C, AC_REAL_MPI_TYPE,
                                         &subdomain);
                MPI_Type_commit(&subdomain);

                // printf("Writing %s\n", filepath);

                MPI_File fp;
                int retval = MPI_File_open(slice_communicator, filepath,
                                           MPI_MODE_CREATE | MPI_MODE_WRONLY, MPI_INFO_NULL, &fp);
                ERRCHK_ALWAYS(retval == MPI_SUCCESS);

                retval = MPI_File_set_view(fp, 0, AC_REAL_MPI_TYPE, subdomain, "native",
                                           MPI_INFO_NULL);
                ERRCHK_ALWAYS(retval == MPI_SUCCESS);

                MPI_Status status;
                retval = MPI_File_write_all(fp, host_buffer_in, count_in, AC_REAL_MPI_TYPE, &status);
                ERRCHK_ALWAYS(retval == MPI_SUCCESS);

                retval = MPI_File_close(&fp);
                ERRCHK_ALWAYS(retval == MPI_SUCCESS);

                MPI_Type_free(&subdomain);

                MPI_Comm_free(&slice_communicator);
            }
#endif

#if USE_PERFSTUBS
            PERFSTUBS_TIMER_STOP(_write_timer);
#endif
        };

        // write_async(host_buffer, count, device->id); // Synchronous, non-threaded
        threads.push_back(
            std::thread(write_async, host_buffer, count, device->id)); // Async, threaded
    }
    return AC_SUCCESS;
}

AcResult
acGridWriteSlicesToDiskCollectiveSynchronous(const char* dir, const char* label)
{
    ERRCHK(grid.initialized);
    ERRCHK_ALWAYS(!running);
    running = true;

    const Device device       = grid.device;
    const AcMeshInfo info     = device->local_config;
    const int3 local_nn = acGetLocalNN(grid.device->local_config);
    const int3 global_nn = get_global_nn();
    const int3 global_offset  = info.int3_params[AC_multigpu_offset];
    const int3 global_pos_min = global_offset;
    // const int3 global_pos_max = global_pos_min + local_nn;

    const int global_z = global_nn.z / 2;
    const int local_z  = global_z - global_pos_min.z;
    const int color    = local_z >= 0 && local_z < local_nn.z ? 0 : MPI_UNDEFINED;

    for (int field = 0; field < NUM_FIELDS; ++field) {

        acDeviceSynchronizeStream(device, STREAM_ALL);

	const int3 slice_volume = acConstructInt3Param(AC_nx,AC_ny,1,info);
        const int3 slice_offset = (int3){0, 0, local_z};

	const AcReal* in = device->vba.in[field];
	const int3 in_offset = acGetMinNN(grid.device->local_config) + slice_offset;
	const int3 in_volume = acGetLocalMM(grid.device->local_config);

        AcReal* out           = device->vba.out[field];
        const int3 out_offset = (int3){0, 0, 0};
        const int3 out_volume = slice_volume;

        if (color != MPI_UNDEFINED)
            acDeviceVolumeCopy(device, STREAM_DEFAULT, in, in_offset, in_volume, out, out_offset,
                               out_volume);
        acDeviceSynchronizeStream(device, STREAM_DEFAULT);

        AcReal* host_buffer = grid.submesh.vertex_buffer[field];
        const size_t count  = slice_volume.x * slice_volume.y * slice_volume.z;
        const size_t bytes  = sizeof(host_buffer[0]) * count;
        if (color != MPI_UNDEFINED)
            cudaMemcpy(host_buffer, out, bytes, cudaMemcpyDeviceToHost);

        char filepath[4096];
        sprintf(filepath, "%s/%s-dims_%d_%d-%s.slice", dir, vtxbuf_names[field], global_nn.x,
                global_nn.y, label);

        // if (color != MPI_UNDEFINED)
        //     fprintf(stderr, "Writing field %d, proc %d, to %s\n", field, pid, filepath);

        acGridSynchronizeStream(STREAM_ALL);
        const auto write_sync = [filepath, global_nn, global_pos_min, slice_volume,
                                 color](const AcReal* host_buffer_in, const size_t count_in,
                                        const int device_id) {
            cudaSetDevice(device_id);
            // Write to file

            // Possible MPI bug: need to cudaSetDevice or otherwise invalid context
            // But also causes a deadlock for some reason
            MPI_Comm slice_communicator;
            MPI_Comm_split(astaroth_comm, color, 0, &slice_communicator);
            if (color != MPI_UNDEFINED) {
                const int3 nn     = (int3){global_nn.x, global_nn.y, 1};
                const int3 nn_sub = slice_volume;

                const int nn_[]     = {nn.z, nn.y, nn.x};
                const int nn_sub_[] = {nn_sub.z, nn_sub.y, nn_sub.x};
                const int offset_[] = {
                    0,
                    global_pos_min.y,
                    global_pos_min.x,
                };
                MPI_Datatype subdomain;
                MPI_Type_create_subarray(3, nn_, nn_sub_, offset_, MPI_ORDER_C, AC_REAL_MPI_TYPE,
                                         &subdomain);
                MPI_Type_commit(&subdomain);

                // printf("Writing %s\n", filepath);

                MPI_File fp;
                int retval = MPI_File_open(slice_communicator, filepath,
                                           MPI_MODE_CREATE | MPI_MODE_WRONLY, MPI_INFO_NULL, &fp);
                ERRCHK_ALWAYS(retval == MPI_SUCCESS);

                retval = MPI_File_set_view(fp, 0, AC_REAL_MPI_TYPE, subdomain, "native",
                                           MPI_INFO_NULL);
                ERRCHK_ALWAYS(retval == MPI_SUCCESS);

                MPI_Status status;
                retval = MPI_File_write_all(fp, host_buffer_in, count_in, AC_REAL_MPI_TYPE, &status);
                ERRCHK_ALWAYS(retval == MPI_SUCCESS);

                retval = MPI_File_close(&fp);
                ERRCHK_ALWAYS(retval == MPI_SUCCESS);

                MPI_Type_free(&subdomain);

                MPI_Comm_free(&slice_communicator);
            }
        };

        write_sync(host_buffer, count, device->id); // Synchronous, non-threaded
                                                    // threads.push_back(std::move(std::thread(write_sync,
                                                    // host_buffer, count, device->id)));
                                                    // // Async, threaded
    }
    return AC_SUCCESS;
}
#else

static MPI_File files[NUM_VTXBUF_HANDLES];
static MPI_Request reqs[NUM_VTXBUF_HANDLES];
static bool req_running[NUM_VTXBUF_HANDLES];

AcResult
acGridDiskAccessSync(void)
{
    ERRCHK(grid.initialized);

    for (size_t i = 0; i < NUM_VTXBUF_HANDLES; ++i) {
        if (req_running[i]) {
            MPI_Wait(&reqs[i], MPI_STATUS_IGNORE);
            const int retval = MPI_File_close(&files[i]);
            ERRCHK_ALWAYS(retval == MPI_SUCCESS);
            req_running[i] = false;
        }
    }
    MPI_Barrier(astaroth_comm);
    return AC_SUCCESS;
}

AcResult
acGridDiskAccessLaunch(const AccessType type)
{
    ERRCHK(grid.initialized);
    ERRCHK_ALWAYS(type == ACCESS_WRITE);

    for (int i = 0; i < NUM_VTXBUF_HANDLES; ++i) {

        ERRCHK_ALWAYS(!reqs[i]);

        const Device device = grid.device;
        cudaSetDevice(device->id);
        cudaDeviceSynchronize();

        const AcMeshInfo info = device->local_config;
        AcReal* host_buffer = grid.submesh.vertex_buffer[i];

        const AcReal* in = device->vba.in[i];
        const int3 in_offset = acConstructInt3Param(AC_nx_min, AC_ny_min, AC_nz_min, info);
        const int3 in_volume = acConstructInt3Param(AC_mx, AC_my, AC_mz, info);
        AcReal* out = device->vba.out[i];
        const int3 out_offset = (int3){0, 0, 0};
        const int3 out_volume = acConstructInt3Param(AC_nx, AC_ny, AC_nz, info);
        acDeviceVolumeCopy(device, STREAM_DEFAULT, in, in_offset, in_volume, out, out_offset,
                           out_volume);
        acDeviceSynchronizeStream(device, STREAM_DEFAULT);

        const size_t bytes = acVertexBufferCompdomainSizeBytes(info);
        cudaMemcpy(host_buffer, out, bytes, cudaMemcpyDeviceToHost);

        char path[4096] = "";
        sprintf(path, "%s.out", vtxbuf_names[i]);

        const int3 offset = info.int3_params[AC_multigpu_offset]; // Without halo
#if USE_DISTRIBUTED_IO
        int mode = MPI_MODE_CREATE | MPI_MODE_WRONLY;
        char outfile[4096] = "";
        snprintf(outfile, 4096, "segment-%d_%d_%d-%s", offset.x, offset.y, offset.z, path);

#if AC_VERBOSE
        fprintf(stderr, "Writing %s\n", outfile);
#endif

        int retval = MPI_File_open(MPI_COMM_SELF, outfile, mode, MPI_INFO_NULL, &files[i]);
        ERRCHK_ALWAYS(retval == MPI_SUCCESS);

        const size_t count = acVertexBufferCompdomainSize(info);
        retval = MPI_File_iwrite(files[i], host_buffer, count, AC_REAL_MPI_TYPE, &reqs[i]);
        ERRCHK_ALWAYS(retval == MPI_SUCCESS);

        req_running[i] = true;
#else
        MPI_Datatype subarray;
        const int3 nn     = get_global_nn();
        const int3 nn_sub = acGetLocalNN(grid.device->local_config);
        const int arr_nn[]     = {nn.z, nn.y, nn.x};
        const int arr_nn_sub[] = {nn_sub.z, nn_sub.y, nn_sub.x};
        const int arr_offset[] = {offset.z, offset.y, offset.x};

        MPI_Type_create_subarray(3, arr_nn, arr_nn_sub, arr_offset, MPI_ORDER_C, AC_REAL_MPI_TYPE,
                                 &subarray);
        MPI_Type_commit(&subarray);

#if AC_VERBOSE
        fprintf(stderr, "Writing %s\n", path);
#endif

        int flags  = MPI_MODE_CREATE | MPI_MODE_WRONLY;
        int retval = MPI_File_open(astaroth_comm, path, flags, MPI_INFO_NULL, &files[i]);
        ERRCHK_ALWAYS(retval == MPI_SUCCESS);

        retval = MPI_File_set_view(files[i], 0, AC_REAL_MPI_TYPE, subarray, "native",
                                   MPI_INFO_NULL);
        ERRCHK_ALWAYS(retval == MPI_SUCCESS);

        const size_t nelems = nn_sub.x * nn_sub.y * nn_sub.z;
// Does not work
#if 0   
        retval = MPI_File_iwrite_all(files[i], host_buffer, nelems, AC_REAL_MPI_TYPE, &reqs[i]);
        ERRCHK_ALWAYS(retval == MPI_SUCCESS);
        MPI_Type_free(&subarray);
        req_running[i] = true;
// Does not work either, even though otherwise identical to the blocking version below
#elif 0 
        // (except iwrite + wait)
        ERRCHK_ALWAYS(&files[i]);
        ERRCHK_ALWAYS(&reqs[i]);
        ERRCHK_ALWAYS(host_buffer);
        ERRCHK_ALWAYS(subarray);
        retval = MPI_File_iwrite_all(files[i], host_buffer, nelems, AC_REAL_MPI_TYPE, &reqs[i]);
        ERRCHK_ALWAYS(retval == MPI_SUCCESS);

        retval = MPI_Wait(&reqs[i], MPI_STATUS_IGNORE);
        ERRCHK_ALWAYS(retval == MPI_SUCCESS);

        retval = MPI_File_close(&files[i]);
        ERRCHK_ALWAYS(retval == MPI_SUCCESS);

        MPI_Type_free(&subarray);
        req_running[i] = false;
#else   // Blocking, this works
        WARNING("Called collective non-blocking MPI_File_write_all, but currently blocks\n");
        MPI_Status status;
        retval = MPI_File_write_all(files[i], host_buffer, nelems, AC_REAL_MPI_TYPE, &status);
        ERRCHK_ALWAYS(retval == MPI_SUCCESS);

        retval = MPI_File_close(&files[i]);
        ERRCHK_ALWAYS(retval == MPI_SUCCESS);

        MPI_Type_free(&subarray);
        req_running[i] = false;
#endif
#endif
    }

    return AC_SUCCESS;
}
#endif

AcResult
acGridAccessMeshOnDiskSynchronous(const VertexBufferHandle vtxbuf, const char* dir,
                                  const char* label, const AccessType type)
{

    if(!vtxbuf_is_alive[vtxbuf]) return AC_NOT_ALLOCATED;
#define BUFFER_DISK_WRITE_THROUGH_CPU (1)

    ERRCHK(grid.initialized);
    acGridSynchronizeStream(STREAM_ALL);
    // acGridDiskAccessSync();

    const Device device   = grid.device;
    const AcMeshInfo info = device->local_config;
    // const int3 nn         = acConstructInt3Param(AC_nxgrid, AC_nygrid, AC_nzgrid);
    const int3 nn_sub = acGetLocalNN(grid.device->local_config);
    const int3 offset = info.int3_params[AC_multigpu_offset]; // Without halo

    const size_t buflen = 4096;
    char filepath[buflen];
#if USE_DISTRIBUTED_IO
    sprintf(filepath, "%s/%s-segment-%d-%d-%d-%s.mesh", dir, vtxbuf_names[vtxbuf], offset.x,
            offset.y, offset.z, label);
#else
    sprintf(filepath, "%s/%s-%s.mesh", dir, vtxbuf_names[vtxbuf], label);
#endif

#if AC_VERBOSE
    fprintf(stderr, "%s %s\n", type == ACCESS_WRITE ? "Writing" : "Reading", filepath);
#endif

    if (type == ACCESS_WRITE) {
        const AcReal* in      = device->vba.in[vtxbuf];
	const int3 in_offset = acGetMinNN(grid.device->local_config);
	const int3 in_volume = acGetLocalMM(grid.device->local_config);
        AcReal* out           = device->vba.out[vtxbuf];
        const int3 out_offset = (int3){0, 0, 0};
	const int3 out_volume = acGetLocalNN(grid.device->local_config);
        acDeviceVolumeCopy(device, STREAM_DEFAULT, in, in_offset, in_volume, out, out_offset,
                           out_volume);
        acDeviceSynchronizeStream(device, STREAM_DEFAULT);

// ---------------------------------------
// Buffer through CPU
#if BUFFER_DISK_WRITE_THROUGH_CPU
        const size_t count = acVertexBufferCompdomainSizeBytes(info);
        cudaMemcpy(grid.submesh.vertex_buffer[vtxbuf], out, count, cudaMemcpyDeviceToHost);
#endif
        // ----------------------------------------
    }

#ifndef NDEBUG
    if (type == ACCESS_READ) {
        const int3 nn = get_global_nn();
        const size_t expected_size = sizeof(AcReal) * nn.x * nn.y * nn.z;
        FILE* fp                   = fopen(filepath, "r");
        ERRCHK_ALWAYS(fp);
        fseek(fp, 0L, SEEK_END);
        const size_t measured_size = ftell(fp);
        fclose(fp);
        if (expected_size != measured_size) {
            fprintf(stderr,
                    "Expected size did not match measured size (%lu vs %lu), factor of %g "
                    "difference\n",
                    expected_size, measured_size, (double)expected_size / measured_size);
            fprintf(stderr, "Note that old data files must be removed when switching to a smaller "
                            "mesh size, otherwise the file on disk will be too large (the above "
                            "factor < 1)\n");
            ERRCHK_ALWAYS(expected_size == measured_size);
        }
    }
#endif // NDEBUG

#if BUFFER_DISK_WRITE_THROUGH_CPU
    // ---------------------------------------
    // Buffer through CPU
    AcReal* arr = grid.submesh.vertex_buffer[vtxbuf];
    // ----------------------------------------
#else
    AcReal* arr = device->vba.out[vtxbuf];
#endif

#if USE_DISTRIBUTED_IO
    const size_t nelems = nn_sub.x * nn_sub.y * nn_sub.z;

    FILE* fp;
    if (type == ACCESS_READ)
        fp = fopen(filepath, "r");
    else
        fp = fopen(filepath, "w");
    ERRCHK_ALWAYS(fp);

    if (type == ACCESS_READ)
        fread(arr, sizeof(AcReal), nelems, fp);
    else
        fwrite(arr, sizeof(AcReal), nelems, fp);
    fclose(fp);
#else // Collective IO
    MPI_Datatype subarray;
    const int3 nn = get_global_nn(); // TODO recheck whether this is correct
    const int arr_nn[] = {nn.z, nn.y, nn.x};
    const int arr_nn_sub[] = {nn_sub.z, nn_sub.y, nn_sub.x};
    const int arr_offset[] = {offset.z, offset.y, offset.x};

    // printf(" nn.z     %3i, nn.y     %3i, nn.x     %3i, \n nn_sub.z %3i, nn_sub.y %3i, nn_sub.x
    // %3i, \n offset.z %3i, offset.y %3i, offset.x %3i  \n",
    //         nn.z, nn.y, nn.x, nn_sub.z, nn_sub.y, nn_sub.x, offset.z, offset.y, offset.x);

    MPI_Type_create_subarray(3, arr_nn, arr_nn_sub, arr_offset, MPI_ORDER_C, AC_REAL_MPI_TYPE,
                             &subarray);
    MPI_Type_commit(&subarray);

    MPI_File file;

    int flags = 0;
    if (type == ACCESS_READ)
        flags = MPI_MODE_RDONLY;
    else
        flags = MPI_MODE_CREATE | MPI_MODE_WRONLY;

    ERRCHK_ALWAYS(MPI_File_open(astaroth_comm, filepath, flags, MPI_INFO_NULL, &file) ==
                  MPI_SUCCESS);

    ERRCHK_ALWAYS(MPI_File_set_view(file, 0, AC_REAL_MPI_TYPE, subarray, "native", MPI_INFO_NULL) ==
                  MPI_SUCCESS);

    MPI_Status status;

    const size_t nelems = nn_sub.x * nn_sub.y * nn_sub.z;
    if (type == ACCESS_READ) {
        ERRCHK_ALWAYS(MPI_File_read_all(file, arr, nelems, AC_REAL_MPI_TYPE, &status) ==
                      MPI_SUCCESS);
    }
    else {
        ERRCHK_ALWAYS(MPI_File_write_all(file, arr, nelems, AC_REAL_MPI_TYPE, &status) ==
                      MPI_SUCCESS);
    }

    ERRCHK_ALWAYS(MPI_File_close(&file) == MPI_SUCCESS);

    MPI_Type_free(&subarray);
#endif

#ifndef NDEBUG
    if (type == ACCESS_WRITE) {
        const int3 nn = get_global_nn();
        const size_t expected_size = sizeof(AcReal) * nn.x * nn.y * nn.z;
        FILE* fp_in                   = fopen(filepath, "r");
        ERRCHK_ALWAYS(fp_in);
        fseek(fp, 0L, SEEK_END);
        const size_t measured_size = ftell(fp_in);
        fclose(fp_in);
        if (expected_size != measured_size) {
            fprintf(stderr,
                    "Expected size did not match measured size (%lu vs %lu), factor of %g "
                    "difference\n",
                    expected_size, measured_size, (double)expected_size / measured_size);
            fprintf(stderr, "Note that old data files must be removed when switching to a smaller "
                            "mesh size, otherwise the file on disk will be too large (the above "
                            "factor < 1)\n");
            ERRCHK_ALWAYS(expected_size == measured_size);
        }
    }
#endif // NDEBUG

    if (type == ACCESS_READ) {
        AcReal* in           = device->vba.out[vtxbuf];
        const int3 in_offset = (int3){0, 0, 0};
        const int3 in_volume = acGetLocalNN(grid.device->local_config);

        AcReal* out           = device->vba.in[vtxbuf];

	const int3 out_offset = acGetMinNN(grid.device->local_config);
	const int3 out_volume = acGetLocalNN(grid.device->local_config);

#if BUFFER_DISK_WRITE_THROUGH_CPU
        // ---------------------------------------
        // Buffer through CPU
        const size_t count = acVertexBufferCompdomainSizeBytes(info);
        cudaMemcpy(in, arr, count, cudaMemcpyHostToDevice);
        //  ----------------------------------------
#endif

        // DEBUG hotfix START
        // TODO better solution (need to recheck all acDevice functions)
        cudaDeviceSynchronize();             // This sync *is* needed
        acGridSynchronizeStream(STREAM_ALL); // This sync may not be needed
        // DEBUG hotfix END

        acDeviceVolumeCopy(device, STREAM_DEFAULT, in, in_offset, in_volume, out, out_offset,
                           out_volume);
        // Apply boundconds and sync
        acGridPeriodicBoundconds(STREAM_DEFAULT);
        // acDeviceSynchronizeStream(device, STREAM_ALL);

        // DEBUG hotfix START
        acGridSynchronizeStream(STREAM_ALL); // This sync may not be needed
                                             // DEBUG hotfix END
    }
    return AC_SUCCESS;
}

AcResult
acGridAccessMeshOnDiskSynchronousDistributed(const VertexBufferHandle vtxbuf, const char* dir,
                                             const char* label, const AccessType type)
{
    if(!vtxbuf_is_alive[vtxbuf]) return AC_NOT_ALLOCATED;
#define BUFFER_DISK_WRITE_THROUGH_CPU (1)

    ERRCHK(grid.initialized);
    acGridSynchronizeStream(STREAM_ALL);
    // acGridDiskAccessSync();

    const Device device   = grid.device;
    const AcMeshInfo info = device->local_config;
    // const int3 nn         = acConstructInt3Param(AC_nxgrid, AC_nygrid, AC_nzgrid);
    const int3 nn_sub = acGetLocalNN(grid.device->local_config);
    const int3 offset = info.int3_params[AC_multigpu_offset]; // Without halo

    const size_t buflen = 4096;
    char filepath[buflen];
    sprintf(filepath, "%s/%s-segment-%d-%d-%d-%s.mesh", dir, vtxbuf_names[vtxbuf], offset.x,
            offset.y, offset.z, label);
#if AC_VERBOSE
    fprintf(stderr, "%s %s\n", type == ACCESS_WRITE ? "Writing" : "Reading", filepath);
#endif

    if (type == ACCESS_WRITE) {
        const AcReal* in      = device->vba.in[vtxbuf];
	const int3 in_offset = acGetMinNN(grid.device->local_config);
	const int3 in_volume = acGetLocalMM(grid.device->local_config);
        AcReal* out           = device->vba.out[vtxbuf];
        const int3 out_offset = (int3){0, 0, 0};
	const int3 out_volume = acGetLocalNN(grid.device->local_config);
        acDeviceVolumeCopy(device, STREAM_DEFAULT, in, in_offset, in_volume, out, out_offset,
                           out_volume);
        acDeviceSynchronizeStream(device, STREAM_DEFAULT);

// ---------------------------------------
// Buffer through CPU
#if BUFFER_DISK_WRITE_THROUGH_CPU
        const size_t count = acVertexBufferCompdomainSizeBytes(info);
        cudaMemcpy(grid.submesh.vertex_buffer[vtxbuf], out, count, cudaMemcpyDeviceToHost);
#endif
        // ----------------------------------------
    }

#if BUFFER_DISK_WRITE_THROUGH_CPU
    // ---------------------------------------
    // Buffer through CPU
    AcReal* arr = grid.submesh.vertex_buffer[vtxbuf];
    // ----------------------------------------
#else
    AcReal* arr = device->vba.out[vtxbuf];
#endif

    const size_t nelems = nn_sub.x * nn_sub.y * nn_sub.z;

    FILE* fp;
    if (type == ACCESS_READ)
        fp = fopen(filepath, "r");
    else
        fp = fopen(filepath, "w");
    ERRCHK_ALWAYS(fp);

    if (type == ACCESS_READ)
        fread(arr, sizeof(AcReal), nelems, fp);
    else
        fwrite(arr, sizeof(AcReal), nelems, fp);
    fclose(fp);

    if (type == ACCESS_READ) {
        AcReal* in           = device->vba.out[vtxbuf];
        const int3 in_offset = (int3){0, 0, 0};
	const int3 in_volume = acGetLocalNN(grid.device->local_config);

        AcReal* out           = device->vba.in[vtxbuf];
	const int3 out_offset = acGetMinNN(grid.device->local_config);
	const int3 out_volume = acGetLocalMM(grid.device->local_config);

#if BUFFER_DISK_WRITE_THROUGH_CPU
        // ---------------------------------------
        // Buffer through CPU
        const size_t count = acVertexBufferCompdomainSizeBytes(info);
        cudaMemcpy(in, arr, count, cudaMemcpyHostToDevice);
        //  ----------------------------------------
#endif

        // DEBUG hotfix START
        // TODO better solution (need to recheck all acDevice functions)
        cudaDeviceSynchronize();             // This sync *is* needed
        acGridSynchronizeStream(STREAM_ALL); // This sync may not be needed
        // DEBUG hotfix END

        acDeviceVolumeCopy(device, STREAM_DEFAULT, in, in_offset, in_volume, out, out_offset,
                           out_volume);
        // Apply boundconds and sync
        acGridPeriodicBoundconds(STREAM_DEFAULT);
        // acDeviceSynchronizeStream(device, STREAM_ALL);

        // DEBUG hotfix START
        acGridSynchronizeStream(STREAM_ALL); // This sync may not be needed
                                             // DEBUG hotfix END
    }
    return AC_SUCCESS;
}

AcResult
acGridAccessMeshOnDiskSynchronousCollective(const VertexBufferHandle vtxbuf, const char* dir,
                                            const char* label, const AccessType type)
{
    if(!vtxbuf_is_alive[vtxbuf]) return AC_NOT_ALLOCATED;
#define BUFFER_DISK_WRITE_THROUGH_CPU (1)

    ERRCHK(grid.initialized);
    acGridSynchronizeStream(STREAM_ALL);
    // acGridDiskAccessSync();

    const Device device   = grid.device;
    const AcMeshInfo info = device->local_config;
    const int3 nn_sub = acGetLocalNN(grid.device->local_config);
    const int3 nn     = get_global_nn();
    const int3 offset     = info.int3_params[AC_multigpu_offset]; // Without halo

    const size_t buflen = 4096;
    char filepath[buflen];
    sprintf(filepath, "%s/%s-%s.mesh", dir, vtxbuf_names[vtxbuf], label);
#if AC_VERBOSE
    fprintf(stderr, "%s %s\n", type == ACCESS_WRITE ? "Writing" : "Reading", filepath);
#endif

    if (type == ACCESS_WRITE) {
        const AcReal* in      = device->vba.in[vtxbuf];
	const int3 in_offset = acGetMinNN(grid.device->local_config);
	const int3 in_volume = acGetLocalMM(grid.device->local_config);
        AcReal* out           = device->vba.out[vtxbuf];
        const int3 out_offset = (int3){0, 0, 0};
        const int3 out_volume = nn_sub;
        acDeviceVolumeCopy(device, STREAM_DEFAULT, in, in_offset, in_volume, out, out_offset,
                           out_volume);
        acDeviceSynchronizeStream(device, STREAM_DEFAULT);

// ---------------------------------------
// Buffer through CPU
#if BUFFER_DISK_WRITE_THROUGH_CPU
        const size_t count = acVertexBufferCompdomainSizeBytes(info);
        cudaMemcpy(grid.submesh.vertex_buffer[vtxbuf], out, count, cudaMemcpyDeviceToHost);
#endif
        // ----------------------------------------
    }

#if BUFFER_DISK_WRITE_THROUGH_CPU
    // ---------------------------------------
    // Buffer through CPU
    AcReal* arr = grid.submesh.vertex_buffer[vtxbuf];
    // ----------------------------------------
#else
    AcReal* arr = device->vba.out[vtxbuf];
#endif

    MPI_Datatype subarray;
    const int arr_nn[]     = {nn.z, nn.y, nn.x};
    const int arr_nn_sub[] = {nn_sub.z, nn_sub.y, nn_sub.x};
    const int arr_offset[] = {offset.z, offset.y, offset.x};

    // printf(" nn.z     %3i, nn.y     %3i, nn.x     %3i, \n nn_sub.z %3i, nn_sub.y %3i, nn_sub.x
    // %3i, \n offset.z %3i, offset.y %3i, offset.x %3i  \n",
    //         nn.z, nn.y, nn.x, nn_sub.z, nn_sub.y, nn_sub.x, offset.z, offset.y, offset.x);

    MPI_Type_create_subarray(3, arr_nn, arr_nn_sub, arr_offset, MPI_ORDER_C, AC_REAL_MPI_TYPE,
                             &subarray);
    MPI_Type_commit(&subarray);

    MPI_File file;

    int flags = 0;
    if (type == ACCESS_READ)
        flags = MPI_MODE_RDONLY;
    else
        flags = MPI_MODE_CREATE | MPI_MODE_WRONLY;

    ERRCHK_ALWAYS(MPI_File_open(astaroth_comm, filepath, flags, MPI_INFO_NULL, &file) ==
                  MPI_SUCCESS);

    ERRCHK_ALWAYS(MPI_File_set_view(file, 0, AC_REAL_MPI_TYPE, subarray, "native", MPI_INFO_NULL) ==
                  MPI_SUCCESS);

    MPI_Status status;

    const size_t nelems = nn_sub.x * nn_sub.y * nn_sub.z;
    if (type == ACCESS_READ) {
        ERRCHK_ALWAYS(MPI_File_read_all(file, arr, nelems, AC_REAL_MPI_TYPE, &status) ==
                      MPI_SUCCESS);
    }
    else {
        ERRCHK_ALWAYS(MPI_File_write_all(file, arr, nelems, AC_REAL_MPI_TYPE, &status) ==
                      MPI_SUCCESS);
    }

    ERRCHK_ALWAYS(MPI_File_close(&file) == MPI_SUCCESS);

    MPI_Type_free(&subarray);

    if (type == ACCESS_READ) {
        AcReal* in           = device->vba.out[vtxbuf];
        const int3 in_offset = (int3){0, 0, 0};
        const int3 in_volume = nn_sub;

        AcReal* out           = device->vba.in[vtxbuf];
	const int3 out_offset = acGetMinNN(grid.device->local_config);
	const int3 out_volume = acGetLocalMM(grid.device->local_config);

#if BUFFER_DISK_WRITE_THROUGH_CPU
        // ---------------------------------------
        // Buffer through CPU
        const size_t count = acVertexBufferCompdomainSizeBytes(info);
        cudaMemcpy(in, arr, count, cudaMemcpyHostToDevice);
        //  ----------------------------------------
#endif

        // DEBUG hotfix START
        // TODO better solution (need to recheck all acDevice functions)
        cudaDeviceSynchronize();             // This sync *is* needed
        acGridSynchronizeStream(STREAM_ALL); // This sync may not be needed
        // DEBUG hotfix END

        acDeviceVolumeCopy(device, STREAM_DEFAULT, in, in_offset, in_volume, out, out_offset,
                           out_volume);
        // Apply boundconds and sync
        acGridPeriodicBoundconds(STREAM_DEFAULT);
        // acDeviceSynchronizeStream(device, STREAM_ALL);

        // DEBUG hotfix START
        acGridSynchronizeStream(STREAM_ALL); // This sync may not be needed
                                             // DEBUG hotfix END
    }
    return AC_SUCCESS;
}

AcMeshInfo
acGridGetLocalMeshInfo(void)
{
    return grid.device->local_config;
}


AcResult
acGridReadVarfileToMesh(const char* file, const Field fields[], const size_t num_fields,
                        const int3 nn, const int3 rr)
{
    // Ensure the library state is ready
    ERRCHK_ALWAYS(grid.initialized);
    acGridSynchronizeStream(STREAM_ALL);

    // Derive the input mesh dimensions
    const int3 mm = (int3){
        nn.x + 2 * rr.x,
        nn.y + 2 * rr.y,
        nn.z + 2 * rr.z,
    };
    const size_t field_offset = (size_t)mm.x * (size_t)mm.y * (size_t)mm.z;

    // Set the helper variables
    const Device device         = grid.device;
    const AcMeshInfo info       = device->local_config;
    const int3 subdomain_nn = acGetLocalNN(grid.device->local_config);
    const int3 subdomain_offset = info.int3_params[AC_multigpu_offset]; // Without halo
    int retval;

    // Load the fields to host memory
    MPI_Datatype subdomain;
    const int domain_mm_[]        = {mm.z, mm.y, mm.x};
    const int subdomain_nn_[]     = {subdomain_nn.z, subdomain_nn.y, subdomain_nn.x};
    const int subdomain_offset_[] = {
        rr.z + subdomain_offset.z,
        rr.y + subdomain_offset.y,
        rr.x + subdomain_offset.x,
    }; // Offset the ghost zone

    MPI_Type_create_subarray(3, domain_mm_, subdomain_nn_, subdomain_offset_, MPI_ORDER_C,
                             AC_REAL_MPI_TYPE, &subdomain);
    MPI_Type_commit(&subdomain);

    MPI_File fp;
    retval = MPI_File_open(astaroth_comm, file, MPI_MODE_RDONLY, MPI_INFO_NULL, &fp);
    ERRCHK_ALWAYS(retval == MPI_SUCCESS);

    for (size_t i = 0; i < num_fields; ++i) {
    	if(!vtxbuf_is_alive[i]) continue;
        const Field field = fields[i];

        // Load from file to host memory
        AcReal* host_buffer       = grid.submesh.vertex_buffer[field];
        const size_t displacement = i * field_offset * sizeof(AcReal); // Bytes

        retval = MPI_File_set_view(fp, displacement, AC_REAL_MPI_TYPE, subdomain, "native",
                                   MPI_INFO_NULL);
        ERRCHK_ALWAYS(retval == MPI_SUCCESS);

        MPI_Status status;
        const size_t count = acVertexBufferCompdomainSize(info);
        // retval             = MPI_File_read_all(fp, host_buffer, count, AC_REAL_MPI_TYPE,
        // &status);
        retval = MPI_File_read(fp, host_buffer, count, AC_REAL_MPI_TYPE, &status); // workaround
        ERRCHK_ALWAYS(retval == MPI_SUCCESS);

        /*
        for (size_t kk = 0; kk < subdomain_nn.z; ++kk) {
            for (size_t jj = 0; jj < subdomain_nn.y; ++jj) {
                for (size_t ii = 0; ii < subdomain_nn.x; ++ii) {
                    const size_t idx = ii + jj * subdomain_nn.x + kk * subdomain_nn.x *
        subdomain_nn.y; host_buffer[idx] = (ii+subdomain_offset.x) + (jj+subdomain_offset.y);
                }
            }
        }
        */

        // Load from host memory to device memory
        AcReal* in           = device->vba.out[field];
        const int3 in_offset = (int3){0, 0, 0};
        const int3 in_volume = subdomain_nn;

        AcReal* out           = device->vba.in[field];
	const int3 out_offset = acGetMinNN(grid.device->local_config);
	const int3 out_volume = acGetLocalMM(grid.device->local_config);
        const size_t bytes = acVertexBufferCompdomainSizeBytes(info);
        cudaMemcpy(in, host_buffer, bytes, cudaMemcpyHostToDevice);
        retval = acDeviceVolumeCopy(device, field, in, in_offset, in_volume, out, out_offset,
                                    out_volume);
        ERRCHK_ALWAYS(retval == AC_SUCCESS);
    }
    acGridSynchronizeStream(STREAM_ALL);
    acGridPeriodicBoundconds(STREAM_DEFAULT);
    acGridSynchronizeStream(STREAM_ALL);

    return AC_SUCCESS;
}
bool
acGridTaskGraphHasPeriodicBoundcondsX(AcTaskGraph* graph)
{
    return (graph->periodic_boundaries & BOUNDARY_X) != 0;
}

bool
acGridTaskGraphHasPeriodicBoundcondsY(AcTaskGraph* graph)
{
    return (graph->periodic_boundaries & BOUNDARY_Y) != 0;
}

bool
acGridTaskGraphHasPeriodicBoundcondsZ(AcTaskGraph* graph)
{
    return (graph->periodic_boundaries & BOUNDARY_Z) != 0;
}

VertexBufferArray
acGridGetVBA(void)
{
    return grid.device->vba;
}
/*
AcResult
acGridLoadFieldFromFile(const char* path, const VertexBufferHandle vtxbuf)
{
    ERRCHK(grid.initialized);

    acGridDiskAccessSync();

    const Device device   = grid.device;
    const AcMeshInfo info = device->local_config;
    const int3 global_nn  = acConstructInt3Param(AC_nxgrid, AC_nygrid, AC_nzgrid);
    const int3 global_mm  = (int3){
        2 * STENCIL_ORDER + global_nn.x,
        2 * STENCIL_ORDER + global_nn.y,
        2 * STENCIL_ORDER + global_nn.z,
    };
    const int3 local_nn         = acConstructInt3Param(AC_nx, AC_ny, AC_nz, info);
    const int3 global_nn_offset = info.int3_params[AC_multigpu_offset];

    MPI_Datatype subarray;
    const int mm[]     = {global_mm.z, global_mm.y, global_mm.x};
    const int nn_sub[] = {local_nn.z, local_nn.y, local_nn.x};
    const int offset[] = {
        STENCIL_ORDER + global_nn_offset.z,
        STENCIL_ORDER + global_nn_offset.y,
        STENCIL_ORDER + global_nn_offset.x,
    };
    MPI_Type_create_subarray(3, mm, nn_sub, offset, MPI_ORDER_C, AC_REAL_MPI_TYPE, &subarray);
    MPI_Type_commit(&subarray);

    MPI_File file;
    const int flags = MPI_MODE_RDONLY;
    ERRCHK_ALWAYS(MPI_File_open(astaroth_comm, path, flags, MPI_INFO_NULL, &file) == MPI_SUCCESS);
    ERRCHK_ALWAYS(MPI_File_set_view(file, 0, AC_REAL_MPI_TYPE, subarray, "native", MPI_INFO_NULL) ==
                  MPI_SUCCESS);

    MPI_Status status;

    AcReal* arr        = grid.submesh.vertex_buffer[vtxbuf];
    const size_t count = nn_sub[0] * nn_sub[1] * nn_sub[2];
    ERRCHK_ALWAYS(MPI_File_read_all(file, arr, count, AC_REAL_MPI_TYPE, &status) == MPI_SUCCESS);
    ERRCHK_ALWAYS(MPI_File_close(&file) == MPI_SUCCESS);

    MPI_Type_free(&subarray);

    AcReal* in         = device->vba.out[vtxbuf]; // Note swapped order (vba.out)
    const size_t bytes = sizeof(in[0]) * count;
    cudaMemcpy(in, arr, bytes, cudaMemcpyHostToDevice);

    const int3 in_offset = (int3){0, 0, 0};
    const int3 in_volume = acConstructInt3Param(AC_nx, AC_ny, AC_nz, info);

    AcReal* out           = device->vba.in[vtxbuf]; // Note swapped order (vba.in)
    const int3 out_offset = acConstructInt3Param(AC_nx_min, AC_ny_min, AC_nz_min, info);
    const int3 out_volume = acConstructInt3Param(AC_mx, AC_my, AC_mz, info);
    acDeviceVolumeCopy(device, STREAM_DEFAULT, in, in_offset, in_volume, out, out_offset,
                       out_volume);

    // Update halos
    acGridPeriodicBoundconds(STREAM_DEFAULT);
    acDeviceSynchronizeStream(device, STREAM_DEFAULT);

    return AC_SUCCESS;
}

AcResult
acGridStoreFieldToFile(const char* path, const VertexBufferHandle vtxbuf)
{
    ERRCHK(grid.initialized);

    const Device device   = grid.device;
    const AcMeshInfo info = device->local_config;

    AcReal* in           = device->vba.in[vtxbuf];
    const int3 in_offset = acConstructInt3Param(AC_nx_min, AC_ny_min, AC_nz_min, info);
    const int3 in_volume = acConstructInt3Param(AC_mx, AC_my, AC_mz, info);

    AcReal* out           = device->vba.out[vtxbuf];
    const int3 out_offset = (int3){0, 0, 0};
    const int3 out_volume = acConstructInt3Param(AC_nx, AC_ny, AC_nz, info);

    acDeviceVolumeCopy(device, STREAM_DEFAULT, in, in_offset, in_volume, out, out_offset,
                       out_volume);

    AcReal* arr        = grid.submesh.vertex_buffer[vtxbuf];
    const size_t bytes = sizeof(in[0]) * out_volume.x * out_volume.y * out_volume.z;
    cudaMemcpy(in, arr, bytes, cudaMemcpyHostToDevice);

    acGridDiskAccessSync();

    const int3 global_nn = acConstructInt3Param(AC_nxgrid, AC_nygrid, AC_nzgrid);
    const int3 global_mm = (int3){
        2 * STENCIL_ORDER + global_nn.x,
        2 * STENCIL_ORDER + global_nn.y,
        2 * STENCIL_ORDER + global_nn.z,
    };
    const int3 local_nn         = acConstructInt3Param(AC_nx, AC_ny, AC_nz, info);
    const int3 global_nn_offset = info.int3_params[AC_multigpu_offset];

    MPI_Datatype subarray;
    const int mm[]     = {global_mm.z, global_mm.y, global_mm.x};
    const int nn_sub[] = {local_nn.z, local_nn.y, local_nn.x};
    const int offset[] = {
        STENCIL_ORDER + global_nn_offset.z,
        STENCIL_ORDER + global_nn_offset.y,
        STENCIL_ORDER + global_nn_offset.x,
    };
    MPI_Type_create_subarray(3, mm, nn_sub, offset, MPI_ORDER_C, AC_REAL_MPI_TYPE, &subarray);
    MPI_Type_commit(&subarray);

    MPI_File file;
    const int flags = MPI_MODE_CREATE | MPI_MODE_WRONLY;
    ERRCHK_ALWAYS(MPI_File_open(astaroth_comm, path, flags, MPI_INFO_NULL, &file) == MPI_SUCCESS);
    ERRCHK_ALWAYS(MPI_File_set_view(file, 0, AC_REAL_MPI_TYPE, subarray, "native", MPI_INFO_NULL) ==
                  MPI_SUCCESS);

    MPI_Status status;

    const size_t count = nn_sub[0] * nn_sub[1] * nn_sub[2];
    ERRCHK_ALWAYS(MPI_File_write_all(file, arr, count, AC_REAL_MPI_TYPE, &status) == MPI_SUCCESS);
    ERRCHK_ALWAYS(MPI_File_close(&file) == MPI_SUCCESS);

    MPI_Type_free(&subarray);
    return AC_SUCCESS;
}
*/

/*   MV: Commented out for a while, but save for the future when standalone_MPI
         works with periodic boundary conditions.
AcResult
acGridGeneralBoundconds(const Device device, const Stream stream)
{
    // Non-periodic Boundary conditions
    // Check the position in MPI frame
    int nprocs, pid;
    MPI_Comm_size(astaroth_comm, &nprocs);
    MPI_Comm_rank(astaroth_comm, &pid);
    const uint3_64 decomposition = decompose(nprocs);
    const int3 pid3d             = getPid3D(pid, decomposition);

    // Set outer boudaries after substep computation.
    const int3 m1 = (int3){0, 0, 0};
    const int3 m2 = grid.nn;
    const int3 pid3d = getPid3D(pid, decomposition);
    // If we are are a boundary element
    int3 bindex = (int3){0, 0, 0};

    // Check if there are active boundary condition edges.
    // 0 is no boundary, 1 both edges, 2 is top edge, 3 bottom edge
    if      ((pid3d.x == 0) && (pid3d.x == decomposition.x - 1)) { bindex.x = 1; }
    else if  (pid3d.x == 0)                                      { bindex.x = 2; }
    else if                    (pid3d.x == decomposition.x - 1)  { bindex.x = 3; }

    if      ((pid3d.y == 0) && (pid3d.y == decomposition.y - 1)) { bindex.y = 1; }
    else if  (pid3d.y == 0)                                      { bindex.y = 2; }
    else if                    (pid3d.y == decomposition.y - 1)  { bindex.y = 3; }

    if      ((pid3d.z == 0) && (pid3d.z == decomposition.z - 1)) { bindex.z = 1; }
    else if  (pid3d.z == 0)                                      { bindex.z = 2; }
    else if                    (pid3d.z == decomposition.z - 1)  { bindex.z = 3; }


    if (bindex.x != 1) && (bindex.y != 1) && (bindex.z != 1) {
        acDeviceGeneralBoundconds(device, stream, m1, m2, bindex);
    }
    acGridSynchronizeStream(stream);

    return AC_SUCCESS;
}
*/

/*   MV: Commented out for a while, but save for the future when standalone_MPI
         works with periodic boundary conditions.
AcResult
acGridIntegrateNonperiodic(const Stream stream, const AcReal dt)
{
    ERRCHK(grid.initialized);
    acGridSynchronizeStream(stream);

    const Device device = grid.device;
    const int3 nn       = grid.nn;
#if MPI_INCL_CORNERS
    CommData corner_data = grid.corner_data; // Do not rm: required for corners
#endif                                       // MPI_INCL_CORNERS
    CommData edgex_data  = grid.edgex_data;
    CommData edgey_data  = grid.edgey_data;
    CommData edgez_data  = grid.edgez_data;
    CommData sidexy_data = grid.sidexy_data;
    CommData sidexz_data = grid.sidexz_data;
    CommData sideyz_data = grid.sideyz_data;

    acGridLoadScalarUniform(stream, AC_dt, dt);
    acDeviceSynchronizeStream(device, stream);


// Corners
#if MPI_INCL_CORNERS
    // Do not rm: required for corners
    const int3 corner_b0s[] = {
        (int3){0, 0, 0},
        (int3){NGHOST + nn.x, 0, 0},
        (int3){0, NGHOST + nn.y, 0},
        (int3){0, 0, NGHOST + nn.z},

        (int3){NGHOST + nn.x, NGHOST + nn.y, 0},
        (int3){NGHOST + nn.x, 0, NGHOST + nn.z},
        (int3){0, NGHOST + nn.y, NGHOST + nn.z},
        (int3){NGHOST + nn.x, NGHOST + nn.y, NGHOST + nn.z},
    };
#endif // MPI_INCL_CORNERS

    // Edges X
    const int3 edgex_b0s[] = {
        (int3){NGHOST, 0, 0},
        (int3){NGHOST, NGHOST + nn.y, 0},

        (int3){NGHOST, 0, NGHOST + nn.z},
        (int3){NGHOST, NGHOST + nn.y, NGHOST + nn.z},
    };

    // Edges Y
    const int3 edgey_b0s[] = {
        (int3){0, NGHOST, 0},
        (int3){NGHOST + nn.x, NGHOST, 0},

        (int3){0, NGHOST, NGHOST + nn.z},
        (int3){NGHOST + nn.x, NGHOST, NGHOST + nn.z},
    };

    // Edges Z
    const int3 edgez_b0s[] = {
        (int3){0, 0, NGHOST},
        (int3){NGHOST + nn.x, 0, NGHOST},

        (int3){0, NGHOST + nn.y, NGHOST},
        (int3){NGHOST + nn.x, NGHOST + nn.y, NGHOST},
    };

    // Sides XY
    const int3 sidexy_b0s[] = {
        (int3){NGHOST, NGHOST, 0},             //
        (int3){NGHOST, NGHOST, NGHOST + nn.z}, //
    };

    // Sides XZ
    const int3 sidexz_b0s[] = {
        (int3){NGHOST, 0, NGHOST},             //
        (int3){NGHOST, NGHOST + nn.y, NGHOST}, //
    };

    // Sides YZ
    const int3 sideyz_b0s[] = {
        (int3){0, NGHOST, NGHOST},             //
        (int3){NGHOST + nn.x, NGHOST, NGHOST}, //
    };

    for (int isubstep = 0; isubstep < 3; ++isubstep) {

#if MPI_COMM_ENABLED
#if MPI_INCL_CORNERS
        acPackCommData(device, corner_b0s, &corner_data); // Do not rm: required for corners
#endif                                                    // MPI_INCL_CORNERS
        acPackCommData(device, edgex_b0s, &edgex_data);
        acPackCommData(device, edgey_b0s, &edgey_data);
        acPackCommData(device, edgez_b0s, &edgez_data);
        acPackCommData(device, sidexy_b0s, &sidexy_data);
        acPackCommData(device, sidexz_b0s, &sidexz_data);
        acPackCommData(device, sideyz_b0s, &sideyz_data);
#endif

#if MPI_COMM_ENABLED
        MPI_Barrier(astaroth_comm);

#if MPI_GPUDIRECT_DISABLED
#if MPI_INCL_CORNERS
        acTransferCommDataToHost(device, &corner_data); // Do not rm: required for corners
#endif                                                  // MPI_INCL_CORNERS
        acTransferCommDataToHost(device, &edgex_data);
        acTransferCommDataToHost(device, &edgey_data);
        acTransferCommDataToHost(device, &edgez_data);
        acTransferCommDataToHost(device, &sidexy_data);
        acTransferCommDataToHost(device, &sidexz_data);
        acTransferCommDataToHost(device, &sideyz_data);
#endif
#if MPI_INCL_CORNERS
        acTransferCommData(device, corner_b0s, &corner_data); // Do not rm: required for corners
#endif                                                        // MPI_INCL_CORNERS
        acTransferCommData(device, edgex_b0s, &edgex_data);
        acTransferCommData(device, edgey_b0s, &edgey_data);
        acTransferCommData(device, edgez_b0s, &edgez_data);
        acTransferCommData(device, sidexy_b0s, &sidexy_data);
        acTransferCommData(device, sidexz_b0s, &sidexz_data);
        acTransferCommData(device, sideyz_b0s, &sideyz_data);
#endif // MPI_COMM_ENABLED

#if MPI_COMPUTE_ENABLED
        //////////// INNER INTEGRATION //////////////
        {
            const int3 m1 = (int3){2 * NGHOST, 2 * NGHOST, 2 * NGHOST};
            const int3 m2 = nn;
            acKernelIntegrateSubstep(device->streams[STREAM_16], isubstep, m1, m2, device->vba);
        }
////////////////////////////////////////////
#endif // MPI_COMPUTE_ENABLED

#if MPI_COMM_ENABLED
#if MPI_INCL_CORNERS
        acTransferCommDataWait(corner_data); // Do not rm: required for corners
#endif                                       // MPI_INCL_CORNERS
        acTransferCommDataWait(edgex_data);
        acTransferCommDataWait(edgey_data);
        acTransferCommDataWait(edgez_data);
        acTransferCommDataWait(sidexy_data);
        acTransferCommDataWait(sidexz_data);
        acTransferCommDataWait(sideyz_data);

#if MPI_INCL_CORNERS
        acUnpinCommData(device, &corner_data); // Do not rm: required for corners
#endif                                         // MPI_INCL_CORNERS
        acUnpinCommData(device, &edgex_data);
        acUnpinCommData(device, &edgey_data);
        acUnpinCommData(device, &edgez_data);
        acUnpinCommData(device, &sidexy_data);
        acUnpinCommData(device, &sidexz_data);
        acUnpinCommData(device, &sideyz_data);

#if MPI_INCL_CORNERS
        acUnpackCommData(device, corner_b0s, &corner_data);
#endif // MPI_INCL_CORNERS
        acUnpackCommData(device, edgex_b0s, &edgex_data);
        acUnpackCommData(device, edgey_b0s, &edgey_data);
        acUnpackCommData(device, edgez_b0s, &edgez_data);
        acUnpackCommData(device, sidexy_b0s, &sidexy_data);
        acUnpackCommData(device, sidexz_b0s, &sidexz_data);
        acUnpackCommData(device, sideyz_b0s, &sideyz_data);
//////////// OUTER INTEGRATION //////////////

// Wait for unpacking
#if MPI_INCL_CORNERS
        acSyncCommData(corner_data); // Do not rm: required for corners
#endif                               // MPI_INCL_CORNERS
        acSyncCommData(edgex_data);
        acSyncCommData(edgey_data);
        acSyncCommData(edgez_data);
        acSyncCommData(sidexy_data);
        acSyncCommData(sidexz_data);
        acSyncCommData(sideyz_data);
#endif // MPI_COMM_ENABLED

        // Invoke outer edge boundary conditions.
        acGridGeneralBoundconds(device, stream)

#if MPI_COMPUTE_ENABLED
        { // Front
            const int3 m1 = (int3){NGHOST, NGHOST, NGHOST};
            const int3 m2 = m1 + (int3){nn.x, nn.y, NGHOST};
            acKernelIntegrateSubstep(device->streams[STREAM_0], isubstep, m1, m2, device->vba);
        }
        { // Back
            const int3 m1 = (int3){NGHOST, NGHOST, nn.z};
            const int3 m2 = m1 + (int3){nn.x, nn.y, NGHOST};
            acKernelIntegrateSubstep(device->streams[STREAM_1], isubstep, m1, m2, device->vba);
        }
        { // Bottom
            const int3 m1 = (int3){NGHOST, NGHOST, 2 * NGHOST};
            const int3 m2 = m1 + (int3){nn.x, NGHOST, nn.z - 2 * NGHOST};
            acKernelIntegrateSubstep(device->streams[STREAM_2], isubstep, m1, m2, device->vba);
        }
        { // Top
            const int3 m1 = (int3){NGHOST, nn.y, 2 * NGHOST};
            const int3 m2 = m1 + (int3){nn.x, NGHOST, nn.z - 2 * NGHOST};
            acKernelIntegrateSubstep(device->streams[STREAM_3], isubstep, m1, m2, device->vba);
        }
        { // Left
            const int3 m1 = (int3){NGHOST, 2 * NGHOST, 2 * NGHOST};
            const int3 m2 = m1 + (int3){NGHOST, nn.y - 2 * NGHOST, nn.z - 2 * NGHOST};
            acKernelIntegrateSubstep(device->streams[STREAM_4], isubstep, m1, m2, device->vba);
        }
        { // Right
            const int3 m1 = (int3){nn.x, 2 * NGHOST, 2 * NGHOST};
            const int3 m2 = m1 + (int3){NGHOST, nn.y - 2 * NGHOST, nn.z - 2 * NGHOST};
            acKernelIntegrateSubstep(device->streams[STREAM_5], isubstep, m1, m2, device->vba);
        }
#endif // MPI_COMPUTE_ENABLED
        acDeviceSwapBuffers(device);
        acDeviceSynchronizeStream(device, STREAM_ALL); // Wait until inner and outer done
        ////////////////////////////////////////////

    }

    return AC_SUCCESS;
}
*/

#endif // AC_MPI_ENABLED
       //<|MERGE_RESOLUTION|>--- conflicted
+++ resolved
@@ -79,13 +79,7 @@
     int3 nn;
     std::shared_ptr<AcTaskGraph> default_tasks;
     size_t mpi_tag_space_count;
-<<<<<<< HEAD
     bool mpi_initialized;
-=======
-
-    // Decomposition
-    // AcDecompositionInfo decomposition_info;
->>>>>>> b3eb5e54
 } Grid;
 
 static Grid grid = {};
@@ -441,44 +435,11 @@
         ERRCHK_ALWAYS(device_count <= ac_nprocs());
     }
     MPI_Barrier(acGridMPIComm());
-<<<<<<< HEAD
 }
 void 
 check_that_mesh_large_enough(const AcMeshInfo info)
 {
     const int3 nn = acGetLocalNN(info);
-=======
-
-    // Decompose
-    const AcMeshDims mesh_dims = acGetMeshDims(info);
-    const size_t global_dims[] = {
-        as_size_t(mesh_dims.nn.x),
-        as_size_t(mesh_dims.nn.y),
-        as_size_t(mesh_dims.nn.z),
-    };
-    const size_t ndims                  = ARRAY_SIZE(global_dims);
-    const size_t node_count             = as_size_t((nprocs + device_count - 1) / device_count);
-    const size_t partitions_per_layer[] = {as_size_t(device_count), as_size_t(node_count)};
-    const size_t nlayers                = ARRAY_SIZE(partitions_per_layer);
-    compat_acDecompositionInit(ndims, global_dims, nlayers, partitions_per_layer);
-    // grid.decomposition_info = acDecompositionInit(ndims, global_dims,
-    // nlayers,partitions_per_layer);
-
-    const uint3_64 decomp = decompose(nprocs);
-    acVerifyDecomposition(decomp);
-
-    // Check that the decomposition is valid
-    const int3 nn       = acConstructInt3Param(AC_nx, AC_ny, AC_nz, info);
-    const bool nx_valid = nn.x % decomp.x == 0;
-    const bool ny_valid = nn.y % decomp.y == 0;
-    const bool nz_valid = nn.z % decomp.z == 0;
-    if (!nx_valid || !ny_valid || !nz_valid) {
-        WARNING("Mesh dimensions must be divisible by the decomposition\n");
-        fprintf(stderr, "Decomposition: (%lu, %lu, %lu)\n", decomp.x, decomp.y, decomp.z);
-        fprintf(stderr, "Mesh dimensions: (%d, %d, %d)\n", nn.x, nn.y, nn.z);
-        fprintf(stderr, "Divisible: (%d, %d, %d)\n", nx_valid, ny_valid, nz_valid);
-    }
->>>>>>> b3eb5e54
     if (nn.x < STENCIL_WIDTH)
         fprintf(stderr, "nn.x %d too small, must be >= %d (stencil width)\n", nn.x, STENCIL_WIDTH);
     if (nn.y < STENCIL_HEIGHT)
@@ -505,10 +466,12 @@
 
     check_that_device_allocation_valid();
 
-    if(info.int_params[AC_decompose_strategy] == (int)AcDecomposeStrategy::Hierarchical)
+    if(acGetInfoValue(info,AC_decompose_strategy) == (int)AcDecomposeStrategy::Hierarchical)
+
     {
         int device_count = -1;
         cudaGetDeviceCount(&device_count);
+    	// Decompose
     	const AcMeshDims mesh_dims = acGetMeshDims(info);
     	const size_t global_dims[] = {
         	as_size_t(mesh_dims.nn.x),
@@ -520,6 +483,9 @@
     	const size_t partitions_per_layer[] = {as_size_t(device_count), as_size_t(node_count)};
     	const size_t nlayers                = ARRAY_SIZE(partitions_per_layer);
     	compat_acDecompositionInit(ndims, global_dims, nlayers, partitions_per_layer);
+    	// grid.decomposition_info = acDecompositionInit(ndims, global_dims,
+    	// nlayers,partitions_per_layer);
+    	acVerifyDecomposition(decompose(ac_nprocs(),AcDecomposeStrategy::Hierarchical),(int)ac_proc_mapping_strategy());
     }
 
     // grid.decomposition_info = acDecompositionInit(ndims, global_dims,
@@ -711,9 +677,9 @@
             for (int tgt = 0; tgt < ac_nprocs(); ++tgt) {
                 const int3 tgt_pid3d = getPid3D(tgt);
                 const size_t idx     = acVertexBufferIdx(tgt_pid3d.x * distributed_nn.x, //
-                                                     tgt_pid3d.y * distributed_nn.y, //
-                                                     tgt_pid3d.z * distributed_nn.z, //
-                                                     host_mesh.info);
+                                                         tgt_pid3d.y * distributed_nn.y, //
+                                                         tgt_pid3d.z * distributed_nn.z, //
+                                                         host_mesh.info);
                 MPI_Send(&host_mesh.vertex_buffer[vtxbuf][idx], 1, monolithic_subarray, tgt, vtxbuf,
                          acGridMPIComm());
             }
@@ -1258,9 +1224,9 @@
             for (int tgt = 0; tgt < ac_nprocs(); ++tgt) {
                 const int3 tgt_pid3d = getPid3D(tgt);
                 const size_t idx     = acVertexBufferIdx(tgt_pid3d.x * distributed_nn.x, //
-                                                     tgt_pid3d.y * distributed_nn.y, //
-                                                     tgt_pid3d.z * distributed_nn.z, //
-                                                     host_mesh->info);
+                                                         tgt_pid3d.y * distributed_nn.y, //
+                                                         tgt_pid3d.z * distributed_nn.z, //
+                                                         host_mesh->info);
                 MPI_Recv(&host_mesh->vertex_buffer[vtxbuf][idx], 1, monolithic_subarray, tgt,
                          vtxbuf, acGridMPIComm(), MPI_STATUS_IGNORE);
             }
@@ -1364,9 +1330,9 @@
                     for (int tgt_pid = 1; tgt_pid < ac_nprocs(); ++tgt_pid) {
                         const int3 tgt_pid3d = getPid3D(tgt_pid);
                         const int src_idx    = acVertexBufferIdx(i + tgt_pid3d.x * nn.x, //
-                                                              j + tgt_pid3d.y * nn.y, //
-                                                              k + tgt_pid3d.z * nn.z, //
-                                                              host_mesh.info);
+                                                                 j + tgt_pid3d.y * nn.y, //
+                                                                 k + tgt_pid3d.z * nn.z, //
+                                                                 host_mesh.info);
 
                         // Send
                         MPI_Send(&host_mesh.vertex_buffer[vtxbuf][src_idx], count, AC_REAL_MPI_TYPE,
@@ -1454,9 +1420,9 @@
                     for (int tgt_pid = 1; tgt_pid < ac_nprocs(); ++tgt_pid) {
                         const int3 tgt_pid3d = getPid3D(tgt_pid);
                         const int dst_idx    = acVertexBufferIdx(i + tgt_pid3d.x * nn.x, //
-                                                              j + tgt_pid3d.y * nn.y, //
-                                                              k + tgt_pid3d.z * nn.z, //
-                                                              host_mesh->info);
+                                                                 j + tgt_pid3d.y * nn.y, //
+                                                                 k + tgt_pid3d.z * nn.z, //
+                                                                 host_mesh->info);
 
                         // Recv
                         MPI_Status status;
@@ -2484,8 +2450,6 @@
     return distributedScalarReduction(local_result, rtype, result);
 }
 
-<<<<<<< HEAD
-=======
 AcResult
 acGridReduceXYAverage(const Stream stream, const Field field, const Profile profile)
 {
@@ -2502,7 +2466,7 @@
     MPI_Comm_size(astaroth_comm, &nprocs);
     MPI_Comm_rank(astaroth_comm, &pid);
 
-    const uint3_64 decomp = decompose(nprocs);
+    const uint3_64 decomp = decompose(nprocs,ac_decomp_strategy());
     const int3 pid3d      = getPid3D(pid, decomp);
     MPI_Comm xy_neighbors;
     MPI_Comm_split(acGridMPIComm(), pid3d.z, pid, &xy_neighbors);
@@ -2537,7 +2501,7 @@
     MPI_Comm_size(astaroth_comm, &nprocs);
     MPI_Comm_rank(astaroth_comm, &pid);
 
-    const uint3_64 decomp = decompose(nprocs);
+    const uint3_64 decomp = decompose(nprocs,ac_decomp_strategy());
     const int3 pid3d      = getPid3D(pid, decomp);
     MPI_Comm xy_neighbors;
     MPI_Comm_split(acGridMPIComm(), pid3d.z, pid, &xy_neighbors);
@@ -2550,50 +2514,13 @@
     // auto array_begin = thrust::device_pointer_cast(device->vba.profiles.in);
     // auto array_end = thrust::device_pointer_cast(device->vba.profiles.in + NUM_PROFILES *
     // device->vba.profiles.count);
-    const size_t gnx = as_size_t(device->local_config.int3_params[AC_global_grid_n].x);
-    const size_t gny = as_size_t(device->local_config.int3_params[AC_global_grid_n].y);
+    const size_t gnx = (size_t)acGetInfoValue(device->local_config,AC_nxgrid);
+    const size_t gny = (size_t)acGetInfoValue(device->local_config,AC_nygrid);
     cudaSetDevice(device->id);
     acMultiplyInplace(1. / (gnx * gny), NUM_PROFILES * device->vba.profiles.count,
                       device->vba.profiles.in[0]);
 
     // 5) Optional: Test
-    // AcReal arr[device->vba.profiles.count];
-    // cudaMemcpy(arr, device->vba.profiles.in[profile], device->vba.profiles.count,
-    //            cudaMemcpyDeviceToHost);
-    // for (size_t i = 0; i < device->vba.profiles.count; ++i)
-    //     printf("%i: %g\n", i, arr[i]);
-
-    return AC_SUCCESS;
-}
-
-/** */
->>>>>>> b3eb5e54
-AcResult
-acGridReduceXYAverage(const Stream stream, const Field field, const Profile profile)
-{
-    ERRCHK(grid.initialized);
-    const Device device = grid.device;
-    acGridSynchronizeStream(STREAM_ALL);
-
-    // Strategy:
-    // 1) Reduce the local result to device->vba.profiles.in
-    acDeviceReduceXYAverage(device, stream, field, profile);
-
-    // 2) Create communicator that encompasses the processes that are neighbors in the xy direction
-    int nprocs, pid;
-    MPI_Comm_size(astaroth_comm, &nprocs);
-    MPI_Comm_rank(astaroth_comm, &pid);
-
-    const uint3_64 decomp = decompose(nprocs,ac_decomp_strategy());
-    const int3 pid3d      = getPid3D(pid, decomp);
-    MPI_Comm xy_neighbors;
-    MPI_Comm_split(acGridMPIComm(), pid3d.z, pid, &xy_neighbors);
-
-    // 3) Allreduce
-    MPI_Allreduce(MPI_IN_PLACE, device->vba.profiles.in[profile], device->vba.profiles.count,
-                  AC_REAL_MPI_TYPE, MPI_SUM, xy_neighbors);
-
-    // 4) Optional: Test
     // AcReal arr[device->vba.profiles.count];
     // cudaMemcpy(arr, device->vba.profiles.in[profile], device->vba.profiles.count,
     //            cudaMemcpyDeviceToHost);
@@ -3537,12 +3464,12 @@
         cudaDeviceSynchronize();
 
         const AcMeshInfo info = device->local_config;
-        AcReal* host_buffer = grid.submesh.vertex_buffer[i];
-
-        const AcReal* in = device->vba.in[i];
-        const int3 in_offset = acConstructInt3Param(AC_nx_min, AC_ny_min, AC_nz_min, info);
-        const int3 in_volume = acConstructInt3Param(AC_mx, AC_my, AC_mz, info);
-        AcReal* out = device->vba.out[i];
+        AcReal* host_buffer   = grid.submesh.vertex_buffer[i];
+
+        const AcReal* in      = device->vba.in[i];
+        const int3 in_offset  = acConstructInt3Param(AC_nx_min, AC_ny_min, AC_nz_min, info);
+        const int3 in_volume  = acConstructInt3Param(AC_mx, AC_my, AC_mz, info);
+        AcReal* out           = device->vba.out[i];
         const int3 out_offset = (int3){0, 0, 0};
         const int3 out_volume = acConstructInt3Param(AC_nx, AC_ny, AC_nz, info);
         acDeviceVolumeCopy(device, STREAM_DEFAULT, in, in_offset, in_volume, out, out_offset,
@@ -3557,7 +3484,7 @@
 
         const int3 offset = info.int3_params[AC_multigpu_offset]; // Without halo
 #if USE_DISTRIBUTED_IO
-        int mode = MPI_MODE_CREATE | MPI_MODE_WRONLY;
+        int mode           = MPI_MODE_CREATE | MPI_MODE_WRONLY;
         char outfile[4096] = "";
         snprintf(outfile, 4096, "segment-%d_%d_%d-%s", offset.x, offset.y, offset.z, path);
 
