--- conflicted
+++ resolved
@@ -985,13 +985,8 @@
 
         case TASKTYPE_SPECIAL_MHD_BOUNDCOND: {
 #ifdef AC_INTEGRATION_ENABLED
-<<<<<<< HEAD
-            for (int tag = Region::min_halo_tag; tag < Region::max_halo_tag; tag++) {
-                if (region_at_boundary(tag, op.boundary)) {
-=======
                for (int tag = Region::min_halo_tag; tag < Region::max_halo_tag; tag++) {
                 if (Region::is_on_boundary(decomp, rank, tag, op.boundary)) {
->>>>>>> 0f23579a
                     auto task = std::make_shared<SpecialMHDBoundaryConditionTask>(op,
                                                                                   boundary_normal(
                                                                                       tag),
