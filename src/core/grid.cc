--- conflicted
+++ resolved
@@ -132,6 +132,12 @@
 }
 
 int3
+getPid3D(const int pid, const uint3_64 decomp)
+{
+    return getPid3D(pid, decomp,ac_proc_mapping_strategy()); 
+}
+
+int3
 getPid3D(const int pid)
 {
     return getPid3D(pid, grid.decomposition,ac_proc_mapping_strategy()); 
@@ -279,23 +285,12 @@
     const int submesh_ny = nn.y / decomp.y;
     const int submesh_nz = nn.z / decomp.z;
 
-
-<<<<<<< HEAD
     set_info_val(submesh_config,AC_nx,submesh_nx);
     set_info_val(submesh_config,AC_ny,submesh_ny);
 #if TWO_D == 0
     set_info_val(submesh_config,AC_nz,submesh_nz);
 #endif
     submesh_config.int3_params[AC_multigpu_offset] = getPid3D(global_config)*
-=======
-    submesh_config.int_params[AC_nx]               = submesh_nx;
-    submesh_config.int_params[AC_ny]               = submesh_ny;
-    submesh_config.int_params[AC_nz]               = submesh_nz;
-    submesh_config.int3_params[AC_global_grid_n]   = (int3){global_config.int_params[AC_nx],
-                                                          global_config.int_params[AC_ny],
-                                                          global_config.int_params[AC_nz]};
-    submesh_config.int3_params[AC_multigpu_offset] = pid3d *
->>>>>>> 692bac76
                                                      (int3){submesh_nx, submesh_ny, submesh_nz};
     set_info_val(submesh_config,AC_domain_decomposition,(int3){(int)decomp.x, (int)decomp.y, (int)decomp.z});
     submesh_config.int3_params[AC_domain_coordinates] = getPid3D(global_config);
@@ -510,63 +505,7 @@
     grid.nn = acGetLocalNN(device->local_config);
     grid.mpi_tag_space_count = 0;
 
-<<<<<<< HEAD
     acDeviceUpdate(device,device->local_config);
-=======
-    Field all_fields[NUM_VTXBUF_HANDLES];
-    for (int i = 0; i < NUM_VTXBUF_HANDLES; i++) {
-        all_fields[i] = (Field)i;
-    }
-
-    acLogFromRootProc(pid, "acGridInit: Creating default task graph\n");
-#ifdef DEBUG_SYNC
-    printf("USING DEBUG SYNC");
-    AcTaskDefinition default_ops[] = {acSync(),
-                                      acSync(),
-                                      acHaloExchange(all_fields),
-                                      acSync(),
-                                      acSync(),
-                                      acBoundaryCondition(BOUNDARY_XYZ, BOUNDCOND_PERIODIC,
-                                                          all_fields),
-#ifdef AC_INTEGRATION_ENABLED
-#ifdef AC_SINGLEPASS_INTEGRATION
-                                      acSync(),
-                                      acSync(),
-                                      acCompute(KERNEL_singlepass_solve, all_fields)
-#else
-                                      acSync(),
-                                      acSync(),
-                                      acCompute(KERNEL_twopass_solve_intermediate, all_fields),
-                                      acSync(),
-                                      acSync(),
-                                      acCompute(KERNEL_twopass_solve_final, all_fields)
-#endif
-#endif // AC_INTEGRATION_ENABLED
-    };
-#else
-    AcTaskDefinition default_ops[] = {acHaloExchange(all_fields),
-                                      acBoundaryCondition(BOUNDARY_XYZ, BOUNDCOND_PERIODIC,
-                                                          all_fields),
-#ifdef AC_INTEGRATION_ENABLED
-#ifdef AC_SINGLEPASS_INTEGRATION
-                                      acCompute(KERNEL_singlepass_solve, all_fields)
-#else
-                                      acCompute(KERNEL_twopass_solve_intermediate, all_fields),
-                                      acCompute(KERNEL_twopass_solve_final, all_fields)
-#endif
-#endif // AC_INTEGRATION_ENABLED
-    };
-#endif DEBUG_SYNC
-
-    // Random number generator
-    // const auto rr            = (int3){STENCIL_WIDTH, STENCIL_HEIGHT, STENCIL_DEPTH};
-    // const auto local_m       = acConstructInt3Param(AC_mx, AC_my, AC_mz, submesh_info);
-    // const auto global_m      = submesh_info.int3_params[AC_global_grid_n] + 2 * rr;
-    // const auto global_offset = submesh_info.int3_params[AC_multigpu_offset];
-    // acRandInit(1234UL, to_volume(local_m), to_volume(global_m), to_volume(global_offset));
-    const size_t count = acVertexBufferCompdomainSize(submesh_info);
-    acRandInitAlt(1234UL, count, pid);
->>>>>>> 692bac76
 
     initialize_random_number_generation(submesh_info);
     grid.initialized   = true;
@@ -1989,11 +1928,7 @@
             break;
         }
         case TASKTYPE_SYNC: {
-<<<<<<< HEAD
             auto task = std::make_shared<SyncTask>(op, i, grid_info.nn, device, swap_offset);
-=======
-            auto task = std::make_shared<SyncTask>(op, i, nn, device, swap_offset);
->>>>>>> 692bac76
             graph->all_tasks.push_back(task);
             break;
         }
@@ -2411,7 +2346,6 @@
     }
 
 #ifdef AC_INTEGRATION_ENABLED
-<<<<<<< HEAD
 
     if ( rtype == RTYPE_ALFVEN_RADIAL_WINDOW_RMS ) {
         // MV NOTE: This has to be calculated here separately, because does not
@@ -2422,14 +2356,6 @@
 				     *spacings.z
 #endif
 				     ;
-=======
-    if (rtype == RTYPE_ALFVEN_RADIAL_WINDOW_RMS) {
-        // MV NOTE: This has to be calculated here separately, because does not
-        //          know what GPU is doing.
-        const AcReal cell_volume = grid.device->local_config.real_params[AC_dsx] *
-                                   grid.device->local_config.real_params[AC_dsy] *
-                                   grid.device->local_config.real_params[AC_dsz];
->>>>>>> 692bac76
 
         const AcReal sphere_volume = (4.0 / 3.0) * M_PI *
                                      grid.device->local_config.real_params[AC_window_radius] *
@@ -3663,11 +3589,7 @@
     fclose(fp);
 #else // Collective IO
     MPI_Datatype subarray;
-<<<<<<< HEAD
     const int3 nn = get_global_nn(); // TODO recheck whether this is correct
-=======
-    const int3 nn = info.int3_params[AC_global_grid_n]; // TODO recheck whether this is correct
->>>>>>> 692bac76
     const int arr_nn[] = {nn.z, nn.y, nn.x};
     const int arr_nn_sub[] = {nn_sub.z, nn_sub.y, nn_sub.x};
     const int arr_offset[] = {offset.z, offset.y, offset.x};
