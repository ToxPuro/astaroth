/*
    Copyright (C) 2020-2021, Johannes Pekkilä, Miikka Väisälä, Oskar Lappi

    This file is part of Astaroth.

    Astaroth is free software: you can redistribute it and/or modify
    it under the terms of the GNU General Public License as published by
    the Free Software Foundation, either version 3 of the License, or
    (at your option) any later version.

    Astaroth is distributed in the hope that it will be useful,
    but WITHOUT ANY WARRANTY; without even the implied warranty of
    MERCHANTABILITY or FITNESS FOR A PARTICULAR PURPOSE.  See the
    GNU General Public License for more details.

    You should have received a copy of the GNU General Public License
    along with Astaroth.  If not, see <http://www.gnu.org/licenses/>.
*/
#if AC_MPI_ENABLED
/**
 * Quick overview of the MPI implementation:
 *
 * The halo is partitioned into segments, each segment is assigned a HaloExchangeTask.
 * A HaloExchangeTask sends local data as a halo to a neighbor
 * and receives halo data from a (possibly different) neighbor.
 *
 * struct PackedData is used for packing and unpacking. Holds the actual data in
 *                   the halo partition (wrapped by HaloMessage)
 * struct Grid contains information about the local GPU device, decomposition,
 *             the total mesh dimensions, default tasks, and MPI requests
 * struct AcTaskGraph contains *Tasks*, encapsulated pieces of work that depend on each other.
 *                  Users can create their own AcTaskGraphs, but the struct implementation is
 *                  hidden from them.

 * Basic steps:
 *   1) Distribute the mesh among ranks
 *   2) Integrate & communicate
 *     - start inner integration and at the same time, pack halo data and send it to neighbors
 *     - as halo data is received and unpacked, integrate segments whose dependencies are ready
 *     - tasks in the task graph are run for three iterations. They are started early as possible
 *   3) Gather the mesh to rank 0 for postprocessing
 *
 * This file contains the grid interface, with algorithms and high level functionality
 * The nitty gritty of the MPI communication and the Task interface is defined in task.h/task.cc
 */

#include "astaroth.h"
#include "task.h"

#include <algorithm>
#include <cstring> //memcpy
#include <mpi.h>
#include <queue>
#include <vector>

#include "decomposition.h" //getPid3D, morton3D
#include "errchk.h"
#include "math_utils.h"
#include "timer_hires.h"

/* Internal interface to grid (a global variable)  */
typedef struct Grid {
    Device device;
    AcMesh submesh;
    uint3_64 decomposition;
    bool initialized;
    int3 nn;
    std::shared_ptr<AcTaskGraph> default_tasks;
    size_t mpi_tag_space_count;
} Grid;

static Grid grid = {};

AcResult
acGridSynchronizeStream(const Stream stream)
{
    ERRCHK(grid.initialized);
    acDeviceSynchronizeStream(grid.device, stream);
    MPI_Barrier(MPI_COMM_WORLD);
    return AC_SUCCESS;
}

AcResult
acGridRandomize(void)
{
    ERRCHK(grid.initialized);

    AcMesh host;
    acHostMeshCreate(grid.submesh.info, &host);
    acHostMeshRandomize(&host);
    acDeviceLoadMesh(grid.device, STREAM_DEFAULT, host);
    acHostMeshDestroy(&host);

    return AC_SUCCESS;
}

AcResult
acGridInit(const AcMeshInfo info)
{
    ERRCHK(!grid.initialized);

    // Check that MPI is initialized
    int nprocs, pid;
    MPI_Comm_size(MPI_COMM_WORLD, &nprocs);
    MPI_Comm_rank(MPI_COMM_WORLD, &pid);

    char processor_name[MPI_MAX_PROCESSOR_NAME];
    int name_len;
    MPI_Get_processor_name(processor_name, &name_len);

    // Decompose
    AcMeshInfo submesh_info = info;
    const uint3_64 decomp   = decompose(nprocs);
    const int3 pid3d        = getPid3D(pid, decomp);

    MPI_Barrier(MPI_COMM_WORLD);
    printf("Processor %s. Process %d of %d: (%d, %d, %d)\n", processor_name, pid, nprocs, pid3d.x,
           pid3d.y, pid3d.z);
    printf("Decomposition: %lu, %lu, %lu\n", decomp.x, decomp.y, decomp.z);
    printf("Mesh size: %d, %d, %d\n", info.int_params[AC_nx], info.int_params[AC_ny],
           info.int_params[AC_nz]);
    fflush(stdout);
    MPI_Barrier(MPI_COMM_WORLD);

    ERRCHK_ALWAYS(info.int_params[AC_nx] % decomp.x == 0);
    ERRCHK_ALWAYS(info.int_params[AC_ny] % decomp.y == 0);
    ERRCHK_ALWAYS(info.int_params[AC_nz] % decomp.z == 0);

    // Check that mixed precision is correctly configured, AcRealPacked == AC_MPI_TYPE
    // CAN BE REMOVED IF MIXED PRECISION IS SUPPORTED AS A PREPROCESSOR FLAG
    int mpi_type_size;
    MPI_Type_size(AC_MPI_TYPE, &mpi_type_size);
    ERRCHK_ALWAYS(sizeof(AcRealPacked) == mpi_type_size);

    const int submesh_nx                       = info.int_params[AC_nx] / decomp.x;
    const int submesh_ny                       = info.int_params[AC_ny] / decomp.y;
    const int submesh_nz                       = info.int_params[AC_nz] / decomp.z;
    submesh_info.int_params[AC_nx]             = submesh_nx;
    submesh_info.int_params[AC_ny]             = submesh_ny;
    submesh_info.int_params[AC_nz]             = submesh_nz;
    submesh_info.int3_params[AC_global_grid_n] = (int3){
        info.int_params[AC_nx],
        info.int_params[AC_ny],
        info.int_params[AC_nz],
    };
    submesh_info.int3_params[AC_multigpu_offset] = pid3d *
                                                   (int3){submesh_nx, submesh_ny, submesh_nz};
    acHostUpdateBuiltinParams(&submesh_info);

    // GPU alloc
    int devices_per_node = -1;
    cudaGetDeviceCount(&devices_per_node);

    Device device;
    acDeviceCreate(pid % devices_per_node, submesh_info, &device);

    // CPU alloc
    AcMesh submesh;
    acHostMeshCreate(submesh_info, &submesh);

    // Setup the global grid structure
    grid.device        = device;
    grid.submesh       = submesh;
    grid.decomposition = decomp;

    // Configure
    grid.nn = (int3){
        device->local_config.int_params[AC_nx],
        device->local_config.int_params[AC_ny],
        device->local_config.int_params[AC_nz],
    };

    grid.mpi_tag_space_count = 0;

    Field all_fields[NUM_VTXBUF_HANDLES];
    for (int i = 0; i < NUM_VTXBUF_HANDLES; i++) {
        all_fields[i] = (Field)i;
    }

    AcTaskDefinition default_ops[] = {acHaloExchange(all_fields),
                                      acBoundaryCondition(BOUNDARY_XYZ, BOUNDCOND_PERIODIC,
                                                          all_fields),
#ifdef AC_INTEGRATION_ENABLED
                                      acCompute(KERNEL_solve, all_fields)
#endif // AC_INTEGRATION_ENABLED
    };

    grid.initialized   = true;
    grid.default_tasks = std::shared_ptr<AcTaskGraph>(acGridBuildTaskGraph(default_ops));

    acGridSynchronizeStream(STREAM_ALL);
    return AC_SUCCESS;
}

AcResult
acGridQuit(void)
{
    ERRCHK(grid.initialized);
    acGridSynchronizeStream(STREAM_ALL);

    grid.default_tasks = nullptr;

    grid.initialized   = false;
    grid.decomposition = (uint3_64){0, 0, 0};
    acHostMeshDestroy(&grid.submesh);
    acDeviceDestroy(grid.device);

    return AC_SUCCESS;
}

AcResult
acGridLoadScalarUniform(const Stream stream, const AcRealParam param, const AcReal value)
{
    ERRCHK(grid.initialized);
    acGridSynchronizeStream(stream);

    const int root_proc = 0;
    AcReal buffer       = value;
    MPI_Bcast(&buffer, 1, AC_MPI_TYPE, root_proc, MPI_COMM_WORLD);

    acDeviceLoadScalarUniform(grid.device, stream, param, buffer);
    return AC_SUCCESS;
}

AcResult
acGridLoadVectorUniform(const Stream stream, const AcReal3Param param, const AcReal3 value)
{
    ERRCHK(grid.initialized);
    acGridSynchronizeStream(stream);

    const int root_proc = 0;
    AcReal3 buffer      = value;
    MPI_Bcast(&buffer, 3, AC_MPI_TYPE, root_proc, MPI_COMM_WORLD);

    acDeviceLoadVectorUniform(grid.device, stream, param, buffer);
    return AC_SUCCESS;
}

// TODO: do with packed data
AcResult
acGridLoadMesh(const Stream stream, const AcMesh host_mesh)
{
    ERRCHK(grid.initialized);
    acGridSynchronizeStream(stream);

#if AC_VERBOSE
    printf("Distributing mesh...\n");
    fflush(stdout);
#endif

    int pid, nprocs;
    MPI_Comm_rank(MPI_COMM_WORLD, &pid);
    MPI_Comm_size(MPI_COMM_WORLD, &nprocs);

    ERRCHK_ALWAYS(&grid.submesh);

    // Submesh nn
    const int3 nn = (int3){
        grid.submesh.info.int_params[AC_nx],
        grid.submesh.info.int_params[AC_ny],
        grid.submesh.info.int_params[AC_nz],
    };

    // Send to self
    if (pid == 0) {
        for (int vtxbuf = 0; vtxbuf < NUM_VTXBUF_HANDLES; ++vtxbuf) {
            // For pencils
            for (int k = NGHOST; k < NGHOST + nn.z; ++k) {
                for (int j = NGHOST; j < NGHOST + nn.y; ++j) {
                    const int i       = NGHOST;
                    const int count   = nn.x;
                    const int src_idx = acVertexBufferIdx(i, j, k, host_mesh.info);
                    const int dst_idx = acVertexBufferIdx(i, j, k, grid.submesh.info);
                    memcpy(&grid.submesh.vertex_buffer[vtxbuf][dst_idx], //
                           &host_mesh.vertex_buffer[vtxbuf][src_idx],    //
                           count * sizeof(host_mesh.vertex_buffer[i][0]));
                }
            }
        }
    }

    for (int vtxbuf = 0; vtxbuf < NUM_VTXBUF_HANDLES; ++vtxbuf) {
        // For pencils
        for (int k = NGHOST; k < NGHOST + nn.z; ++k) {
            for (int j = NGHOST; j < NGHOST + nn.y; ++j) {
                const int i     = NGHOST;
                const int count = nn.x;

                if (pid != 0) {
                    const int dst_idx = acVertexBufferIdx(i, j, k, grid.submesh.info);
                    // Recv
                    MPI_Status status;
                    MPI_Recv(&grid.submesh.vertex_buffer[vtxbuf][dst_idx], count, AC_MPI_TYPE, 0, 0,
                             MPI_COMM_WORLD, &status);
                }
                else {
                    for (int tgt_pid = 1; tgt_pid < nprocs; ++tgt_pid) {
                        const int3 tgt_pid3d = getPid3D(tgt_pid, grid.decomposition);
                        const int src_idx    = acVertexBufferIdx(i + tgt_pid3d.x * nn.x, //
                                                              j + tgt_pid3d.y * nn.y, //
                                                              k + tgt_pid3d.z * nn.z, //
                                                              host_mesh.info);

                        // Send
                        MPI_Send(&host_mesh.vertex_buffer[vtxbuf][src_idx], count, AC_MPI_TYPE,
                                 tgt_pid, 0, MPI_COMM_WORLD);
                    }
                }
            }
        }
    }

    acDeviceLoadMesh(grid.device, stream, grid.submesh);
    return AC_SUCCESS;
}

// TODO: do with packed data
AcResult
acGridStoreMesh(const Stream stream, AcMesh* host_mesh)
{
    ERRCHK(grid.initialized);
    acGridSynchronizeStream(stream);

    acDeviceStoreMesh(grid.device, stream, &grid.submesh);
    acGridSynchronizeStream(stream);

#if AC_VERBOSE
    printf("Gathering mesh...\n");
    fflush(stdout);
#endif

    int pid, nprocs;
    MPI_Comm_rank(MPI_COMM_WORLD, &pid);
    MPI_Comm_size(MPI_COMM_WORLD, &nprocs);

    if (pid == 0)
        ERRCHK_ALWAYS(host_mesh);

    // Submesh nn
    const int3 nn = (int3){
        grid.submesh.info.int_params[AC_nx],
        grid.submesh.info.int_params[AC_ny],
        grid.submesh.info.int_params[AC_nz],
    };

    // Submesh mm
    const int3 mm = (int3){
        grid.submesh.info.int_params[AC_mx],
        grid.submesh.info.int_params[AC_my],
        grid.submesh.info.int_params[AC_mz],
    };

    // Send to self
    if (pid == 0) {
        for (int vtxbuf = 0; vtxbuf < NUM_VTXBUF_HANDLES; ++vtxbuf) {
            // For pencils
            for (int k = 0; k < mm.z; ++k) {
                for (int j = 0; j < mm.y; ++j) {
                    const int i       = 0;
                    const int count   = mm.x;
                    const int src_idx = acVertexBufferIdx(i, j, k, grid.submesh.info);
                    const int dst_idx = acVertexBufferIdx(i, j, k, host_mesh->info);
                    memcpy(&host_mesh->vertex_buffer[vtxbuf][dst_idx],   //
                           &grid.submesh.vertex_buffer[vtxbuf][src_idx], //
                           count * sizeof(grid.submesh.vertex_buffer[i][0]));
                }
            }
        }
    }

    for (int vtxbuf = 0; vtxbuf < NUM_VTXBUF_HANDLES; ++vtxbuf) {
        // For pencils
        for (int k = 0; k < mm.z; ++k) {
            for (int j = 0; j < mm.y; ++j) {
                const int i     = 0;
                const int count = mm.x;

                if (pid != 0) {
                    // Send
                    const int src_idx = acVertexBufferIdx(i, j, k, grid.submesh.info);
                    MPI_Send(&grid.submesh.vertex_buffer[vtxbuf][src_idx], count, AC_MPI_TYPE, 0, 0,
                             MPI_COMM_WORLD);
                }
                else {
                    for (int tgt_pid = 1; tgt_pid < nprocs; ++tgt_pid) {
                        const int3 tgt_pid3d = getPid3D(tgt_pid, grid.decomposition);
                        const int dst_idx    = acVertexBufferIdx(i + tgt_pid3d.x * nn.x, //
                                                              j + tgt_pid3d.y * nn.y, //
                                                              k + tgt_pid3d.z * nn.z, //
                                                              host_mesh->info);

                        // Recv
                        MPI_Status status;
                        MPI_Recv(&host_mesh->vertex_buffer[vtxbuf][dst_idx], count, AC_MPI_TYPE,
                                 tgt_pid, 0, MPI_COMM_WORLD, &status);
                    }
                }
            }
        }
    }

    return AC_SUCCESS;
}

AcTaskGraph*
acGridGetDefaultTaskGraph()
{
    ERRCHK(grid.initialized);
    return grid.default_tasks.get();
}

static void
check_ops(const AcTaskDefinition ops[], const size_t n_ops)
{
    if (n_ops == 0) {
        ERROR("\nIncorrect task graph {}:\n - Task graph is empty.\n")
    }

    bool found_halo_exchange        = false;
    unsigned int boundaries_defined = 0x00;
    // bool found_compute              = false;

    bool boundary_condition_before_halo_exchange = false;
    bool compute_before_halo_exchange            = false;
    bool compute_before_boundary_condition       = false;

    bool error   = false;
    bool warning = false;

    std::string task_graph_repr = "{";

    for (size_t i = 0; i < n_ops; i++) {
        AcTaskDefinition op = ops[i];
        switch (op.task_type) {
        case TASKTYPE_HALOEXCHANGE:
            found_halo_exchange = true;
            task_graph_repr += "HaloExchange,";
            break;
        case TASKTYPE_BOUNDCOND:
        case TASKTYPE_SPECIAL_MHD_BOUNDCOND:
            if (!found_halo_exchange) {
                boundary_condition_before_halo_exchange = true;
                error                                   = true;
            }
            boundaries_defined |= (unsigned int)op.boundary;
            task_graph_repr += "BoundCond,";
            break;
        case TASKTYPE_COMPUTE:
            if (!found_halo_exchange) {
                compute_before_halo_exchange = true;
                warning                      = true;
            }
            if (boundaries_defined != BOUNDARY_XYZ) {
                compute_before_boundary_condition = true;
                warning                           = true;
            }
            // found_compute = true;
            task_graph_repr += "Compute,";
            break;
        }
    }

    task_graph_repr += "}";

    std::string msg = "";

    if (!found_halo_exchange) {
        msg += " - No halo exchange defined in task graph.\n";
        error = true;
    }

    if (boundaries_defined != BOUNDARY_XYZ) {
        error = true;
    }
    if ((boundaries_defined & BOUNDARY_X_TOP) != BOUNDARY_X_TOP) {
        msg += " - Boundary conditions not defined for top X boundary.\n";
    }
    if ((boundaries_defined & BOUNDARY_X_BOT) != BOUNDARY_X_BOT) {
        msg += " - Boundary conditions not defined for bottom X boundary.\n";
    }
    if ((boundaries_defined & BOUNDARY_Y_TOP) != BOUNDARY_Y_TOP) {
        msg += " - Boundary conditions not defined for top Y boundary.\n";
    }
    if ((boundaries_defined & BOUNDARY_Y_BOT) != BOUNDARY_Y_BOT) {
        msg += " - Boundary conditions not defined for bottom Y boundary.\n";
    }
    if ((boundaries_defined & BOUNDARY_Z_TOP) != BOUNDARY_Z_TOP) {
        msg += " - Boundary conditions not defined for top Z boundary.\n";
    }
    if ((boundaries_defined & BOUNDARY_Z_BOT) != BOUNDARY_Z_BOT) {
        msg += " - Boundary conditions not defined for bottom Z boundary.\n";
    }

    // This warning is probably unnecessary
    /*
    if (!found_compute) {
        //msg += " - No compute kernel defined in task graph.\n";
        //warning = true;
    }
    */

    if (found_halo_exchange && boundary_condition_before_halo_exchange) {
        msg += " - Boundary condition before halo exchange. Halo exchange must come first.\n";
    }
    if (boundaries_defined == BOUNDARY_XYZ && compute_before_boundary_condition) {
        msg += " - Compute ordered before boundary conditions. Boundary conditions must usually be "
               "resolved before running kernels.\n";
    }
    if (found_halo_exchange && compute_before_halo_exchange) {
        msg += " - Compute ordered before halo exchange. Halo exchange must usually be performed "
               "before running kernels.\n";
    }

    if (error) {
        ERROR(("\nIncorrect task graph " + task_graph_repr + ":\n" + msg).c_str())
    }
    if (warning) {
        WARNING(("\nUnusual task graph " + task_graph_repr + ":\n" + msg).c_str())
    }
}

AcTaskGraph*
acGridBuildTaskGraph(const AcTaskDefinition ops[], const size_t n_ops)
{
    // ERRCHK(grid.initialized);
    check_ops(ops, n_ops);

    AcTaskGraph* graph = new AcTaskGraph();
    graph->halo_tasks.reserve(n_ops * Region::n_halo_regions);
    graph->all_tasks.reserve(n_ops * max(Region::n_halo_regions, Region::n_comp_regions));

    // Create tasks for each operation & store indices to ranges of tasks belonging to operations
    std::vector<size_t> op_indices;
    op_indices.reserve(n_ops);

    int rank;
    MPI_Comm_rank(MPI_COMM_WORLD, &rank);

    int3 nn         = grid.nn;
    uint3_64 decomp = grid.decomposition;
    int3 pid3d      = getPid3D(rank, grid.decomposition);
    Device device   = grid.device;

    auto region_at_boundary = [&decomp, &pid3d](int tag, AcBoundary boundary) -> bool {
        int3 neighbor = pid3d + Region::tag_to_id(tag);

        return (((boundary & BOUNDARY_X_BOT) != 0) && neighbor.x == -1) ||
               (((boundary & BOUNDARY_X_TOP) != 0) && neighbor.x == (int)decomp.x) ||
               (((boundary & BOUNDARY_Y_BOT) != 0) && neighbor.y == -1) ||
               (((boundary & BOUNDARY_Y_TOP) != 0) && neighbor.y == (int)decomp.y) ||
               (((boundary & BOUNDARY_Z_BOT) != 0) && neighbor.z == -1) ||
               (((boundary & BOUNDARY_Z_TOP) != 0) && neighbor.z == (int)decomp.z);
    };
    auto boundary_normal = [&decomp, &pid3d](int tag) -> int3 {
        int3 neighbor = pid3d + Region::tag_to_id(tag);
        if (neighbor.z == -1) {
            return int3{0, 0, -1};
        }
        else if (neighbor.z == (int)decomp.z) {
            return int3{0, 0, 1};
        }
        else if (neighbor.y == -1) {
            return int3{0, -1, 0};
        }
        else if (neighbor.y == (int)decomp.y) {
            return int3{0, 1, 0};
        }
        else if (neighbor.x == -1) {
            return int3{-1, 0, 0};
        }
        else if (neighbor.x == (int)decomp.x) {
            return int3{1, 0, 0};
        }
        else {
            // Something went wrong, this tag does not identify a boundary region.
            return int3{0, 0, 0};
        }
        // return int3{(neighbor.x == -1) ? -1 : (neighbor.x == (int)decomp.x ? 1 : 0),
        //             (neighbor.y == -1) ? -1 : (neighbor.y == (int)decomp.y ? 1 : 0),
        //             (neighbor.z == -1) ? -1 : (neighbor.z == (int)decomp.z ? 1 : 0)};
    };

    // The tasks start at different offsets from the beginning of the iteration
    // this array of bools keep track of that state
    std::array<bool, NUM_VTXBUF_HANDLES> swap_offset{};

    for (size_t i = 0; i < n_ops; i++) {
        auto op = ops[i];
        op_indices.push_back(graph->all_tasks.size());

        switch (op.task_type) {

        case TASKTYPE_COMPUTE: {
            // Kernel kernel = kernel_lookup[(int)op.kernel];
            for (int tag = Region::min_comp_tag; tag < Region::max_comp_tag; tag++) {
                auto task = std::make_shared<ComputeTask>(op, i, tag, nn, device, swap_offset);
                graph->all_tasks.push_back(task);
            }
            for (size_t buf = 0; buf < op.num_fields_out; buf++) {
                swap_offset[op.fields_out[buf]] = !swap_offset[op.fields_out[buf]];
            }
            break;
        }

        case TASKTYPE_HALOEXCHANGE: {
            int tag0 = grid.mpi_tag_space_count * Region::max_halo_tag;
            for (int tag = Region::min_halo_tag; tag < Region::max_halo_tag; tag++) {
                if (!region_at_boundary(tag, BOUNDARY_XYZ)) {
                    auto task = std::make_shared<HaloExchangeTask>(op, i, tag0, tag, nn, decomp,
                                                                   device, swap_offset);
                    graph->halo_tasks.push_back(task);
                    graph->all_tasks.push_back(task);
                }
            }
            grid.mpi_tag_space_count++;
            break;
        }

        case TASKTYPE_BOUNDCOND: {
            AcBoundcond bc = op.bound_cond;
            int tag0       = grid.mpi_tag_space_count * Region::max_halo_tag;
            for (int tag = Region::min_halo_tag; tag < Region::max_halo_tag; tag++) {
                if (region_at_boundary(tag, op.boundary)) {
                    if (bc == BOUNDCOND_PERIODIC) {
                        auto task = std::make_shared<HaloExchangeTask>(op, i, tag0, tag, nn, decomp,
                                                                       device, swap_offset);
                        graph->halo_tasks.push_back(task);
                        graph->all_tasks.push_back(task);
                    }
                    else {
                        auto task = std::make_shared<BoundaryConditionTask>(op,
                                                                            boundary_normal(tag), i,
                                                                            tag, nn, device,
                                                                            swap_offset);
                        graph->all_tasks.push_back(task);
                    }
                }
            }
            grid.mpi_tag_space_count++;
            break;
        }

        case TASKTYPE_SPECIAL_MHD_BOUNDCOND: {
#ifdef AC_INTEGRATION_ENABLED
            for (int tag = Region::min_halo_tag; tag < Region::max_halo_tag; tag++) {
                if (region_at_boundary(tag, op.boundary)) {
                    auto task = std::make_shared<SpecialMHDBoundaryConditionTask>(op,
                                                                                  boundary_normal(
                                                                                      tag),
                                                                                  i, tag, nn,
                                                                                  device,
                                                                                  swap_offset);
                    graph->all_tasks.push_back(task);
                }
            }
#endif
            break;
        }
        }
    }
    op_indices.push_back(graph->all_tasks.size());
    graph->vtxbuf_swaps = swap_offset;

    graph->halo_tasks.shrink_to_fit();
    graph->all_tasks.shrink_to_fit();

    // In order to reduce redundant dependencies, we keep track of which tasks are connected
    size_t n_tasks               = graph->all_tasks.size();
    size_t adjacancy_matrix_size = n_tasks * n_tasks;
    bool adjacent[adjacancy_matrix_size]{};

    //...and check if there is already a forward path that connects two tasks
    auto forward_search = [&adjacent, &op_indices, n_tasks,
                           n_ops](size_t preq, size_t dept, size_t preq_op, size_t path_len) {
        bool visited[n_tasks]{};
        size_t start_op = (preq_op + 1) % n_ops;

        struct walk_node {
            size_t node;
            size_t op_offset;
        };
        std::queue<walk_node> walk;
        walk.push({preq, 0});

        while (!walk.empty()) {
            auto curr = walk.front();
            walk.pop();
            if (adjacent[curr.node * n_tasks + dept]) {
                return true;
            }
            for (size_t op_offset = curr.op_offset; op_offset < path_len; op_offset++) {
                size_t op = (start_op + op_offset) % n_ops;
                for (size_t neighbor = op_indices[op]; neighbor != op_indices[op + 1]; neighbor++) {
                    if (!visited[neighbor] && adjacent[curr.node * n_tasks + neighbor]) {
                        walk.push({neighbor, op_offset});
                        visited[neighbor] = true;
                    }
                }
            }
        }
        return false;
    };

    // We walk through all tasks, and compare tasks from pairs of operations at
    // a time. Pairs are considered in order of increasing distance between the
    // operations in the pair. The final set of pairs that are considered are
    // self-equal pairs, since the operations form a cycle when iterated over
    for (size_t op_offset = 0; op_offset < n_ops; op_offset++) {
        for (size_t dept_op = 0; dept_op < n_ops; dept_op++) {
            size_t preq_op = (n_ops + dept_op - op_offset - 1) % n_ops;
            for (auto i = op_indices[preq_op]; i != op_indices[preq_op + 1]; i++) {
                auto preq_task = graph->all_tasks[i];
                if (preq_task->active) {
                    for (auto j = op_indices[dept_op]; j != op_indices[dept_op + 1]; j++) {
                        auto dept_task = graph->all_tasks[j];
                        // Task A depends on task B if the output region of A overlaps with the
                        // input region of B.
                        if (dept_task->active &&
                            preq_task->output_region.overlaps(&(dept_task->input_region))) {
                            // iteration offset of 0 -> dependency in the same iteration
                            // iteration offset of 1 -> dependency from preq_task in iteration k to
                            // dept_task in iteration k+1
                            if (!forward_search(i, j, preq_op, op_offset)) {
                                preq_task->registerDependent(dept_task, preq_op < dept_op ? 0 : 1);
                                adjacent[i * n_tasks + j] = true;
                            }
                        }
                    }
                }
            }
        }
    }

    // Finally sort according to a priority. Larger volumes first and comm before comp
    auto sort_lambda = [](std::shared_ptr<Task> t1, std::shared_ptr<Task> t2) {
        auto comp1 = t1->task_type == TASKTYPE_COMPUTE;
        auto comp2 = t2->task_type == TASKTYPE_COMPUTE;

        auto vol1 = t1->output_region.volume;
        auto vol2 = t2->output_region.volume;
        auto dim1 = t1->output_region.dims;
        auto dim2 = t2->output_region.dims;

        return vol1 > vol2 ||
               (vol1 == vol2 && ((!comp1 && comp2) || dim1.x < dim2.x || dim1.z > dim2.z));
    };

    std::sort(graph->halo_tasks.begin(), graph->halo_tasks.end(), sort_lambda);
    std::sort(graph->all_tasks.begin(), graph->all_tasks.end(), sort_lambda);
    return graph;
}

AcResult
acGridDestroyTaskGraph(AcTaskGraph* graph)
{
    graph->all_tasks.clear();
    graph->halo_tasks.clear();
    delete graph;
    return AC_SUCCESS;
}

AcResult
acGridExecuteTaskGraph(AcTaskGraph* graph, size_t n_iterations)
{
    ERRCHK(grid.initialized);
    // acGridSynchronizeStream(stream);
    // acDeviceSynchronizeStream(grid.device, stream);
    cudaSetDevice(grid.device->id);

    if (graph->trace_file.enabled) {
        timer_reset(&(graph->trace_file.timer));
    }

    for (auto& task : graph->all_tasks) {
        if (task->active) {
            task->syncVBA();
            task->setIterationParams(0, n_iterations);
        }
    }

    bool ready;
    do {
        ready = true;
        for (auto& task : graph->all_tasks) {
            if (task->active) {
                task->update(graph->vtxbuf_swaps, &(graph->trace_file));
                ready &= task->isFinished();
            }
        }
    } while (!ready);

    if (n_iterations % 2 != 0) {
        for (size_t i = 0; i < NUM_VTXBUF_HANDLES; i++) {
            if (graph->vtxbuf_swaps[i]) {
                acDeviceSwapBuffer(grid.device, (VertexBufferHandle)i);
            }
        }
    }
    return AC_SUCCESS;
}

#ifdef AC_INTEGRATION_ENABLED
AcResult
acGridIntegrate(const Stream stream, const AcReal dt)
{
    ERRCHK(grid.initialized);
    acGridLoadScalarUniform(stream, AC_dt, dt);
    acDeviceSynchronizeStream(grid.device, stream);
    return acGridExecuteTaskGraph(grid.default_tasks.get(), 3);
}
#endif // AC_INTEGRATION_ENABLED

AcResult
acGridPeriodicBoundconds(const Stream stream)
{
    ERRCHK(grid.initialized);
    acGridSynchronizeStream(stream);

    // Active halo exchange tasks use send() instead of exchange() because there is an active eager
    // receive that needs to be used. A new eager receive is posted after the exchange.
    for (auto& halo_task : grid.default_tasks->halo_tasks) {
        halo_task->syncVBA();
        halo_task->pack();
        if (halo_task->active) {
            halo_task->send();
        }
        else {
            halo_task->exchange();
        }
    }

    for (auto& halo_task : grid.default_tasks->halo_tasks) {
        halo_task->wait_recv();
        halo_task->unpack();
        halo_task->sync();
        if (halo_task->active) {
            halo_task->receive();
        }
    }

    for (auto& halo_task : grid.default_tasks->halo_tasks) {
        halo_task->wait_send();
    }
    return AC_SUCCESS;
}

static AcResult
distributedScalarReduction(const AcReal local_result, const ReductionType rtype, AcReal* result)
{
    MPI_Op op;
    if (rtype == RTYPE_MAX || rtype == RTYPE_ALFVEN_MAX) {
        op = MPI_MAX;
    }
    else if (rtype == RTYPE_MIN || rtype == RTYPE_ALFVEN_MIN) {
        op = MPI_MIN;
    }
    else if (rtype == RTYPE_RMS || rtype == RTYPE_RMS_EXP || rtype == RTYPE_SUM ||
             rtype == RTYPE_ALFVEN_RMS) {
        op = MPI_SUM;
    }
    else {
        ERROR("Unrecognised rtype");
    }

    int rank;
    MPI_Comm_rank(MPI_COMM_WORLD, &rank);

    AcReal mpi_res;
    MPI_Reduce(&local_result, &mpi_res, 1, AC_MPI_TYPE, op, 0, MPI_COMM_WORLD);

    if (rank == 0) {
        if (rtype == RTYPE_RMS || rtype == RTYPE_RMS_EXP || rtype == RTYPE_ALFVEN_RMS) {
            const AcReal inv_n = AcReal(1.) /
                                 (grid.nn.x * grid.decomposition.x * grid.nn.y *
                                  grid.decomposition.y * grid.nn.z * grid.decomposition.z);
            mpi_res = sqrt(inv_n * mpi_res);
        }
        *result = mpi_res;
    }
    return AC_SUCCESS;
}

AcResult
acGridReduceScal(const Stream stream, const ReductionType rtype,
                 const VertexBufferHandle vtxbuf_handle, AcReal* result)
{
    ERRCHK(grid.initialized);
    const Device device = grid.device;
    acGridSynchronizeStream(STREAM_ALL);

    AcReal local_result;
    acDeviceReduceScal(device, stream, rtype, vtxbuf_handle, &local_result);

    return distributedScalarReduction(local_result, rtype, result);
}

AcResult
acGridReduceVec(const Stream stream, const ReductionType rtype, const VertexBufferHandle vtxbuf0,
                const VertexBufferHandle vtxbuf1, const VertexBufferHandle vtxbuf2, AcReal* result)
{
    ERRCHK(grid.initialized);
    const Device device = grid.device;
    acGridSynchronizeStream(STREAM_ALL);

    AcReal local_result;
    acDeviceReduceVec(device, stream, rtype, vtxbuf0, vtxbuf1, vtxbuf2, &local_result);

    return distributedScalarReduction(local_result, rtype, result);
}

AcResult
acGridReduceVecScal(const Stream stream, const ReductionType rtype,
                    const VertexBufferHandle vtxbuf0, const VertexBufferHandle vtxbuf1,
                    const VertexBufferHandle vtxbuf2, const VertexBufferHandle vtxbuf3,
                    AcReal* result)
{
    ERRCHK(grid.initialized);
    const Device device = grid.device;
    acGridSynchronizeStream(STREAM_ALL);

    AcReal local_result;
    acDeviceReduceVecScal(device, stream, rtype, vtxbuf0, vtxbuf1, vtxbuf2, vtxbuf3, &local_result);

    return distributedScalarReduction(local_result, rtype, result);
}

<<<<<<< HEAD
AcResult
acGridAccessMeshOnDisk(const VertexBufferHandle vtxbuf, const char* path, const AccessType type)
{
#define BUFFER_DISK_WRITE_THROUGH_CPU (1)

    ERRCHK(grid.initialized);

    acGridSynchronizeStream(STREAM_ALL); // Possibly unnecessary

    const Device device   = grid.device;
    const AcMeshInfo info = device->local_config;
    const int3 nn         = info.int3_params[AC_global_grid_n];
    const int3 nn_sub     = acConstructInt3Param(AC_nx, AC_ny, AC_nz, info);
    const int3 offset     = info.int3_params[AC_multigpu_offset]; // Without halo

    if (type == ACCESS_WRITE) {
        const AcReal* in      = device->vba.in[vtxbuf];
        const int3 in_offset  = acConstructInt3Param(AC_nx_min, AC_ny_min, AC_nz_min, info);
        const int3 in_volume  = acConstructInt3Param(AC_mx, AC_my, AC_mz, info);
        AcReal* out           = device->vba.out[vtxbuf];
        const int3 out_offset = (int3){0, 0, 0};
        const int3 out_volume = acConstructInt3Param(AC_nx, AC_ny, AC_nz, info);
        acDeviceVolumeCopy(device, STREAM_DEFAULT, in, in_offset, in_volume, out, out_offset,
                           out_volume);
        acDeviceSynchronizeStream(device, STREAM_DEFAULT);

// ---------------------------------------
// Buffer through CPU
#if BUFFER_DISK_WRITE_THROUGH_CPU
        const size_t count = acVertexBufferCompdomainSizeBytes(info);
        cudaMemcpy(grid.submesh.vertex_buffer[vtxbuf], out, count, cudaMemcpyDeviceToHost);
#endif
        // ----------------------------------------
    }

    MPI_Datatype subarray;
    const int arr_nn[]     = {nn.z, nn.y, nn.x};
    const int arr_nn_sub[] = {nn_sub.z, nn_sub.y, nn_sub.x};
    const int arr_offset[] = {offset.z, offset.y, offset.x};
    MPI_Type_create_subarray(3, arr_nn, arr_nn_sub, arr_offset, MPI_ORDER_C, AC_MPI_TYPE,
                             &subarray);
    MPI_Type_commit(&subarray);

    MPI_File file;

    int flags = 0;
    if (type == ACCESS_READ)
        flags = MPI_MODE_RDONLY;
    else
        flags = MPI_MODE_CREATE | MPI_MODE_WRONLY;

    ERRCHK_ALWAYS(MPI_File_open(MPI_COMM_WORLD, path, flags, MPI_INFO_NULL, &file) == MPI_SUCCESS);

    ERRCHK_ALWAYS(MPI_File_set_view(file, 0, AC_MPI_TYPE, subarray, "native", MPI_INFO_NULL) ==
                  MPI_SUCCESS);

    MPI_Status status;

#if BUFFER_DISK_WRITE_THROUGH_CPU
    // ---------------------------------------
    // Buffer through CPU
    AcReal* arr = grid.submesh.vertex_buffer[vtxbuf];
    // ----------------------------------------
#else
    AcReal* arr = device->vba.out[vtxbuf];
#endif

    const size_t nelems = nn_sub.x * nn_sub.y * nn_sub.z;
    if (type == ACCESS_READ) {
        ERRCHK_ALWAYS(MPI_File_read_all(file, arr, nelems, AC_MPI_TYPE, &status) == MPI_SUCCESS);
    }
    else {
        ERRCHK_ALWAYS(MPI_File_write_all(file, arr, nelems, AC_MPI_TYPE, &status) == MPI_SUCCESS);
    }

    ERRCHK_ALWAYS(MPI_File_close(&file) == MPI_SUCCESS);

    MPI_Type_free(&subarray);

    if (type == ACCESS_READ) {
        AcReal* in           = device->vba.out[vtxbuf];
        const int3 in_offset = (int3){0, 0, 0};
        const int3 in_volume = acConstructInt3Param(AC_nx, AC_ny, AC_nz, info);

        AcReal* out           = device->vba.in[vtxbuf];
        const int3 out_offset = acConstructInt3Param(AC_nx_min, AC_ny_min, AC_nz_min, info);
        const int3 out_volume = acConstructInt3Param(AC_mx, AC_my, AC_mz, info);

#if BUFFER_DISK_WRITE_THROUGH_CPU
        // ---------------------------------------
        // Buffer through CPU
        const size_t count = acVertexBufferCompdomainSizeBytes(info);
        cudaMemcpy(in, grid.submesh.vertex_buffer[vtxbuf], count, cudaMemcpyHostToDevice);
        // ----------------------------------------
#endif

        acDeviceVolumeCopy(device, STREAM_DEFAULT, in, in_offset, in_volume, out, out_offset,
                           out_volume);
        // NOTE! Need to also apply the boundconds
        acDeviceSynchronizeStream(device, STREAM_DEFAULT);
    }
    return AC_SUCCESS;
=======
/** */
AcResult
acGridLaunchKernel(const Stream stream, const Kernel kernel, const int3 start, const int3 end)
{
    ERRCHK(grid.initialized);

    acGridSynchronizeStream(stream);
    return acDeviceLaunchKernel(grid.device, stream, kernel, start, end);
}

/** */
AcResult
acGridLoadStencil(const Stream stream, const Stencil stencil,
                  const AcReal data[STENCIL_DEPTH][STENCIL_HEIGHT][STENCIL_WIDTH])
{
    ERRCHK(grid.initialized);

    acGridSynchronizeStream(stream);
    return acDeviceLoadStencil(grid.device, stream, stencil, data);
}

/** */
AcResult
acGridStoreStencil(const Stream stream, const Stencil stencil,
                   AcReal data[STENCIL_DEPTH][STENCIL_HEIGHT][STENCIL_WIDTH])
{
    ERRCHK(grid.initialized);

    acGridSynchronizeStream(stream);
    return acDeviceStoreStencil(grid.device, stream, stencil, data);
}

/** */
AcResult
acGridLoadStencils(const Stream stream,
                   const AcReal data[NUM_STENCILS][STENCIL_DEPTH][STENCIL_HEIGHT][STENCIL_WIDTH])
{
    ERRCHK(grid.initialized);
    ERRCHK((int)AC_SUCCESS == 0);
    ERRCHK((int)AC_FAILURE == 1);

    int retval = 0;
    for (size_t i = 0; i < NUM_STENCILS; ++i)
        retval |= acGridLoadStencil(stream, (Stencil)i, data[i]);

    return (AcResult)retval;
}

/** */
AcResult
acGridStoreStencils(const Stream stream,
                    AcReal data[NUM_STENCILS][STENCIL_DEPTH][STENCIL_HEIGHT][STENCIL_WIDTH])
{
    ERRCHK(grid.initialized);
    ERRCHK((int)AC_SUCCESS == 0);
    ERRCHK((int)AC_FAILURE == 1);

    int retval = 0;
    for (size_t i = 0; i < NUM_STENCILS; ++i)
        retval |= acGridStoreStencil(stream, (Stencil)i, data[i]);

    return (AcResult)retval;
>>>>>>> b5444574
}

/*   MV: Commented out for a while, but save for the future when standalone_MPI
         works with periodic boundary conditions.
AcResult
acGridGeneralBoundconds(const Device device, const Stream stream)
{
    // Non-periodic Boundary conditions
    // Check the position in MPI frame
    int nprocs, pid;
    MPI_Comm_size(MPI_COMM_WORLD, &nprocs);
    MPI_Comm_rank(MPI_COMM_WORLD, &pid);
    const uint3_64 decomposition = decompose(nprocs);
    const int3 pid3d             = getPid3D(pid, decomposition);

    // Set outer boudaries after substep computation.
    const int3 m1 = (int3){0, 0, 0};
    const int3 m2 = grid.nn;
    const int3 pid3d = getPid3D(pid, decomposition);
    // If we are are a boundary element
    int3 bindex = (int3){0, 0, 0};

    // Check if there are active boundary condition edges.
    // 0 is no boundary, 1 both edges, 2 is top edge, 3 bottom edge
    if      ((pid3d.x == 0) && (pid3d.x == decomposition.x - 1)) { bindex.x = 1; }
    else if  (pid3d.x == 0)                                      { bindex.x = 2; }
    else if                    (pid3d.x == decomposition.x - 1)  { bindex.x = 3; }

    if      ((pid3d.y == 0) && (pid3d.y == decomposition.y - 1)) { bindex.y = 1; }
    else if  (pid3d.y == 0)                                      { bindex.y = 2; }
    else if                    (pid3d.y == decomposition.y - 1)  { bindex.y = 3; }

    if      ((pid3d.z == 0) && (pid3d.z == decomposition.z - 1)) { bindex.z = 1; }
    else if  (pid3d.z == 0)                                      { bindex.z = 2; }
    else if                    (pid3d.z == decomposition.z - 1)  { bindex.z = 3; }


    if (bindex.x != 1) && (bindex.y != 1) && (bindex.z != 1) {
        acDeviceGeneralBoundconds(device, stream, m1, m2, bindex);
    }
    acGridSynchronizeStream(stream);

    return AC_SUCCESS;
}
*/

/*   MV: Commented out for a while, but save for the future when standalone_MPI
         works with periodic boundary conditions.
AcResult
acGridIntegrateNonperiodic(const Stream stream, const AcReal dt)
{
    ERRCHK(grid.initialized);
    acGridSynchronizeStream(stream);

    const Device device = grid.device;
    const int3 nn       = grid.nn;
#if MPI_INCL_CORNERS
    CommData corner_data = grid.corner_data; // Do not rm: required for corners
#endif                                       // MPI_INCL_CORNERS
    CommData edgex_data  = grid.edgex_data;
    CommData edgey_data  = grid.edgey_data;
    CommData edgez_data  = grid.edgez_data;
    CommData sidexy_data = grid.sidexy_data;
    CommData sidexz_data = grid.sidexz_data;
    CommData sideyz_data = grid.sideyz_data;

    acGridLoadScalarUniform(stream, AC_dt, dt);
    acDeviceSynchronizeStream(device, stream);


// Corners
#if MPI_INCL_CORNERS
    // Do not rm: required for corners
    const int3 corner_b0s[] = {
        (int3){0, 0, 0},
        (int3){NGHOST + nn.x, 0, 0},
        (int3){0, NGHOST + nn.y, 0},
        (int3){0, 0, NGHOST + nn.z},

        (int3){NGHOST + nn.x, NGHOST + nn.y, 0},
        (int3){NGHOST + nn.x, 0, NGHOST + nn.z},
        (int3){0, NGHOST + nn.y, NGHOST + nn.z},
        (int3){NGHOST + nn.x, NGHOST + nn.y, NGHOST + nn.z},
    };
#endif // MPI_INCL_CORNERS

    // Edges X
    const int3 edgex_b0s[] = {
        (int3){NGHOST, 0, 0},
        (int3){NGHOST, NGHOST + nn.y, 0},

        (int3){NGHOST, 0, NGHOST + nn.z},
        (int3){NGHOST, NGHOST + nn.y, NGHOST + nn.z},
    };

    // Edges Y
    const int3 edgey_b0s[] = {
        (int3){0, NGHOST, 0},
        (int3){NGHOST + nn.x, NGHOST, 0},

        (int3){0, NGHOST, NGHOST + nn.z},
        (int3){NGHOST + nn.x, NGHOST, NGHOST + nn.z},
    };

    // Edges Z
    const int3 edgez_b0s[] = {
        (int3){0, 0, NGHOST},
        (int3){NGHOST + nn.x, 0, NGHOST},

        (int3){0, NGHOST + nn.y, NGHOST},
        (int3){NGHOST + nn.x, NGHOST + nn.y, NGHOST},
    };

    // Sides XY
    const int3 sidexy_b0s[] = {
        (int3){NGHOST, NGHOST, 0},             //
        (int3){NGHOST, NGHOST, NGHOST + nn.z}, //
    };

    // Sides XZ
    const int3 sidexz_b0s[] = {
        (int3){NGHOST, 0, NGHOST},             //
        (int3){NGHOST, NGHOST + nn.y, NGHOST}, //
    };

    // Sides YZ
    const int3 sideyz_b0s[] = {
        (int3){0, NGHOST, NGHOST},             //
        (int3){NGHOST + nn.x, NGHOST, NGHOST}, //
    };

    for (int isubstep = 0; isubstep < 3; ++isubstep) {

#if MPI_COMM_ENABLED
#if MPI_INCL_CORNERS
        acPackCommData(device, corner_b0s, &corner_data); // Do not rm: required for corners
#endif                                                    // MPI_INCL_CORNERS
        acPackCommData(device, edgex_b0s, &edgex_data);
        acPackCommData(device, edgey_b0s, &edgey_data);
        acPackCommData(device, edgez_b0s, &edgez_data);
        acPackCommData(device, sidexy_b0s, &sidexy_data);
        acPackCommData(device, sidexz_b0s, &sidexz_data);
        acPackCommData(device, sideyz_b0s, &sideyz_data);
#endif

#if MPI_COMM_ENABLED
        MPI_Barrier(MPI_COMM_WORLD);

#if MPI_GPUDIRECT_DISABLED
#if MPI_INCL_CORNERS
        acTransferCommDataToHost(device, &corner_data); // Do not rm: required for corners
#endif                                                  // MPI_INCL_CORNERS
        acTransferCommDataToHost(device, &edgex_data);
        acTransferCommDataToHost(device, &edgey_data);
        acTransferCommDataToHost(device, &edgez_data);
        acTransferCommDataToHost(device, &sidexy_data);
        acTransferCommDataToHost(device, &sidexz_data);
        acTransferCommDataToHost(device, &sideyz_data);
#endif
#if MPI_INCL_CORNERS
        acTransferCommData(device, corner_b0s, &corner_data); // Do not rm: required for corners
#endif                                                        // MPI_INCL_CORNERS
        acTransferCommData(device, edgex_b0s, &edgex_data);
        acTransferCommData(device, edgey_b0s, &edgey_data);
        acTransferCommData(device, edgez_b0s, &edgez_data);
        acTransferCommData(device, sidexy_b0s, &sidexy_data);
        acTransferCommData(device, sidexz_b0s, &sidexz_data);
        acTransferCommData(device, sideyz_b0s, &sideyz_data);
#endif // MPI_COMM_ENABLED

#if MPI_COMPUTE_ENABLED
        //////////// INNER INTEGRATION //////////////
        {
            const int3 m1 = (int3){2 * NGHOST, 2 * NGHOST, 2 * NGHOST};
            const int3 m2 = nn;
            acKernelIntegrateSubstep(device->streams[STREAM_16], isubstep, m1, m2, device->vba);
        }
////////////////////////////////////////////
#endif // MPI_COMPUTE_ENABLED

#if MPI_COMM_ENABLED
#if MPI_INCL_CORNERS
        acTransferCommDataWait(corner_data); // Do not rm: required for corners
#endif                                       // MPI_INCL_CORNERS
        acTransferCommDataWait(edgex_data);
        acTransferCommDataWait(edgey_data);
        acTransferCommDataWait(edgez_data);
        acTransferCommDataWait(sidexy_data);
        acTransferCommDataWait(sidexz_data);
        acTransferCommDataWait(sideyz_data);

#if MPI_INCL_CORNERS
        acUnpinCommData(device, &corner_data); // Do not rm: required for corners
#endif                                         // MPI_INCL_CORNERS
        acUnpinCommData(device, &edgex_data);
        acUnpinCommData(device, &edgey_data);
        acUnpinCommData(device, &edgez_data);
        acUnpinCommData(device, &sidexy_data);
        acUnpinCommData(device, &sidexz_data);
        acUnpinCommData(device, &sideyz_data);

#if MPI_INCL_CORNERS
        acUnpackCommData(device, corner_b0s, &corner_data);
#endif // MPI_INCL_CORNERS
        acUnpackCommData(device, edgex_b0s, &edgex_data);
        acUnpackCommData(device, edgey_b0s, &edgey_data);
        acUnpackCommData(device, edgez_b0s, &edgez_data);
        acUnpackCommData(device, sidexy_b0s, &sidexy_data);
        acUnpackCommData(device, sidexz_b0s, &sidexz_data);
        acUnpackCommData(device, sideyz_b0s, &sideyz_data);
//////////// OUTER INTEGRATION //////////////

// Wait for unpacking
#if MPI_INCL_CORNERS
        acSyncCommData(corner_data); // Do not rm: required for corners
#endif                               // MPI_INCL_CORNERS
        acSyncCommData(edgex_data);
        acSyncCommData(edgey_data);
        acSyncCommData(edgez_data);
        acSyncCommData(sidexy_data);
        acSyncCommData(sidexz_data);
        acSyncCommData(sideyz_data);
#endif // MPI_COMM_ENABLED

        // Invoke outer edge boundary conditions.
        acGridGeneralBoundconds(device, stream)

#if MPI_COMPUTE_ENABLED
        { // Front
            const int3 m1 = (int3){NGHOST, NGHOST, NGHOST};
            const int3 m2 = m1 + (int3){nn.x, nn.y, NGHOST};
            acKernelIntegrateSubstep(device->streams[STREAM_0], isubstep, m1, m2, device->vba);
        }
        { // Back
            const int3 m1 = (int3){NGHOST, NGHOST, nn.z};
            const int3 m2 = m1 + (int3){nn.x, nn.y, NGHOST};
            acKernelIntegrateSubstep(device->streams[STREAM_1], isubstep, m1, m2, device->vba);
        }
        { // Bottom
            const int3 m1 = (int3){NGHOST, NGHOST, 2 * NGHOST};
            const int3 m2 = m1 + (int3){nn.x, NGHOST, nn.z - 2 * NGHOST};
            acKernelIntegrateSubstep(device->streams[STREAM_2], isubstep, m1, m2, device->vba);
        }
        { // Top
            const int3 m1 = (int3){NGHOST, nn.y, 2 * NGHOST};
            const int3 m2 = m1 + (int3){nn.x, NGHOST, nn.z - 2 * NGHOST};
            acKernelIntegrateSubstep(device->streams[STREAM_3], isubstep, m1, m2, device->vba);
        }
        { // Left
            const int3 m1 = (int3){NGHOST, 2 * NGHOST, 2 * NGHOST};
            const int3 m2 = m1 + (int3){NGHOST, nn.y - 2 * NGHOST, nn.z - 2 * NGHOST};
            acKernelIntegrateSubstep(device->streams[STREAM_4], isubstep, m1, m2, device->vba);
        }
        { // Right
            const int3 m1 = (int3){nn.x, 2 * NGHOST, 2 * NGHOST};
            const int3 m2 = m1 + (int3){NGHOST, nn.y - 2 * NGHOST, nn.z - 2 * NGHOST};
            acKernelIntegrateSubstep(device->streams[STREAM_5], isubstep, m1, m2, device->vba);
        }
#endif // MPI_COMPUTE_ENABLED
        acDeviceSwapBuffers(device);
        acDeviceSynchronizeStream(device, STREAM_ALL); // Wait until inner and outer done
        ////////////////////////////////////////////

    }

    return AC_SUCCESS;
}
*/

#endif // AC_MPI_ENABLED<|MERGE_RESOLUTION|>--- conflicted
+++ resolved
@@ -924,7 +924,70 @@
     return distributedScalarReduction(local_result, rtype, result);
 }
 
-<<<<<<< HEAD
+/** */
+AcResult
+acGridLaunchKernel(const Stream stream, const Kernel kernel, const int3 start, const int3 end)
+{
+    ERRCHK(grid.initialized);
+
+    acGridSynchronizeStream(stream);
+    return acDeviceLaunchKernel(grid.device, stream, kernel, start, end);
+}
+
+/** */
+AcResult
+acGridLoadStencil(const Stream stream, const Stencil stencil,
+                  const AcReal data[STENCIL_DEPTH][STENCIL_HEIGHT][STENCIL_WIDTH])
+{
+    ERRCHK(grid.initialized);
+
+    acGridSynchronizeStream(stream);
+    return acDeviceLoadStencil(grid.device, stream, stencil, data);
+}
+
+/** */
+AcResult
+acGridStoreStencil(const Stream stream, const Stencil stencil,
+                   AcReal data[STENCIL_DEPTH][STENCIL_HEIGHT][STENCIL_WIDTH])
+{
+    ERRCHK(grid.initialized);
+
+    acGridSynchronizeStream(stream);
+    return acDeviceStoreStencil(grid.device, stream, stencil, data);
+}
+
+/** */
+AcResult
+acGridLoadStencils(const Stream stream,
+                   const AcReal data[NUM_STENCILS][STENCIL_DEPTH][STENCIL_HEIGHT][STENCIL_WIDTH])
+{
+    ERRCHK(grid.initialized);
+    ERRCHK((int)AC_SUCCESS == 0);
+    ERRCHK((int)AC_FAILURE == 1);
+
+    int retval = 0;
+    for (size_t i = 0; i < NUM_STENCILS; ++i)
+        retval |= acGridLoadStencil(stream, (Stencil)i, data[i]);
+
+    return (AcResult)retval;
+}
+
+/** */
+AcResult
+acGridStoreStencils(const Stream stream,
+                    AcReal data[NUM_STENCILS][STENCIL_DEPTH][STENCIL_HEIGHT][STENCIL_WIDTH])
+{
+    ERRCHK(grid.initialized);
+    ERRCHK((int)AC_SUCCESS == 0);
+    ERRCHK((int)AC_FAILURE == 1);
+
+    int retval = 0;
+    for (size_t i = 0; i < NUM_STENCILS; ++i)
+        retval |= acGridStoreStencil(stream, (Stencil)i, data[i]);
+
+    return (AcResult)retval;
+}
+
 AcResult
 acGridAccessMeshOnDisk(const VertexBufferHandle vtxbuf, const char* path, const AccessType type)
 {
@@ -1027,70 +1090,6 @@
         acDeviceSynchronizeStream(device, STREAM_DEFAULT);
     }
     return AC_SUCCESS;
-=======
-/** */
-AcResult
-acGridLaunchKernel(const Stream stream, const Kernel kernel, const int3 start, const int3 end)
-{
-    ERRCHK(grid.initialized);
-
-    acGridSynchronizeStream(stream);
-    return acDeviceLaunchKernel(grid.device, stream, kernel, start, end);
-}
-
-/** */
-AcResult
-acGridLoadStencil(const Stream stream, const Stencil stencil,
-                  const AcReal data[STENCIL_DEPTH][STENCIL_HEIGHT][STENCIL_WIDTH])
-{
-    ERRCHK(grid.initialized);
-
-    acGridSynchronizeStream(stream);
-    return acDeviceLoadStencil(grid.device, stream, stencil, data);
-}
-
-/** */
-AcResult
-acGridStoreStencil(const Stream stream, const Stencil stencil,
-                   AcReal data[STENCIL_DEPTH][STENCIL_HEIGHT][STENCIL_WIDTH])
-{
-    ERRCHK(grid.initialized);
-
-    acGridSynchronizeStream(stream);
-    return acDeviceStoreStencil(grid.device, stream, stencil, data);
-}
-
-/** */
-AcResult
-acGridLoadStencils(const Stream stream,
-                   const AcReal data[NUM_STENCILS][STENCIL_DEPTH][STENCIL_HEIGHT][STENCIL_WIDTH])
-{
-    ERRCHK(grid.initialized);
-    ERRCHK((int)AC_SUCCESS == 0);
-    ERRCHK((int)AC_FAILURE == 1);
-
-    int retval = 0;
-    for (size_t i = 0; i < NUM_STENCILS; ++i)
-        retval |= acGridLoadStencil(stream, (Stencil)i, data[i]);
-
-    return (AcResult)retval;
-}
-
-/** */
-AcResult
-acGridStoreStencils(const Stream stream,
-                    AcReal data[NUM_STENCILS][STENCIL_DEPTH][STENCIL_HEIGHT][STENCIL_WIDTH])
-{
-    ERRCHK(grid.initialized);
-    ERRCHK((int)AC_SUCCESS == 0);
-    ERRCHK((int)AC_FAILURE == 1);
-
-    int retval = 0;
-    for (size_t i = 0; i < NUM_STENCILS; ++i)
-        retval |= acGridStoreStencil(stream, (Stencil)i, data[i]);
-
-    return (AcResult)retval;
->>>>>>> b5444574
 }
 
 /*   MV: Commented out for a while, but save for the future when standalone_MPI
