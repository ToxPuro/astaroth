--- conflicted
+++ resolved
@@ -328,14 +328,10 @@
 }
 
 /* Computation */
-<<<<<<< HEAD
 ComputeTask::ComputeTask(ComputeKernel compute_func_,
                          std::shared_ptr<VariableScope> variable_scope_, int order_, int region_tag,
                          int3 nn, Device device_)
     : Task(RegionFamily::Compute_input, RegionFamily::Compute_output, region_tag, nn)
-=======
-ComputeTask::ComputeTask(Device device_, int region_tag, int3 nn, Stream stream_id) : Task()
->>>>>>> 46a573cc
 {
     device = device_;
     stream = device->streams[STREAM_DEFAULT + region_tag];
@@ -475,19 +471,12 @@
 }
 
 // HaloExchangeTask
-<<<<<<< HEAD
 HaloExchangeTask::HaloExchangeTask(std::shared_ptr<VariableScope> variable_scope_, int order_,
                                    int tag_0, int halo_region_tag, int3 nn, uint3_64 decomp,
                                    Device device_)
     : Task(RegionFamily::Exchange_input, RegionFamily::Exchange_output, halo_region_tag, nn),
       recv_buffers(output_region->dims, variable_scope_->num_vars),
       send_buffers(input_region->dims, variable_scope_->num_vars)
-=======
-HaloExchangeTask::HaloExchangeTask(const Device device_, const int halo_region_tag, const int3 nn,
-                                   const uint3_64 decomp, MPI_Request* recv_requests,
-                                   MPI_Request* send_requests)
-    : Task()
->>>>>>> 46a573cc
 {
     device = device_;
     // Create stream for packing/unpacking
