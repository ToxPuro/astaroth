--- conflicted
+++ resolved
@@ -1266,15 +1266,9 @@
 SyncTask::SyncTask(AcTaskDefinition op, int order_, int3 nn, Device device_,
                    std::array<bool, NUM_VTXBUF_HANDLES> swap_offset_)
     : Task(order_,
-<<<<<<< HEAD
            Region({0,0,0},{2*NGHOST_X+nn.x,2*NGHOST_Y+nn.y,2*NGHOST_Z+nn.z}, 0, {}),
            Region({0,0,0},{2*NGHOST_X+nn.x,2*NGHOST_Y+nn.y,2*NGHOST_Z+nn.z}, 0, {}),
            op, device_, swap_offset_)
-=======
-           Region({0, 0, 0}, {2 * NGHOST + nn.x, 2 * NGHOST + nn.y, 2 * NGHOST + nn.z}, 0, {}),
-           Region({0, 0, 0}, {2 * NGHOST + nn.x, 2 * NGHOST + nn.y, 2 * NGHOST + nn.z}, 0, {}), op,
-           device_, swap_offset_)
->>>>>>> ecd7ebd7
 {
 
     // Synctask is on default stream
@@ -1297,15 +1291,9 @@
 void
 SyncTask::advance(const TraceFile* trace_file)
 {
-<<<<<<< HEAD
     //no tracing for now simply silence unused warning
     (void)trace_file;
     //Synchronize everything
-=======
-    // no tracing for now
-
-    // Synchronize everything
->>>>>>> ecd7ebd7
     acGridSynchronizeStream(STREAM_ALL);
 }
 
