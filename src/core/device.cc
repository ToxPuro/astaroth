--- conflicted
+++ resolved
@@ -537,10 +537,6 @@
     *device_handle = device;
 
     acDeviceSynchronizeStream(device, STREAM_ALL);
-<<<<<<< HEAD
-=======
-    acDeviceSynchronizeStream(device, STREAM_ALL);
->>>>>>> abea6799
     return AC_SUCCESS;
 }
 
@@ -1059,40 +1055,7 @@
     return AC_SUCCESS;
 }
 
-<<<<<<< HEAD
 #include "device_finalize_reduce.h"
-=======
-AcResult
-acDeviceFinishReduce(Device device, const Stream stream, AcReal* result,const AcKernel kernel, const AcReduceOp reduce_op, const AcRealOutputParam output)
-{
-	auto in       = *(device->vba.reduce_scratchpads_real[(int)output]);
-	auto out      = device->vba.reduce_res_real[(int)output];
-	auto tmp      = device->vba.reduce_cub_tmp_real[(int)output];
-	auto tmp_size = device->vba.reduce_cub_tmp_size_real[(int)output];
-	ERRCHK_ALWAYS(in != NULL);
-	ERRCHK_ALWAYS(out != NULL);
-	ERRCHK_ALWAYS(result != NULL);
-	if(stream >= NUM_STREAMS)
-	{
-		fprintf(stderr,"Stream: %d\n",stream);
-		ERRCHK_ALWAYS(stream < NUM_STREAMS);
-	}
-	acReduce(device->streams[stream],in,acGetKernelReduceScratchPadSize(kernel),out,reduce_op,tmp,tmp_size);
-	cudaMemcpyAsync(result,out,sizeof(out[0]),cudaMemcpyDeviceToHost,device->streams[stream]);
-	return AC_SUCCESS;
-}
-AcResult
-acDeviceFinishReduceInt(Device device, const Stream stream, int* result,const AcKernel kernel, const AcReduceOp reduce_op, const AcIntOutputParam output)
-{
-	auto in  = *(device->vba.reduce_scratchpads_int[(int)output]);
-	auto out = device->vba.reduce_res_int[(int)output];
-	auto tmp      = device->vba.reduce_cub_tmp_int[(int)output];
-	auto tmp_size = device->vba.reduce_cub_tmp_size_int[(int)output];
-	acReduceInt(device->streams[stream],in, acGetKernelReduceScratchPadSize(kernel),out,reduce_op,tmp,tmp_size);
-	cudaMemcpyAsync(result,out,sizeof(out[0]),cudaMemcpyDeviceToHost,device->streams[stream]);
-	return AC_SUCCESS;
-}
->>>>>>> abea6799
 AcResult
 acDeviceReduceVecScalNoPostProcessing(const Device device, const Stream stream,
                                  const AcReduction reduction, const VertexBufferHandle vtxbuf0,
@@ -1224,11 +1187,7 @@
     if constexpr (NUM_PROFILES == 0) return AC_FAILURE;
     cudaSetDevice(device->id);
     ERRCHK_CUDA(cudaMemcpy(host_mesh->profile[profile], device->vba.on_device.profiles.in[profile],
-<<<<<<< HEAD
                            prof_size(profile,device->vba.dims.m1),
-=======
-                           prof_size(profile,device->vba.mm),
->>>>>>> abea6799
                            cudaMemcpyDeviceToHost));
     return AC_SUCCESS;
 }
@@ -1675,15 +1634,8 @@
 acDeviceReduceAverages(const Device device, const Stream stream, const Profile prof)
 {
     if constexpr (NUM_PROFILES == 0) return AC_FAILURE;
-<<<<<<< HEAD
     return acReduceProfile(prof,
 			   device->vba.profile_reduce_buffers[prof],
-=======
-    return acReduceProfile(prof,acGetMeshDims(device->local_config),
-			   *(device->vba.reduce_scratchpads_real[PROF_SCRATCHPAD_INDEX(prof)]),
-			   device->vba.reduce_cub_tmp_real[PROF_SCRATCHPAD_INDEX(prof)],
-			   device->vba.reduce_cub_tmp_size_real[PROF_SCRATCHPAD_INDEX(prof)],
->>>>>>> abea6799
 			   device->vba.on_device.profiles.in[prof],
 			   device->streams[stream]
 		    );
@@ -1743,41 +1695,19 @@
 AcReduceBuffer
 acDeviceGetProfileReduceBuffer(const Device device, const Profile prof)
 {
-<<<<<<< HEAD
 	if constexpr (NUM_PROFILES == 0)
 		ERRCHK_ALWAYS(NUM_PROFILES > 0);
 	return device->vba.profile_reduce_buffers[prof];
-=======
-	return *(device->vba.reduce_scratchpads_real[PROF_SCRATCHPAD_INDEX(prof)]);
->>>>>>> abea6799
 }
 
 AcReal*
 acDeviceGetProfileBuffer(const Device device, const Profile prof)
 {
-<<<<<<< HEAD
 	if constexpr (NUM_PROFILES == 0)
 		ERRCHK_ALWAYS(NUM_PROFILES > 0);
 	return device->vba.on_device.profiles.in[prof];
 }
 AcReal**
-=======
-	if constexpr (NUM_PROFILES == 0) return NULL;
-	return device->vba.on_device.profiles.in[prof];
-}
-AcReal**
-acDeviceGetProfileCubTmp(const Device device, const Profile prof)
-{
-	if constexpr (NUM_PROFILES == 0) return NULL;
-	return device->vba.reduce_cub_tmp_real[PROF_SCRATCHPAD_INDEX(prof)];
-}
-size_t*
-acDeviceGetProfileCubTmpSize(const Device device, const Profile prof)
-{
-	return device->vba.reduce_cub_tmp_size_real[PROF_SCRATCHPAD_INDEX(prof)];
-}
-AcReal**
->>>>>>> abea6799
 acDeviceGetStartOfProfiles(const Device device)
 {
 	return device->vba.on_device.profiles.in;
