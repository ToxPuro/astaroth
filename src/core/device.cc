--- conflicted
+++ resolved
@@ -1347,13 +1347,9 @@
 
     const Device device = grid.device;
     const int3 nn       = grid.nn;
-<<<<<<< HEAD
-    // CommData corner_data = grid.corner_data; // Do not rm: required for corners
-=======
 #if MPI_INCL_CORNERS
     CommData corner_data = grid.corner_data; // Do not rm: required for corners
 #endif                                       // MPI_INCL_CORNERS
->>>>>>> 0d1c5b39
     CommData edgex_data  = grid.edgex_data;
     CommData edgey_data  = grid.edgey_data;
     CommData edgez_data  = grid.edgez_data;
@@ -1702,82 +1698,4 @@
     acSyncCommData(sideyz_data);
     return AC_SUCCESS;
 }
-
-static AcResult
-acMPIReduceScal(const AcReal local_result, const ReductionType rtype, AcReal* result)
-{
-
-    MPI_Op op;
-    if (rtype == RTYPE_MAX) {
-        op = MPI_MAX;
-    }
-    else if (rtype == RTYPE_MIN) {
-        op = MPI_MIN;
-    }
-    else if (rtype == RTYPE_RMS || rtype == RTYPE_RMS_EXP || rtype == RTYPE_SUM) {
-        op = MPI_SUM;
-    }
-    else {
-        ERROR("Unrecognised rtype");
-    }
-
-#if AC_DOUBLE_PRECISION == 1
-    MPI_Datatype datatype = MPI_DOUBLE;
-#else
-    MPI_Datatype datatype = MPI_FLOAT;
-#endif
-
-    int rank;
-    MPI_Comm_rank(MPI_COMM_WORLD, &rank);
-
-    int world_size;
-    MPI_Comm_size(MPI_COMM_WORLD, &world_size);
-
-    AcReal mpi_res;
-    MPI_Reduce(&local_result, &mpi_res, 1, datatype, op, 0, MPI_COMM_WORLD);
-    if (rank == 0){
-        if (rtype == RTYPE_RMS || rtype == RTYPE_RMS_EXP) {
-            const AcReal inv_n = AcReal(1.) / (grid.nn.x * grid.decomposition.x * grid.nn.y *
-                                           grid.decomposition.y * grid.nn.z * grid.decomposition.z);
-            mpi_res            = sqrt(inv_n * mpi_res);
-        }
-        *result = mpi_res;
-    }
-    return AC_SUCCESS;
-}
-
-AcResult
-acGridReduceScal(const Stream stream, const ReductionType rtype,
-                 const VertexBufferHandle vtxbuf_handle, AcReal* result)
-{
-    ERRCHK(grid.initialized);
-
-    const Device device = grid.device;
-
-    acGridSynchronizeStream(STREAM_ALL);
-    //MPI_Barrier(MPI_COMM_WORLD);
-
-    AcReal local_result;
-    acDeviceReduceScal(device, stream, rtype, vtxbuf_handle, &local_result);
-
-    return acMPIReduceScal(local_result, rtype, result);
-}
-
-AcResult
-acGridReduceVec(const Stream stream, const ReductionType rtype, const VertexBufferHandle vtxbuf0,
-                const VertexBufferHandle vtxbuf1, const VertexBufferHandle vtxbuf2, AcReal* result)
-{
-    ERRCHK(grid.initialized);
-
-    const Device device = grid.device;
-
-    acGridSynchronizeStream(STREAM_ALL);
-    //MPI_Barrier(MPI_COMM_WORLD);
-
-    AcReal local_result;
-    acDeviceReduceVec(device, stream, rtype, vtxbuf0, vtxbuf1, vtxbuf2, &local_result);
-
-    return acMPIReduceScal(local_result, rtype, result);
-}
-
 #endif // AC_MPI_ENABLED