--- conflicted
+++ resolved
@@ -276,12 +276,8 @@
 
     // Memory
     // VBA in/out
-<<<<<<< HEAD
-    const int3 mm = acConstructInt3Param(AC_mx, AC_my, AC_mz, device_config);
+    const int3 mm = acConstructInt3Param(AC_mx, AC_my, AC_mz, device->local_config);
     device->vba   = acVBACreate(mm.x, mm.y, mm.z);
-=======
-    device->vba = acVBACreate(acVertexBufferSize(device->local_config));
->>>>>>> 5ae156f2
     /*
     // VBA Profiles
     const size_t profile_size_bytes = sizeof(AcReal) * max(device->local_config.int_params[AC_mx],
