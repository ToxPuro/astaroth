/*
    Copyright (C) 2014-2021, Johannes Pekkila, Miikka Vaisala.

    This file is part of Astaroth.

    Astaroth is free software: you can redistribute it and/or modify
    it under the terms of the GNU General Public License as published by
    the Free Software Foundation, either version 3 of the License, or
    (at your option) any later version.

    Astaroth is distributed in the hope that it will be useful,
    but WITHOUT ANY WARRANTY; without even the implied warranty of
    MERCHANTABILITY or FITNESS FOR A PARTICULAR PURPOSE.  See the
    GNU General Public License for more details.

    You should have received a copy of the GNU General Public License
    along with Astaroth.  If not, see <http://www.gnu.org/licenses/>.
*/

#include "astaroth.h"
#include "../../acc-runtime/api/math_utils.h"
#include "kernels/kernels.h"
#include <math.h>

#define GEN_DEVICE_FUNC_HOOK(ID)                                                                   \
    AcResult acDevice_##ID(const Device device, const Stream stream, const int3 start,             \
                           const int3 end)                                                         \
    {                                                                                              \
        cudaSetDevice(device->id);                                                                 \
        return acKernel_##ID(KernelParameters{device->streams[stream], 0, start, end},             \
                             device->vba);                                                         \
    }

AcResult
acDevicePrintInfo(const Device device)
{
    cudaSetDevice(device->id);
    const int device_id = device->id;

    cudaDeviceProp props;
    cudaGetDeviceProperties(&props, device_id);
    printf("--------------------------------------------------\n");
    printf("Device Number: %d\n", device_id);
    const size_t bus_id_max_len = 128;
    char bus_id[bus_id_max_len];
    cudaDeviceGetPCIBusId(bus_id, bus_id_max_len, device_id);
    printf("  PCI bus ID: %s\n", bus_id);
    printf("    Device name: %s\n", props.name);
    printf("    Compute capability: %d.%d\n", props.major, props.minor);

    // Compute
    printf("  Compute\n");
    printf("    Clock rate (GHz): %g\n", props.clockRate / 1e6); // KHz -> GHz
    printf("    Stream processors: %d\n", props.multiProcessorCount);
#if !AC_USE_HIP
    printf("    SP to DP flops performance ratio: %d:1\n", props.singleToDoublePrecisionPerfRatio);
#endif
    printf(
        "    Compute mode: %d\n",
        (int)props
            .computeMode); // https://docs.nvidia.com/cuda/cuda-runtime-api/group__CUDART__TYPES.html#group__CUDART__TYPES_1g7eb25f5413a962faad0956d92bae10d0
    // Memory
    printf("  Global memory\n");
    printf("    Memory Clock Rate (MHz): %d\n", props.memoryClockRate / (1000));
    printf("    Memory Bus Width (bits): %d\n", props.memoryBusWidth);
    printf("    Peak Memory Bandwidth (GiB/s): %f\n",
           2 * (props.memoryClockRate * 1e3) * props.memoryBusWidth / (8. * 1024. * 1024. * 1024.));
    printf("    ECC enabled: %d\n", props.ECCEnabled);

    // Memory usage
    size_t free_bytes, total_bytes;
    cudaMemGetInfo(&free_bytes, &total_bytes);
    const size_t used_bytes = total_bytes - free_bytes;
    printf("    Total global mem: %.2f GiB\n", props.totalGlobalMem / (1024.0 * 1024 * 1024));
    printf("    Gmem used (GiB): %.2f\n", used_bytes / (1024.0 * 1024 * 1024));
    printf("    Gmem memory free (GiB): %.2f\n", free_bytes / (1024.0 * 1024 * 1024));
    printf("    Gmem memory total (GiB): %.2f\n", total_bytes / (1024.0 * 1024 * 1024));
    printf("  Caches\n");
#if !AC_USE_HIP
    printf("    Local L1 cache supported: %d\n", props.localL1CacheSupported);
    printf("    Global L1 cache supported: %d\n", props.globalL1CacheSupported);
#endif
    printf("    L2 size: %d KiB\n", props.l2CacheSize / (1024));
    printf("    Max registers per block: %d\n", props.regsPerBlock);
    // MV: props.totalConstMem and props.sharedMemPerBlock cause assembler error
    // MV: while compiling in TIARA gp cluster. Therefore commeted out.
    //!!    printf("    Total const mem: %ld KiB\n", props.totalConstMem / (1024));
    //!!    printf("    Shared mem per block: %ld KiB\n", props.sharedMemPerBlock / (1024));
    printf("  Other\n");
    printf("    Warp size: %d\n", props.warpSize);
    // printf("    Single to double perf. ratio: %dx\n",
    // props.singleToDoublePrecisionPerfRatio); //Not supported with older CUDA
    // versions
#if !AC_USE_HIP
    printf("    Stream priorities supported: %d\n", props.streamPrioritiesSupported);
#endif
    printf("    AcReal precision: %lu bits\n", 8 * sizeof(AcReal));
    printf("--------------------------------------------------\n");

    return AC_SUCCESS;
}

AcResult
acDeviceLoadScalarUniform(const Device device, const Stream stream, const AcRealParam param,
                          const AcReal value)
{
    cudaSetDevice(device->id);
    return acLoadRealUniform(device->streams[stream], param, value);
}

AcResult
acDeviceLoadVectorUniform(const Device device, const Stream stream, const AcReal3Param param,
                          const AcReal3 value)
{
    cudaSetDevice(device->id);
    return acLoadReal3Uniform(device->streams[stream], param, value);
}

AcResult
acDeviceLoadIntUniform(const Device device, const Stream stream, const AcIntParam param,
                       const int value)
{
    cudaSetDevice(device->id);
    return acLoadIntUniform(device->streams[stream], param, value);
}

AcResult
acDeviceLoadInt3Uniform(const Device device, const Stream stream, const AcInt3Param param,
                        const int3 value)
{
    cudaSetDevice(device->id);
    return acLoadInt3Uniform(device->streams[stream], param, value);
}

AcResult
acDeviceStoreScalarUniform(const Device device, const Stream stream, const AcRealParam param,
                           AcReal* value)
{
    cudaSetDevice(device->id);
    return acStoreRealUniform(device->streams[stream], param, value);
}

AcResult
acDeviceStoreVectorUniform(const Device device, const Stream stream, const AcReal3Param param,
                           AcReal3* value)
{
    cudaSetDevice(device->id);
    return acStoreReal3Uniform(device->streams[stream], param, value);
}

AcResult
acDeviceStoreIntUniform(const Device device, const Stream stream, const AcIntParam param,
                        int* value)
{
    cudaSetDevice(device->id);
    return acStoreIntUniform(device->streams[stream], param, value);
}

AcResult
acDeviceStoreInt3Uniform(const Device device, const Stream stream, const AcInt3Param param,
                         int3* value)
{
    cudaSetDevice(device->id);
    return acStoreInt3Uniform(device->streams[stream], param, value);
}

AcResult
acDeviceUpdate(Device device, const AcMeshInfo config)
{
    acDeviceLoadMeshInfo(device,config);
    acVBAUpdate(&(device->vba),config);
    for (int array=0;array<NUM_REAL_ARRAYS;++array)
    {
      //in case the user loaded a nullptr to the profile do not load it
      if (config.real_arrays[array] != nullptr)
        acDeviceLoadRealArray(device,STREAM_DEFAULT,config,static_cast<AcRealArrayParam>(array));
      acDeviceSynchronizeStream(device,STREAM_ALL);
    }

    for (int array=0;array<NUM_INT_ARRAYS;++array)
    {
      //in case the user loaded a nullptr to the profile do not load it
      if (config.int_arrays[array] != nullptr)
        acDeviceLoadIntArray(device,STREAM_DEFAULT,config,static_cast<AcIntArrayParam>(array));
      acDeviceSynchronizeStream(device,STREAM_ALL);
    }
    return AC_SUCCESS;
}

AcResult
acDeviceLoadMeshInfo(const Device device, const AcMeshInfo config)
{
    cudaSetDevice(device->id);

    AcMeshInfo device_config = config;
    acHostUpdateBuiltinParams(&device_config);

    ERRCHK_ALWAYS(device_config.int_params[AC_nx] == device->local_config.int_params[AC_nx]);
    ERRCHK_ALWAYS(device_config.int_params[AC_ny] == device->local_config.int_params[AC_ny]);
    ERRCHK_ALWAYS(device_config.int_params[AC_nz] == device->local_config.int_params[AC_nz]);
    ERRCHK_ALWAYS(device_config.int_params[AC_multigpu_offset] ==
                  device->local_config.int_params[AC_multigpu_offset]);

    for (int i = 0; i < NUM_INT_PARAMS; ++i)
        acDeviceLoadIntUniform(device, STREAM_DEFAULT, (AcIntParam)i, device_config.int_params[i]);

    for (int i = 0; i < NUM_INT3_PARAMS; ++i)
        acDeviceLoadInt3Uniform(device, STREAM_DEFAULT, (AcInt3Param)i,
                                device_config.int3_params[i]);

    for (int i = 0; i < NUM_REAL_PARAMS; ++i)
        acDeviceLoadScalarUniform(device, STREAM_DEFAULT, (AcRealParam)i,
                                  device_config.real_params[i]);

    for (int i = 0; i < NUM_REAL3_PARAMS; ++i)
        acDeviceLoadVectorUniform(device, STREAM_DEFAULT, (AcReal3Param)i,
                                  device_config.real3_params[i]);

    // OL: added this assignment to make sure that whenever we load a new config,
    // it's updated on both the host Device structure, and the GPU
    device->local_config = device_config;
    return AC_SUCCESS;
}

AcResult
acDeviceSynchronizeStream(const Device device, const Stream stream)
{
    cudaSetDevice(device->id);
    if (stream == STREAM_ALL) {
        cudaDeviceSynchronize();
    }
    else {
        cudaStreamSynchronize(device->streams[stream]);
    }
    return AC_SUCCESS;
}

AcResult
acDeviceLoadStencil(const Device device, const Stream stream, const Stencil stencil,
                    const AcReal data[STENCIL_DEPTH][STENCIL_HEIGHT][STENCIL_WIDTH])
{
    cudaSetDevice(device->id);
    return acLoadStencil(stencil, device->streams[stream], data);
}

AcResult
acDeviceLoadStencils(const Device device, const Stream stream,
                     const AcReal data[NUM_STENCILS][STENCIL_DEPTH][STENCIL_HEIGHT][STENCIL_WIDTH])
{
    int retval = 0;
    for (size_t i = 0; i < NUM_STENCILS; ++i)
        retval |= acDeviceLoadStencil(device, stream, (Stencil)i, data[i]);
    return (AcResult)retval;
}

//coeffs are auto generated from DSL
int
GetParamFromInfo(AcIntParam param, AcMeshInfo info){return info.int_params[param];}
AcReal
GetParamFromInfo(AcRealParam param, AcMeshInfo info){return info.real_params[param];}
#define DCONST(PARAM)                                        \
  GetParamFromInfo(PARAM,device->local_config)
AcResult
acDeviceLoadStencilsFromConfig(const Device device, const Stream stream)
{
	#include "coeffs.h"
	for(int stencil=0;stencil<NUM_STENCILS;stencil++)
	{
	        for(int x = 0; x<STENCIL_DEPTH; ++x)
	        {
	                for(int y=0;y<STENCIL_HEIGHT;++y)
	                {
	                        for(int z=0;z<STENCIL_DEPTH;++z)
	                        {
	                                if(isnan(stencils[stencil][x][y][z]))
	                                {
	                                        printf("loading a nan to stencil: %d, at %d,%d,%d!!\n", stencil,x,y,z);
	                                }
	                        }
	                }
	        }
	}
	return acDeviceLoadStencils(device, stream, stencils);
}

AcResult
acDeviceCreate(const int id, const AcMeshInfo device_config, Device* device_handle)
{
    // Check
    int count;
    cudaGetDeviceCount(&count);
    ERRCHK_ALWAYS(id < count);

    cudaSetDevice(id);
// cudaDeviceReset(); // Would be good for safety, but messes stuff up if we want to emulate
// multiple devices with a single GPU
#if AC_DOUBLE_PRECISION
    cudaDeviceSetSharedMemConfig(cudaSharedMemBankSizeEightByte);
#endif
    // cudaDeviceSetCacheConfig(cudaFuncCachePreferShared);
    // cudaDeviceSetCacheConfig(cudaFuncCachePreferL1);

    // Create Device
    struct device_s* device = (struct device_s*)malloc(sizeof(*device));
    ERRCHK_ALWAYS(device);

    device->id           = id;
    device->local_config = device_config;

    // Check that AC_global_grid_n and AC_multigpu_offset are valid
    // Replace if not and give a warning otherwise
    if (device->local_config.int3_params[AC_global_grid_n].x <= 0 ||
        device->local_config.int3_params[AC_global_grid_n].y <= 0 ||
        device->local_config.int3_params[AC_global_grid_n].z <= 0 ||
        device->local_config.int3_params[AC_multigpu_offset].x < 0 ||
        device->local_config.int3_params[AC_multigpu_offset].y < 0 ||
        device->local_config.int3_params[AC_multigpu_offset].z < 0) {
        WARNING("Invalid AC_global_grid_n or AC_multigpu_offset passed in device_config to "
                "acDeviceCreate. Replacing with AC_global_grid_n = local grid size and "
                "AC_multigpu_offset = (int3){0,0,0}.");
        device->local_config
            .int3_params[AC_global_grid_n] = (int3){device_config.int_params[AC_nx],
                                                    device_config.int_params[AC_ny],
                                                    device_config.int_params[AC_nz]};
        device->local_config.int3_params[AC_multigpu_offset] = (int3){0, 0, 0};
    }

#if AC_VERBOSE
    acDevicePrintInfo(device);
    printf("Trying to run a dummy kernel. If this fails, make sure that your\n"
           "device supports the GPU architecture you are compiling for.\n");

    // Check that the code was compiled for the proper GPU architecture

    printf("Running a test kernel... ");
    fflush(stdout);
#endif

    acKernelDummy();
#if AC_VERBOSE
    printf("\x1B[32m%s\x1B[0m\n", "OK!");
    fflush(stdout);
#endif

    // Concurrency
    for (int i = 0; i < NUM_STREAMS; ++i) {
        cudaStreamCreateWithPriority(&device->streams[i], cudaStreamNonBlocking, i);
    }

    // Memory
    // VBA in/out
<<<<<<< HEAD
    device->vba = acVBACreate(device_config);
=======
    device->vba = acVBACreate(acVertexBufferSize(device->local_config));
    /*
    // VBA Profiles
    const size_t profile_size_bytes = sizeof(AcReal) * max(device->local_config.int_params[AC_mx],
                                                           max(device->local_config.int_params[AC_my],
                                                               device->local_config.int_params[AC_mz]));
    for (int i = 0; i < NUM_SCALARARRAY_HANDLES; ++i) {
        ERRCHK_CUDA_ALWAYS(cudaMalloc((void**)&device->vba.profiles[i], profile_size_bytes));
        ERRCHK_CUDA_ALWAYS(cudaMemset((void*)device->vba.profiles[i], 0, profile_size_bytes));
    }
    */
>>>>>>> b1c1ebf6

    // Reductions
    const int3 max_dims          = acConstructInt3Param(AC_mx, AC_my, AC_mz, device->local_config);
    const size_t scratchpad_size = acKernelReduceGetMinimumScratchpadSize(max_dims);
    const size_t scratchpad_size_bytes = acKernelReduceGetMinimumScratchpadSizeBytes(max_dims);
    const int reduce_tpb_size = 128;
    //for (size_t i = 0; i < NUM_REDUCE_SCRATCHPADS; ++i) {
    for(int i = 0; i < NUM_REAL_OUTPUTS; ++i) {
	for(int j = 0; j < 2; ++j)
	{
        	ERRCHK_CUDA_ALWAYS(
        	    cudaMalloc((void**)&device->vba.reduce_scratchpads[i][j], scratchpad_size_bytes));
		if(j == 0)
			acKernelFlush(STREAM_DEFAULT,device->vba.reduce_scratchpads[i][j], scratchpad_size,0);
		else
			acKernelFlush(STREAM_DEFAULT,device->vba.reduce_scratchpads[i][j], (scratchpad_size+reduce_tpb_size-1)/reduce_tpb_size,0);
	}
    }
    acDeviceSynchronizeStream(device,STREAM_ALL);
    device->vba.scratchpad_size = scratchpad_size;

// Allocate any data buffer required for packed transfers here.
#if PACKED_DATA_TRANSFERS
// Buffer for packed transfer of halo plates.
    ERRCHK_CUDA_ALWAYS(
        cudaMalloc((void**)&(device->plate_buffers[AC_XZ|AC_BOT]), device->local_config.int_params[AC_xz_plate_bufsize]*sizeof(AcReal)));
    ERRCHK_CUDA_ALWAYS(
        cudaMalloc((void**)&(device->plate_buffers[AC_YZ|AC_BOT]), device->local_config.int_params[AC_yz_plate_bufsize]*sizeof(AcReal)));
    ERRCHK_CUDA_ALWAYS(
        cudaMalloc((void**)&(device->plate_buffers[AC_XZ|AC_TOP]), device->local_config.int_params[AC_xz_plate_bufsize]*sizeof(AcReal)));
    ERRCHK_CUDA_ALWAYS(
        cudaMalloc((void**)&(device->plate_buffers[AC_YZ|AC_TOP]), device->local_config.int_params[AC_yz_plate_bufsize]*sizeof(AcReal)));
//printf("device plate buffer pointers= %p %p %p %p \n", device->plate_buffers[AC_XZ|AC_BOT], device->plate_buffers[AC_YZ|AC_BOT], 
//                                                       device->plate_buffers[AC_XZ|AC_TOP], device->plate_buffers[AC_YZ|AC_TOP]);
#endif
    // Device constants
    // acDeviceLoadDefaultUniforms(device); // TODO recheck
    acDeviceLoadMeshInfo(device, device->local_config);

#if AC_VERBOSE
    printf("Created device %d (%p)\n", device->id, device);
#endif
    *device_handle = device;

    acDeviceSynchronizeStream(device, STREAM_ALL);
    acDeviceLoadStencilsFromConfig(device, STREAM_DEFAULT);
    acDeviceSynchronizeStream(device, STREAM_ALL);
    return AC_SUCCESS;
}

AcResult acDeviceGetVBApointers(Device device, AcReal *vbapointer[2]) {
#if USE_COMPRESSIBLE_MEMORY
    printf("Compressible memory - vbapointers useless for offloading!\n");
    return AC_FAILURE;
#else
    #if AC_ADJACENT_VERTEX_BUFFERS
        vbapointer[0]=device->vba.in[0];
        vbapointer[1]=device->vba.out[0];
        return AC_SUCCESS;
    #else
	//suprres unused warning
	(void) vbapointer;
	(void) device;
        printf("Vertex buffers not adjacent - vbapointers useless for offloading!\n");
        return AC_FAILURE;
    #endif
#endif
}

AcResult
acDeviceDestroy(Device device)
{
    cudaSetDevice(device->id);
#if AC_VERBOSE
    printf("Destroying device %d (%p)\n", device->id, device);
#endif
    acDeviceSynchronizeStream(device, STREAM_ALL);

    // Memory
    acVBADestroy(&device->vba,device->local_config);
    
#if PACKED_DATA_TRANSFERS
// Free data required for packed tranfers here (cudaFree)
    for (int i=0; i<NUM_PLATE_BUFFERS; i++)
        cudaFree(device->plate_buffers[i]);
#endif

    for (size_t i = 0; i < NUM_REDUCE_SCRATCHPADS; ++i)
        cudaFree(device->vba.reduce_scratchpads[i]);

    // Concurrency
    for (int i = 0; i < NUM_STREAMS; ++i) {
        cudaStreamDestroy(device->streams[i]);
    }

    // Destroy Device
    free(device);
    return AC_SUCCESS;
}

AcResult
acDeviceSwapBuffer(const Device device, const VertexBufferHandle handle)
{
    cudaSetDevice(device->id);

    AcReal* tmp             = device->vba.in[handle];
    device->vba.in[handle]  = device->vba.out[handle];
    device->vba.out[handle] = tmp;

    return AC_SUCCESS;
}

AcResult
acDeviceSwapBuffers(const Device device)
{
    cudaSetDevice(device->id);

    int retval = AC_SUCCESS;
    for (int i = 0; i < NUM_VTXBUF_HANDLES; ++i)
        retval |= acDeviceSwapBuffer(device, (VertexBufferHandle)i);

    return (AcResult)retval;
}
AcResult
acDeviceLoadVertexBufferWithOffset(const Device device, const Stream stream, const AcMesh host_mesh,
                                   const VertexBufferHandle vtxbuf_handle, const int3 src,
                                   const int3 dst, const int num_vertices)
{
    cudaSetDevice(device->id);
    const size_t src_idx = acVertexBufferIdx(src.x, src.y, src.z, host_mesh.info);
    const size_t dst_idx = acVertexBufferIdx(dst.x, dst.y, dst.z, device->local_config);

    const AcReal* src_ptr = &host_mesh.vertex_buffer[vtxbuf_handle][src_idx];
    AcReal* dst_ptr       = &device->vba.in[vtxbuf_handle][dst_idx];
    const size_t bytes    = num_vertices * sizeof(src_ptr[0]);

    ERRCHK_CUDA(                                                                                  //
        cudaMemcpyAsync(dst_ptr, src_ptr, bytes, cudaMemcpyHostToDevice, device->streams[stream]) //
    );

    return AC_SUCCESS;
}

AcResult
acDeviceLoadMeshWithOffset(const Device device, const Stream stream, const AcMesh host_mesh,
                           const int3 src, const int3 dst, const int num_vertices)
{
    WARNING("This function is deprecated");
    for (int i = 0; i < NUM_VTXBUF_HANDLES; ++i) {
        acDeviceLoadVertexBufferWithOffset(device, stream, host_mesh, (VertexBufferHandle)i, src,
                                           dst, num_vertices);
    }
    return AC_SUCCESS;
}

AcResult
acDeviceLoadVertexBuffer(const Device device, const Stream stream, const AcMesh host_mesh,
                         const VertexBufferHandle vtxbuf_handle)
{
    const int3 src            = (int3){0, 0, 0};
    const int3 dst            = src;
    const size_t num_vertices = acVertexBufferSize(device->local_config);
    acDeviceLoadVertexBufferWithOffset(device, stream, host_mesh, vtxbuf_handle, src, dst,
                                       num_vertices);

    return AC_SUCCESS;
}

AcResult
acDeviceLoadRealArrayWithOffset(const Device device, const Stream stream, const AcMeshInfo host_info,
                         const AcRealArrayParam array, int src_idx, int dst_idx, size_t num_elems)
{

    if constexpr(NUM_REAL_ARRAYS == 0)
        return AC_FAILURE;

    cudaSetDevice(device->id);
    const AcReal* src_ptr = &host_info.real_arrays[array][src_idx];
    AcReal* dst_ptr       = &device->vba.real_arrays[array][dst_idx];
    ERRCHK_ALWAYS(src_ptr != nullptr);
    ERRCHK_ALWAYS(dst_ptr != nullptr);
    const size_t bytes    = num_elems* sizeof(src_ptr[0]);

    ERRCHK_CUDA(                                                                                  //
        cudaMemcpyAsync(dst_ptr, src_ptr, bytes, cudaMemcpyHostToDevice, device->streams[stream]) //
    );

    return AC_SUCCESS;
}

AcResult
acDeviceLoadRealArray(const Device device, const Stream stream, const AcMeshInfo host_info,
                         const AcRealArrayParam array)
{
    if constexpr (NUM_REAL_ARRAYS == 0)
	    return AC_FAILURE;
    if(real_array_is_dconst[(int)array])
    {
    	    cudaSetDevice(device->id);
	    return acLoadRealArrayUniform(STREAM_DEFAULT,array,host_info.real_arrays[array]);
    }
    acDeviceLoadRealArrayWithOffset(device, stream, host_info, array, 0, 0, host_info.int_params[real_array_lengths[array]]);
    return AC_SUCCESS;
}

AcResult
acDeviceLoadIntArrayWithOffset(const Device device, const Stream stream, const AcMeshInfo host_info,
                         const AcIntArrayParam array, int src_idx, int dst_idx, size_t num_elems)
{

    if constexpr(NUM_INT_ARRAYS == 0)
        return AC_FAILURE;

    cudaSetDevice(device->id);
    const int* src_ptr = &host_info.int_arrays[array][src_idx];
    int* dst_ptr       = &device->vba.int_arrays[array][dst_idx];
    ERRCHK_ALWAYS(src_ptr != nullptr);
    ERRCHK_ALWAYS(dst_ptr != nullptr);
    const size_t bytes    = num_elems* sizeof(src_ptr[0]);

    ERRCHK_CUDA(                                                                                  //
        cudaMemcpyAsync(dst_ptr, src_ptr, bytes, cudaMemcpyHostToDevice, device->streams[stream]) //
    );

    return AC_SUCCESS;
}

AcResult
acDeviceLoadIntArray(const Device device, const Stream stream, const AcMeshInfo host_info,
                         const AcIntArrayParam array)
{
    if constexpr (NUM_INT_ARRAYS == 0)
	    return AC_FAILURE;
    if(int_array_is_dconst[(int)array])
    {
    	    cudaSetDevice(device->id);
	    return acLoadIntArrayUniform(STREAM_DEFAULT,array,host_info.int_arrays[array]);
    }
    acDeviceLoadIntArrayWithOffset(device, stream, host_info, array, 0, 0, host_info.int_params[int_array_lengths[array]]);
    return AC_SUCCESS;
}

AcResult
acDeviceLoadMesh(const Device device, const Stream stream, const AcMesh host_mesh)
{
    for (int i = 0; i < NUM_VTXBUF_HANDLES; ++i) {
        acDeviceLoadVertexBuffer(device, stream, host_mesh, (VertexBufferHandle)i);
    }

    return AC_SUCCESS;
}

AcResult
acDeviceSetVertexBuffer(const Device device, const Stream stream, const VertexBufferHandle handle,
                        const AcReal value)
{
    cudaSetDevice(device->id);

    const size_t count = acVertexBufferSize(device->local_config);
    AcReal* data       = (AcReal*)calloc(count, sizeof(AcReal));
    ERRCHK_ALWAYS(data);

    for (size_t i = 0; i < count; ++i)
        data[i] = value;

    // Set both in and out for safety (not strictly needed)
    ERRCHK_CUDA_ALWAYS(cudaMemcpyAsync(device->vba.in[handle], data, sizeof(data[0]) * count,
                                       cudaMemcpyHostToDevice, device->streams[stream]));
    ERRCHK_CUDA_ALWAYS(cudaMemcpyAsync(device->vba.out[handle], data, sizeof(data[0]) * count,
                                       cudaMemcpyHostToDevice, device->streams[stream]));

    acDeviceSynchronizeStream(device, stream); // Need to synchronize before free
    free(data);
    return AC_SUCCESS;
}

AcResult
acDeviceFlushOutputBuffers(const Device device, const Stream stream)
{
    cudaSetDevice(device->id);
    const size_t count = acVertexBufferSize(device->local_config);

    int retval = 0;
    for (size_t i = 0; i < NUM_VTXBUF_HANDLES; ++i)
        retval |= acKernelFlush(device->streams[stream], device->vba.out[i], count, (AcReal)0.0);

    return (AcResult)retval;
}

AcResult
acDeviceStoreVertexBufferWithOffset(const Device device, const Stream stream,
                                    const VertexBufferHandle vtxbuf_handle, const int3 src,
                                    const int3 dst, const int num_vertices, AcMesh* host_mesh)
{
    cudaSetDevice(device->id);
    const size_t src_idx = acVertexBufferIdx(src.x, src.y, src.z, device->local_config);
    const size_t dst_idx = acVertexBufferIdx(dst.x, dst.y, dst.z, host_mesh->info);

    const AcReal* src_ptr = &device->vba.in[vtxbuf_handle][src_idx];
    AcReal* dst_ptr       = &host_mesh->vertex_buffer[vtxbuf_handle][dst_idx];
    const size_t bytes    = num_vertices * sizeof(src_ptr[0]);

    ERRCHK_CUDA(                                                                                  //
        cudaMemcpyAsync(dst_ptr, src_ptr, bytes, cudaMemcpyDeviceToHost, device->streams[stream]) //
    );

    return AC_SUCCESS;
}

AcResult
acDeviceStoreMeshWithOffset(const Device device, const Stream stream, const int3 src,
                            const int3 dst, const int num_vertices, AcMesh* host_mesh)
{
    WARNING("This function is deprecated");
    for (int i = 0; i < NUM_VTXBUF_HANDLES; ++i) {
        acDeviceStoreVertexBufferWithOffset(device, stream, (VertexBufferHandle)i, src, dst,
                                            num_vertices, host_mesh);
    }

    return AC_SUCCESS;
}

AcResult
acDeviceStoreVertexBuffer(const Device device, const Stream stream,
                          const VertexBufferHandle vtxbuf_handle, AcMesh* host_mesh)
{
    int3 src                  = (int3){0, 0, 0};
    int3 dst                  = src;
    const size_t num_vertices = acVertexBufferSize(device->local_config);

    acDeviceStoreVertexBufferWithOffset(device, stream, vtxbuf_handle, src, dst, num_vertices,
                                        host_mesh);

    return AC_SUCCESS;
}

AcResult
acDeviceStoreMesh(const Device device, const Stream stream, AcMesh* host_mesh)
{
    for (int i = 0; i < NUM_VTXBUF_HANDLES; ++i) {
        acDeviceStoreVertexBuffer(device, stream, (VertexBufferHandle)i, host_mesh);
    }

    return AC_SUCCESS;
}

AcResult
acDeviceTransferVertexBufferWithOffset(const Device src_device, const Stream stream,
                                       const VertexBufferHandle vtxbuf_handle, const int3 src,
                                       const int3 dst, const int num_vertices, Device dst_device)
{
    cudaSetDevice(src_device->id);
    const size_t src_idx = acVertexBufferIdx(src.x, src.y, src.z, src_device->local_config);
    const size_t dst_idx = acVertexBufferIdx(dst.x, dst.y, dst.z, dst_device->local_config);

    const AcReal* src_ptr = &src_device->vba.in[vtxbuf_handle][src_idx];
    AcReal* dst_ptr       = &dst_device->vba.in[vtxbuf_handle][dst_idx];
    const size_t bytes    = num_vertices * sizeof(src_ptr[0]);

    ERRCHK_CUDA(cudaMemcpyPeerAsync(dst_ptr, dst_device->id, src_ptr, src_device->id, bytes,
                                    src_device->streams[stream]));
    return AC_SUCCESS;
}

AcResult
acDeviceTransferMeshWithOffset(const Device src_device, const Stream stream, const int3 src,
                               const int3 dst, const int num_vertices, Device dst_device)
{
    WARNING("This function is deprecated");
    for (int i = 0; i < NUM_VTXBUF_HANDLES; ++i) {
        acDeviceTransferVertexBufferWithOffset(src_device, stream, (VertexBufferHandle)i, src, dst,
                                               num_vertices, dst_device);
    }
    return AC_SUCCESS;
}

AcResult
acDeviceTransferVertexBuffer(const Device src_device, const Stream stream,
                             const VertexBufferHandle vtxbuf_handle, Device dst_device)
{
    int3 src                  = (int3){0, 0, 0};
    int3 dst                  = src;
    const size_t num_vertices = acVertexBufferSize(src_device->local_config);

    acDeviceTransferVertexBufferWithOffset(src_device, stream, vtxbuf_handle, src, dst,
                                           num_vertices, dst_device);
    return AC_SUCCESS;
}

AcResult
acDeviceTransferMesh(const Device src_device, const Stream stream, Device dst_device)
{
    WARNING("This function is deprecated");
    for (int i = 0; i < NUM_VTXBUF_HANDLES; ++i) {
        acDeviceTransferVertexBuffer(src_device, stream, (VertexBufferHandle)i, dst_device);
    }
    return AC_SUCCESS;
}
AcResult
acDeviceLaunchKernel(const Device device, const Stream stream, const Kernel kernel,
                     const int3 start, const int3 end)
{
    cudaSetDevice(device->id);
    return acLaunchKernel(kernel, device->streams[stream], start, end, device->vba);
}



AcResult
acDeviceBenchmarkKernel(const Device device, const Kernel kernel, const int3 start, const int3 end)
{
    cudaSetDevice(device->id);
    return acBenchmarkKernel(kernel, start, end, device->vba);
}

/** */
AcResult
acDeviceStoreStencil(const Device device, const Stream stream, const Stencil stencil,
                     AcReal data[STENCIL_DEPTH][STENCIL_HEIGHT][STENCIL_WIDTH])
{
    cudaSetDevice(device->id);
    return acStoreStencil(stencil, device->streams[stream], data);
}
AcResult
acDeviceIntegrateSubstep(const Device device, const Stream stream, const int step_number,
                         const int3 start, const int3 end, const AcReal dt)
{
#ifdef AC_INTEGRATION_ENABLED
    const AcReal current_time = device->local_config.real_params[AC_current_time];
    cudaSetDevice(device->id);

#ifdef AC_SINGLEPASS_INTEGRATION
    device->vba.kernel_input_params.singlepass_solve.step_num = step_number;
    device->vba.kernel_input_params.singlepass_solve.time_params = {dt,current_time};
    return acLaunchKernel(singlepass_solve, device->streams[stream], start, end, device->vba);
#else
    // Two-pass integration with acDeviceIntegrateSubstep works currently
    // only when integrating the whole subdomain
    // Consider the case:
    // 1) A half of the domain has been updated after the initial call, and the result of step s+1
    // resides in the output buffer.
    //
    // 2) Integration is called again, this time the intermediate w values are incorrectly used for
    // calculating the stencil operations, or, if the buffers have been swapped again, then values
    // from both steps s+0 and s+1 are used to compute the stencils, which is incorrect
    AcMeshDims dims = acGetMeshDims(device->local_config);
    // ERRCHK_ALWAYS(start == dims.n0); // Overload not working for some reason on some compilers
    // ERRCHK_ALWAYS(end == dims.n1); // TODO fix someday
    ERRCHK_ALWAYS(start.x == dims.n0.x); // tmp workaround
    ERRCHK_ALWAYS(start.y == dims.n0.y);
    ERRCHK_ALWAYS(start.z == dims.n0.z);
    ERRCHK_ALWAYS(end.x == dims.n1.x);
    ERRCHK_ALWAYS(end.y == dims.n1.y);
    ERRCHK_ALWAYS(end.z == dims.n1.z);

    device->vba.kernel_input_params.twopass_solve_intermediate.step_num = step_number;
    device->vba.kernel_input_params.twopass_solve_intermediate.dt = dt;
    const AcResult res = acLaunchKernel(twopass_solve_intermediate, device->streams[stream], start,
                                        end, device->vba);
    if (res != AC_SUCCESS)
        return res;

    acDeviceSwapBuffers(device);
    device->vba.kernel_input_params.twopass_solve_final.current_time = current_time;

    device->vba.kernel_input_params.twopass_solve_final.step_num = step_number;
    device->vba.kernel_input_params.twopass_solve_final.current_time= current_time;
    return acLaunchKernel(twopass_solve_final, device->streams[stream], start, end, device->vba);
#endif
#else
    (void)device;      // Unused
    (void)stream;      // Unused
    (void)step_number; // Unused
    (void)start;       // Unused
    (void)end;         // Unused
    (void)dt;          // Unused
    ERROR("acDeviceIntegrateSubstep() called but AC_dt not defined!");
    return AC_FAILURE;
#endif
}

AcResult
acDevicePeriodicBoundcondStep(const Device device, const Stream stream,
                              const VertexBufferHandle vtxbuf_handle, const int3 start,
                              const int3 end)
{
    cudaSetDevice(device->id);
    return acKernelPeriodicBoundconds(device->streams[stream], start, end,
                                      device->vba.in[vtxbuf_handle]);
}

AcResult
acDevicePeriodicBoundconds(const Device device, const Stream stream, const int3 start,
                           const int3 end)
{
    for (int i = 0; i < NUM_VTXBUF_HANDLES; ++i) {
        acDevicePeriodicBoundcondStep(device, stream, (VertexBufferHandle)i, start, end);
    }
    return AC_SUCCESS;
}

AcResult
acDeviceGeneralBoundcondStep(const Device device, const Stream stream,
                             const VertexBufferHandle vtxbuf_handle, const int3 start,
                             const int3 end, const AcMeshInfo config, const int3 bindex)
{
    cudaSetDevice(device->id);
    return acKernelGeneralBoundconds(device->streams[stream], start, end,
                                     device->vba.in[vtxbuf_handle], vtxbuf_handle, config, bindex);
}

AcResult
acDeviceGeneralBoundconds(const Device device, const Stream stream, const int3 start,
                          const int3 end, const AcMeshInfo config, const int3 bindex)
{
    for (int i = 0; i < NUM_VTXBUF_HANDLES; ++i) {
        acDeviceGeneralBoundcondStep(device, stream, (VertexBufferHandle)i, start, end, config,
                                     bindex);
    }
    return AC_SUCCESS;
}

static int3
constructInt3Param(const Device device, const AcIntParam a, const AcIntParam b, const AcIntParam c)
{
    return (int3){
        device->local_config.int_params[a],
        device->local_config.int_params[b],
        device->local_config.int_params[c],
    };
}

AcResult
acDeviceReduceScalNotAveraged(const Device device, const Stream stream, const ReductionType rtype,
                              const VertexBufferHandle vtxbuf_handle, AcReal* result)
{
    cudaSetDevice(device->id);

    const int3 start = constructInt3Param(device, AC_nx_min, AC_ny_min, AC_nz_min);
    const int3 end   = constructInt3Param(device, AC_nx_max, AC_ny_max, AC_nz_max);

    *result = acKernelReduceScal(device->streams[stream], rtype, device->vba.in[vtxbuf_handle],
                                 start, end, device->vba.reduce_scratchpads[0], device->vba.scratchpad_size);
    return AC_SUCCESS;
}

AcResult
acDeviceReduceScal(const Device device, const Stream stream, const ReductionType rtype,
                   const VertexBufferHandle vtxbuf_handle, AcReal* result)
{
    acDeviceReduceScalNotAveraged(device, stream, rtype, vtxbuf_handle, result);

    switch (rtype) {
    case RTYPE_RMS:                      /* Fallthrough */
    case RTYPE_RMS_EXP:                  /* Fallthrough */
    case RTYPE_ALFVEN_RADIAL_WINDOW_RMS: /* Fallthrough */
    case RTYPE_ALFVEN_RMS: {
        const int3 nn      = constructInt3Param(device, AC_nx, AC_ny, AC_nz);
        const AcReal inv_n = AcReal(1.) / (nn.x * nn.y * nn.z);
        *result            = sqrt(inv_n * *result);
        break;
    }
    default: /* Do nothing */
        break;
    };

    return AC_SUCCESS;
}

AcResult
acDeviceReduceVecNotAveraged(const Device device, const Stream stream, const ReductionType rtype,
                             const VertexBufferHandle vtxbuf0, const VertexBufferHandle vtxbuf1,
                             const VertexBufferHandle vtxbuf2, AcReal* result)
{
    cudaSetDevice(device->id);

    const int3 start = constructInt3Param(device, AC_nx_min, AC_ny_min, AC_nz_min);
    const int3 end   = constructInt3Param(device, AC_nx_max, AC_ny_max, AC_nz_max);

    *result = acKernelReduceVec(device->streams[stream], rtype, start, end, device->vba.in[vtxbuf0],
                                device->vba.in[vtxbuf1], device->vba.in[vtxbuf2],
                                device->vba.reduce_scratchpads[0], device->vba.scratchpad_size);
    return AC_SUCCESS;
}

AcResult
acDeviceReduceVec(const Device device, const Stream stream, const ReductionType rtype,
                  const VertexBufferHandle vtxbuf0, const VertexBufferHandle vtxbuf1,
                  const VertexBufferHandle vtxbuf2, AcReal* result)
{
    acDeviceReduceVecNotAveraged(device, stream, rtype, vtxbuf0, vtxbuf1, vtxbuf2, result);

    switch (rtype) {
    case RTYPE_RMS:                      /* Fallthrough */
    case RTYPE_RMS_EXP:                  /* Fallthrough */
    case RTYPE_ALFVEN_RADIAL_WINDOW_RMS: /* Fallthrough */
    case RTYPE_ALFVEN_RMS: {
        const int3 nn      = constructInt3Param(device, AC_nx, AC_ny, AC_nz);
        const AcReal inv_n = AcReal(1.) / (nn.x * nn.y * nn.z);
        *result            = sqrt(inv_n * *result);
        break;
    }
    default: /* Do nothing */
        break;
    };

    return AC_SUCCESS;
}

AcResult
acDeviceFinishReduce(Device device, const Stream stream, AcReal* result,const AcKernel kernel, const KernelReduceOp reduce_op, const AcRealOutput output)
{
	AcReal res = AcKernelReduce(device->streams[stream],device->vba.reduce_scratchpads[(int) output], acGetKernelReduceScratchPadSize(kernel),reduce_op);
	*result = res;
	return AC_SUCCESS;
}
AcResult
acDeviceReduceVecScalNotAveraged(const Device device, const Stream stream,
                                 const ReductionType rtype, const VertexBufferHandle vtxbuf0,
                                 const VertexBufferHandle vtxbuf1, const VertexBufferHandle vtxbuf2,
                                 const VertexBufferHandle vtxbuf3, AcReal* result)
{
    cudaSetDevice(device->id);

    const int3 start = constructInt3Param(device, AC_nx_min, AC_ny_min, AC_nz_min);
    const int3 end   = constructInt3Param(device, AC_nx_max, AC_ny_max, AC_nz_max);

    *result = acKernelReduceVecScal(device->streams[stream], rtype, start, end,
                                    device->vba.in[vtxbuf0], device->vba.in[vtxbuf1],
                                    device->vba.in[vtxbuf2], device->vba.in[vtxbuf3],
                                    device->vba.reduce_scratchpads[0], device->vba.scratchpad_size);
    return AC_SUCCESS;
}

AcResult
acDeviceReduceVecScal(const Device device, const Stream stream, const ReductionType rtype,
                      const VertexBufferHandle vtxbuf0, const VertexBufferHandle vtxbuf1,
                      const VertexBufferHandle vtxbuf2, const VertexBufferHandle vtxbuf3,
                      AcReal* result)
{
    acDeviceReduceVecScalNotAveraged(device, stream, rtype, vtxbuf0, vtxbuf1, vtxbuf2, vtxbuf3,
                                     result);

    switch (rtype) {
    case RTYPE_RMS:                      /* Fallthrough */
    case RTYPE_RMS_EXP:                  /* Fallthrough */
    case RTYPE_ALFVEN_RADIAL_WINDOW_RMS: /* Fallthrough */
    case RTYPE_ALFVEN_RMS: {
        const int3 nn      = constructInt3Param(device, AC_nx, AC_ny, AC_nz);
        const AcReal inv_n = AcReal(1.) / (nn.x * nn.y * nn.z);
        *result            = sqrt(inv_n * *result);
        break;
    }
    default: /* Do nothing */
        break;
    };

    return AC_SUCCESS;
}

AcResult
acDeviceVolumeCopy(const Device device, const Stream stream,                     //
                   const AcReal* in, const int3 in_offset, const int3 in_volume, //
                   AcReal* out, const int3 out_offset, const int3 out_volume)
{
    cudaSetDevice(device->id);
    return acKernelVolumeCopy(device->streams[stream], in, in_offset, in_volume, out, out_offset,
                              out_volume);
}

#if PACKED_DATA_TRANSFERS 
// Functions for calling packed data transfers
AcResult
acDeviceLoadPlateBuffer(const Device device, int3 start, int3 end, const Stream stream, AcReal* buffer, int plate)
{
    const int size_x=end.x-start.x, size_y=end.y-start.y, size_z=end.z-start.z;
    const int block_size = size_x*size_y*size_z;
    const int bufsiz = block_size*NUM_VTXBUF_HANDLES*sizeof(AcReal);
/*
printf("acDeviceLoadPlateBuffer:start,end= %d %d %d %d %d %d \n", start.x, start.y, start.z, end.x, end.y, end.z);
printf("acDeviceLoadPlateBuffer:bufsiz,block_size= %u %u\n",bufsiz,block_size);
printf("acDeviceLoadPlateBuffer:buffer= %p \n", buffer);
*/
printf("acDeviceLoadPlateBuffer:plate, device->plate_buffer= %d %p\n", plate, device->plate_buffers[plate]);
    cudaSetDevice(device->id);

    ERRCHK_CUDA(
        cudaMemcpyAsync(device->plate_buffers[plate], buffer, bufsiz,
                        cudaMemcpyHostToDevice, device->streams[stream])
    );
//  unpacking in global memory; done by GPU kernel "packUnpackPlate".
    acUnpackPlate(device, start, end, block_size, stream, plate);

    return AC_SUCCESS;
}

AcResult
acDeviceStorePlateBuffer(const Device device, int3 start, int3 end, const Stream stream, AcReal* buffer, int plate)
{
    const int size_x=end.x-start.x, size_y=end.y-start.y, size_z=end.z-start.z;
    const int block_size = size_x*size_y*size_z;
    const int bufsiz = block_size*NUM_VTXBUF_HANDLES*sizeof(AcReal);
/*
printf("acDeviceStorePlateBuffer:start,end,type= %d %d %d %d %d %d %d\n", start.x, start.y, start.z, end.x, end.y, end.z, plate);
printf("acDeviceStorePlateBuffer:bufsiz,block_size= %u %u\n",bufsiz,block_size);
printf("acDeviceStorePlateBuffer:buffer= %p \n", buffer);
*/
printf("acDeviceStorePlateBuffer:plate, device->plate_buffer= %d %p \n", plate, device->plate_buffers[plate]);
    cudaSetDevice(device->id);

//  packing from global memory; done by GPU kernel "packUnpackPlate".
    acPackPlate(device, start, end, block_size, stream, plate);
    ERRCHK_CUDA(cudaMemcpyAsync(buffer,device->plate_buffers[plate], bufsiz,
                                cudaMemcpyDeviceToHost, device->streams[stream])
    );

    return AC_SUCCESS;
}

AcResult
acDeviceStoreIXYPlate(const Device device, int3 start, int3 end, int src_offset, const Stream stream, AcMesh *host_mesh)
{
    cudaSetDevice(device->id);     // use first device

    int px=host_mesh->info.int_params[AC_mx]*sizeof(AcReal), sx=host_mesh->info.int_params[AC_nx]*sizeof(AcReal);

    size_t start_idx;
    void *dest, *src;

    for (int iv = 0; iv < NUM_VTXBUF_HANDLES; ++iv) {
      for (int k=start.z; k<end.z; k++){

        start_idx = acVertexBufferIdx(start.x,start.y,k,host_mesh->info);
        dest=&(host_mesh->vertex_buffer[iv][start_idx]);
        src=&device->vba.out[iv][start_idx+src_offset];
        cudaMemcpy2DAsync(dest, px, src, px, sx, host_mesh->info.int_params[AC_ny],
                          cudaMemcpyDeviceToHost, device->streams[stream]);
      }
    }
    return AC_SUCCESS;
}
#endif

AcResult
acDeviceResetMesh(const Device device, const Stream stream)
{
    cudaSetDevice(device->id);
    acDeviceSynchronizeStream(device, stream);
    return acVBAReset(device->streams[stream], &device->vba);
}
acKernelInputParams*
acDeviceGetKernelInputParamsObject(const Device device)
{
	return &device->vba.kernel_input_params;
}

AcMeshInfo
acDeviceGetConfig(const Device device)
{
	return device->local_config;
}
AcDeviceKernelOutput
acDeviceGetKernelOutput(const Device device)
{
	return device->output;
}
<|MERGE_RESOLUTION|>--- conflicted
+++ resolved
@@ -309,20 +309,19 @@
 
     // Check that AC_global_grid_n and AC_multigpu_offset are valid
     // Replace if not and give a warning otherwise
-    if (device->local_config.int3_params[AC_global_grid_n].x <= 0 ||
-        device->local_config.int3_params[AC_global_grid_n].y <= 0 ||
-        device->local_config.int3_params[AC_global_grid_n].z <= 0 ||
+    if (device->local_config.int_params[AC_nxgrid] <= 0 ||
+        device->local_config.int_params[AC_nygrid] <= 0 ||
+        device->local_config.int_params[AC_nzgrid] <= 0 ||
         device->local_config.int3_params[AC_multigpu_offset].x < 0 ||
         device->local_config.int3_params[AC_multigpu_offset].y < 0 ||
         device->local_config.int3_params[AC_multigpu_offset].z < 0) {
         WARNING("Invalid AC_global_grid_n or AC_multigpu_offset passed in device_config to "
                 "acDeviceCreate. Replacing with AC_global_grid_n = local grid size and "
                 "AC_multigpu_offset = (int3){0,0,0}.");
-        device->local_config
-            .int3_params[AC_global_grid_n] = (int3){device_config.int_params[AC_nx],
-                                                    device_config.int_params[AC_ny],
-                                                    device_config.int_params[AC_nz]};
         device->local_config.int3_params[AC_multigpu_offset] = (int3){0, 0, 0};
+	device->local_config.int_params[AC_nxgrid] = device_config.int_params[AC_nxgrid];
+	device->local_config.int_params[AC_nygrid] = device_config.int_params[AC_nygrid];
+	device->local_config.int_params[AC_nzgrid] = device_config.int_params[AC_nzgrid];
     }
 
 #if AC_VERBOSE
@@ -349,21 +348,7 @@
 
     // Memory
     // VBA in/out
-<<<<<<< HEAD
     device->vba = acVBACreate(device_config);
-=======
-    device->vba = acVBACreate(acVertexBufferSize(device->local_config));
-    /*
-    // VBA Profiles
-    const size_t profile_size_bytes = sizeof(AcReal) * max(device->local_config.int_params[AC_mx],
-                                                           max(device->local_config.int_params[AC_my],
-                                                               device->local_config.int_params[AC_mz]));
-    for (int i = 0; i < NUM_SCALARARRAY_HANDLES; ++i) {
-        ERRCHK_CUDA_ALWAYS(cudaMalloc((void**)&device->vba.profiles[i], profile_size_bytes));
-        ERRCHK_CUDA_ALWAYS(cudaMemset((void*)device->vba.profiles[i], 0, profile_size_bytes));
-    }
-    */
->>>>>>> b1c1ebf6
 
     // Reductions
     const int3 max_dims          = acConstructInt3Param(AC_mx, AC_my, AC_mz, device->local_config);
