/*
    Copyright (C) 2014-2021, Johannes Pekkila, Miikka Vaisala.

    This file is part of Astaroth.

    Astaroth is free software: you can redistribute it and/or modify
    it under the terms of the GNU General Public License as published by
    the Free Software Foundation, either version 3 of the License, or
    (at your option) any later version.

    Astaroth is distributed in the hope that it will be useful,
    but WITHOUT ANY WARRANTY; without even the implied warranty of
    MERCHANTABILITY or FITNESS FOR A PARTICULAR PURPOSE.  See the
    GNU General Public License for more details.

    You should have received a copy of the GNU General Public License
    along with Astaroth.  If not, see <http://www.gnu.org/licenses/>.
*/

<<<<<<< HEAD
#ifndef AC_INSIDE_AC_LIBRARY 
#define AC_INSIDE_AC_LIBRARY 
#endif

#include "astaroth.h"
#include "../../acc-runtime/api/math_utils.h"
=======
#include "errchk.h"
>>>>>>> 660a4877
#include "kernels/kernels.h"
#include <math.h>

#define GEN_DEVICE_FUNC_HOOK(ID)                                                                   \
    AcResult acDevice_##ID(const Device device, const Stream stream, const int3 start,             \
                           const int3 end)                                                         \
    {                                                                                              \
        cudaSetDevice(device->id);                                                                 \
        return acKernel_##ID(KernelParameters{device->streams[stream], 0, start, end},             \
                             device->vba);                                                         \
    }

AcResult
acDevicePrintInfo(const Device device)
{
    cudaSetDevice(device->id);
    const int device_id = device->id;

    cudaDeviceProp props;
    cudaGetDeviceProperties(&props, device_id);
    printf("--------------------------------------------------\n");
    printf("Device Number: %d\n", device_id);
    const size_t bus_id_max_len = 128;
    char bus_id[bus_id_max_len];
    cudaDeviceGetPCIBusId(bus_id, bus_id_max_len, device_id);
    printf("  PCI bus ID: %s\n", bus_id);
    printf("    Device name: %s\n", props.name);
    printf("    Compute capability: %d.%d\n", props.major, props.minor);

    // Compute
    printf("  Compute\n");
    printf("    Clock rate (GHz): %g\n", props.clockRate / 1e6); // KHz -> GHz
    printf("    Stream processors: %d\n", props.multiProcessorCount);
#if !AC_USE_HIP
    printf("    SP to DP flops performance ratio: %d:1\n", props.singleToDoublePrecisionPerfRatio);
#endif
    printf(
        "    Compute mode: %d\n",
        (int)props
            .computeMode); // https://docs.nvidia.com/cuda/cuda-runtime-api/group__CUDART__TYPES.html#group__CUDART__TYPES_1g7eb25f5413a962faad0956d92bae10d0
    // Memory
    printf("  Global memory\n");
    printf("    Memory Clock Rate (MHz): %d\n", props.memoryClockRate / (1000));
    printf("    Memory Bus Width (bits): %d\n", props.memoryBusWidth);
    printf("    Peak Memory Bandwidth (GiB/s): %f\n",
           2 * (props.memoryClockRate * 1e3) * props.memoryBusWidth / (8. * 1024. * 1024. * 1024.));
    printf("    ECC enabled: %d\n", props.ECCEnabled);

    // Memory usage
    size_t free_bytes, total_bytes;
    cudaMemGetInfo(&free_bytes, &total_bytes);
    const size_t used_bytes = total_bytes - free_bytes;
    printf("    Total global mem: %.2f GiB\n", props.totalGlobalMem / (1024.0 * 1024 * 1024));
    printf("    Gmem used (GiB): %.2f\n", used_bytes / (1024.0 * 1024 * 1024));
    printf("    Gmem memory free (GiB): %.2f\n", free_bytes / (1024.0 * 1024 * 1024));
    printf("    Gmem memory total (GiB): %.2f\n", total_bytes / (1024.0 * 1024 * 1024));
    printf("  Caches\n");
#if !AC_USE_HIP
    printf("    Local L1 cache supported: %d\n", props.localL1CacheSupported);
    printf("    Global L1 cache supported: %d\n", props.globalL1CacheSupported);
#endif
    printf("    L2 size: %d KiB\n", props.l2CacheSize / (1024));
    printf("    Max registers per block: %d\n", props.regsPerBlock);
    // MV: props.totalConstMem and props.sharedMemPerBlock cause assembler error
    // MV: while compiling in TIARA gp cluster. Therefore commeted out.
    //!!    printf("    Total const mem: %ld KiB\n", props.totalConstMem / (1024));
    //!!    printf("    Shared mem per block: %ld KiB\n", props.sharedMemPerBlock / (1024));
    printf("  Other\n");
    printf("    Warp size: %d\n", props.warpSize);
    // printf("    Single to double perf. ratio: %dx\n",
    // props.singleToDoublePrecisionPerfRatio); //Not supported with older CUDA
    // versions
#if !AC_USE_HIP
    printf("    Stream priorities supported: %d\n", props.streamPrioritiesSupported);
#endif
    printf("    AcReal precision: %lu bits\n", 8 * sizeof(AcReal));
    printf("--------------------------------------------------\n");

    return AC_SUCCESS;
}

<<<<<<< HEAD
template <typename T, typename P>
static AcResult
acDeviceLoadUniform(const Device device, const Stream stream, const P param, const T value)
=======
AcResult
acDeviceGetLocalConfig(const Device device, AcMeshInfo* info)
{
    *info = device->local_config;
    return AC_SUCCESS;
}

AcResult
acDeviceLoadScalarUniform(const Device device, const Stream stream, const AcRealParam param,
                          const AcReal value)
>>>>>>> 660a4877
{
	cudaSetDevice(device->id);
	return acLoadUniform(device->streams[stream], param, value);
}

AcMeshInfo
acDeviceGetLocalConfig(const Device device)
{
    return device->local_config;
}

AcResult
acDeviceLoadScalarUniform(const Device device, const Stream stream, const AcRealParam param,
                          const AcReal value)
{
	return acDeviceLoadUniform(device,stream,param,value);
}

AcResult
acDeviceLoadVectorUniform(const Device device, const Stream stream, const AcReal3Param param,
                          const AcReal3 value)
{
	return acDeviceLoadUniform(device,stream,param,value);
}



AcResult
acDeviceStoreScalarUniform(const Device device, const Stream stream, const AcRealParam param,
                           AcReal* value)
{
    cudaSetDevice(device->id);
    return acStoreRealUniform(device->streams[stream], param, value);
}

AcResult
acDeviceStoreVectorUniform(const Device device, const Stream stream, const AcReal3Param param,
                           AcReal3* value)
{
    cudaSetDevice(device->id);
    return acStoreReal3Uniform(device->streams[stream], param, value);
}

// Recursive function to generate indices
void generateIndicesHelper(const std::vector<size_t>& dimensions, std::vector<int>& currentIndex,
                           std::vector<std::vector<int>>& result, size_t depth) {
    if (depth == dimensions.size()) {
        result.push_back(currentIndex);
        return;
    }

    for (size_t i = 0; i < dimensions[depth]; ++i) {
        currentIndex[depth] = i;
        generateIndicesHelper(dimensions, currentIndex, result, depth + 1);
    }
}

// Main function to generate index range
std::vector<std::vector<int>> generateIndexRange(const std::vector<size_t>& dimensions) {
    std::vector<std::vector<int>> result;
    std::vector<int> currentIndex(dimensions.size(), 0);
    generateIndicesHelper(dimensions, currentIndex, result, 0);
    return result;
}

template <typename P, typename V>
static AcResult
acDeviceStoreUniform(const Device device, const Stream stream, const P param, V* value)
{
	cudaSetDevice(device->id);
	if constexpr (IsArrayParam(param))
	{
		auto column_to_row_order = [](const P array, const AcMeshInfo host_info, auto* src, auto* dst)
		{
			const int n_dims       = get_array_n_dims(array);
			const auto sizes_array = get_array_dim_sizes(array,host_info);
			std::vector<size_t> sizes{sizes_array.data(), sizes_array.data() + n_dims};
			auto column_major_index = [&](const auto& indexes)
			{
				size_t res = 0;
				size_t coeff = 1;
				for(int i = 0; i < n_dims; ++i)
				{
					res += coeff*indexes[i];
					coeff *= sizes[i];
				}
				return res;
			};
			auto row_major_index = [&](const auto& indexes)
			{
				size_t res = 0;
				size_t coeff = 1;
				for(int i = n_dims-1; i >= 0; --i)
				{
					res += coeff*indexes[i];
					coeff *= sizes[i];
				}
				return res;
			};
			auto index_range = generateIndexRange(sizes);
			for(const auto& index : index_range)
				dst[row_major_index(index)] = src[column_major_index(index)];
		};
		const size_t len = get_array_length(param,device->local_config);
		V* dst = device->local_config[AC_host_has_row_memory_order] ? (V*)malloc(sizeof(V)*len) : value;
		ERRCHK_ALWAYS(acStoreUniform(param, dst, len) == AC_SUCCESS);
		if(device->local_config[AC_host_has_row_memory_order])
		{
			column_to_row_order(param,device->local_config,dst,value);
			free(dst);
		}
		return AC_SUCCESS;
	}
	else
		return acStoreUniform(device->streams[stream], param, value);
}
#define GEN_DEVICE_STORE_UNIFORM(PARAM_TYPE,VAL_TYPE,VAL_TYPE_UPPER_CASE) \
	AcResult \
	acDeviceStore##VAL_TYPE_UPPER_CASE##Uniform(const Device device, const Stream stream, const PARAM_TYPE param, VAL_TYPE* value) \
	{ \
    		return acDeviceStoreUniform(device, stream, param, value);\
	}
#define GEN_DEVICE_STORE_ARRAY(PARAM_TYPE,VAL_TYPE,VAL_TYPE_UPPER_CASE) \
	AcResult \
	acDeviceStore##VAL_TYPE_UPPER_CASE##Array(const Device device, const Stream stream, const PARAM_TYPE param, VAL_TYPE* value) \
	{ \
    		return acDeviceStoreUniform(device, stream, param, value);\
	}
#include "device_store_uniform.h"

AcResult
acDeviceUpdate(Device device, const AcMeshInfo config)
{
    acUpdateArrays(config);
    acDeviceLoadMeshInfo(device,config);
    return AC_SUCCESS;
}




template <typename P>
AcResult
acDeviceLoadArray(const Device device, const Stream stream, const AcMeshInfo host_info, const P array)
{
	auto row_to_column_order = [&]()
	{
		auto* src = host_info[array];
		const size_t len = get_array_length(array,host_info);
		auto* dst = (decltype(src)) malloc(sizeof(decltype(src))*len);
		const int n_dims       = get_array_n_dims(array);
		const auto sizes_array = get_array_dim_sizes(array,host_info);
		std::vector<size_t> sizes{sizes_array.data(), sizes_array.data() + n_dims};
		auto column_major_index = [&](const auto& indexes)
		{
			size_t res = 0;
			size_t coeff = 1;
			for(int i = 0; i < n_dims; ++i)
			{
				res += coeff*indexes[i];
				coeff *= sizes[i];
			}
			return res;
		};
		auto row_major_index = [&](const auto& indexes)
		{
			size_t res = 0;
			size_t coeff = 1;
			for(int i = n_dims-1; i >= 0; --i)
			{
				res += coeff*indexes[i];
				coeff *= sizes[i];
			}
			return res;
		};
		auto index_range = generateIndexRange(sizes);
		for(const auto& index : index_range)
			dst[column_major_index(index)] = src[row_major_index(index)];
		return dst;
	};

	cudaSetDevice(device->id);
	if(device->local_config[AC_host_has_row_memory_order])
	{
		auto* values = row_to_column_order();
		auto res= acLoadUniform(device->streams[stream],array,values,get_array_length(array,host_info));
		free(values);
		return res;
	}
	return acLoadUniform(device->streams[stream],array,host_info[array], get_array_length(array,host_info));
}




template <typename P>
struct load_all_scalars_uniform
{
	AcResult operator()(const Device device, const AcMeshInfo config)
	{
		AcResult res = AC_SUCCESS;
		for(P i : get_params<P>())
			res = acDeviceLoadUniform(device, STREAM_DEFAULT, i, config[i]) ? res : AC_FAILURE;
		return res;
	}
};

template <typename P>
struct load_all_arrays_uniform
{
	AcResult operator()(const Device device, const AcMeshInfo device_config)
	{
		AcResult res = AC_SUCCESS;
		for(P array : get_params<P>())
		{
			auto config_array = device_config[array];
      			if (config_array != nullptr)
				res = acDeviceLoadArray(device,STREAM_DEFAULT,device_config,array) ? res : AC_FAILURE;
			acDeviceSynchronizeStream(device,STREAM_ALL);
		}
		return res;
	}
};

AcResult
acDeviceLoadMeshInfo(const Device device, const AcMeshInfo config)
{
    cudaSetDevice(device->id);

    AcMeshInfo device_config = config;
    acHostUpdateBuiltinParams(&device_config);

    ERRCHK_ALWAYS(device_config[AC_nlocal] == device->local_config[AC_nlocal]);
    ERRCHK_ALWAYS(device_config[AC_multigpu_offset] == device->local_config[AC_multigpu_offset]);

    AcScalarTypes::run<load_all_scalars_uniform>(device,device_config);
    AcArrayTypes::run<load_all_arrays_uniform>(device, device_config);

    // OL: added this assignment to make sure that whenever we load a new config,
    // it's updated on both the host Device structure, and the GPU
    device->local_config = device_config;

    acDeviceLoadStencilsFromConfig(device, STREAM_DEFAULT);
    return AC_SUCCESS;
}

AcResult
acDeviceSynchronizeStream(const Device device, const Stream stream)
{
    cudaSetDevice(device->id);
    if (stream == STREAM_ALL) {
        cudaDeviceSynchronize();
    }
    else {
        cudaStreamSynchronize(device->streams[stream]);
    }
    return AC_SUCCESS;
}

AcResult
acDeviceLoadStencil(const Device device, const Stream stream, const Stencil stencil,
                    const AcReal data[STENCIL_DEPTH][STENCIL_HEIGHT][STENCIL_WIDTH])
{
    cudaSetDevice(device->id);
    return acLoadStencil(stencil, device->streams[stream], data);
}

AcResult
acDeviceLoadStencils(const Device device, const Stream stream,
                     const AcReal data[NUM_STENCILS][STENCIL_DEPTH][STENCIL_HEIGHT][STENCIL_WIDTH])
{
    int retval = 0;
    for (size_t i = 0; i < NUM_STENCILS; ++i)
        retval |= acDeviceLoadStencil(device, stream, (Stencil)i, data[i]);
    return (AcResult)retval;
}

AcResult
acDeviceLoadStencilsFromConfig(const Device device, const Stream stream)
{
	[[maybe_unused]] auto DCONST = [&](const auto& param)
	{
		return device->local_config[param];
	};
	#include "coeffs.h"
	for(int stencil=0;stencil<NUM_STENCILS;stencil++)
	{
	        for(int x = 0; x<STENCIL_WIDTH; ++x)
	        {
	                for(int y=0;y<STENCIL_HEIGHT;++y)
	                {
	                        for(int z=0;z<STENCIL_DEPTH;++z)
	                        {
	                                if(isnan(stencils[stencil][x][y][z]))
	                                {
	                                        printf("loading a nan to stencil: %d, at %d,%d,%d!!\n", stencil,x,y,z);
	                                }
	                        }
	                }
	        }
	}
	return acDeviceLoadStencils(device, stream, stencils);
}
void
acCopyFromInfo(const AcMeshInfo src, AcMeshInfo dst, AcInt3Param param)
{
	dst[param] = src[param];
}
void
acCopyFromInfo(const AcMeshInfo, AcMeshInfo, const int3){}

AcResult
acDeviceCreate(const int id, const AcMeshInfo device_config, Device* device_handle)
{
    // Check
    int count;
    cudaGetDeviceCount(&count);
    ERRCHK_ALWAYS(id < count);

    cudaSetDevice(id);
// cudaDeviceReset(); // Would be good for safety, but messes stuff up if we want to emulate
// multiple devices with a single GPU
#if AC_DOUBLE_PRECISION
    cudaDeviceSetSharedMemConfig(cudaSharedMemBankSizeEightByte);
#endif
    // cudaDeviceSetCacheConfig(cudaFuncCachePreferShared);
    // cudaDeviceSetCacheConfig(cudaFuncCachePreferL1);

    // Create Device
    struct device_s* device = (struct device_s*)malloc(sizeof(*device));
    ERRCHK_ALWAYS(device);

    device->id           = id;
    device->local_config = device_config;

    // Check that AC_global_grid_n and AC_multigpu_offset are valid
    // Replace if not and give a warning otherwise
    if (
        device->local_config[AC_ngrid].x <= 0 ||
        device->local_config[AC_ngrid].y <= 0 ||
        device->local_config[AC_ngrid].z <= 0 ||
        device->local_config.int3_params[AC_multigpu_offset].x < 0 ||
        device->local_config.int3_params[AC_multigpu_offset].y < 0 ||
        device->local_config.int3_params[AC_multigpu_offset].z < 0) {
        WARNING("Invalid AC_global_grid_n or AC_multigpu_offset passed in device_config to "
                "acDeviceCreate. Replacing with AC_global_grid_n = local grid size and "
                "AC_multigpu_offset = (int3){0,0,0}.");
        device->local_config.int3_params[AC_multigpu_offset] = (int3){0, 0, 0};
	acCopyFromInfo(device_config,device->local_config,AC_ngrid);
    }

#if AC_VERBOSE
    acDevicePrintInfo(device);
    printf("Trying to run a dummy kernel. If this fails, make sure that your\n"
           "device supports the GPU architecture you are compiling for.\n");

    // Check that the code was compiled for the proper GPU architecture

    printf("Running a test kernel... ");
    fflush(stdout);
#endif

    acKernelDummy();
#if AC_VERBOSE
    printf("\x1B[32m%s\x1B[0m\n", "OK!");
    fflush(stdout);
#endif

    // Concurrency
    for (int i = 0; i < NUM_STREAMS; ++i) {
        cudaStreamCreateWithPriority(&device->streams[i], cudaStreamNonBlocking, i);
    }

    // Memory
    // VBA in/out
    device->vba = acVBACreate(device_config);

    // Reductions
    const int3 max_dims          = acGetLocalMM(device->local_config);
    const size_t scratchpad_size = acVertexBufferSize(device->local_config);
    device->vba.scratchpad_size = scratchpad_size;
    //const int reduce_tpb_size = 128;

    {
	//TP: this is dangerous since it is not always true for DSL reductions but for now keep it
    	const size_t scratchpad_size_bytes = scratchpad_size*sizeof(AcReal);
    	for(int i = 0; i < NUM_REAL_SCRATCHPADS; ++i) {
    	    for(int j = 0; j < 2; ++j)
    	    {
    	    	ERRCHK_CUDA_ALWAYS(
    	    	    cudaMalloc((void**)&device->vba.reduce_scratchpads_real[i][j], 
			    i < NUM_REAL_OUTPUTS ? scratchpad_size_bytes : acVertexBufferSizeBytes(device->local_config))
		    );
    	    	acKernelFlush(device->streams[STREAM_DEFAULT],device->vba.reduce_scratchpads_real[i][j], scratchpad_size,
				0.0
			     );
    	    }
    	}
    }
    {
    	const size_t scratchpad_size_bytes = acKernelReduceGetMinimumScratchpadSize(max_dims)*sizeof(int);
    	for(int i = 0; i < NUM_INT_OUTPUTS; ++i) {
    	    for(int j = 0; j < 2; ++j)
    	    {
    	    	ERRCHK_CUDA_ALWAYS(
    	    	    cudaMalloc((void**)&device->vba.reduce_scratchpads_int[i][j], scratchpad_size_bytes));
    	    	acKernelFlushInt(device->streams[STREAM_DEFAULT],device->vba.reduce_scratchpads_int[i][j], scratchpad_size,0);
    	    }
    	}
    }
    acDeviceSynchronizeStream(device,STREAM_ALL);

// Allocate any data buffer required for packed transfers here.
#if PACKED_DATA_TRANSFERS
// Buffer for packed transfer of halo plates.
    ERRCHK_CUDA_ALWAYS(
        cudaMalloc((void**)&(device->plate_buffers[AC_XZ|AC_BOT]), device->local_config[AC_xz_plate_bufsize]*sizeof(AcReal)));
    ERRCHK_CUDA_ALWAYS(
        cudaMalloc((void**)&(device->plate_buffers[AC_YZ|AC_BOT]), device->local_config[AC_yz_plate_bufsize]*sizeof(AcReal)));
    ERRCHK_CUDA_ALWAYS(
        cudaMalloc((void**)&(device->plate_buffers[AC_XZ|AC_TOP]), device->local_config[AC_xz_plate_bufsize]*sizeof(AcReal)));
    ERRCHK_CUDA_ALWAYS(
        cudaMalloc((void**)&(device->plate_buffers[AC_YZ|AC_TOP]), device->local_config[AC_yz_plate_bufsize]*sizeof(AcReal)));
//printf("device plate buffer pointers= %p %p %p %p \n", device->plate_buffers[AC_XZ|AC_BOT], device->plate_buffers[AC_YZ|AC_BOT], 
//                                                       device->plate_buffers[AC_XZ|AC_TOP], device->plate_buffers[AC_YZ|AC_TOP]);
#endif
    // Device constants
    // acDeviceLoadDefaultUniforms(device); // TODO recheck
    acDeviceLoadMeshInfo(device, device->local_config);

#if AC_VERBOSE
    printf("Created device %d (%p)\n", device->id, device);
#endif
    *device_handle = device;

    acDeviceSynchronizeStream(device, STREAM_ALL);
    acDeviceSynchronizeStream(device, STREAM_ALL);
    memset(&device->scratchpad_states,0,sizeof(device->scratchpad_states));
    return AC_SUCCESS;
}

AcResult acDeviceGetVBApointers(Device device, AcReal *vbapointer[2]) {
#if USE_COMPRESSIBLE_MEMORY
    printf("Compressible memory - vbapointers useless for offloading!\n");
    return AC_FAILURE;
#else
    #if AC_ADJACENT_VERTEX_BUFFERS
        vbapointer[0]=device->vba.in[0];
        vbapointer[1]=device->vba.out[0];
        return AC_SUCCESS;
    #else
	//suprres unused warning
	(void) vbapointer;
	(void) device;
        printf("Vertex buffers not adjacent - vbapointers useless for offloading!\n");
        return AC_FAILURE;
    #endif
#endif
}

AcResult
acDeviceDestroy(Device* device_ptr)
{
    Device device = *device_ptr;
    if(device == NULL) return AC_SUCCESS;
    cudaSetDevice(device->id);
#if AC_VERBOSE
    printf("Destroying device %d (%p)\n", device->id, device);
#endif
    acDeviceSynchronizeStream(device, STREAM_ALL);

    // Memory
    acVBADestroy(&device->vba,device->local_config);
    
#if PACKED_DATA_TRANSFERS
// Free data required for packed tranfers here (cudaFree)
    for (int i=0; i<NUM_PLATE_BUFFERS; i++)
        cudaFree(device->plate_buffers[i]);
#endif

    for(size_t j = 0; j < NUM_REAL_SCRATCHPADS; ++j)
    	for (size_t i = 0; i < NUM_REDUCE_SCRATCHPADS; ++i)
        	cudaFree(device->vba.reduce_scratchpads_real[j][i]);

    for(size_t j = 0; j < NUM_INT_OUTPUTS; ++j)
    	for (size_t i = 0; i < NUM_REDUCE_SCRATCHPADS; ++i)
        	cudaFree(device->vba.reduce_scratchpads_int[j][i]);


    // Concurrency
    for (int i = 0; i < NUM_STREAMS; ++i) {
        cudaStreamDestroy(device->streams[i]);
    }

    // Destroy Device
    free(device);
    *device_ptr = NULL;
    return AC_SUCCESS;
}

AcResult
acDeviceSwapBuffer(const Device device, const VertexBufferHandle handle)
{
    cudaSetDevice(device->id);

    AcReal* tmp             = device->vba.in[handle];
    device->vba.in[handle]  = device->vba.out[handle];
    device->vba.out[handle] = tmp;

    return AC_SUCCESS;
}

AcResult
acDeviceSwapBuffers(const Device device)
{
    cudaSetDevice(device->id);

    int retval = AC_SUCCESS;
    for (int i = 0; i < NUM_VTXBUF_HANDLES; ++i)
        retval |= acDeviceSwapBuffer(device, (VertexBufferHandle)i);

    return (AcResult)retval;
}
AcResult
acDeviceLoadVertexBufferWithOffset(const Device device, const Stream stream, const AcMesh host_mesh,
                                   const VertexBufferHandle vtxbuf_handle, const int3 src,
                                   const int3 dst, const int num_vertices)
{
    //TP: to still allow loading the whole mesh even though some VertexBuffers are dead, loading dead VertexBuffers is a no-op
    if (!vtxbuf_is_alive[vtxbuf_handle]) return AC_NOT_ALLOCATED;
    cudaSetDevice(device->id);
    const size_t src_idx = acVertexBufferIdx(src.x, src.y, src.z, host_mesh.info);
    const size_t dst_idx = acVertexBufferIdx(dst.x, dst.y, dst.z, device->local_config);

    const AcReal* src_ptr = &host_mesh.vertex_buffer[vtxbuf_handle][src_idx];
    AcReal* dst_ptr       = &device->vba.in[vtxbuf_handle][dst_idx];
    const size_t bytes    = num_vertices * sizeof(src_ptr[0]);

    ERRCHK_CUDA(                                                                                  //
        cudaMemcpyAsync(dst_ptr, src_ptr, bytes, cudaMemcpyHostToDevice, device->streams[stream]) //
    );

    return AC_SUCCESS;
}

AcResult
acDeviceLoadMeshWithOffset(const Device device, const Stream stream, const AcMesh host_mesh,
                           const int3 src, const int3 dst, const int num_vertices)
{
    WARNING("This function is deprecated");
    for (int i = 0; i < NUM_VTXBUF_HANDLES; ++i) {
        acDeviceLoadVertexBufferWithOffset(device, stream, host_mesh, (VertexBufferHandle)i, src,
                                           dst, num_vertices);
    }
    return AC_SUCCESS;
}

AcResult
acDeviceLoadVertexBuffer(const Device device, const Stream stream, const AcMesh host_mesh,
                         const VertexBufferHandle vtxbuf_handle)
{
    const int3 src            = (int3){0, 0, 0};
    const int3 dst            = src;
    const size_t device_num_vertices = acVertexBufferSize(device->local_config);
    const size_t host_num_vertices   = acVertexBufferSize(host_mesh.info);
    ERRCHK_ALWAYS(device_num_vertices == host_num_vertices);
    return acDeviceLoadVertexBufferWithOffset(device, stream, host_mesh, vtxbuf_handle, src, dst,
                                       host_num_vertices);
}

#define GEN_DEVICE_LOAD_ARRAY(PARAM_NAME, VAL_NAME, NAME_UPPER_CASE) \
	AcResult \
	acDeviceLoad##NAME_UPPER_CASE##Array(const Device device, const Stream stream, const AcMeshInfo host_info, const PARAM_NAME array) \
	{ \
		return acDeviceLoadArray(device,stream,host_info,array); \
	}

#define GEN_DEVICE_LOAD_UNIFORM(PARAM_TYPE,VAL_TYPE,VAL_TYPE_UPPER_CASE) \
	AcResult \
	acDeviceLoad##VAL_TYPE_UPPER_CASE##Uniform(const Device device, const Stream stream, const PARAM_TYPE param, const VAL_TYPE value) \
	{ \
		return acDeviceLoadUniform(device,stream,param,value); \
	}


#include "device_load_uniform.h"

AcResult
acDeviceLoadMesh(const Device device, const Stream stream, const AcMesh host_mesh)
{
    for (int i = 0; i < NUM_VTXBUF_HANDLES; ++i) {
	if (!vtxbuf_is_alive[i]) continue;
        acDeviceLoadVertexBuffer(device, stream, host_mesh, (VertexBufferHandle)i);
    }

    return AC_SUCCESS;
}

AcResult
acDeviceSetVertexBuffer(const Device device, const Stream stream, const VertexBufferHandle handle,
                        const AcReal value)
{
    if(!vtxbuf_is_alive[handle]) return AC_NOT_ALLOCATED;
    cudaSetDevice(device->id);

    const size_t count = acVertexBufferSize(device->local_config);
    AcReal* data       = (AcReal*)calloc(count, sizeof(AcReal));
    ERRCHK_ALWAYS(data);

    for (size_t i = 0; i < count; ++i)
        data[i] = value;

    // Set both in and out for safety (not strictly needed)
    ERRCHK_CUDA_ALWAYS(cudaMemcpyAsync(device->vba.in[handle], data, sizeof(data[0]) * count,
                                       cudaMemcpyHostToDevice, device->streams[stream]));
    ERRCHK_CUDA_ALWAYS(cudaMemcpyAsync(device->vba.out[handle], data, sizeof(data[0]) * count,
                                       cudaMemcpyHostToDevice, device->streams[stream]));

    acDeviceSynchronizeStream(device, stream); // Need to synchronize before free
    free(data);
    return AC_SUCCESS;
}

AcResult
acDeviceFlushOutputBuffers(const Device device, const Stream stream)
{
    cudaSetDevice(device->id);
    const size_t count = acVertexBufferSize(device->local_config);

    int retval = 0;
    for (size_t i = 0; i < NUM_VTXBUF_HANDLES; ++i)
    {
    	if(!vtxbuf_is_alive[i]) continue;
        retval |= acKernelFlush(device->streams[stream], device->vba.out[i], count, (AcReal)0.0);
    }

    return (AcResult)retval;
}

AcResult
acDeviceStoreVertexBufferWithOffset(const Device device, const Stream stream,
                                    const VertexBufferHandle vtxbuf_handle, const int3 src,
                                    const int3 dst, const int num_vertices, AcMesh* host_mesh)
{
    //TP: to still allow storing the whole mesh back from the Device storing dead VertexBuffers is a no-op
    if(!vtxbuf_is_alive[vtxbuf_handle]) return AC_NOT_ALLOCATED;
    cudaSetDevice(device->id);
    const size_t src_idx = acVertexBufferIdx(src.x, src.y, src.z, device->local_config);
    const size_t dst_idx = acVertexBufferIdx(dst.x, dst.y, dst.z, host_mesh->info);


    const AcReal* src_ptr = &device->vba.in[vtxbuf_handle][src_idx];
    AcReal* dst_ptr       = &host_mesh->vertex_buffer[vtxbuf_handle][dst_idx];
    const size_t bytes    = num_vertices * sizeof(src_ptr[0]);

    ERRCHK_CUDA(                                                                                  //
        cudaMemcpyAsync(dst_ptr, src_ptr, bytes, cudaMemcpyDeviceToHost, device->streams[stream]) //
    );

    return AC_SUCCESS;
}

AcResult
acDeviceStoreMeshWithOffset(const Device device, const Stream stream, const int3 src,
                            const int3 dst, const int num_vertices, AcMesh* host_mesh)
{
    WARNING("This function is deprecated");
    for (int i = 0; i < NUM_VTXBUF_HANDLES; ++i) {
        acDeviceStoreVertexBufferWithOffset(device, stream, (VertexBufferHandle)i, src, dst,
                                            num_vertices, host_mesh);
    }

    return AC_SUCCESS;
}

AcResult
acDeviceStoreVertexBuffer(const Device device, const Stream stream,
                          const VertexBufferHandle vtxbuf_handle, AcMesh* host_mesh)
{
    int3 src                  = (int3){0, 0, 0};
    int3 dst                  = src;
    const size_t device_num_vertices = acVertexBufferSize(device->local_config);
    const size_t host_num_vertices = acVertexBufferSize(host_mesh->info);
    ERRCHK_ALWAYS(device_num_vertices == host_num_vertices);

    return acDeviceStoreVertexBufferWithOffset(device, stream, vtxbuf_handle, src, dst, host_num_vertices,
                                        host_mesh);
}

AcResult
acDeviceStoreMesh(const Device device, const Stream stream, AcMesh* host_mesh)
{
    for (int i = 0; i < NUM_VTXBUF_HANDLES; ++i) {
        acDeviceStoreVertexBuffer(device, stream, (VertexBufferHandle)i, host_mesh);
    }

    return AC_SUCCESS;
}

AcResult
acDeviceTransferVertexBufferWithOffset(const Device src_device, const Stream stream,
                                       const VertexBufferHandle vtxbuf_handle, const int3 src,
                                       const int3 dst, const int num_vertices, Device dst_device)
{
    //TP: to still allow transfering the whole mesh between devices transfering dead VertexBuffers is a no-op
    if(!vtxbuf_is_alive[vtxbuf_handle]) return AC_NOT_ALLOCATED;
    cudaSetDevice(src_device->id);
    const size_t src_idx = acVertexBufferIdx(src.x, src.y, src.z, src_device->local_config);
    const size_t dst_idx = acVertexBufferIdx(dst.x, dst.y, dst.z, dst_device->local_config);

    const AcReal* src_ptr = &src_device->vba.in[vtxbuf_handle][src_idx];
    AcReal* dst_ptr       = &dst_device->vba.in[vtxbuf_handle][dst_idx];
    const size_t bytes    = num_vertices * sizeof(src_ptr[0]);

    ERRCHK_CUDA(cudaMemcpyPeerAsync(dst_ptr, dst_device->id, src_ptr, src_device->id, bytes,
                                    src_device->streams[stream]));
    return AC_SUCCESS;
}

AcResult
acDeviceTransferMeshWithOffset(const Device src_device, const Stream stream, const int3 src,
                               const int3 dst, const int num_vertices, Device dst_device)
{
    WARNING("This function is deprecated");
    for (int i = 0; i < NUM_VTXBUF_HANDLES; ++i) {
        acDeviceTransferVertexBufferWithOffset(src_device, stream, (VertexBufferHandle)i, src, dst,
                                               num_vertices, dst_device);
    }
    return AC_SUCCESS;
}

AcResult
acDeviceTransferVertexBuffer(const Device src_device, const Stream stream,
                             const VertexBufferHandle vtxbuf_handle, Device dst_device)
{
    int3 src                  = (int3){0, 0, 0};
    int3 dst                  = src;
    const size_t num_vertices = acVertexBufferSize(src_device->local_config);

    return acDeviceTransferVertexBufferWithOffset(src_device, stream, vtxbuf_handle, src, dst,
                                           num_vertices, dst_device);
}

AcResult
acDeviceTransferMesh(const Device src_device, const Stream stream, Device dst_device)
{
    WARNING("This function is deprecated");
    for (int i = 0; i < NUM_VTXBUF_HANDLES; ++i) {
        acDeviceTransferVertexBuffer(src_device, stream, (VertexBufferHandle)i, dst_device);
    }
    return AC_SUCCESS;
}
AcResult
acDeviceLaunchKernel(const Device device, const Stream stream, const AcKernel kernel,
                     const int3 start, const int3 end)
{
    cudaSetDevice(device->id);
    return acLaunchKernel(kernel, device->streams[stream], start, end, device->vba);
}



AcResult
acDeviceBenchmarkKernel(const Device device, const AcKernel kernel, const int3 start, const int3 end)
{
    cudaSetDevice(device->id);
    return acBenchmarkKernel(kernel, start, end, device->vba);
}

/** */
AcResult
acDeviceStoreStencil(const Device device, const Stream stream, const Stencil stencil,
                     AcReal data[STENCIL_DEPTH][STENCIL_HEIGHT][STENCIL_WIDTH])
{
    cudaSetDevice(device->id);
    return acStoreStencil(stencil, device->streams[stream], data);
}
AcResult
acDeviceIntegrateSubstep(const Device device, const Stream stream, const int step_number,
                         const int3 start, const int3 end, const AcReal dt)
{
#ifdef AC_INTEGRATION_ENABLED
    const AcReal current_time = device->local_config[AC_current_time];
    cudaSetDevice(device->id);

#ifdef AC_SINGLEPASS_INTEGRATION
    device->vba.kernel_input_params.singlepass_solve.step_num = step_number;
    device->vba.kernel_input_params.singlepass_solve.time_params = {dt,current_time};
    return acLaunchKernel(singlepass_solve, device->streams[stream], start, end, device->vba);
#else
    // Two-pass integration with acDeviceIntegrateSubstep works currently
    // only when integrating the whole subdomain
    // Consider the case:
    // 1) A half of the domain has been updated after the initial call, and the result of step s+1
    // resides in the output buffer.
    //
    // 2) Integration is called again, this time the intermediate w values are incorrectly used for
    // calculating the stencil operations, or, if the buffers have been swapped again, then values
    // from both steps s+0 and s+1 are used to compute the stencils, which is incorrect
    AcMeshDims dims = acGetMeshDims(device->local_config);
    // ERRCHK_ALWAYS(start == dims.n0); // Overload not working for some reason on some compilers
    // ERRCHK_ALWAYS(end == dims.n1); // TODO fix someday
    ERRCHK_ALWAYS(start.x == dims.n0.x); // tmp workaround
    ERRCHK_ALWAYS(start.y == dims.n0.y);
    ERRCHK_ALWAYS(start.z == dims.n0.z);
    ERRCHK_ALWAYS(end.x == dims.n1.x);
    ERRCHK_ALWAYS(end.y == dims.n1.y);
    ERRCHK_ALWAYS(end.z == dims.n1.z);

    device->vba.kernel_input_params.twopass_solve_intermediate.step_num = step_number;
    device->vba.kernel_input_params.twopass_solve_intermediate.dt = dt;
    const AcResult res = acLaunchKernel(twopass_solve_intermediate, device->streams[stream], start,
                                        end, device->vba);
    if (res != AC_SUCCESS)
        return res;

    acDeviceSwapBuffers(device);
    device->vba.kernel_input_params.twopass_solve_final.current_time = current_time;

    device->vba.kernel_input_params.twopass_solve_final.step_num = step_number;
    device->vba.kernel_input_params.twopass_solve_final.current_time= current_time;
    return acLaunchKernel(twopass_solve_final, device->streams[stream], start, end, device->vba);
#endif
#else
    (void)device;      // Unused
    (void)stream;      // Unused
    (void)step_number; // Unused
    (void)start;       // Unused
    (void)end;         // Unused
    (void)dt;          // Unused
    ERROR("acDeviceIntegrateSubstep() called but AC_dt not defined!");
    return AC_FAILURE;
#endif
}

AcResult
acDevicePeriodicBoundcondStep(const Device device, const Stream ,
                              const VertexBufferHandle vtxbuf_handle, const int3 ,
                              const int3 )
{
    cudaSetDevice(device->id);
    if(!vtxbuf_is_alive[vtxbuf_handle]) return AC_NOT_ALLOCATED;
    fprintf(stderr,"NOT ANYMORE SUPPORTED\n");
    exit(EXIT_FAILURE);
}

AcResult
acDevicePeriodicBoundconds(const Device device, const Stream stream, const int3 start,
                           const int3 end)
{
    for (int i = 0; i < NUM_VTXBUF_HANDLES; ++i) {
        acDevicePeriodicBoundcondStep(device, stream, (VertexBufferHandle)i, start, end);
    }
    return AC_SUCCESS;
}

AcResult
acDeviceGeneralBoundcondStep(const Device device, const Stream ,
                             const VertexBufferHandle vtxbuf_handle, const int3 ,
                             const int3 , const AcMeshInfo , const int3 )
{
    if(!vtxbuf_is_alive[vtxbuf_handle]) return AC_NOT_ALLOCATED;
    cudaSetDevice(device->id);
    fprintf(stderr,"NOT ANYMORE SUPPORTED\n");
    exit(EXIT_FAILURE);
}

AcResult
acDeviceGeneralBoundconds(const Device device, const Stream stream, const int3 start,
                          const int3 end, const AcMeshInfo config, const int3 bindex)
{
    for (int i = 0; i < NUM_VTXBUF_HANDLES; ++i) {
        acDeviceGeneralBoundcondStep(device, stream, (VertexBufferHandle)i, start, end, config,
                                     bindex);
    }
    return AC_SUCCESS;
}

//static int3
//constructInt3Param(const Device device, const AcIntParam a, const AcIntParam b, const AcIntParam c)
//{
//    return (int3){
//        device->local_config.int_params[a],
//        device->local_config.int_params[b],
//        device->local_config.int_params[c],
//    };
//}

AcResult
acDeviceReduceScalNoPostProcessing(const Device device, const Stream stream, const AcReduction reduction,
                              const VertexBufferHandle vtxbuf_handle, AcReal* result)
{
    if(!vtxbuf_is_alive[vtxbuf_handle]) return AC_NOT_ALLOCATED;
    cudaSetDevice(device->id);

    const int3 start = acGetMinNN(device->local_config);
    const int3 end   = acGetMaxNN(device->local_config);

    *result = acKernelReduceScal(device->streams[stream], reduction, vtxbuf_handle,
                                 start, end, device->vba.reduce_scratchpads_real[0], device->vba.scratchpad_size,device->vba);
    return AC_SUCCESS;
}

AcResult
acDeviceReduceScal(const Device device, const Stream stream, const AcReduction reduction,
                   const VertexBufferHandle vtxbuf_handle, AcReal* result)
{
    if(!vtxbuf_is_alive[vtxbuf_handle]) return AC_NOT_ALLOCATED;
    acDeviceReduceScalNoPostProcessing(device, stream, reduction, vtxbuf_handle, result);

    switch (reduction.post_processing_op) {
    	case AC_RMS: {
    	    const int3 nn = acGetLocalNN(device->local_config);
    	    const AcReal inv_n = AcReal(1.) / (nn.x * nn.y * nn.z);
    	    *result            = sqrt(inv_n * *result);
    	    break;
    	}
    	default: /* Do nothing */
        	break;
    };

    return AC_SUCCESS;
}

AcResult
acDeviceReduceVecNoPostProcessing(const Device device, const Stream stream, const AcReduction reduction,
                             const VertexBufferHandle vtxbuf0, const VertexBufferHandle vtxbuf1,
                             const VertexBufferHandle vtxbuf2, AcReal* result)
{
    if(!vtxbuf_is_alive[vtxbuf0]) return AC_NOT_ALLOCATED;
    if(!vtxbuf_is_alive[vtxbuf1]) return AC_NOT_ALLOCATED;
    if(!vtxbuf_is_alive[vtxbuf2]) return AC_NOT_ALLOCATED;
    cudaSetDevice(device->id);

    const int3 start = acGetMinNN(device->local_config);
    const int3 end   = acGetMaxNN(device->local_config);

    *result = acKernelReduceVec(device->streams[stream], reduction, start, end, {vtxbuf0,vtxbuf1,vtxbuf2},device->vba,
                                device->vba.reduce_scratchpads_real[0], device->vba.scratchpad_size);
    return AC_SUCCESS;
}

AcResult
acDeviceReduceVec(const Device device, const Stream stream, const AcReduction reduction,
                  const VertexBufferHandle vtxbuf0, const VertexBufferHandle vtxbuf1,
                  const VertexBufferHandle vtxbuf2, AcReal* result)
{
    if(!vtxbuf_is_alive[vtxbuf0]) return AC_NOT_ALLOCATED;
    if(!vtxbuf_is_alive[vtxbuf1]) return AC_NOT_ALLOCATED;
    if(!vtxbuf_is_alive[vtxbuf2]) return AC_NOT_ALLOCATED;
    acDeviceReduceVecNoPostProcessing(device, stream, reduction, vtxbuf0, vtxbuf1, vtxbuf2, result);
    switch (reduction.post_processing_op) {
    	case AC_RMS: {
    	    const int3 nn = acGetLocalNN(device->local_config);
    	    const AcReal inv_n = AcReal(1.) / (nn.x * nn.y * nn.z);
    	    *result            = sqrt(inv_n * *result);
    	    break;
    	}
    	default: /* Do nothing */
        	break;
    };

    return AC_SUCCESS;
}

AcResult
acDeviceFinishReduce(Device device, const Stream stream, AcReal* result,const AcKernel kernel, const AcReduceOp reduce_op, const AcRealOutputParam output)
{
	auto in  = device->vba.reduce_scratchpads_real[(int)output][0];
	auto out = device->vba.reduce_scratchpads_real[(int)output][1];
	ERRCHK_ALWAYS(in != NULL);
	ERRCHK_ALWAYS(out != NULL);
	ERRCHK_ALWAYS(result != NULL);
	if(stream >= NUM_STREAMS)
	{
		fprintf(stderr,"Stream: %d\n",stream);
		ERRCHK_ALWAYS(stream < NUM_STREAMS);
	}
	acReduce(device->streams[stream],in,acGetKernelReduceScratchPadSize(kernel),out,reduce_op);
	cudaMemcpyAsync(result,out,sizeof(out[0]),cudaMemcpyDeviceToHost,device->streams[stream]);
	return AC_SUCCESS;
}
AcResult
acDeviceFinishReduceInt(Device device, const Stream stream, int* result,const AcKernel kernel, const AcReduceOp reduce_op, const AcIntOutputParam output)
{
	auto in  = device->vba.reduce_scratchpads_int[(int)output][0];
	auto out = device->vba.reduce_scratchpads_int[(int)output][1];
	acReduceInt(device->streams[stream],in, acGetKernelReduceScratchPadSize(kernel),out,reduce_op);
	cudaMemcpyAsync(result,out,sizeof(out[0]),cudaMemcpyDeviceToHost,device->streams[stream]);
	return AC_SUCCESS;
}
AcResult
acDeviceReduceVecScalNoPostProcessing(const Device device, const Stream stream,
                                 const AcReduction reduction, const VertexBufferHandle vtxbuf0,
                                 const VertexBufferHandle vtxbuf1, const VertexBufferHandle vtxbuf2,
                                 const VertexBufferHandle vtxbuf3, AcReal* result)
{
    if(!vtxbuf_is_alive[vtxbuf0]) return AC_NOT_ALLOCATED;
    if(!vtxbuf_is_alive[vtxbuf1]) return AC_NOT_ALLOCATED;
    if(!vtxbuf_is_alive[vtxbuf2]) return AC_NOT_ALLOCATED;
    if(!vtxbuf_is_alive[vtxbuf3]) return AC_NOT_ALLOCATED;
    cudaSetDevice(device->id);

    const int3 start = acGetMinNN(device->local_config);
    const int3 end   = acGetMaxNN(device->local_config);

    *result = acKernelReduceVecScal(device->streams[stream], reduction, start, end,
		    		    {vtxbuf0,vtxbuf1,vtxbuf2,vtxbuf3},
				    device->vba,
                                    device->vba.reduce_scratchpads_real[0], device->vba.scratchpad_size);
    return AC_SUCCESS;
}

AcResult
acDeviceReduceVecScal(const Device device, const Stream stream, const AcReduction reduction,
                      const VertexBufferHandle vtxbuf0, const VertexBufferHandle vtxbuf1,
                      const VertexBufferHandle vtxbuf2, const VertexBufferHandle vtxbuf3,
                      AcReal* result)
{
    if(!vtxbuf_is_alive[vtxbuf0]) return AC_NOT_ALLOCATED;
    if(!vtxbuf_is_alive[vtxbuf1]) return AC_NOT_ALLOCATED;
    if(!vtxbuf_is_alive[vtxbuf2]) return AC_NOT_ALLOCATED;
    if(!vtxbuf_is_alive[vtxbuf3]) return AC_NOT_ALLOCATED;
    acDeviceReduceVecScalNoPostProcessing(device, stream, reduction, vtxbuf0, vtxbuf1, vtxbuf2, vtxbuf3,
                                     result);
    switch (reduction.post_processing_op) {
    	case AC_RMS: {
    	    const int3 nn = acGetLocalNN(device->local_config);
    	    const AcReal inv_n = AcReal(1.) / (nn.x * nn.y * nn.z);
    	    *result            = sqrt(inv_n * *result);
    	    break;
    	}
        case AC_RADIAL_WINDOW_RMS: {
	   ERROR("AC_RMS_RADIAL_WINDOW not implemented for acDeviceReduceVecScal\n");
	   break;
	}
    	default: /* Do nothing */
        	break;
    };

    return AC_SUCCESS;
}

/** XY averages */
AcResult
acDeviceReduceXY(const Device device, const Stream stream, const Field field,
                        const Profile profile, const AcReduction reduction)
{
    if constexpr(NUM_PROFILES == 0) return AC_FAILURE;
    cudaSetDevice(device->id);
    acDeviceSynchronizeStream(device, stream);

    const AcMeshDims dims = acGetMeshDims(device->local_config);

    for (int k = 0; k < dims.m1.z; ++k) {
        const int3 start    = (int3){dims.n0.x, dims.n0.y, k};
        const int3 end      = (int3){dims.n1.x, dims.n1.y, k + 1};
        const size_t nxy    = (end.x - start.x) * (end.y - start.y);
        const AcReal result = (1. / nxy) * acKernelReduceScal(device->streams[stream], reduction,
                                                              field, start, end,
                                                              device->vba.reduce_scratchpads_real[0],
                                                              device->vba.scratchpad_size,device->vba);
        // printf("%zu Profile: %g\n", k, result);
        // Could be optimized by performing the reduction completely in
        // device memory without the redundant device-host-device transfer
        cudaMemcpy(&device->vba.profiles.in[profile][k], &result, sizeof(result),
                   cudaMemcpyHostToDevice);
    }
    return AC_SUCCESS;
}

AcResult
acDeviceSwapProfileBuffer(const Device device, const Profile handle)
{
    cudaSetDevice(device->id);

    AcReal* tmp                      = device->vba.profiles.in[handle];
    device->vba.profiles.in[handle]  = device->vba.profiles.out[handle];
    device->vba.profiles.out[handle] = tmp;

    return AC_SUCCESS;
}

AcResult
acDeviceSwapProfileBuffers(const Device device, const Profile* profiles, const size_t num_profiles)
{
    int retval = AC_SUCCESS;
    for (size_t i = 0; i < num_profiles; ++i)
        retval |= acDeviceSwapProfileBuffer(device, profiles[i]);

    return (AcResult)retval;
}

AcResult
acDeviceSwapAllProfileBuffers(const Device device)
{
    int retval = AC_SUCCESS;
    for (size_t i = 0; i < NUM_PROFILES; ++i)
        retval |= acDeviceSwapProfileBuffer(device, (Profile)i);

    return (AcResult)retval;
}

AcResult
acDeviceLoadProfile(const Device device, const AcReal* hostprofile, const size_t hostprofile_count,
                    const Profile profile)
{
    if constexpr (NUM_PROFILES == 0) return AC_FAILURE;
    cudaSetDevice(device->id);
    ERRCHK_ALWAYS(hostprofile_count == device->vba.profiles.count);
    ERRCHK_CUDA(cudaMemcpy(device->vba.profiles.in[profile], hostprofile,
                           sizeof(device->vba.profiles.in[profile][0]) * device->vba.profiles.count,
                           cudaMemcpyHostToDevice));
    return AC_SUCCESS;
}

AcResult
acDeviceStoreProfile(const Device device, const Profile profile, AcMesh* host_mesh)
{
    if constexpr (NUM_PROFILES == 0) return AC_FAILURE;
    cudaSetDevice(device->id);
    const size3_t counts = (size3_t){device->vba.mx,device->vba.my,device->vba.mz};
    ERRCHK_CUDA(cudaMemcpy(host_mesh->profile[profile], device->vba.profiles.in[profile],
                           prof_size(profile,counts),
                           cudaMemcpyDeviceToHost));
    return AC_SUCCESS;
}

AcResult
acDevicePrintProfiles(const Device device)
{
    // int3 multigpu_offset;
    // acStoreInt3Uniform(device->streams[STREAM_DEFAULT], AC_multigpu_offset, &multigpu_offset);
    // printf("%d, %d, %d\n", multigpu_offset.x, multigpu_offset.y, multigpu_offset.z);
    // printf("Num profiles: %zu\n", NUM_PROFILES);
    for (size_t i = 0; i < NUM_PROFILES; ++i) {
        const size_t count = device->vba.profiles.count;
        AcReal* host_profile = (AcReal*)malloc(sizeof(AcReal)*count);
        cudaMemcpy(host_profile, device->vba.profiles.in[i], sizeof(AcReal) * count,
                   cudaMemcpyDeviceToHost);
        printf("Profile %s (%zu)-----------------\n", profile_names[i], i);
        for (size_t j = 0; j < count; ++j) {
            printf("%g (%zu), ", host_profile[j], j);
        }
        printf("\n");
	free(host_profile);
    }
    return AC_SUCCESS;
}

AcResult
acDeviceVolumeCopy(const Device device, const Stream stream,                     //
                   const AcReal* in, const int3 in_offset, const int3 in_volume, //
                   AcReal* out, const int3 out_offset, const int3 out_volume)
{
    cudaSetDevice(device->id);
    return acKernelVolumeCopy(device->streams[stream], in, in_offset, in_volume, out, out_offset,
                              out_volume);
}

#if PACKED_DATA_TRANSFERS 
// Functions for calling packed data transfers
AcResult
acDeviceLoadPlateBuffer(const Device device, int3 start, int3 end, const Stream stream, AcReal* buffer, int plate)
{
    const int size_x=end.x-start.x, size_y=end.y-start.y, size_z=end.z-start.z;
    const int block_size = size_x*size_y*size_z;
    const int bufsiz = block_size*NUM_VTXBUF_HANDLES*sizeof(AcReal);
/*
printf("acDeviceLoadPlateBuffer:start,end= %d %d %d %d %d %d \n", start.x, start.y, start.z, end.x, end.y, end.z);
printf("acDeviceLoadPlateBuffer:bufsiz,block_size= %u %u\n",bufsiz,block_size);
printf("acDeviceLoadPlateBuffer:buffer= %p \n", buffer);
*/
printf("acDeviceLoadPlateBuffer:plate, device->plate_buffer= %d %p\n", plate, device->plate_buffers[plate]);
    cudaSetDevice(device->id);

    ERRCHK_CUDA(
        cudaMemcpyAsync(device->plate_buffers[plate], buffer, bufsiz,
                        cudaMemcpyHostToDevice, device->streams[stream])
    );
//  unpacking in global memory; done by GPU kernel "packUnpackPlate".
    acUnpackPlate(device, start, end, block_size, stream, plate);

<<<<<<< HEAD
    return AC_SUCCESS;
}

AcResult
acDeviceStorePlateBuffer(const Device device, int3 start, int3 end, const Stream stream, AcReal* buffer, int plate)
{
    const int size_x=end.x-start.x, size_y=end.y-start.y, size_z=end.z-start.z;
    const int block_size = size_x*size_y*size_z;
    const int bufsiz = block_size*NUM_VTXBUF_HANDLES*sizeof(AcReal);
/*
printf("acDeviceStorePlateBuffer:start,end,type= %d %d %d %d %d %d %d\n", start.x, start.y, start.z, end.x, end.y, end.z, plate);
printf("acDeviceStorePlateBuffer:bufsiz,block_size= %u %u\n",bufsiz,block_size);
printf("acDeviceStorePlateBuffer:buffer= %p \n", buffer);
*/
printf("acDeviceStorePlateBuffer:plate, device->plate_buffer= %d %p \n", plate, device->plate_buffers[plate]);
    cudaSetDevice(device->id);

//  packing from global memory; done by GPU kernel "packUnpackPlate".
    acPackPlate(device, start, end, block_size, stream, plate);
    ERRCHK_CUDA(cudaMemcpyAsync(buffer,device->plate_buffers[plate], bufsiz,
                                cudaMemcpyDeviceToHost, device->streams[stream])
    );

    return AC_SUCCESS;
}

AcResult
acDeviceStoreIXYPlate(const Device device, int3 start, int3 end, int src_offset, const Stream stream, AcMesh *host_mesh)
{
    cudaSetDevice(device->id);     // use first device

    int px=host_mesh->info[AC_mx]*sizeof(AcReal), sx=host_mesh[AC_nx]*sizeof(AcReal);

    size_t start_idx;
    void *dest, *src;

    for (int iv = 0; iv < NUM_VTXBUF_HANDLES; ++iv) {
      for (int k=start.z; k<end.z; k++){

        start_idx = acVertexBufferIdx(start.x,start.y,k,host_mesh->info);
        dest=&(host_mesh->vertex_buffer[iv][start_idx]);
        src=&device->vba.out[iv][start_idx+src_offset];
        cudaMemcpy2DAsync(dest, px, src, px, sx, host_mesh->info[AC_ny],
                          cudaMemcpyDeviceToHost, device->streams[stream]);
      }
    }
    return AC_SUCCESS;
}
#endif

AcResult
acDeviceResetMesh(const Device device, const Stream stream)
{
    cudaSetDevice(device->id);
    acDeviceSynchronizeStream(device, stream);
    return acVBAReset(device->streams[stream], &device->vba);
}
acKernelInputParams*
acDeviceGetKernelInputParamsObject(const Device device)
{
	return &device->vba.kernel_input_params;
}

AcMeshInfo
acDeviceGetConfig(const Device device)
{
	return device->local_config;
}
AcDeviceKernelOutput
acDeviceGetKernelOutput(const Device device)
{
	return device->output;
}

#include "device_set_input.h"
#include "device_get_input.h"
#include "device_get_output.h"


//--------------------------------------

=======
>>>>>>> 660a4877
#define ARRAY_SIZE(x) (sizeof(x) / sizeof(x[0]))

#if 0
void
acDeviceTest(const Device device)
{
    AcMeshDims dims = acGetMeshDims(device->local_config);

    ///-------- TESTING START
    AcMeshInfo info = device->local_config;
    AcMesh model;
    acHostMeshCreate(info, &model); // remember to remove or free
#if 0
    for (size_t field = 0; field < NUM_FIELDS; ++field) {
        for (size_t k = dims.m0.z; k < as_size_t(dims.m1.z); ++k) {
            for (size_t j = dims.n0.y; j < as_size_t(dims.n1.y); ++j) {
                for (size_t i = dims.n0.x; i < as_size_t(dims.n1.x); ++i) {
                    const size_t si = (i - dims.n0.x) + (j - dims.n0.y) * dims.n1.x;
                    const int salt  = 2 * (si % 2) - 1; // Generates -1,1,-1,1,...
                    // Nice mathematical feature: nxy is always even for nx, ny > 1
                    model.vertex_buffer[field][i + j * dims.m1.x +
                                               k * dims.m1.x * dims.m1.y] = (int)k + salt;
                }
            }
            // If one of the dimensions is 1 and the other one is odd
            if ((dims.nn.x * dims.nn.y) % 2) //
                ++model.vertex_buffer[field][dims.n0.x + dims.n0.y * dims.m1.x +
                                             k * dims.m1.x * dims.m1.y];
        }
    }
#elif 0 // unique spatial
    for (size_t field = 0; field < NUM_FIELDS; ++field) {
        for (size_t i = 0; i < dims.m1.x * dims.m1.y * dims.m1.z; ++i)
            model.vertex_buffer[field][i] = i;
    }
#elif 0 // unique all
    for (size_t field = 0; field < NUM_FIELDS; ++field) {
        for (size_t i = 0; i < dims.m1.x * dims.m1.y * dims.m1.z; ++i)
            model.vertex_buffer[field][i] = i + field * dims.m1.x * dims.m1.y * dims.m1.z;
    }
#else
    for (size_t i = 0; i < dims.m1.x * dims.m1.y * dims.m1.z; ++i) {
        model.vertex_buffer[VTXBUF_UUX][i] = 0.5;
        model.vertex_buffer[VTXBUF_UUY][i] = 0.2;
        model.vertex_buffer[VTXBUF_UUZ][i] = 0.8;
        model.vertex_buffer[TF_a11_x][i]   = 0.2;
        model.vertex_buffer[TF_a11_y][i]   = 0.3;
        model.vertex_buffer[TF_a11_z][i]   = -0.6;
    }
#endif
    acDeviceLoadMesh(device, STREAM_DEFAULT, model);
    // acDevicePeriodicBoundconds(device, STREAM_DEFAULT, dims.m0, dims.m1); // note: messes up
    // small grids
    cudaDeviceSynchronize();

    printf("---Model---\n");
    const size_t field = 0;
    for (size_t i = 0; i < dims.m1.x * dims.m1.y * dims.m1.z; ++i) {
        printf("%-4g ", i, model.vertex_buffer[field][i]);

        if (!((i + 1) % dims.m1.x))
            printf("\n");
        if (!((i + 1) % dims.m1.x) && !(((i + 1) / dims.m1.x) % dims.m1.y))
            printf("\n---\n");
    }
    printf("\n");
    ///-------- TESTING END

    const size_t num_blocks  = 3 + 3 * 4;
    const AcShape out_volume = {
        .x = dims.nn.x,
        .y = dims.nn.y,
        .z = dims.m1.z,
        .w = num_blocks,
    };
    const size_t count = acShapeSize(out_volume);
    AcBuffer buffer    = acBufferCreate(count, true);

    const AcIndex in_offset = {
        .x = dims.n0.x,
        .y = dims.n0.y,
        .z = 0,
        .w = 0,
    };
    const AcShape in_volume = {
        .x = dims.m1.x,
        .y = dims.m1.y,
        .z = dims.m1.z,
        .w = 1,
    };
    const AcShape block_volume = {
        .x = out_volume.x,
        .y = out_volume.y,
        .z = out_volume.z,
        .w = 1,
    };

    const Field basic_fields[] = {VTXBUF_UUX, VTXBUF_UUY, VTXBUF_UUZ};
    for (size_t w = 0; w < ARRAY_SIZE(basic_fields); ++w) {
        const AcIndex out_offset = {
            .x = 0,
            .y = 0,
            .z = 0,
            .w = w,
        };

        acReindex(device->streams[STREAM_DEFAULT], device->vba.in[basic_fields[w]], in_offset,
                  in_volume, buffer.data, out_offset, out_volume, block_volume);
    }
    const AcIndex out_offset = {
        .x = 0,
        .y = 0,
        .z = 0,
        .w = 0,
    };
    acMapCross(device->streams[STREAM_DEFAULT], device->vba, in_offset, in_volume, buffer.data,
               out_offset, out_volume, block_volume);

    ///-------- TESTING START
    // const AcShape volume = {
    //     .x = dims.nn.x,
    //     .y = dims.nn.y,
    //     .z = dims.m1.z,
    //     .w = 3,
    // };
    const AcShape volume = out_volume;
    cudaDeviceSynchronize();
    printf("---Reindexed basic---\n");
    AcBuffer host = acBufferCreate(count, false);
    acBufferMigrate(buffer, &host);
    for (size_t i = 0; i < acShapeSize(volume); ++i) {
        if (!(i % volume.x)) {
            printf("\n");
            if (!((i / volume.x) % volume.y)) {
                printf("\n---\n");
                if (!(((i + 1) / (volume.x * volume.y)) % volume.z))
                    printf("\n--next buffer %zu--\n", (i + 1) / (volume.x * volume.y * volume.z));
            }
        }

        printf("%-4g ", i, host.data[i]);

        // if (!((i + 1) % volume.x)) {
        //     printf("\n");
        //     if (!(((i + 1) / volume.x) % volume.y)) {
        //         printf("\n---\n");
        //         if (!(((i + 1) / (volume.x * volume.y)) % volume.z))
        //             printf("\n--next buffer %zu--\n", (i + 1) / (volume.x * volume.y *
        //             volume.z));
        //     }
        // }
    }
    printf("\n");

    for (size_t i = 0; i < host.count; ++i)
        printf("%g ", host.data[i]);
    acBufferDestroy(&host);
    ///-------- TESTING END

    const size_t num_segments = num_blocks * out_volume.z;
    // acSegmentedReduce(device->streams[STREAM_DEFAULT], buffer.data, count, num_segments,
    //                   device->vba.profiles.in[0]);
    // cudaDeviceSynchronize();

    // Test
    const size_t segment_size = count / num_segments;
    AcBuffer d_profiles       = acBufferCreate(num_segments, true);
    acSegmentedReduce(device->streams[STREAM_DEFAULT], buffer.data, count, num_segments,
                      d_profiles.data);
    AcBuffer h_profiles = acBufferCreate(num_segments, false);
    acBufferMigrate(d_profiles, &h_profiles);
    for (size_t i = 0; i < num_segments; ++i)
        printf("Segment %zu: %g, average %g\n", i, h_profiles.data[i],
               h_profiles.data[i] / segment_size);
    // cudaDeviceSynchronize();
    // AcBuffer hostbuffer = acBufferCreate(num_segments, false);
    // cudaMemcpy(hostbuffer.data, device->vba.profiles.in[0],
    // sizeof(hostbuffer.data[0])*num_segments, cudaMemcpyDeviceToDevice);
    // // acBufferMigrate(buffer, &hostbuffer);
    // for (size_t w = 0; w < num_segments; ++w) {
    //     printf("start %zu: %g\n", w,
    //            hostbuffer.data[w * out_volume.x * out_volume.y * out_volume.z]);
    //     printf("end %zu: %g\n", w,
    //            hostbuffer.data[(w + 1) * out_volume.x * out_volume.y * out_volume.z - 1]);

    //     AcBuffer profiles = acBufferCreate(num_segments, false);
    //     cudaMemcpy(profiles.data, device->vba.profiles.in, sizeof(profiles.data[0]) *
    //     num_segments,
    //                cudaMemcpyDeviceToHost);
    //     printf("Profile %zu: %g\n", w, profiles.data[w]);
    //     acBufferDestroy(&profiles);
    // }
    // acBufferDestroy(&hostbuffer);

    acBufferDestroy(&buffer);
}
#endif

#ifdef AC_TFM_ENABLED
AcResult
acDeviceReduceXYAverages(const Device device, const Stream stream)
{
<<<<<<< HEAD
=======
#ifdef AC_TFM_ENABLED
>>>>>>> 660a4877
    AcMeshDims dims = acGetMeshDims(device->local_config);

    // Intermediate buffer
    const size_t num_compute_profiles = 5 * 3;
    const AcShape buffer_shape        = {
               .x = as_size_t(dims.nn.x),
               .y = as_size_t(dims.nn.y),
               .z = as_size_t(dims.m1.z),
               .w = num_compute_profiles,
    };
    const size_t buffer_size = acShapeSize(buffer_shape);
    AcBuffer buffer          = acBufferCreate(buffer_size, true);

    // Indices and shapes
    const AcIndex in_offset = {
        .x = as_size_t(dims.n0.x),
        .y = as_size_t(dims.n0.y),
        .z = 0,
        .w = 0,
    };
    const AcShape in_shape = {
        .x = as_size_t(dims.m1.x),
        .y = as_size_t(dims.m1.y),
        .z = as_size_t(dims.m1.z),
        .w = 1,
    };
    const AcShape block_shape = {
        .x = buffer_shape.x,
        .y = buffer_shape.y,
        .z = buffer_shape.z,
        .w = 1,
    };

    // Reindex
    VertexBufferHandle reindex_fields[] = {
        VTXBUF_UUX, VTXBUF_UUY, VTXBUF_UUZ, //
        TF_uxb11_x, TF_uxb11_y, TF_uxb11_z, //
        TF_uxb12_x, TF_uxb12_y, TF_uxb12_z, //
        TF_uxb21_x, TF_uxb21_y, TF_uxb21_z, //
        TF_uxb22_x, TF_uxb22_y, TF_uxb22_z, //
    };
    for (size_t w = 0; w < ARRAY_SIZE(reindex_fields); ++w) {
        const AcIndex buffer_offset = {
            .x = 0,
            .y = 0,
            .z = 0,
            .w = w,
        };
        acReindex(device->streams[STREAM_DEFAULT],                        //
                  device->vba.in[reindex_fields[w]], in_offset, in_shape, //
                  buffer.data, buffer_offset, buffer_shape, block_shape);
    }
    // // Note no offset here: is applied in acMapCross instead due to how it works with SOA
    // vectors. const AcIndex buffer_offset = {
    //     .x = 0,
    //     .y = 0,
    //     .z = 0,
    //     .w = 0,
    // };
    // acReindexCross(device->streams[STREAM_DEFAULT],  //
    //                device->vba, in_offset, in_shape, //
    //                buffer.data, buffer_offset, buffer_shape, block_shape);

    // Reduce
    // Note the ordering of the fields. The ordering of the fields
    // in the input buffer must be the same as desired for the ordering of
    // profiles in the output array.
    const size_t num_segments = buffer_shape.z * buffer_shape.w;
    acSegmentedReduce(device->streams[STREAM_DEFAULT], //
                      buffer.data, buffer_size, num_segments, device->vba.profiles.in[0]);

    // NOTE: Revisit this
    const size_t gnx = as_size_t(device->local_config.int3_params[AC_global_grid_n].x);
    const size_t gny = as_size_t(device->local_config.int3_params[AC_global_grid_n].y);
    cudaSetDevice(device->id);
    acMultiplyInplace(1. / (gnx * gny), num_compute_profiles * device->vba.profiles.count,
                      device->vba.profiles.in[0]);

    acBufferDestroy(&buffer);
    return AC_FAILURE;
}
#else
AcResult
acDeviceReduceXYAverages(const Device , const Stream)
{
	return AC_FAILURE;
}
AcMeshOrder
get_mesh_order_for_prof(const AcProfileType type)
{
    	switch(type)
    	{
    	        case(PROFILE_X):
    	    	    return ZYX;
    	        case(PROFILE_Y):
		    return XZY;
    	        case(PROFILE_Z):
			return XYZ;
    	        case(PROFILE_XY):
			return ZXY;
    	        case(PROFILE_XZ):
			return YXZ;
    	        case(PROFILE_YX):
			return ZYX;
    	        case(PROFILE_YZ):
			return XYZ;
    	        case(PROFILE_ZX):
			return YZX;
    	        case(PROFILE_ZY):
			return XZY;
    	}
	return XYZ;
};
size_t
get_size_from_dim(const int dim, const AcMeshDims dims)
{
    	const auto size   = dim == X_ORDER_INT ? dims.m1.x :
        		    dim == Y_ORDER_INT ? dims.m1.y :
        		    dims.m1.z;
        return as_size_t(size);
}
AcBuffer
acDeviceTransposeVertexBuffer(const Device device, const Stream stream, const AcMeshOrder order, const VertexBufferHandle vtxbuf)
{
	return acDeviceTransposeBase(device,stream,order,device->vba.in[vtxbuf]);
}
AcBuffer
acDeviceTransposeBase(const Device device, const Stream stream, const AcMeshOrder order, const AcReal* src)
{
    const AcMeshDims dims = acGetMeshDims(device->local_config);
    AcBuffer res = acBufferCreate(acGetTransposeBufferShape(order,dims),true);
    acTranspose(order,src,res.data, dims.m1, device->streams[stream]);
    return res;
}
AcResult
acDeviceReduceAverages(const Device device, const Stream stream, const Profile prof)
{
    if constexpr (NUM_PROFILES == 0) return AC_FAILURE;
    return acReduceProfile(prof,acGetMeshDims(device->local_config),
			   device->vba.reduce_scratchpads_real[PROF_SCRATCHPAD_INDEX(prof)][0],
			   device->vba.profiles.in[prof],
			   device->streams[stream]
		    );
}
#endif

/** Note: very inefficient. Should only be used for testing. */
AcResult
acDeviceWriteMeshToDisk(const Device device, const VertexBufferHandle vtxbuf, const char* filepath)
{
    AcMesh host_mesh;
    acHostMeshCreate(device->local_config, &host_mesh);

    acDeviceStoreMesh(device, STREAM_DEFAULT, &host_mesh);
    acDeviceSynchronizeStream(device, STREAM_DEFAULT);

    FILE* fp = fopen(filepath, "w");
    ERRCHK_ALWAYS(fp);

    const size_t count         = acVertexBufferSize(device->local_config);
    const size_t count_written = fwrite(host_mesh.vertex_buffer[vtxbuf], sizeof(AcReal), count, fp);
    ERRCHK_ALWAYS(count_written == count);

    fclose(fp);

    acHostMeshDestroy(&host_mesh);
    return AC_SUCCESS;
}

AcResult
<<<<<<< HEAD
acDevicePreprocessScratchPad(Device device, const int variable, const AcType type,const AcReduceOp op)
{
	AcReduceOp* states =
			type == AC_INT_TYPE  ? device->scratchpad_states.ints  :
			type == AC_REAL_TYPE ? device->scratchpad_states.reals :
			type == AC_PROF_TYPE ? &device->scratchpad_states.reals[NUM_REAL_OUTPUTS] :
			NULL;

	const int n_elems = 
				type == AC_REAL_TYPE ?  NUM_REAL_OUTPUTS :
				type == AC_PROF_TYPE ?  NUM_PROFILES     :
				type == AC_INT_TYPE  ?  NUM_INT_OUTPUTS  :
				0;
	ERRCHK_ALWAYS(variable < n_elems);
	if(states[variable] == op) return AC_SUCCESS;
	states[variable] = op;
	if(type == AC_REAL_TYPE)
	{
		if constexpr (NUM_REAL_OUTPUTS == 0) return AC_SUCCESS;
		auto* dst = device->vba.reduce_scratchpads_real[variable][0];
		if(op == REDUCE_SUM)
    	    		acKernelFlush(device->streams[STREAM_DEFAULT],dst, acVertexBufferSize(device->local_config),0.0);
		else if(op == REDUCE_MIN)
    	    		acKernelFlush(device->streams[STREAM_DEFAULT],dst, acVertexBufferSize(device->local_config),AC_REAL_MAX);
		else if(op == REDUCE_MAX)
    	    		acKernelFlush(device->streams[STREAM_DEFAULT],dst, acVertexBufferSize(device->local_config),-AC_REAL_MAX);
	}
	else if(type == AC_PROF_TYPE)
	{
		if constexpr(NUM_PROFILES == 0) return AC_SUCCESS;
		auto* dst = device->vba.reduce_scratchpads_real[NUM_REAL_OUTPUTS+variable][0];
		if(op == REDUCE_SUM)
    	    		acKernelFlush(device->streams[STREAM_DEFAULT],dst, acVertexBufferSize(device->local_config),0.0);
		else if(op == REDUCE_MIN)
    	    		acKernelFlush(device->streams[STREAM_DEFAULT],dst, acVertexBufferSize(device->local_config),AC_REAL_MAX);
		else if(op == REDUCE_MAX)
    	    		acKernelFlush(device->streams[STREAM_DEFAULT],dst, acVertexBufferSize(device->local_config),-AC_REAL_MAX);
	}
	else
	{
		if constexpr (NUM_INT_OUTPUTS == 0) return AC_SUCCESS;
		auto* dst = device->vba.reduce_scratchpads_int[variable][0];
		if(op == REDUCE_SUM)
    	    		acKernelFlushInt(device->streams[STREAM_DEFAULT],dst, acVertexBufferSize(device->local_config),0);
		else if(op == REDUCE_MIN)
    	    		acKernelFlushInt(device->streams[STREAM_DEFAULT],dst, acVertexBufferSize(device->local_config),INT_MAX);
		else if(op == REDUCE_MAX)
    	    		acKernelFlushInt(device->streams[STREAM_DEFAULT],dst, acVertexBufferSize(device->local_config),-INT_MAX);
	}
	acDeviceSynchronizeStream(device,STREAM_DEFAULT);
	return AC_SUCCESS;
=======
acDeviceGetVBA(const Device device, VertexBufferArray* vba)
{
    *vba = device->vba;
    return AC_SUCCESS;
>>>>>>> 660a4877
}<|MERGE_RESOLUTION|>--- conflicted
+++ resolved
@@ -17,16 +17,12 @@
     along with Astaroth.  If not, see <http://www.gnu.org/licenses/>.
 */
 
-<<<<<<< HEAD
 #ifndef AC_INSIDE_AC_LIBRARY 
 #define AC_INSIDE_AC_LIBRARY 
 #endif
 
 #include "astaroth.h"
 #include "../../acc-runtime/api/math_utils.h"
-=======
-#include "errchk.h"
->>>>>>> 660a4877
 #include "kernels/kernels.h"
 #include <math.h>
 
@@ -108,22 +104,9 @@
     return AC_SUCCESS;
 }
 
-<<<<<<< HEAD
 template <typename T, typename P>
 static AcResult
 acDeviceLoadUniform(const Device device, const Stream stream, const P param, const T value)
-=======
-AcResult
-acDeviceGetLocalConfig(const Device device, AcMeshInfo* info)
-{
-    *info = device->local_config;
-    return AC_SUCCESS;
-}
-
-AcResult
-acDeviceLoadScalarUniform(const Device device, const Stream stream, const AcRealParam param,
-                          const AcReal value)
->>>>>>> 660a4877
 {
 	cudaSetDevice(device->id);
 	return acLoadUniform(device->streams[stream], param, value);
@@ -133,6 +116,13 @@
 acDeviceGetLocalConfig(const Device device)
 {
     return device->local_config;
+}
+
+AcResult
+acDeviceGetLocalConfig(const Device device, AcMeshInfo* info)
+{
+    *info = device->local_config;
+    return AC_SUCCESS;
 }
 
 AcResult
@@ -1307,7 +1297,6 @@
 //  unpacking in global memory; done by GPU kernel "packUnpackPlate".
     acUnpackPlate(device, start, end, block_size, stream, plate);
 
-<<<<<<< HEAD
     return AC_SUCCESS;
 }
 
@@ -1389,8 +1378,6 @@
 
 //--------------------------------------
 
-=======
->>>>>>> 660a4877
 #define ARRAY_SIZE(x) (sizeof(x) / sizeof(x[0]))
 
 #if 0
@@ -1593,10 +1580,6 @@
 AcResult
 acDeviceReduceXYAverages(const Device device, const Stream stream)
 {
-<<<<<<< HEAD
-=======
-#ifdef AC_TFM_ENABLED
->>>>>>> 660a4877
     AcMeshDims dims = acGetMeshDims(device->local_config);
 
     // Intermediate buffer
@@ -1767,7 +1750,6 @@
 }
 
 AcResult
-<<<<<<< HEAD
 acDevicePreprocessScratchPad(Device device, const int variable, const AcType type,const AcReduceOp op)
 {
 	AcReduceOp* states =
@@ -1819,10 +1801,4 @@
 	}
 	acDeviceSynchronizeStream(device,STREAM_DEFAULT);
 	return AC_SUCCESS;
-=======
-acDeviceGetVBA(const Device device, VertexBufferArray* vba)
-{
-    *vba = device->vba;
-    return AC_SUCCESS;
->>>>>>> 660a4877
 }