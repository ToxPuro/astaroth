--- conflicted
+++ resolved
@@ -432,22 +432,7 @@
 
     // Memory
     // VBA in/out
-<<<<<<< HEAD
     device->vba = acVBACreate(device_config);
-=======
-    const int3 mm = acConstructInt3Param(AC_mx, AC_my, AC_mz, device->local_config);
-    device->vba   = acVBACreate(mm.x, mm.y, mm.z);
-    /*
-    // VBA Profiles
-    const size_t profile_size_bytes = sizeof(AcReal) * max(device->local_config.int_params[AC_mx],
-                                                           max(device->local_config.int_params[AC_my],
-                                                               device->local_config.int_params[AC_mz]));
-    for (int i = 0; i < NUM_SCALARARRAY_HANDLES; ++i) {
-        ERRCHK_CUDA_ALWAYS(cudaMalloc((void**)&device->vba.profiles[i], profile_size_bytes));
-        ERRCHK_CUDA_ALWAYS(cudaMemset((void*)device->vba.profiles[i], 0, profile_size_bytes));
-    }
-    */
->>>>>>> 692bac76
 
     // Reductions
     const int3 max_dims          = acGetLocalMM(device->local_config);
@@ -1102,14 +1087,14 @@
 
     const AcMeshDims dims = acGetMeshDims(device->local_config);
 
-    for (size_t k = 0; k < dims.m1.z; ++k) {
+    for (int k = 0; k < dims.m1.z; ++k) {
         const int3 start    = (int3){dims.n0.x, dims.n0.y, k};
         const int3 end      = (int3){dims.n1.x, dims.n1.y, k + 1};
         const size_t nxy    = (end.x - start.x) * (end.y - start.y);
         const AcReal result = (1. / nxy) * acKernelReduceScal(device->streams[stream], RTYPE_SUM,
                                                               device->vba.in[field], start, end,
-                                                              device->reduce_scratchpads,
-                                                              device->scratchpad_size);
+                                                              device->vba.reduce_scratchpads[0],
+                                                              device->vba.scratchpad_size);
         // printf("%zu Profile: %g\n", k, result);
         // Could be optimized by performing the reduction completely in
         // device memory without the redundant device-host-device transfer
