/*
    Copyright (C) 2014-2021, Johannes Pekkila, Miikka Vaisala.

    This file is part of Astaroth.

    Astaroth is free software: you can redistribute it and/or modify
    it under the terms of the GNU General Public License as published by
    the Free Software Foundation, either version 3 of the License, or
    (at your option) any later version.

    Astaroth is distributed in the hope that it will be useful,
    but WITHOUT ANY WARRANTY; without even the implied warranty of
    MERCHANTABILITY or FITNESS FOR A PARTICULAR PURPOSE.  See the
    GNU General Public License for more details.

    You should have received a copy of the GNU General Public License
    along with Astaroth.  If not, see <http://www.gnu.org/licenses/>.
*/
<<<<<<< HEAD

#include "astaroth.h"
#include "../../acc-runtime/api/math_utils.h"
=======
#include "astaroth.h"
>>>>>>> e4e99a8a
#include "kernels/kernels.h"

#define GEN_DEVICE_FUNC_HOOK(ID)                                                                   \
    AcResult acDevice_##ID(const Device device, const Stream stream, const int3 start,             \
                           const int3 end)                                                         \
    {                                                                                              \
        cudaSetDevice(device->id);                                                                 \
        return acKernel_##ID(KernelParameters{device->streams[stream], 0, start, end},             \
                             device->vba);                                                         \
    }

AcResult
acDevicePrintInfo(const Device device)
{
    cudaSetDevice(device->id);
    const int device_id = device->id;

    cudaDeviceProp props;
    cudaGetDeviceProperties(&props, device_id);
    printf("--------------------------------------------------\n");
    printf("Device Number: %d\n", device_id);
    const size_t bus_id_max_len = 128;
    char bus_id[bus_id_max_len];
    cudaDeviceGetPCIBusId(bus_id, bus_id_max_len, device_id);
    printf("  PCI bus ID: %s\n", bus_id);
    printf("    Device name: %s\n", props.name);
    printf("    Compute capability: %d.%d\n", props.major, props.minor);

    // Compute
    printf("  Compute\n");
    printf("    Clock rate (GHz): %g\n", props.clockRate / 1e6); // KHz -> GHz
    printf("    Stream processors: %d\n", props.multiProcessorCount);
#if !AC_USE_HIP
    printf("    SP to DP flops performance ratio: %d:1\n", props.singleToDoublePrecisionPerfRatio);
#endif
    printf(
        "    Compute mode: %d\n",
        (int)props
            .computeMode); // https://docs.nvidia.com/cuda/cuda-runtime-api/group__CUDART__TYPES.html#group__CUDART__TYPES_1g7eb25f5413a962faad0956d92bae10d0
    // Memory
    printf("  Global memory\n");
    printf("    Memory Clock Rate (MHz): %d\n", props.memoryClockRate / (1000));
    printf("    Memory Bus Width (bits): %d\n", props.memoryBusWidth);
    printf("    Peak Memory Bandwidth (GiB/s): %f\n",
           2 * (props.memoryClockRate * 1e3) * props.memoryBusWidth / (8. * 1024. * 1024. * 1024.));
    printf("    ECC enabled: %d\n", props.ECCEnabled);

    // Memory usage
    size_t free_bytes, total_bytes;
    cudaMemGetInfo(&free_bytes, &total_bytes);
    const size_t used_bytes = total_bytes - free_bytes;
    printf("    Total global mem: %.2f GiB\n", props.totalGlobalMem / (1024.0 * 1024 * 1024));
    printf("    Gmem used (GiB): %.2f\n", used_bytes / (1024.0 * 1024 * 1024));
    printf("    Gmem memory free (GiB): %.2f\n", free_bytes / (1024.0 * 1024 * 1024));
    printf("    Gmem memory total (GiB): %.2f\n", total_bytes / (1024.0 * 1024 * 1024));
    printf("  Caches\n");
#if !AC_USE_HIP
    printf("    Local L1 cache supported: %d\n", props.localL1CacheSupported);
    printf("    Global L1 cache supported: %d\n", props.globalL1CacheSupported);
#endif
    printf("    L2 size: %d KiB\n", props.l2CacheSize / (1024));
    printf("    Max registers per block: %d\n", props.regsPerBlock);
    // MV: props.totalConstMem and props.sharedMemPerBlock cause assembler error
    // MV: while compiling in TIARA gp cluster. Therefore commeted out.
    //!!    printf("    Total const mem: %ld KiB\n", props.totalConstMem / (1024));
    //!!    printf("    Shared mem per block: %ld KiB\n", props.sharedMemPerBlock / (1024));
    printf("  Other\n");
    printf("    Warp size: %d\n", props.warpSize);
    // printf("    Single to double perf. ratio: %dx\n",
    // props.singleToDoublePrecisionPerfRatio); //Not supported with older CUDA
    // versions
#if !AC_USE_HIP
    printf("    Stream priorities supported: %d\n", props.streamPrioritiesSupported);
#endif
    printf("    AcReal precision: %lu bits\n", 8 * sizeof(AcReal));
    printf("--------------------------------------------------\n");

    return AC_SUCCESS;
}

AcResult
acDeviceLoadScalarUniform(const Device device, const Stream stream, const AcRealParam param,
                          const AcReal value)
{
    cudaSetDevice(device->id);
    return acLoadRealUniform(device->streams[stream], param, value);
}

AcResult
acDeviceLoadVectorUniform(const Device device, const Stream stream, const AcReal3Param param,
                          const AcReal3 value)
{
    cudaSetDevice(device->id);
    return acLoadReal3Uniform(device->streams[stream], param, value);
}

AcResult
acDeviceLoadIntUniform(const Device device, const Stream stream, const AcIntParam param,
                       const int value)
{
    cudaSetDevice(device->id);
    return acLoadIntUniform(device->streams[stream], param, value);
}

AcResult
acDeviceLoadInt3Uniform(const Device device, const Stream stream, const AcInt3Param param,
                        const int3 value)
{
    cudaSetDevice(device->id);
    return acLoadInt3Uniform(device->streams[stream], param, value);
}

AcResult
acDeviceStoreScalarUniform(const Device device, const Stream stream, const AcRealParam param,
                           AcReal* value)
{
    cudaSetDevice(device->id);
    return acStoreRealUniform(device->streams[stream], param, value);
}

AcResult
acDeviceStoreVectorUniform(const Device device, const Stream stream, const AcReal3Param param,
                           AcReal3* value)
{
    cudaSetDevice(device->id);
    return acStoreReal3Uniform(device->streams[stream], param, value);
}

AcResult
acDeviceStoreIntUniform(const Device device, const Stream stream, const AcIntParam param,
                        int* value)
{
    cudaSetDevice(device->id);
    return acStoreIntUniform(device->streams[stream], param, value);
}

AcResult
acDeviceStoreInt3Uniform(const Device device, const Stream stream, const AcInt3Param param,
                         int3* value)
{
    cudaSetDevice(device->id);
    return acStoreInt3Uniform(device->streams[stream], param, value);
}

AcResult
acDeviceLoadMeshInfo(const Device device, const AcMeshInfo config)
{
    cudaSetDevice(device->id);

    AcMeshInfo device_config = config;
    acHostUpdateBuiltinParams(&device_config);

    ERRCHK_ALWAYS(device_config.int_params[AC_nx] == device->local_config.int_params[AC_nx]);
    ERRCHK_ALWAYS(device_config.int_params[AC_ny] == device->local_config.int_params[AC_ny]);
    ERRCHK_ALWAYS(device_config.int_params[AC_nz] == device->local_config.int_params[AC_nz]);
    ERRCHK_ALWAYS(device_config.int_params[AC_multigpu_offset] ==
                  device->local_config.int_params[AC_multigpu_offset]);

    for (int i = 0; i < NUM_INT_PARAMS; ++i)
        acDeviceLoadIntUniform(device, STREAM_DEFAULT, (AcIntParam)i, device_config.int_params[i]);

    for (int i = 0; i < NUM_INT3_PARAMS; ++i)
        acDeviceLoadInt3Uniform(device, STREAM_DEFAULT, (AcInt3Param)i,
                                device_config.int3_params[i]);

    for (int i = 0; i < NUM_REAL_PARAMS; ++i)
        acDeviceLoadScalarUniform(device, STREAM_DEFAULT, (AcRealParam)i,
                                  device_config.real_params[i]);

    for (int i = 0; i < NUM_REAL3_PARAMS; ++i)
        acDeviceLoadVectorUniform(device, STREAM_DEFAULT, (AcReal3Param)i,
                                  device_config.real3_params[i]);

    // OL: added this assignment to make sure that whenever we load a new config,
    // it's updated on both the host Device structure, and the GPU
    device->local_config = device_config;
    return AC_SUCCESS;
}

AcResult
acDeviceSynchronizeStream(const Device device, const Stream stream)
{
    cudaSetDevice(device->id);
    if (stream == STREAM_ALL) {
        cudaDeviceSynchronize();
    }
    else {
        cudaStreamSynchronize(device->streams[stream]);
    }
    return AC_SUCCESS;
}

AcResult
acDeviceCreate(const int id, const AcMeshInfo device_config, Device* device_handle)
{
    // Check
    int count;
    cudaGetDeviceCount(&count);
    ERRCHK_ALWAYS(id < count);

    cudaSetDevice(id);
// cudaDeviceReset(); // Would be good for safety, but messes stuff up if we want to emulate
// multiple devices with a single GPU
#if AC_DOUBLE_PRECISION
    cudaDeviceSetSharedMemConfig(cudaSharedMemBankSizeEightByte);
#endif
    // cudaDeviceSetCacheConfig(cudaFuncCachePreferShared);
    // cudaDeviceSetCacheConfig(cudaFuncCachePreferL1);

    // Create Device
    struct device_s* device = (struct device_s*)malloc(sizeof(*device));
    ERRCHK_ALWAYS(device);

    device->id           = id;
    device->local_config = device_config;

#if AC_VERBOSE
    acDevicePrintInfo(device);
    printf("Trying to run a dummy kernel. If this fails, make sure that your\n"
           "device supports the GPU architecture you are compiling for.\n");

    // Check that the code was compiled for the proper GPU architecture

    printf("Running a test kernel... ");
    fflush(stdout);
#endif

    acKernelDummy();
#if AC_VERBOSE
    printf("\x1B[32m%s\x1B[0m\n", "OK!");
    fflush(stdout);
#endif

    // Concurrency
    for (int i = 0; i < NUM_STREAMS; ++i) {
        cudaStreamCreateWithPriority(&device->streams[i], cudaStreamNonBlocking, i);
    }

    // Memory
    // VBA in/out
<<<<<<< HEAD
    device->vba = acVBACreate(acVertexBufferSize(device_config));
=======
    device->vba = acVBACreate(device_config);
    /*
>>>>>>> e4e99a8a
    // VBA Profiles
    const size_t profile_size_bytes = sizeof(AcReal) * max(device_config.int_params[AC_mx],
                                                           max(device_config.int_params[AC_my],
                                                               device_config.int_params[AC_mz]));
    

    // Reductions
    const int3 max_dims                = acConstructInt3Param(AC_mx, AC_my, AC_mz, device_config);
    const size_t scratchpad_size       = acKernelReduceGetMinimumScratchpadSize(max_dims);
    const size_t scratchpad_size_bytes = acKernelReduceGetMinimumScratchpadSizeBytes(max_dims);
    for (size_t i = 0; i < NUM_REDUCE_SCRATCHPADS; ++i) {
        ERRCHK_CUDA_ALWAYS(
            cudaMalloc((void**)&device->reduce_scratchpads[i], scratchpad_size_bytes));
    }
    device->scratchpad_size = scratchpad_size;

// Allocate any data buffer required for packed transfers here.
#if PACKED_DATA_TRANSFERS
// Buffer for packed transfer of halo plates.
    ERRCHK_CUDA_ALWAYS(
        cudaMalloc((void**)&(device->plate_buffers[AC_XZ|AC_BOT]), device->local_config.int_params[AC_xz_plate_bufsize]*sizeof(AcReal)));
    ERRCHK_CUDA_ALWAYS(
        cudaMalloc((void**)&(device->plate_buffers[AC_YZ|AC_BOT]), device->local_config.int_params[AC_yz_plate_bufsize]*sizeof(AcReal)));
    ERRCHK_CUDA_ALWAYS(
        cudaMalloc((void**)&(device->plate_buffers[AC_XZ|AC_TOP]), device->local_config.int_params[AC_xz_plate_bufsize]*sizeof(AcReal)));
    ERRCHK_CUDA_ALWAYS(
        cudaMalloc((void**)&(device->plate_buffers[AC_YZ|AC_TOP]), device->local_config.int_params[AC_yz_plate_bufsize]*sizeof(AcReal)));
//printf("device plate buffer pointers= %p %p %p %p \n", device->plate_buffers[AC_XZ|AC_BOT], device->plate_buffers[AC_YZ|AC_BOT], 
//                                                       device->plate_buffers[AC_XZ|AC_TOP], device->plate_buffers[AC_YZ|AC_TOP]);
#endif
    // Device constants
    // acDeviceLoadDefaultUniforms(device); // TODO recheck
    acDeviceLoadMeshInfo(device, device_config);

#if AC_VERBOSE
    printf("Created device %d (%p)\n", device->id, device);
#endif
    *device_handle = device;

    acDeviceSynchronizeStream(device, STREAM_ALL);
    return AC_SUCCESS;
}

AcResult acDeviceGetVBApointers(Device device, AcReal *vbapointer[2]) {
#if USE_COMPRESSIBLE_MEMORY
    printf("Compressible memory - vbapointers useless for offloading!\n");
    return AC_FAILURE;
#else
    #if AC_ADJACENT_VERTEX_BUFFERS
        vbapointer[0]=device->vba.in[0];
        vbapointer[1]=device->vba.out[0];
        return AC_SUCCESS;
    #else
        printf("Vertex buffers not adjacent - vbapointers useless for offloading!\n");
        return AC_FAILURE;
    #endif
#endif
}

AcResult
acDeviceDestroy(Device device)
{
    cudaSetDevice(device->id);
#if AC_VERBOSE
    printf("Destroying device %d (%p)\n", device->id, device);
#endif
    acDeviceSynchronizeStream(device, STREAM_ALL);

    // Memory
<<<<<<< HEAD
    acVBADestroy(&device->vba);
    
#if PACKED_DATA_TRANSFERS
// Free data required for packed tranfers here (cudaFree)
    for (int i=0; i<NUM_PLATE_BUFFERS; i++)
        cudaFree(device->plate_buffers[i]);
#endif
=======
    acVBADestroy(&device->vba,device->local_config);
    /*
    for (int i = 0; i < NUM_SCALARARRAY_HANDLES; ++i) {
        cudaFree(device->vba.profiles[i]);
    }
    */
>>>>>>> e4e99a8a

    for (size_t i = 0; i < NUM_REDUCE_SCRATCHPADS; ++i)
        cudaFree(device->reduce_scratchpads[i]);

    // Concurrency
    for (int i = 0; i < NUM_STREAMS; ++i) {
        cudaStreamDestroy(device->streams[i]);
    }

    // Destroy Device
    free(device);
    return AC_SUCCESS;
}

AcResult
acDeviceSwapBuffer(const Device device, const VertexBufferHandle handle)
{
    cudaSetDevice(device->id);

    AcReal* tmp             = device->vba.in[handle];
    device->vba.in[handle]  = device->vba.out[handle];
    device->vba.out[handle] = tmp;

    return AC_SUCCESS;
}

AcResult
acDeviceSwapBuffers(const Device device)
{
    cudaSetDevice(device->id);

    int retval = AC_SUCCESS;
    for (int i = 0; i < NUM_VTXBUF_HANDLES; ++i)
        retval |= acDeviceSwapBuffer(device, (VertexBufferHandle)i);

    return (AcResult)retval;
}
AcResult
acDeviceLoadVertexBufferWithOffset(const Device device, const Stream stream, const AcMesh host_mesh,
                                   const VertexBufferHandle vtxbuf_handle, const int3 src,
                                   const int3 dst, const int num_vertices)
{
    cudaSetDevice(device->id);
    const size_t src_idx = acVertexBufferIdx(src.x, src.y, src.z, host_mesh.info);
    const size_t dst_idx = acVertexBufferIdx(dst.x, dst.y, dst.z, device->local_config);

    const AcReal* src_ptr = &host_mesh.vertex_buffer[vtxbuf_handle][src_idx];
    AcReal* dst_ptr       = &device->vba.in[vtxbuf_handle][dst_idx];
    const size_t bytes    = num_vertices * sizeof(src_ptr[0]);

    ERRCHK_CUDA(                                                                                  //
        cudaMemcpyAsync(dst_ptr, src_ptr, bytes, cudaMemcpyHostToDevice, device->streams[stream]) //
    );

    return AC_SUCCESS;
}

AcResult
acDeviceLoadMeshWithOffset(const Device device, const Stream stream, const AcMesh host_mesh,
                           const int3 src, const int3 dst, const int num_vertices)
{
    WARNING("This function is deprecated");
    for (int i = 0; i < NUM_VTXBUF_HANDLES; ++i) {
        acDeviceLoadVertexBufferWithOffset(device, stream, host_mesh, (VertexBufferHandle)i, src,
                                           dst, num_vertices);
    }
    return AC_SUCCESS;
}

AcResult
acDeviceLoadVertexBuffer(const Device device, const Stream stream, const AcMesh host_mesh,
                         const VertexBufferHandle vtxbuf_handle)
{
    const int3 src            = (int3){0, 0, 0};
    const int3 dst            = src;
    const size_t num_vertices = acVertexBufferSize(device->local_config);
    acDeviceLoadVertexBufferWithOffset(device, stream, host_mesh, vtxbuf_handle, src, dst,
                                       num_vertices);

    return AC_SUCCESS;
}

AcResult
acDeviceLoadProfileWithOffset(const Device device, const Stream stream, const AcMeshInfo host_info,
                         const Profile profile, int src_idx, int dst_idx, size_t num_elems)
{
    ERRCHK_ALWAYS(&device->vba.profiles[profile] != nullptr) //in case the user loaded a nullptr at acGridInit
    ERRCHK_ALWAYS(host_info.profiles[profile] != nullptr)
    cudaSetDevice(device->id);
    const AcReal* src_ptr = &host_info.profiles[profile][src_idx];
    AcReal* dst_ptr       = &device->vba.profiles[profile][dst_idx];
    const size_t bytes    = num_elems* sizeof(src_ptr[0]);

    ERRCHK_CUDA(                                                                                  //
        cudaMemcpyAsync(dst_ptr, src_ptr, bytes, cudaMemcpyHostToDevice, device->streams[stream]) //
    );

    return AC_SUCCESS;
}
AcResult
acDeviceLoadProfile(const Device device, const Stream stream, const AcMeshInfo host_info,
                         const Profile profile)
{
    acDeviceLoadProfileWithOffset(device, stream, host_info, profile, 0, 0, device->local_config.int_params[profile_lengths[profile]]);
    return AC_SUCCESS;
}
AcResult
acDeviceLoadArrayWithOffset(const Device device, const Stream stream, const AcMeshInfo host_info,
                         const AcRealArrayParam array, int src_idx, int dst_idx, size_t num_elems)
{
    cudaSetDevice(device->id);
    const AcReal* src_ptr = &host_info.real_array_params[array][src_idx];
    AcReal* dst_ptr       = &device->vba.real_arrays[array][dst_idx];
    const size_t bytes    = num_elems* sizeof(src_ptr[0]);

    ERRCHK_CUDA(                                                                                  //
        cudaMemcpyAsync(dst_ptr, src_ptr, bytes, cudaMemcpyHostToDevice, device->streams[stream]) //
    );

    return AC_SUCCESS;
}
AcResult
acDeviceLoadArray(const Device device, const Stream stream, const AcMeshInfo host_info,
                         const AcRealArrayParam array)
{
    acDeviceLoadArrayWithOffset(device, stream, host_info, array, 0, 0, host_info.int_params[real_array_lengths[array]]);
    return AC_SUCCESS;
}

AcResult
acDeviceLoadMesh(const Device device, const Stream stream, const AcMesh host_mesh)
{
    for (int i = 0; i < NUM_VTXBUF_HANDLES; ++i) {
        acDeviceLoadVertexBuffer(device, stream, host_mesh, (VertexBufferHandle)i);
    }

    return AC_SUCCESS;
}

AcResult
acDeviceSetVertexBuffer(const Device device, const Stream stream, const VertexBufferHandle handle,
                        const AcReal value)
{
    cudaSetDevice(device->id);

    const size_t count = acVertexBufferSize(device->local_config);
    AcReal* data       = (AcReal*)calloc(count, sizeof(AcReal));
    ERRCHK_ALWAYS(data);

    for (size_t i = 0; i < count; ++i)
        data[i] = value;

    // Set both in and out for safety (not strictly needed)
    ERRCHK_CUDA_ALWAYS(cudaMemcpyAsync(device->vba.in[handle], data, sizeof(data[0]) * count,
                                       cudaMemcpyHostToDevice, device->streams[stream]));
    ERRCHK_CUDA_ALWAYS(cudaMemcpyAsync(device->vba.out[handle], data, sizeof(data[0]) * count,
                                       cudaMemcpyHostToDevice, device->streams[stream]));

    acDeviceSynchronizeStream(device, stream); // Need to synchronize before free
    free(data);
    return AC_SUCCESS;
}

AcResult
acDeviceFlushOutputBuffers(const Device device, const Stream stream)
{
    cudaSetDevice(device->id);
    const size_t count = acVertexBufferSize(device->local_config);

    int retval = 0;
    for (size_t i = 0; i < NUM_VTXBUF_HANDLES; ++i)
        retval |= acKernelFlush(device->streams[stream], device->vba.out[i], count, (AcReal)0.0);

    return (AcResult)retval;
}

AcResult
acDeviceStoreVertexBufferWithOffset(const Device device, const Stream stream,
                                    const VertexBufferHandle vtxbuf_handle, const int3 src,
                                    const int3 dst, const int num_vertices, AcMesh* host_mesh)
{
    cudaSetDevice(device->id);
    const size_t src_idx = acVertexBufferIdx(src.x, src.y, src.z, device->local_config);
    const size_t dst_idx = acVertexBufferIdx(dst.x, dst.y, dst.z, host_mesh->info);

    const AcReal* src_ptr = &device->vba.in[vtxbuf_handle][src_idx];
    AcReal* dst_ptr       = &host_mesh->vertex_buffer[vtxbuf_handle][dst_idx];
    const size_t bytes    = num_vertices * sizeof(src_ptr[0]);

    ERRCHK_CUDA(                                                                                  //
        cudaMemcpyAsync(dst_ptr, src_ptr, bytes, cudaMemcpyDeviceToHost, device->streams[stream]) //
    );

    return AC_SUCCESS;
}

AcResult
acDeviceStoreMeshWithOffset(const Device device, const Stream stream, const int3 src,
                            const int3 dst, const int num_vertices, AcMesh* host_mesh)
{
    WARNING("This function is deprecated");
    for (int i = 0; i < NUM_VTXBUF_HANDLES; ++i) {
        acDeviceStoreVertexBufferWithOffset(device, stream, (VertexBufferHandle)i, src, dst,
                                            num_vertices, host_mesh);
    }

    return AC_SUCCESS;
}

AcResult
acDeviceStoreVertexBuffer(const Device device, const Stream stream,
                          const VertexBufferHandle vtxbuf_handle, AcMesh* host_mesh)
{
    int3 src                  = (int3){0, 0, 0};
    int3 dst                  = src;
    const size_t num_vertices = acVertexBufferSize(device->local_config);

    acDeviceStoreVertexBufferWithOffset(device, stream, vtxbuf_handle, src, dst, num_vertices,
                                        host_mesh);

    return AC_SUCCESS;
}

AcResult
acDeviceStoreMesh(const Device device, const Stream stream, AcMesh* host_mesh)
{
    for (int i = 0; i < NUM_VTXBUF_HANDLES; ++i) {
        acDeviceStoreVertexBuffer(device, stream, (VertexBufferHandle)i, host_mesh);
    }

    return AC_SUCCESS;
}

AcResult
acDeviceTransferVertexBufferWithOffset(const Device src_device, const Stream stream,
                                       const VertexBufferHandle vtxbuf_handle, const int3 src,
                                       const int3 dst, const int num_vertices, Device dst_device)
{
    cudaSetDevice(src_device->id);
    const size_t src_idx = acVertexBufferIdx(src.x, src.y, src.z, src_device->local_config);
    const size_t dst_idx = acVertexBufferIdx(dst.x, dst.y, dst.z, dst_device->local_config);

    const AcReal* src_ptr = &src_device->vba.in[vtxbuf_handle][src_idx];
    AcReal* dst_ptr       = &dst_device->vba.in[vtxbuf_handle][dst_idx];
    const size_t bytes    = num_vertices * sizeof(src_ptr[0]);

    ERRCHK_CUDA(cudaMemcpyPeerAsync(dst_ptr, dst_device->id, src_ptr, src_device->id, bytes,
                                    src_device->streams[stream]));
    return AC_SUCCESS;
}

AcResult
acDeviceTransferMeshWithOffset(const Device src_device, const Stream stream, const int3 src,
                               const int3 dst, const int num_vertices, Device dst_device)
{
    WARNING("This function is deprecated");
    for (int i = 0; i < NUM_VTXBUF_HANDLES; ++i) {
        acDeviceTransferVertexBufferWithOffset(src_device, stream, (VertexBufferHandle)i, src, dst,
                                               num_vertices, dst_device);
    }
    return AC_SUCCESS;
}

AcResult
acDeviceTransferVertexBuffer(const Device src_device, const Stream stream,
                             const VertexBufferHandle vtxbuf_handle, Device dst_device)
{
    int3 src                  = (int3){0, 0, 0};
    int3 dst                  = src;
    const size_t num_vertices = acVertexBufferSize(src_device->local_config);

    acDeviceTransferVertexBufferWithOffset(src_device, stream, vtxbuf_handle, src, dst,
                                           num_vertices, dst_device);
    return AC_SUCCESS;
}

AcResult
acDeviceTransferMesh(const Device src_device, const Stream stream, Device dst_device)
{
    WARNING("This function is deprecated");
    for (int i = 0; i < NUM_VTXBUF_HANDLES; ++i) {
        acDeviceTransferVertexBuffer(src_device, stream, (VertexBufferHandle)i, dst_device);
    }
    return AC_SUCCESS;
}

AcResult
acDeviceLaunchKernel(const Device device, const Stream stream, const Kernel kernel,
                     const int3 start, const int3 end)
{
    cudaSetDevice(device->id);
    return acLaunchKernel(kernel, device->streams[stream], start, end, device->vba);
}
AcResult
acDeviceBenchmarkKernel(const Device device, const Kernel kernel, const int3 start, const int3 end)
{
    cudaSetDevice(device->id);
    return acBenchmarkKernel(kernel, start, end, device->vba);
}

AcResult
acDeviceLoadStencil(const Device device, const Stream stream, const Stencil stencil,
                    const AcReal data[STENCIL_DEPTH][STENCIL_HEIGHT][STENCIL_WIDTH])
{
    cudaSetDevice(device->id);
    return acLoadStencil(stencil, device->streams[stream], data);
}

AcResult
acDeviceLoadStencils(const Device device, const Stream stream,
                     const AcReal data[NUM_STENCILS][STENCIL_DEPTH][STENCIL_HEIGHT][STENCIL_WIDTH])
{
    int retval = 0;
    for (size_t i = 0; i < NUM_STENCILS; ++i)
        retval |= acDeviceLoadStencil(device, stream, (Stencil)i, data[i]);
    return (AcResult)retval;
}

/** */
AcResult
acDeviceStoreStencil(const Device device, const Stream stream, const Stencil stencil,
                     AcReal data[STENCIL_DEPTH][STENCIL_HEIGHT][STENCIL_WIDTH])
{
    cudaSetDevice(device->id);
    return acStoreStencil(stencil, device->streams[stream], data);
}

AcResult
acDeviceIntegrateSubstep(const Device device, const Stream stream, const int step_number,
                         const int3 start, const int3 end, const AcReal dt)
{
#ifdef AC_INTEGRATION_ENABLED
    cudaSetDevice(device->id);

    acDeviceLoadScalarUniform(device, stream, AC_dt, dt);
    acDeviceLoadIntUniform(device, stream, AC_step_number, step_number);
#ifdef AC_SINGLEPASS_INTEGRATION
    return acLaunchKernel(singlepass_solve, device->streams[stream], start, end, device->vba);
#else
    // Two-pass integration with acDeviceIntegrateSubstep works currently
    // only when integrating the whole subdomain
    // Consider the case:
    // 1) A half of the domain has been updated after the initial call, and the result of step s+1
    // resides in the output buffer.
    //
    // 2) Integration is called again, this time the intermediate w values are incorrectly used for
    // calculating the stencil operations, or, if the buffers have been swapped again, then values
    // from both steps s+0 and s+1 are used to compute the stencils, which is incorrect
    AcMeshDims dims = acGetMeshDims(device->local_config);
    // ERRCHK_ALWAYS(start == dims.n0); // Overload not working for some reason on some compilers
    // ERRCHK_ALWAYS(end == dims.n1); // TODO fix someday
    ERRCHK_ALWAYS(start.x == dims.n0.x); // tmp workaround
    ERRCHK_ALWAYS(start.y == dims.n0.y);
    ERRCHK_ALWAYS(start.z == dims.n0.z);
    ERRCHK_ALWAYS(end.x == dims.n1.x);
    ERRCHK_ALWAYS(end.y == dims.n1.y);
    ERRCHK_ALWAYS(end.z == dims.n1.z);

    const AcResult res = acLaunchKernel(twopass_solve_intermediate, device->streams[stream], start,
                                        end, device->vba);
    if (res != AC_SUCCESS)
        return res;

    acDeviceSwapBuffers(device);
    return acLaunchKernel(twopass_solve_final, device->streams[stream], start, end, device->vba);
#endif
#else
    (void)device;      // Unused
    (void)stream;      // Unused
    (void)step_number; // Unused
    (void)start;       // Unused
    (void)end;         // Unused
    (void)dt;          // Unused
    ERROR("acDeviceIntegrateSubstep() called but AC_dt not defined!");
    return AC_FAILURE;
#endif
}

AcResult
acDevicePeriodicBoundcondStep(const Device device, const Stream stream,
                              const VertexBufferHandle vtxbuf_handle, const int3 start,
                              const int3 end)
{
    cudaSetDevice(device->id);
    return acKernelPeriodicBoundconds(device->streams[stream], start, end,
                                      device->vba.in[vtxbuf_handle]);
}

AcResult
acDevicePeriodicBoundconds(const Device device, const Stream stream, const int3 start,
                           const int3 end)
{
    for (int i = 0; i < NUM_VTXBUF_HANDLES; ++i) {
        acDevicePeriodicBoundcondStep(device, stream, (VertexBufferHandle)i, start, end);
    }
    return AC_SUCCESS;
}

AcResult
acDeviceGeneralBoundcondStep(const Device device, const Stream stream,
                             const VertexBufferHandle vtxbuf_handle, const int3 start,
                             const int3 end, const AcMeshInfo config, const int3 bindex)
{
    cudaSetDevice(device->id);
    return acKernelGeneralBoundconds(device->streams[stream], start, end,
                                     device->vba.in[vtxbuf_handle], vtxbuf_handle, config, bindex);
}

AcResult
acDeviceGeneralBoundconds(const Device device, const Stream stream, const int3 start,
                          const int3 end, const AcMeshInfo config, const int3 bindex)
{
    for (int i = 0; i < NUM_VTXBUF_HANDLES; ++i) {
        acDeviceGeneralBoundcondStep(device, stream, (VertexBufferHandle)i, start, end, config,
                                     bindex);
    }
    return AC_SUCCESS;
}

static int3
constructInt3Param(const Device device, const AcIntParam a, const AcIntParam b, const AcIntParam c)
{
    return (int3){
        device->local_config.int_params[a],
        device->local_config.int_params[b],
        device->local_config.int_params[c],
    };
}

AcResult
acDeviceReduceScalNotAveraged(const Device device, const Stream stream, const ReductionType rtype,
                              const VertexBufferHandle vtxbuf_handle, AcReal* result)
{
    cudaSetDevice(device->id);

    const int3 start = constructInt3Param(device, AC_nx_min, AC_ny_min, AC_nz_min);
    const int3 end   = constructInt3Param(device, AC_nx_max, AC_ny_max, AC_nz_max);

    *result = acKernelReduceScal(device->streams[stream], rtype, device->vba.in[vtxbuf_handle],
                                 start, end, device->reduce_scratchpads, device->scratchpad_size);
    return AC_SUCCESS;
}

AcResult
acDeviceReduceScal(const Device device, const Stream stream, const ReductionType rtype,
                   const VertexBufferHandle vtxbuf_handle, AcReal* result)
{
    acDeviceReduceScalNotAveraged(device, stream, rtype, vtxbuf_handle, result);

    switch (rtype) {
    case RTYPE_RMS:     /* Fallthrough */
    case RTYPE_RMS_EXP: /* Fallthrough */
    case RTYPE_ALFVEN_RMS: {
        const int3 nn      = constructInt3Param(device, AC_nx, AC_ny, AC_nz);
        const AcReal inv_n = AcReal(1.) / (nn.x * nn.y * nn.z);
        *result            = sqrt(inv_n * *result);
        break;
    }
    default: /* Do nothing */
        break;
    };

    return AC_SUCCESS;
}

AcResult
acDeviceReduceVecNotAveraged(const Device device, const Stream stream, const ReductionType rtype,
                             const VertexBufferHandle vtxbuf0, const VertexBufferHandle vtxbuf1,
                             const VertexBufferHandle vtxbuf2, AcReal* result)
{
    cudaSetDevice(device->id);

    const int3 start = constructInt3Param(device, AC_nx_min, AC_ny_min, AC_nz_min);
    const int3 end   = constructInt3Param(device, AC_nx_max, AC_ny_max, AC_nz_max);

    *result = acKernelReduceVec(device->streams[stream], rtype, start, end, device->vba.in[vtxbuf0],
                                device->vba.in[vtxbuf1], device->vba.in[vtxbuf2],
                                device->reduce_scratchpads, device->scratchpad_size);
    return AC_SUCCESS;
}

AcResult
acDeviceReduceVec(const Device device, const Stream stream, const ReductionType rtype,
                  const VertexBufferHandle vtxbuf0, const VertexBufferHandle vtxbuf1,
                  const VertexBufferHandle vtxbuf2, AcReal* result)
{
    acDeviceReduceVecNotAveraged(device, stream, rtype, vtxbuf0, vtxbuf1, vtxbuf2, result);

    switch (rtype) {
    case RTYPE_RMS:     /* Fallthrough */
    case RTYPE_RMS_EXP: /* Fallthrough */
    case RTYPE_ALFVEN_RMS: {
        const int3 nn      = constructInt3Param(device, AC_nx, AC_ny, AC_nz);
        const AcReal inv_n = AcReal(1.) / (nn.x * nn.y * nn.z);
        *result            = sqrt(inv_n * *result);
        break;
    }
    default: /* Do nothing */
        break;
    };

    return AC_SUCCESS;
}

AcResult
acDeviceReduceVecScalNotAveraged(const Device device, const Stream stream,
                                 const ReductionType rtype, const VertexBufferHandle vtxbuf0,
                                 const VertexBufferHandle vtxbuf1, const VertexBufferHandle vtxbuf2,
                                 const VertexBufferHandle vtxbuf3, AcReal* result)
{
    cudaSetDevice(device->id);

    const int3 start = constructInt3Param(device, AC_nx_min, AC_ny_min, AC_nz_min);
    const int3 end   = constructInt3Param(device, AC_nx_max, AC_ny_max, AC_nz_max);

    *result = acKernelReduceVecScal(device->streams[stream], rtype, start, end,
                                    device->vba.in[vtxbuf0], device->vba.in[vtxbuf1],
                                    device->vba.in[vtxbuf2], device->vba.in[vtxbuf3],
                                    device->reduce_scratchpads, device->scratchpad_size);
    return AC_SUCCESS;
}

AcResult
acDeviceReduceVecScal(const Device device, const Stream stream, const ReductionType rtype,
                      const VertexBufferHandle vtxbuf0, const VertexBufferHandle vtxbuf1,
                      const VertexBufferHandle vtxbuf2, const VertexBufferHandle vtxbuf3,
                      AcReal* result)
{
    acDeviceReduceVecScalNotAveraged(device, stream, rtype, vtxbuf0, vtxbuf1, vtxbuf2, vtxbuf3,
                                     result);

    switch (rtype) {
    case RTYPE_RMS:     /* Fallthrough */
    case RTYPE_RMS_EXP: /* Fallthrough */
    case RTYPE_ALFVEN_RMS: {
        const int3 nn      = constructInt3Param(device, AC_nx, AC_ny, AC_nz);
        const AcReal inv_n = AcReal(1.) / (nn.x * nn.y * nn.z);
        *result            = sqrt(inv_n * *result);
        break;
    }
    default: /* Do nothing */
        break;
    };

    return AC_SUCCESS;
}

AcResult
acDeviceVolumeCopy(const Device device, const Stream stream,                     //
                   const AcReal* in, const int3 in_offset, const int3 in_volume, //
                   AcReal* out, const int3 out_offset, const int3 out_volume)
{
    cudaSetDevice(device->id);
    return acKernelVolumeCopy(device->streams[stream], in, in_offset, in_volume, out, out_offset,
                              out_volume);
}

<<<<<<< HEAD
#if PACKED_DATA_TRANSFERS 
// Functions for calling packed data transfers
AcResult
acDeviceLoadPlateBuffer(const Device device, int3 start, int3 end, const Stream stream, AcReal* buffer, int plate)
{
    const int size_x=end.x-start.x, size_y=end.y-start.y, size_z=end.z-start.z;
    const int block_size = size_x*size_y*size_z;
    const int bufsiz = block_size*NUM_VTXBUF_HANDLES*sizeof(AcReal);
/*
printf("acDeviceLoadPlateBuffer:start,end= %d %d %d %d %d %d \n", start.x, start.y, start.z, end.x, end.y, end.z);
printf("acDeviceLoadPlateBuffer:bufsiz,block_size= %u %u\n",bufsiz,block_size);
printf("acDeviceLoadPlateBuffer:buffer= %p \n", buffer);
*/
printf("acDeviceLoadPlateBuffer:plate, device->plate_buffer= %d %p\n", plate, device->plate_buffers[plate]);
    cudaSetDevice(device->id);

    ERRCHK_CUDA(
        cudaMemcpyAsync(device->plate_buffers[plate], buffer, bufsiz,
                        cudaMemcpyHostToDevice, device->streams[stream])
    );
//  unpacking in global memory; done by GPU kernel "packUnpackPlate".
    acUnpackPlate(device, start, end, block_size, stream, plate);

    return AC_SUCCESS;
}

AcResult
acDeviceStorePlateBuffer(const Device device, int3 start, int3 end, const Stream stream, AcReal* buffer, int plate)
{
    const int size_x=end.x-start.x, size_y=end.y-start.y, size_z=end.z-start.z;
    const int block_size = size_x*size_y*size_z;
    const int bufsiz = block_size*NUM_VTXBUF_HANDLES*sizeof(AcReal);
/*
printf("acDeviceStorePlateBuffer:start,end,type= %d %d %d %d %d %d %d\n", start.x, start.y, start.z, end.x, end.y, end.z, plate);
printf("acDeviceStorePlateBuffer:bufsiz,block_size= %u %u\n",bufsiz,block_size);
printf("acDeviceStorePlateBuffer:buffer= %p \n", buffer);
*/
printf("acDeviceStorePlateBuffer:plate, device->plate_buffer= %d %p \n", plate, device->plate_buffers[plate]);
    cudaSetDevice(device->id);

//  packing from global memory; done by GPU kernel "packUnpackPlate".
    acPackPlate(device, start, end, block_size, stream, plate);
    ERRCHK_CUDA(cudaMemcpyAsync(buffer,device->plate_buffers[plate], bufsiz,
                                cudaMemcpyDeviceToHost, device->streams[stream])
    );

    return AC_SUCCESS;
}

AcResult
acDeviceStoreIXYPlate(const Device device, int3 start, int3 end, int src_offset, const Stream stream, AcMesh *host_mesh)
{
    cudaSetDevice(device->id);     // use first device

    int px=host_mesh->info.int_params[AC_mx]*sizeof(AcReal), sx=host_mesh->info.int_params[AC_nx]*sizeof(AcReal);

    size_t start_idx;
    void *dest, *src;

    for (int iv = 0; iv < NUM_VTXBUF_HANDLES; ++iv) {
      for (int k=start.z; k<end.z; k++){

        start_idx = acVertexBufferIdx(start.x,start.y,k,host_mesh->info);
        dest=&(host_mesh->vertex_buffer[iv][start_idx]);
        src=&device->vba.out[iv][start_idx+src_offset];
        cudaMemcpy2DAsync(dest, px, src, px, sx, host_mesh->info.int_params[AC_ny],
                          cudaMemcpyDeviceToHost, device->streams[stream]);
      }
    }
    return AC_SUCCESS;
}
#endif

=======
AcResult
acDeviceResetMesh(const Device device, const Stream stream)
{
    cudaSetDevice(device->id);
    acDeviceSynchronizeStream(device, stream);
    return acVBAReset(device->streams[stream], &device->vba);
}
>>>>>>> origin/master<|MERGE_RESOLUTION|>--- conflicted
+++ resolved
@@ -16,13 +16,9 @@
     You should have received a copy of the GNU General Public License
     along with Astaroth.  If not, see <http://www.gnu.org/licenses/>.
 */
-<<<<<<< HEAD
 
 #include "astaroth.h"
 #include "../../acc-runtime/api/math_utils.h"
-=======
-#include "astaroth.h"
->>>>>>> e4e99a8a
 #include "kernels/kernels.h"
 
 #define GEN_DEVICE_FUNC_HOOK(ID)                                                                   \
@@ -263,17 +259,16 @@
 
     // Memory
     // VBA in/out
-<<<<<<< HEAD
     device->vba = acVBACreate(acVertexBufferSize(device_config));
-=======
-    device->vba = acVBACreate(device_config);
-    /*
->>>>>>> e4e99a8a
     // VBA Profiles
     const size_t profile_size_bytes = sizeof(AcReal) * max(device_config.int_params[AC_mx],
                                                            max(device_config.int_params[AC_my],
                                                                device_config.int_params[AC_mz]));
     
+    for (int i = 0; i < NUM_SCALARRAYS; ++i) {
+        //ERRCHK_CUDA_ALWAYS(cudaMalloc((void**)&device->vba.profiles[i], profile_size_bytes));
+        //ERRCHK_CUDA_ALWAYS(cudaMemset((void*)device->vba.profiles[i], 0, profile_size_bytes));
+    }
 
     // Reductions
     const int3 max_dims                = acConstructInt3Param(AC_mx, AC_my, AC_mz, device_config);
@@ -338,22 +333,16 @@
     acDeviceSynchronizeStream(device, STREAM_ALL);
 
     // Memory
-<<<<<<< HEAD
     acVBADestroy(&device->vba);
+    for (int i = 0; i < NUM_SCALARRAYS; ++i) {
+        //cudaFree(device->vba.profiles[i]);
+    }
     
 #if PACKED_DATA_TRANSFERS
 // Free data required for packed tranfers here (cudaFree)
     for (int i=0; i<NUM_PLATE_BUFFERS; i++)
         cudaFree(device->plate_buffers[i]);
 #endif
-=======
-    acVBADestroy(&device->vba,device->local_config);
-    /*
-    for (int i = 0; i < NUM_SCALARARRAY_HANDLES; ++i) {
-        cudaFree(device->vba.profiles[i]);
-    }
-    */
->>>>>>> e4e99a8a
 
     for (size_t i = 0; i < NUM_REDUCE_SCRATCHPADS; ++i)
         cudaFree(device->reduce_scratchpads[i]);
@@ -391,6 +380,25 @@
 
     return (AcResult)retval;
 }
+#if LFORCING
+AcResult
+acDeviceLoadScalarArray(const Device device, const Stream stream, const ScalarArrayHandle handle,
+                        const size_t start, const AcReal* data, const size_t num)
+{
+    cudaSetDevice(device->id);
+
+    if (handle >= NUM_SCALARRAYS || !NUM_SCALARRAYS)
+        return AC_FAILURE;
+
+    ERRCHK((int)(start + num) <= max(device->local_config.int_params[AC_mx],
+                                     max(device->local_config.int_params[AC_my],
+                                         device->local_config.int_params[AC_mz])));
+    ERRCHK_ALWAYS(handle < NUM_SCALARRAYS);
+    ERRCHK_CUDA(cudaMemcpyAsync(&device->vba.profiles[handle][start], data, sizeof(data[0]) * num,
+                                cudaMemcpyHostToDevice, device->streams[stream]));
+    return AC_SUCCESS;
+}
+#endif
 AcResult
 acDeviceLoadVertexBufferWithOffset(const Device device, const Stream stream, const AcMesh host_mesh,
                                    const VertexBufferHandle vtxbuf_handle, const int3 src,
@@ -437,53 +445,6 @@
 }
 
 AcResult
-acDeviceLoadProfileWithOffset(const Device device, const Stream stream, const AcMeshInfo host_info,
-                         const Profile profile, int src_idx, int dst_idx, size_t num_elems)
-{
-    ERRCHK_ALWAYS(&device->vba.profiles[profile] != nullptr) //in case the user loaded a nullptr at acGridInit
-    ERRCHK_ALWAYS(host_info.profiles[profile] != nullptr)
-    cudaSetDevice(device->id);
-    const AcReal* src_ptr = &host_info.profiles[profile][src_idx];
-    AcReal* dst_ptr       = &device->vba.profiles[profile][dst_idx];
-    const size_t bytes    = num_elems* sizeof(src_ptr[0]);
-
-    ERRCHK_CUDA(                                                                                  //
-        cudaMemcpyAsync(dst_ptr, src_ptr, bytes, cudaMemcpyHostToDevice, device->streams[stream]) //
-    );
-
-    return AC_SUCCESS;
-}
-AcResult
-acDeviceLoadProfile(const Device device, const Stream stream, const AcMeshInfo host_info,
-                         const Profile profile)
-{
-    acDeviceLoadProfileWithOffset(device, stream, host_info, profile, 0, 0, device->local_config.int_params[profile_lengths[profile]]);
-    return AC_SUCCESS;
-}
-AcResult
-acDeviceLoadArrayWithOffset(const Device device, const Stream stream, const AcMeshInfo host_info,
-                         const AcRealArrayParam array, int src_idx, int dst_idx, size_t num_elems)
-{
-    cudaSetDevice(device->id);
-    const AcReal* src_ptr = &host_info.real_array_params[array][src_idx];
-    AcReal* dst_ptr       = &device->vba.real_arrays[array][dst_idx];
-    const size_t bytes    = num_elems* sizeof(src_ptr[0]);
-
-    ERRCHK_CUDA(                                                                                  //
-        cudaMemcpyAsync(dst_ptr, src_ptr, bytes, cudaMemcpyHostToDevice, device->streams[stream]) //
-    );
-
-    return AC_SUCCESS;
-}
-AcResult
-acDeviceLoadArray(const Device device, const Stream stream, const AcMeshInfo host_info,
-                         const AcRealArrayParam array)
-{
-    acDeviceLoadArrayWithOffset(device, stream, host_info, array, 0, 0, host_info.int_params[real_array_lengths[array]]);
-    return AC_SUCCESS;
-}
-
-AcResult
 acDeviceLoadMesh(const Device device, const Stream stream, const AcMesh host_mesh)
 {
     for (int i = 0; i < NUM_VTXBUF_HANDLES; ++i) {
@@ -647,6 +608,7 @@
     cudaSetDevice(device->id);
     return acLaunchKernel(kernel, device->streams[stream], start, end, device->vba);
 }
+
 AcResult
 acDeviceBenchmarkKernel(const Device device, const Kernel kernel, const int3 start, const int3 end)
 {
@@ -806,6 +768,7 @@
     switch (rtype) {
     case RTYPE_RMS:     /* Fallthrough */
     case RTYPE_RMS_EXP: /* Fallthrough */
+    case RTYPE_ALFVEN_RADIAL_WINDOW_RMS: /* Fallthrough */
     case RTYPE_ALFVEN_RMS: {
         const int3 nn      = constructInt3Param(device, AC_nx, AC_ny, AC_nz);
         const AcReal inv_n = AcReal(1.) / (nn.x * nn.y * nn.z);
@@ -845,6 +808,7 @@
     switch (rtype) {
     case RTYPE_RMS:     /* Fallthrough */
     case RTYPE_RMS_EXP: /* Fallthrough */
+    case RTYPE_ALFVEN_RADIAL_WINDOW_RMS: /* Fallthrough */
     case RTYPE_ALFVEN_RMS: {
         const int3 nn      = constructInt3Param(device, AC_nx, AC_ny, AC_nz);
         const AcReal inv_n = AcReal(1.) / (nn.x * nn.y * nn.z);
@@ -888,6 +852,7 @@
     switch (rtype) {
     case RTYPE_RMS:     /* Fallthrough */
     case RTYPE_RMS_EXP: /* Fallthrough */
+    case RTYPE_ALFVEN_RADIAL_WINDOW_RMS: /* Fallthrough */
     case RTYPE_ALFVEN_RMS: {
         const int3 nn      = constructInt3Param(device, AC_nx, AC_ny, AC_nz);
         const AcReal inv_n = AcReal(1.) / (nn.x * nn.y * nn.z);
@@ -911,7 +876,6 @@
                               out_volume);
 }
 
-<<<<<<< HEAD
 #if PACKED_DATA_TRANSFERS 
 // Functions for calling packed data transfers
 AcResult
@@ -985,12 +949,10 @@
 }
 #endif
 
-=======
 AcResult
 acDeviceResetMesh(const Device device, const Stream stream)
 {
     cudaSetDevice(device->id);
     acDeviceSynchronizeStream(device, stream);
     return acVBAReset(device->streams[stream], &device->vba);
-}
->>>>>>> origin/master+}