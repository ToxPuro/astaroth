--- conflicted
+++ resolved
@@ -34,22 +34,10 @@
 #include "src/core/errchk.h"
 #include "src/core/math_utils.h"
 
-<<<<<<< HEAD
 #if LNONUNIFORM
 #include "standalone/model/host_nonuniform.h"
 #endif
 
-static inline void
-print(const AcMeshInfo& config)
-{
-    for (int i = 0; i < NUM_INT_PARAMS; ++i)
-        printf("[%s]: %d\n", intparam_names[i], config.int_params[i]);
-    for (int i = 0; i < NUM_REAL_PARAMS; ++i)
-        printf("[%s]: %g\n", realparam_names[i], double(config.real_params[i]));
-}
-
-=======
->>>>>>> f6040f89
 /**
  \brief Find the index of the keyword in names
  \return Index in range 0...n if the keyword is in names. -1 if the keyword was
