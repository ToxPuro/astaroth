/*
    Copyright (C) 2014-2019, Johannes Pekkilae, Miikka Vaeisalae.

    This file is part of Astaroth.

    Astaroth is free software: you can redistribute it and/or modify
    it under the terms of the GNU General Public License as published by
    the Free Software Foundation, either version 3 of the License, or
    (at your option) any later version.

    Astaroth is distributed in the hope that it will be useful,
    but WITHOUT ANY WARRANTY; without even the implied warranty of
    MERCHANTABILITY or FITNESS FOR A PARTICULAR PURPOSE.  See the
    GNU General Public License for more details.

    You should have received a copy of the GNU General Public License
    along with Astaroth.  If not, see <http://www.gnu.org/licenses/>.
*/

/**
 * @file
 * \brief Brief info.
 *
 * Detailed info.
 *
 */
#include "run.h"

#if AC_BUILD_RT_VISUALIZATION
#include <SDL.h>    // Note: using local version in src/3rdparty dir
#include <math.h>   // ceil
#include <string.h> // memcpy

#include "config_loader.h"
#include "src/core/errchk.h"
#include "src/core/math_utils.h"
#include "model/host_forcing.h"
#include "model/host_memory.h"
#include "model/host_timestep.h"
#include "model/host_forcing.h"
#include "model/model_reduce.h"
#include "model/model_rk3.h"
#include "timer_hires.h"

// Window
SDL_Renderer* renderer      = NULL;
static SDL_Window* window   = NULL;
static int window_width     = 800;
static int window_height    = 600;
static const int window_bpp = 32; // Bits per pixel

// Surfaces
SDL_Surface* surfaces[NUM_VTXBUF_HANDLES];
static int datasurface_width  = -1;
static int datasurface_height = -1;
static int k_slice            = 0;
static int k_slice_max        = 0;

// Colors
static SDL_Color color_bg      = (SDL_Color){30, 30, 35, 255};
static const int num_tiles     = NUM_VTXBUF_HANDLES + 1;
static const int tiles_per_row = 3;

/*
 * =============================================================================
 * Camera
 * =============================================================================
 */
/*
typedef struct {
   float x, y;
} float2;
*/
typedef struct {
    float x, y, w, h;
} vec4;

typedef struct {
    float2 pos;
    float scale;
} Camera;

static Camera camera = (Camera){(float2){.0f, .0f}, 1.f};

static inline vec4
project_ortho(const float2& pos, const float2& bbox, const float2& wdims)
{
    const vec4 rect = (vec4){camera.scale * (pos.x - camera.pos.x) + 0.5f * wdims.x,
                             camera.scale * (pos.y - camera.pos.y) + 0.5f * wdims.y,
                             camera.scale * bbox.x, camera.scale * bbox.y};

    return rect;
}

/*
 * =============================================================================
 * Renderer
 * =============================================================================
 */

static int
renderer_init(const int& mx, const int& my)
{
    // Init video
    SDL_InitSubSystem(SDL_INIT_VIDEO | SDL_INIT_EVENTS);

    // Setup window
    window = SDL_CreateWindow("Astaroth", SDL_WINDOWPOS_UNDEFINED, SDL_WINDOWPOS_UNDEFINED,
                              window_width, window_height, SDL_WINDOW_SHOWN);

    // Setup SDL renderer
    renderer = SDL_CreateRenderer(window, -1, SDL_RENDERER_ACCELERATED);
    // SDL_SetWindowFullscreen(window, SDL_WINDOW_FULLSCREEN_DESKTOP);
    SDL_GetWindowSize(window, &window_width, &window_height);

    SDL_SetHint(SDL_HINT_RENDER_SCALE_QUALITY, "1"); // Linear filtering

    datasurface_width  = mx;
    datasurface_height = my;
    // vec drawing uses the surface of the first component, no memory issues here
    for (int i = 0; i < NUM_VTXBUF_HANDLES; ++i)
        surfaces[i] = SDL_CreateRGBSurfaceWithFormat(0, datasurface_width, datasurface_height,
                                                     window_bpp, SDL_PIXELFORMAT_RGBA8888);

    camera.pos   = (float2){.5f * tiles_per_row * datasurface_width - .5f * datasurface_width,
                          -.5f * (num_tiles / tiles_per_row) * datasurface_height +
                              .5f * datasurface_height};
    camera.scale = min(window_width / float(datasurface_width * tiles_per_row),
                       window_height / float(datasurface_height * (num_tiles / tiles_per_row)));

    SDL_RendererInfo renderer_info;
    SDL_GetRendererInfo(renderer, &renderer_info);
    printf("SDL renderer max texture dims: (%d, %d)\n", renderer_info.max_texture_width,
           renderer_info.max_texture_height);
    return 0;
}

static int
set_pixel(const int& i, const int& j, const uint32_t& color, SDL_Surface* surface)
{
    uint32_t* pixels           = (uint32_t*)surface->pixels;
    pixels[i + j * surface->w] = color;
    return 0;
}

static int
draw_vertex_buffer(const AcMesh& mesh, const VertexBufferHandle& vertex_buffer, const int& tile)
{
    const float xoffset = (tile % tiles_per_row) * datasurface_width;
    const float yoffset = -(tile / tiles_per_row) * datasurface_height;

    /*
    const float max = float(model_reduce_scal(mesh, RTYPE_MAX, vertex_buffer));
    const float min = float(model_reduce_scal(mesh, RTYPE_MIN, vertex_buffer));
    */
    const float max   = float(acReduceScal(RTYPE_MAX, vertex_buffer));
    const float min   = float(acReduceScal(RTYPE_MIN, vertex_buffer));
    const float range = fabsf(max - min);
    const float mid   = max - .5f * range;

    const int k = k_slice; // mesh.info.int_params[AC_mz] / 2;

    for (int j = 0; j < mesh.info.int_params[AC_my]; ++j) {
        for (int i = 0; i < mesh.info.int_params[AC_mx]; ++i) {
            ERRCHK(i < datasurface_width && j < datasurface_height);

            const int idx       = acVertexBufferIdx(i, j, k, mesh.info);
            const uint8_t shade = (uint8_t)(
                255.f * (fabsf(float(mesh.vertex_buffer[vertex_buffer][idx]) - mid)) / range);
            uint8_t color[4]            = {0, 0, 0, 255};
            color[tile % 3]             = shade;
            const uint32_t mapped_color = SDL_MapRGBA(surfaces[vertex_buffer]->format, color[0],
                                                      color[1], color[2], color[3]);
            set_pixel(i, j, mapped_color, surfaces[vertex_buffer]);
        }
    }

    const float2 pos   = (float2){xoffset, yoffset};
    const float2 bbox  = (float2){.5f * datasurface_width, .5f * datasurface_height};
    const float2 wsize = (float2){float(window_width), float(window_height)};
    const vec4 rectf   = project_ortho(pos, bbox, wsize);
    SDL_Rect rect      = (SDL_Rect){int(rectf.x - rectf.w), int(wsize.y - rectf.y - rectf.h),
                               int(ceil(2.f * rectf.w)), int(ceil(2.f * rectf.h))};

    SDL_Texture* tex = SDL_CreateTextureFromSurface(renderer, surfaces[vertex_buffer]);
    SDL_RenderCopy(renderer, tex, NULL, &rect);
    SDL_DestroyTexture(tex);

    return 0;
}

static int
draw_vertex_buffer_vec(const AcMesh& mesh, const VertexBufferHandle& vertex_buffer_a,
                       const VertexBufferHandle& vertex_buffer_b,
                       const VertexBufferHandle& vertex_buffer_c, const int& tile)
{
    const float xoffset = (tile % tiles_per_row) * datasurface_width;
    const float yoffset = -(tile / tiles_per_row) * datasurface_height;

    /*
    const float maxx = float(
        max(model_reduce_scal(mesh, RTYPE_MAX, vertex_buffer_a),
            max(model_reduce_scal(mesh, RTYPE_MAX, vertex_buffer_b),
                model_reduce_scal(mesh, RTYPE_MAX, vertex_buffer_c))));
    const float minn = float(
        min(model_reduce_scal(mesh, RTYPE_MIN, vertex_buffer_a),
            min(model_reduce_scal(mesh, RTYPE_MIN, vertex_buffer_b),
                model_reduce_scal(mesh, RTYPE_MIN, vertex_buffer_c))));
    */
    const float maxx  = float(max(
        acReduceScal(RTYPE_MAX, vertex_buffer_a),
        max(acReduceScal(RTYPE_MAX, vertex_buffer_b), acReduceScal(RTYPE_MAX, vertex_buffer_c))));
    const float minn  = float(min(
        acReduceScal(RTYPE_MIN, vertex_buffer_a),
        min(acReduceScal(RTYPE_MIN, vertex_buffer_b), acReduceScal(RTYPE_MIN, vertex_buffer_c))));
    const float range = fabsf(maxx - minn);
    const float mid   = maxx - .5f * range;

    const int k = k_slice; // mesh.info.int_params[AC_mz] / 2;
    for (int j = 0; j < mesh.info.int_params[AC_my]; ++j) {
        for (int i = 0; i < mesh.info.int_params[AC_mx]; ++i) {
            ERRCHK(i < datasurface_width && j < datasurface_height);

            const int idx   = acVertexBufferIdx(i, j, k, mesh.info);
            const uint8_t r = (uint8_t)(
                255.f * (fabsf(float(mesh.vertex_buffer[vertex_buffer_a][idx]) - mid)) / range);
            const uint8_t g = (uint8_t)(
                255.f * (fabsf(float(mesh.vertex_buffer[vertex_buffer_b][idx]) - mid)) / range);
            const uint8_t b = (uint8_t)(
                255.f * (fabsf(float(mesh.vertex_buffer[vertex_buffer_c][idx]) - mid)) / range);
            const uint32_t mapped_color = SDL_MapRGBA(surfaces[vertex_buffer_a]->format, r, g, b,
                                                      255);
            set_pixel(i, j, mapped_color, surfaces[vertex_buffer_a]);
        }
    }

    const float2 pos   = (float2){xoffset, yoffset};
    const float2 bbox  = (float2){.5f * datasurface_width, .5f * datasurface_height};
    const float2 wsize = (float2){float(window_width), float(window_height)};
    const vec4 rectf   = project_ortho(pos, bbox, wsize);
    SDL_Rect rect      = (SDL_Rect){int(rectf.x - rectf.w), int(wsize.y - rectf.y - rectf.h),
                               int(ceil(2.f * rectf.w)), int(ceil(2.f * rectf.h))};

    SDL_Texture* tex = SDL_CreateTextureFromSurface(renderer, surfaces[vertex_buffer_a]);
    SDL_RenderCopy(renderer, tex, NULL, &rect);
    SDL_DestroyTexture(tex);

    return 0;
}

static int
renderer_draw(const AcMesh& mesh)
{
    for (int i = 0; i < NUM_VTXBUF_HANDLES; ++i)
        draw_vertex_buffer(mesh, VertexBufferHandle(i), i);
    draw_vertex_buffer_vec(mesh, VTXBUF_UUX, VTXBUF_UUY, VTXBUF_UUZ, NUM_VTXBUF_HANDLES);

    // Drawing done, present
    SDL_RenderPresent(renderer);
    SDL_SetRenderDrawColor(renderer, color_bg.r, color_bg.g, color_bg.b, color_bg.a);
    SDL_RenderClear(renderer);

    for (int i = 0; i < NUM_VTXBUF_HANDLES; ++i) {
        const VertexBufferHandle vertex_buffer = VertexBufferHandle(i);
        /*
        printf("\t%s umax %e, min %e\n", vtxbuf_names[vertex_buffer],
               (double)model_reduce_scal(mesh, RTYPE_MAX, vertex_buffer),
               (double)model_reduce_scal(mesh, RTYPE_MIN, vertex_buffer));
        */
        printf("\t%s umax %e, min %e\n", vtxbuf_names[vertex_buffer],
               (double)acReduceScal(RTYPE_MAX, vertex_buffer),
               (double)acReduceScal(RTYPE_MIN, vertex_buffer));
    }
    printf("\n");

    return 0;
}

static int
renderer_quit(void)
{
    for (int i = 0; i < NUM_VTXBUF_HANDLES; ++i)
        SDL_FreeSurface(surfaces[i]);

    SDL_DestroyRenderer(renderer);
    SDL_DestroyWindow(window);

    renderer = NULL;
    window   = NULL;

    SDL_Quit();
    return 0;
}

static int init_type = INIT_TYPE_GAUSSIAN_RADIAL_EXPL;

static bool
running(AcMesh* mesh)
{
    SDL_Event e;
    while (SDL_PollEvent(&e)) {
        if (e.type == SDL_QUIT) {
            return false;
        }
        else if (e.type == SDL_KEYDOWN) {
            if (e.key.keysym.sym == SDLK_ESCAPE)
                return false;
            if (e.key.keysym.sym == SDLK_SPACE) {
                init_type = (init_type + 1) % NUM_INIT_TYPES;
                acmesh_init_to(InitType(init_type), mesh);
                acLoad(*mesh);
            }
            if (e.key.keysym.sym == SDLK_i) {
                k_slice = (k_slice + 1) % k_slice_max;
                printf("k_slice %d\n", k_slice);
            }
            if (e.key.keysym.sym == SDLK_k) {
                k_slice = (k_slice - 1 + k_slice_max) % k_slice_max;
                printf("k_slice %d\n", k_slice);
            }
        }
    }
    return true;
}

static void
check_input(const float& dt)
{
    /* Camera movement */
    const float camera_translate_rate = 1000.f / camera.scale;
    const float camera_scale_rate     = 1.0001f;
    const uint8_t* keystates          = (uint8_t*)SDL_GetKeyboardState(NULL);
    if (keystates[SDL_SCANCODE_UP])
        camera.pos.y += camera_translate_rate * dt;
    if (keystates[SDL_SCANCODE_DOWN])
        camera.pos.y -= camera_translate_rate * dt;
    if (keystates[SDL_SCANCODE_LEFT])
        camera.pos.x -= camera_translate_rate * dt;
    if (keystates[SDL_SCANCODE_RIGHT])
        camera.pos.x += camera_translate_rate * dt;
    if (keystates[SDL_SCANCODE_PAGEUP])
        camera.scale += camera.scale * camera_scale_rate * dt;
    if (keystates[SDL_SCANCODE_PAGEDOWN])
        camera.scale -= camera.scale * camera_scale_rate * dt;
    if (keystates[SDL_SCANCODE_COMMA])
        set_timescale(AcReal(.1));
    if (keystates[SDL_SCANCODE_PERIOD])
        set_timescale(AcReal(1.));
}

int
run_renderer(void)
{
    /* Parse configs */
    AcMeshInfo mesh_info;
    load_config(&mesh_info);
    renderer_init(mesh_info.int_params[AC_mx], mesh_info.int_params[AC_my]);

    AcMesh* mesh = acmesh_create(mesh_info);
    acmesh_init_to(InitType(init_type), mesh);

    acInit(mesh_info);
    acLoad(*mesh);

    Timer frame_timer;
    timer_reset(&frame_timer);

    Timer wallclock;
    timer_reset(&wallclock);

    Timer io_timer;
    timer_reset(&io_timer);

    const float desired_frame_time = 1.f / 60.f;
    int steps                      = 0;
    k_slice                        = mesh->info.int_params[AC_mz] / 2;
    k_slice_max                    = mesh->info.int_params[AC_mz];
    while (running(mesh)) {

        /* Input */
        check_input(timer_diff_nsec(io_timer) / 1e9f);
        timer_reset(&io_timer);

/* Step the simulation */
#if 1
        const AcReal umax = acReduceVec(RTYPE_MAX, VTXBUF_UUX, VTXBUF_UUY, VTXBUF_UUZ);
        const AcReal dt   = host_timestep(umax, mesh_info);
<<<<<<< HEAD
#if LFORCING
        const ForcingParams forcing_params = generateForcingParams(mesh_info);
        loadForcingParamsToDevice(forcing_params);
#endif
=======

#if LFORCING
        const ForcingParams forcing_params = generateForcingParams(mesh->info);
        loadForcingParamsToDevice(forcing_params);
#endif

>>>>>>> 7e6361a9
        acIntegrate(dt);
#else
        ModelMesh* model_mesh = modelmesh_create(mesh->info);
        const AcReal umax     = AcReal(
            model_reduce_vec(*model_mesh, RTYPE_MAX, VTXBUF_UUX, VTXBUF_UUY, VTXBUF_UUZ));
        const AcReal dt = host_timestep(umax, mesh_info);
        acmesh_to_modelmesh(*mesh, model_mesh);
        model_rk3(dt, model_mesh);
        modelmesh_to_acmesh(*model_mesh, mesh);
        modelmesh_destroy(model_mesh);
        acLoad(*mesh); // Just a quick hack s.t. we do not have to add an
                       // additional if to the render part
#endif

        ++steps;

        /* Render */
        const float timer_diff_sec = timer_diff_nsec(frame_timer) / 1e9f;
        if (timer_diff_sec >= desired_frame_time) {
            // acStore(mesh);
            const int num_vertices = mesh->info.int_params[AC_mxy];
            const int3 dst         = (int3){0, 0, k_slice};
            acStoreWithOffset(dst, num_vertices, mesh);
            acSynchronizeStream(STREAM_ALL);
            renderer_draw(*mesh); // Bottleneck is here
            printf("Step #%d, dt: %f\n", steps, double(dt));
            timer_reset(&frame_timer);
        }
    }
    printf("Wallclock time %f s\n", double(timer_diff_nsec(wallclock) / 1e9f));

    acStore(mesh);
    acQuit();
    acmesh_destroy(mesh);

    renderer_quit();

    return 0;
}
#else // BUILD_RT_VISUALIZATION == 0
#include "src/core/errchk.h"
int
run_renderer(void)
{
    WARNING("Real-time visualization module not built. Set BUILD_RT_VISUALIZATION=ON with cmake.");
    return 1;
}
#endif // BUILD_RT_VISUALIZATION<|MERGE_RESOLUTION|>--- conflicted
+++ resolved
@@ -385,19 +385,10 @@
 #if 1
         const AcReal umax = acReduceVec(RTYPE_MAX, VTXBUF_UUX, VTXBUF_UUY, VTXBUF_UUZ);
         const AcReal dt   = host_timestep(umax, mesh_info);
-<<<<<<< HEAD
 #if LFORCING
         const ForcingParams forcing_params = generateForcingParams(mesh_info);
         loadForcingParamsToDevice(forcing_params);
 #endif
-=======
-
-#if LFORCING
-        const ForcingParams forcing_params = generateForcingParams(mesh->info);
-        loadForcingParamsToDevice(forcing_params);
-#endif
-
->>>>>>> 7e6361a9
         acIntegrate(dt);
 #else
         ModelMesh* model_mesh = modelmesh_create(mesh->info);
