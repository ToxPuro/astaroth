/*
    Copyright (C) 2014-2019, Johannes Pekkilae, Miikka Vaeisalae.

    This file is part of Astaroth.

    Astaroth is free software: you can redistribute it and/or modify
    it under the terms of the GNU General Public License as published by
    the Free Software Foundation, either version 3 of the License, or
    (at your option) any later version.

    Astaroth is distributed in the hope that it will be useful,
    but WITHOUT ANY WARRANTY; without even the implied warranty of
    MERCHANTABILITY or FITNESS FOR A PARTICULAR PURPOSE.  See the
    GNU General Public License for more details.

    You should have received a copy of the GNU General Public License
    along with Astaroth.  If not, see <http://www.gnu.org/licenses/>.
*/

/**
 * @file
 * \brief Brief info.
 *
 * Detailed info.
 *
 */
#include "run.h"

#if AC_BUILD_RT_VISUALIZATION
#include <SDL.h>    // Note: using local version in src/3rdparty dir
#include <math.h>   // ceil
#include <string.h> // memcpy

#include "config_loader.h"
#include "model/host_forcing.h"
#include "model/host_memory.h"
#include "model/host_timestep.h"
#include "model/host_forcing.h"
#include "model/model_reduce.h"
#include "model/model_rk3.h"
#include "src/core/errchk.h"
#include "src/core/math_utils.h"
#include "timer_hires.h"

// NEED TO BE DEFINED HERE. IS NOT NOTICED BY compile_acc call.
#define LFORCING (1)
#define LSINK (0)

// Window
SDL_Renderer* renderer      = NULL;
static SDL_Window* window   = NULL;
static int window_width     = 800;
static int window_height    = 600;
static const int window_bpp = 32; // Bits per pixel

// Surfaces
SDL_Surface* surfaces[NUM_VTXBUF_HANDLES];
static int datasurface_width  = -1;
static int datasurface_height = -1;
static int k_slice            = 0;
static int k_slice_max        = 0;

// Colors
static SDL_Color color_bg      = (SDL_Color){30, 30, 35, 255};
static const int num_tiles     = NUM_VTXBUF_HANDLES + 1;
static const int tiles_per_row = 3;

/*
 * =============================================================================
 * Camera
 * =============================================================================
 */
/*
typedef struct {
   float x, y;
} float2;
*/
typedef struct {
    float x, y, w, h;
} vec4;

typedef struct {
    float2 pos;
    float scale;
} Camera;

static Camera camera = (Camera){(float2){.0f, .0f}, 1.f};

static inline vec4
project_ortho(const float2& pos, const float2& bbox, const float2& wdims)
{
    const vec4 rect = (vec4){camera.scale * (pos.x - camera.pos.x) + 0.5f * wdims.x,
                             camera.scale * (pos.y - camera.pos.y) + 0.5f * wdims.y,
                             camera.scale * bbox.x, camera.scale * bbox.y};

    return rect;
}

/*
 * =============================================================================
 * Renderer
 * =============================================================================
 */

static int
renderer_init(const int& mx, const int& my)
{
    // Init video
    SDL_InitSubSystem(SDL_INIT_VIDEO | SDL_INIT_EVENTS);

    // Setup window
    window = SDL_CreateWindow("Astaroth", SDL_WINDOWPOS_UNDEFINED, SDL_WINDOWPOS_UNDEFINED,
                              window_width, window_height, SDL_WINDOW_SHOWN);
    ERRCHK_ALWAYS(window);

    // Setup SDL renderer
    renderer = SDL_CreateRenderer(window, -1, SDL_RENDERER_ACCELERATED);
    // SDL_SetWindowFullscreen(window, SDL_WINDOW_FULLSCREEN_DESKTOP);
    SDL_GetWindowSize(window, &window_width, &window_height);

    SDL_SetHint(SDL_HINT_RENDER_SCALE_QUALITY, "1"); // Linear filtering

    datasurface_width  = mx;
    datasurface_height = my;
    // vec drawing uses the surface of the first component, no memory issues here
    for (int i = 0; i < NUM_VTXBUF_HANDLES; ++i)
        surfaces[i] = SDL_CreateRGBSurfaceWithFormat(0, datasurface_width, datasurface_height,
                                                     window_bpp, SDL_PIXELFORMAT_RGBA8888);

    camera.pos   = (float2){.5f * tiles_per_row * datasurface_width - .5f * datasurface_width,
                          -.5f * (num_tiles / tiles_per_row) * datasurface_height +
                              .5f * datasurface_height};
    camera.scale = min(window_width / float(datasurface_width * tiles_per_row),
                       window_height / float(datasurface_height * (num_tiles / tiles_per_row)));

    SDL_RendererInfo renderer_info;
    SDL_GetRendererInfo(renderer, &renderer_info);
    printf("SDL renderer max texture dims: (%d, %d)\n", renderer_info.max_texture_width,
           renderer_info.max_texture_height);
    return 0;
}

static int
set_pixel(const int& i, const int& j, const uint32_t& color, SDL_Surface* surface)
{
    uint32_t* pixels           = (uint32_t*)surface->pixels;
    pixels[i + j * surface->w] = color;
    return 0;
}

static int
draw_vertex_buffer(const AcMesh& mesh, const VertexBufferHandle& vertex_buffer, const int& tile)
{
    const float xoffset = (tile % tiles_per_row) * datasurface_width;
    const float yoffset = -(tile / tiles_per_row) * datasurface_height;

    /*
    const float max = float(model_reduce_scal(mesh, RTYPE_MAX, vertex_buffer));
    const float min = float(model_reduce_scal(mesh, RTYPE_MIN, vertex_buffer));
    */
    const float max   = float(acReduceScal(RTYPE_MAX, vertex_buffer));
    const float min   = float(acReduceScal(RTYPE_MIN, vertex_buffer));
    const float range = fabsf(max - min);
    const float mid   = max - .5f * range;

    const int k = k_slice; // mesh.info.int_params[AC_mz] / 2;

    for (int j = 0; j < mesh.info.int_params[AC_my]; ++j) {
        for (int i = 0; i < mesh.info.int_params[AC_mx]; ++i) {
            ERRCHK(i < datasurface_width && j < datasurface_height);

            const int idx       = acVertexBufferIdx(i, j, k, mesh.info);
            const uint8_t shade = (uint8_t)(
                255.f * (fabsf(float(mesh.vertex_buffer[vertex_buffer][idx]) - mid)) / range);
            uint8_t color[4]            = {0, 0, 0, 255};
            color[tile % 3]             = shade;
            const uint32_t mapped_color = SDL_MapRGBA(surfaces[vertex_buffer]->format, color[0],
                                                      color[1], color[2], color[3]);
            set_pixel(i, j, mapped_color, surfaces[vertex_buffer]);
        }
    }

    const float2 pos   = (float2){xoffset, yoffset};
    const float2 bbox  = (float2){.5f * datasurface_width, .5f * datasurface_height};
    const float2 wsize = (float2){float(window_width), float(window_height)};
    const vec4 rectf   = project_ortho(pos, bbox, wsize);
    SDL_Rect rect      = (SDL_Rect){int(rectf.x - rectf.w), int(wsize.y - rectf.y - rectf.h),
                               int(ceil(2.f * rectf.w)), int(ceil(2.f * rectf.h))};

    SDL_Texture* tex = SDL_CreateTextureFromSurface(renderer, surfaces[vertex_buffer]);
    SDL_RenderCopy(renderer, tex, NULL, &rect);
    SDL_DestroyTexture(tex);

    return 0;
}

static int
draw_vertex_buffer_vec(const AcMesh& mesh, const VertexBufferHandle& vertex_buffer_a,
                       const VertexBufferHandle& vertex_buffer_b,
                       const VertexBufferHandle& vertex_buffer_c, const int& tile)
{
    const float xoffset = (tile % tiles_per_row) * datasurface_width;
    const float yoffset = -(tile / tiles_per_row) * datasurface_height;

    /*
    const float maxx = float(
        max(model_reduce_scal(mesh, RTYPE_MAX, vertex_buffer_a),
            max(model_reduce_scal(mesh, RTYPE_MAX, vertex_buffer_b),
                model_reduce_scal(mesh, RTYPE_MAX, vertex_buffer_c))));
    const float minn = float(
        min(model_reduce_scal(mesh, RTYPE_MIN, vertex_buffer_a),
            min(model_reduce_scal(mesh, RTYPE_MIN, vertex_buffer_b),
                model_reduce_scal(mesh, RTYPE_MIN, vertex_buffer_c))));
    */
    const float maxx  = float(max(
        acReduceScal(RTYPE_MAX, vertex_buffer_a),
        max(acReduceScal(RTYPE_MAX, vertex_buffer_b), acReduceScal(RTYPE_MAX, vertex_buffer_c))));
    const float minn  = float(min(
        acReduceScal(RTYPE_MIN, vertex_buffer_a),
        min(acReduceScal(RTYPE_MIN, vertex_buffer_b), acReduceScal(RTYPE_MIN, vertex_buffer_c))));
    const float range = fabsf(maxx - minn);
    const float mid   = maxx - .5f * range;

    const int k = k_slice; // mesh.info.int_params[AC_mz] / 2;
    for (int j = 0; j < mesh.info.int_params[AC_my]; ++j) {
        for (int i = 0; i < mesh.info.int_params[AC_mx]; ++i) {
            ERRCHK(i < datasurface_width && j < datasurface_height);

            const int idx   = acVertexBufferIdx(i, j, k, mesh.info);
            const uint8_t r = (uint8_t)(
                255.f * (fabsf(float(mesh.vertex_buffer[vertex_buffer_a][idx]) - mid)) / range);
            const uint8_t g = (uint8_t)(
                255.f * (fabsf(float(mesh.vertex_buffer[vertex_buffer_b][idx]) - mid)) / range);
            const uint8_t b = (uint8_t)(
                255.f * (fabsf(float(mesh.vertex_buffer[vertex_buffer_c][idx]) - mid)) / range);
            const uint32_t mapped_color = SDL_MapRGBA(surfaces[vertex_buffer_a]->format, r, g, b,
                                                      255);
            set_pixel(i, j, mapped_color, surfaces[vertex_buffer_a]);
        }
    }

    const float2 pos   = (float2){xoffset, yoffset};
    const float2 bbox  = (float2){.5f * datasurface_width, .5f * datasurface_height};
    const float2 wsize = (float2){float(window_width), float(window_height)};
    const vec4 rectf   = project_ortho(pos, bbox, wsize);
    SDL_Rect rect      = (SDL_Rect){int(rectf.x - rectf.w), int(wsize.y - rectf.y - rectf.h),
                               int(ceil(2.f * rectf.w)), int(ceil(2.f * rectf.h))};

    SDL_Texture* tex = SDL_CreateTextureFromSurface(renderer, surfaces[vertex_buffer_a]);
    SDL_RenderCopy(renderer, tex, NULL, &rect);
    SDL_DestroyTexture(tex);

    return 0;
}

static int
renderer_draw(const AcMesh& mesh)
{
    for (int i = 0; i < NUM_VTXBUF_HANDLES; ++i)
        draw_vertex_buffer(mesh, VertexBufferHandle(i), i);
    draw_vertex_buffer_vec(mesh, VTXBUF_UUX, VTXBUF_UUY, VTXBUF_UUZ, NUM_VTXBUF_HANDLES);

    // Drawing done, present
    SDL_RenderPresent(renderer);
    SDL_SetRenderDrawColor(renderer, color_bg.r, color_bg.g, color_bg.b, color_bg.a);
    SDL_RenderClear(renderer);

    for (int i = 0; i < NUM_VTXBUF_HANDLES; ++i) {
        const VertexBufferHandle vertex_buffer = VertexBufferHandle(i);
        /*
        printf("\t%s umax %e, min %e\n", vtxbuf_names[vertex_buffer],
               (double)model_reduce_scal(mesh, RTYPE_MAX, vertex_buffer),
               (double)model_reduce_scal(mesh, RTYPE_MIN, vertex_buffer));
        */
        printf("\t%s umax %e, min %e\n", vtxbuf_names[vertex_buffer],
               (double)acReduceScal(RTYPE_MAX, vertex_buffer),
               (double)acReduceScal(RTYPE_MIN, vertex_buffer));
    }
    printf("\n");

    return 0;
}

static int
renderer_quit(void)
{
    for (int i = 0; i < NUM_VTXBUF_HANDLES; ++i)
        SDL_FreeSurface(surfaces[i]);

    SDL_DestroyRenderer(renderer);
    SDL_DestroyWindow(window);

    renderer = NULL;
    window   = NULL;

    SDL_Quit();
    return 0;
}

static int init_type = INIT_TYPE_GAUSSIAN_RADIAL_EXPL;
// static int init_type = INIT_TYPE_SIMPLE_CORE;

static bool
running(AcMesh* mesh)
{
    SDL_Event e;
    while (SDL_PollEvent(&e)) {
        if (e.type == SDL_QUIT) {
            return false;
        }
        else if (e.type == SDL_KEYDOWN) {
            if (e.key.keysym.sym == SDLK_ESCAPE)
                return false;
            if (e.key.keysym.sym == SDLK_SPACE) {
                init_type = (init_type + 1) % NUM_INIT_TYPES;
                acmesh_init_to(InitType(init_type), mesh);
                acLoad(*mesh);
            }
            if (e.key.keysym.sym == SDLK_i) {
                k_slice = (k_slice + 1) % k_slice_max;
                printf("k_slice %d\n", k_slice);
            }
            if (e.key.keysym.sym == SDLK_k) {
                k_slice = (k_slice - 1 + k_slice_max) % k_slice_max;
                printf("k_slice %d\n", k_slice);
            }
        }
    }
    return true;
}

static void
check_input(const float& dt)
{
    /* Camera movement */
    const float camera_translate_rate = 1000.f / camera.scale;
    const float camera_scale_rate     = 1.0001f;
    const uint8_t* keystates          = (uint8_t*)SDL_GetKeyboardState(NULL);
    if (keystates[SDL_SCANCODE_UP])
        camera.pos.y += camera_translate_rate * dt;
    if (keystates[SDL_SCANCODE_DOWN])
        camera.pos.y -= camera_translate_rate * dt;
    if (keystates[SDL_SCANCODE_LEFT])
        camera.pos.x -= camera_translate_rate * dt;
    if (keystates[SDL_SCANCODE_RIGHT])
        camera.pos.x += camera_translate_rate * dt;
    if (keystates[SDL_SCANCODE_PAGEUP])
        camera.scale += camera.scale * camera_scale_rate * dt;
    if (keystates[SDL_SCANCODE_PAGEDOWN])
        camera.scale -= camera.scale * camera_scale_rate * dt;
    if (keystates[SDL_SCANCODE_COMMA])
        set_timescale(AcReal(.1));
    if (keystates[SDL_SCANCODE_PERIOD])
        set_timescale(AcReal(1.));
}

int
run_renderer(const char* config_path)
{
    /* Parse configs */
    AcMeshInfo mesh_info;
    load_config(config_path, &mesh_info);
    renderer_init(mesh_info.int_params[AC_mx], mesh_info.int_params[AC_my]);

    AcMesh* mesh = acmesh_create(mesh_info);
    acmesh_init_to(InitType(init_type), mesh);

#if LSINK
    vertex_buffer_set(VTXBUF_ACCRETION, 0.0, mesh);
#endif

    acInit(mesh_info);
    acLoad(*mesh);

    Timer frame_timer;
    timer_reset(&frame_timer);

    Timer wallclock;
    timer_reset(&wallclock);

    Timer io_timer;
    timer_reset(&io_timer);

    const float desired_frame_time = 1.f / 60.f;
    int steps                      = 0;
    k_slice                        = mesh->info.int_params[AC_mz] / 2;
    k_slice_max                    = mesh->info.int_params[AC_mz];
#if LSINK
    AcReal accreted_mass = 0.0;
#endif
    while (running(mesh)) {

        /* Input */
        check_input(timer_diff_nsec(io_timer) / 1e9f);
        timer_reset(&io_timer);

/* Step the simulation */
<<<<<<< HEAD
#if 1
        const AcReal umax = acReduceVec(RTYPE_MAX, VTXBUF_UUX, VTXBUF_UUY, VTXBUF_UUZ);
        const AcReal dt   = host_timestep(umax, mesh_info);
=======
#if LSINK
        const AcReal sum_mass = acReduceScal(RTYPE_SUM, VTXBUF_ACCRETION);
        accreted_mass         = accreted_mass + sum_mass;
        AcReal sink_mass      = mesh_info.real_params[AC_M_sink_init] + accreted_mass;
        printf("sink mass is: %e \n", sink_mass);
        printf("accreted mass is: %e \n", accreted_mass);
        acLoadDeviceConstant(AC_M_sink, sink_mass);
        vertex_buffer_set(VTXBUF_ACCRETION, 0.0, mesh);
#endif

>>>>>>> 88c3cdf0
#if LFORCING
        const ForcingParams forcing_params = generateForcingParams(mesh_info);
        loadForcingParamsToDevice(forcing_params);
#endif
<<<<<<< HEAD
=======

#if 1
        const AcReal umax = acReduceVec(RTYPE_MAX, VTXBUF_UUX, VTXBUF_UUY, VTXBUF_UUZ);
        const AcReal dt   = host_timestep(umax, mesh_info);

>>>>>>> 88c3cdf0
        acIntegrate(dt);
#else
        ModelMesh* model_mesh = modelmesh_create(mesh->info);
        const AcReal umax     = AcReal(
            model_reduce_vec(*model_mesh, RTYPE_MAX, VTXBUF_UUX, VTXBUF_UUY, VTXBUF_UUZ));
        const AcReal dt = host_timestep(umax, mesh_info);
        acmesh_to_modelmesh(*mesh, model_mesh);
        model_rk3(dt, model_mesh);
        modelmesh_to_acmesh(*model_mesh, mesh);
        modelmesh_destroy(model_mesh);
        acLoad(*mesh); // Just a quick hack s.t. we do not have to add an
                       // additional if to the render part
#endif

        ++steps;

        /* Render */
        const float timer_diff_sec = timer_diff_nsec(frame_timer) / 1e9f;
        if (timer_diff_sec >= desired_frame_time) {
            const int num_vertices = mesh->info.int_params[AC_mxy];
            const int3 dst         = (int3){0, 0, k_slice};
            acBoundcondStep();
            // acStore(mesh);
            acStoreWithOffset(dst, num_vertices, mesh);
            acSynchronizeStream(STREAM_ALL);
            renderer_draw(*mesh); // Bottleneck is here
            printf("Step #%d, dt: %f\n", steps, double(dt));
            timer_reset(&frame_timer);
        }
    }
    printf("Wallclock time %f s\n", double(timer_diff_nsec(wallclock) / 1e9f));

    acQuit();
    acmesh_destroy(mesh);

    renderer_quit();

    return 0;
}
#else // BUILD_RT_VISUALIZATION == 0
#include "src/core/errchk.h"
int
run_renderer(const char* /*config_path*/)
{
    WARNING("Real-time visualization module not built. Set BUILD_RT_VISUALIZATION=ON with cmake.");
    return 1;
}
#endif // BUILD_RT_VISUALIZATION<|MERGE_RESOLUTION|>--- conflicted
+++ resolved
@@ -395,11 +395,6 @@
         timer_reset(&io_timer);
 
 /* Step the simulation */
-<<<<<<< HEAD
-#if 1
-        const AcReal umax = acReduceVec(RTYPE_MAX, VTXBUF_UUX, VTXBUF_UUY, VTXBUF_UUZ);
-        const AcReal dt   = host_timestep(umax, mesh_info);
-=======
 #if LSINK
         const AcReal sum_mass = acReduceScal(RTYPE_SUM, VTXBUF_ACCRETION);
         accreted_mass         = accreted_mass + sum_mass;
@@ -410,19 +405,15 @@
         vertex_buffer_set(VTXBUF_ACCRETION, 0.0, mesh);
 #endif
 
->>>>>>> 88c3cdf0
 #if LFORCING
         const ForcingParams forcing_params = generateForcingParams(mesh_info);
         loadForcingParamsToDevice(forcing_params);
 #endif
-<<<<<<< HEAD
-=======
 
 #if 1
         const AcReal umax = acReduceVec(RTYPE_MAX, VTXBUF_UUX, VTXBUF_UUY, VTXBUF_UUZ);
         const AcReal dt   = host_timestep(umax, mesh_info);
 
->>>>>>> 88c3cdf0
         acIntegrate(dt);
 #else
         ModelMesh* model_mesh = modelmesh_create(mesh->info);
