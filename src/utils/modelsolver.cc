--- conflicted
+++ resolved
@@ -1087,35 +1087,21 @@
     const Scalar alpha[] = {(Scalar)(.0), (Scalar)(-5. / 9.), (Scalar)(-153. / 128.)};
     for (int w = 0; w < NUM_VTXBUF_HANDLES; ++w) {
         if (step_number == 0) {
-<<<<<<< HEAD
-            out->vertex_buffer[w][idx] =(AcReal)(rate_of_change[w] * (Scalar)dt);
-        }
-        else {
-            out->vertex_buffer[w][idx] = (AcReal) (alpha[step_number] * (Scalar)out->vertex_buffer[w][idx] +
-                                         rate_of_change[w] * (Scalar)dt);
-=======
             out->vertex_buffer[w][idx] = static_cast<AcReal>(rate_of_change[w] * (Scalar)dt);
         }
         else {
             out->vertex_buffer[w][idx] = static_cast<AcReal>(
                 alpha[step_number] * (Scalar)out->vertex_buffer[w][idx] +
                 rate_of_change[w] * (Scalar)dt);
->>>>>>> 2b0e1317
         }
     }
 
     if (step_number == 2) {
 #if LBFIELD
         const Vector bfield              = curl(aa);
-<<<<<<< HEAD
-        out->vertex_buffer[BFIELDX][idx] = (AcReal) bfield.x;
-        out->vertex_buffer[BFIELDY][idx] = (AcReal) bfield.y;
-        out->vertex_buffer[BFIELDZ][idx] = (AcReal) bfield.z;
-=======
         out->vertex_buffer[BFIELDX][idx] = static_cast<AcReal>(bfield.x);
         out->vertex_buffer[BFIELDY][idx] = static_cast<AcReal>(bfield.y);
         out->vertex_buffer[BFIELDZ][idx] = static_cast<AcReal>(bfield.z);
->>>>>>> 2b0e1317
 #endif
     }
 }
@@ -1130,12 +1116,8 @@
     const Scalar beta[] = {(Scalar)(1. / 3.), (Scalar)(15. / 16.), (Scalar)(8. / 15.)};
 
     for (int w = 0; w < NUM_VTXBUF_HANDLES; ++w)
-<<<<<<< HEAD
-        out->vertex_buffer[w][idx] += (AcReal) (beta[step_number] * (Scalar)in.vertex_buffer[w][idx]);
-=======
         out->vertex_buffer[w][idx] += static_cast<AcReal>(beta[step_number] *
                                                           (Scalar)in.vertex_buffer[w][idx]);
->>>>>>> 2b0e1317
 
     (void)dt; // Suppress unused variable warning if forcing not used
     if (step_number == 2) {
