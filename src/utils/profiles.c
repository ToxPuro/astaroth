--- conflicted
+++ resolved
@@ -120,11 +120,7 @@
 {
     const long double spacing = box_size / (nz - 1);
     for (size_t i = 0; i < profile_count; ++i) {
-<<<<<<< HEAD
-        profile[i] = (Scalar)(amplitude * cos((long double)wavenumber * spacing * ((long)i - offset)));
-=======
-        profile[i] = amplitude * cos(wavenumber * spacing * ((long)i + offset));
->>>>>>> 81f8e01f
+        profile[i] = amplitude * cos((long double)wavenumber * spacing * ((long)i + offset));
     }
     return AC_SUCCESS;
 }
@@ -137,11 +133,7 @@
 {
     const long double spacing = box_size / (nz - 1);
     for (size_t i = 0; i < profile_count; ++i) {
-<<<<<<< HEAD
-        profile[i] = amplitude * sin((long double)wavenumber * spacing * ((long)i - offset));
-=======
-        profile[i] = amplitude * sin(wavenumber * spacing * ((long)i + offset));
->>>>>>> 81f8e01f
+        profile[i] = amplitude * sin((long double)wavenumber * spacing * ((long)i + offset));
     }
     return AC_SUCCESS;
 }
