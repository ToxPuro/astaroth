--- conflicted
+++ resolved
@@ -40,10 +40,7 @@
 typedef AcReal (*ReduceFunc)(const AcReal, const AcReal);
 typedef AcReal (*ReduceInitialScalFunc)(const AcReal);
 typedef AcReal (*ReduceInitialVecFunc)(const AcReal, const AcReal, const AcReal);
-<<<<<<< HEAD
-=======
 typedef AcReal (*ReduceInitialVecScalFunc)(const AcReal, const AcReal, const AcReal, const AcReal);
->>>>>>> a83e40cd
 
 // clang-format off
 /* Comparison funcs */
@@ -200,11 +197,6 @@
             for (int i = mesh.info.int_params[AC_nx_min]; i < mesh.info.int_params[AC_nx_max];
                  i++) {
                 const int idx         = acVertexBufferIdx(i, j, k, mesh.info);
-<<<<<<< HEAD
-                const AcReal curr_val = reduce_initial(mesh.vertex_buffer[a][idx],
-                                                       mesh.vertex_buffer[b][idx],
-                                                       mesh.vertex_buffer[c][idx]);
-=======
                 const AcReal curr_val = reduce_initial(mesh.vertex_buffer[a][idx],
                                                        mesh.vertex_buffer[b][idx],
                                                        mesh.vertex_buffer[c][idx]);
@@ -272,7 +264,6 @@
                                                        mesh.vertex_buffer[b][idx],
                                                        mesh.vertex_buffer[c][idx],
                                                        mesh.vertex_buffer[d][idx]);
->>>>>>> a83e40cd
                 res                   = reduce(res, curr_val);
             }
         }
