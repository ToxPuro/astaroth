--- conflicted
+++ resolved
@@ -50,11 +50,7 @@
 }
 
 static inline __device__ AcReal
-<<<<<<< HEAD
 lagrangian_correction(const Field j, const Field3 coords, const Volume indexes, const AcReal3 lengths, const Volume nn_min, const Volume nn_max)
-=======
-lagrangian_correction(const Field j, const Field3 coords, const int3 indexes, const AcReal3 lengths, const int3 nn_min, const int3 nn_max)
->>>>>>> abea6799
 {
 	const AcReal x_coeff = (j == coords.x)*lengths.x;
 	const AcReal y_coeff = (j == coords.y)*lengths.y;
@@ -63,10 +59,6 @@
               + y_coeff*((indexes.y >= nn_max.y) - (indexes.y < nn_min.y))
               + z_coeff*((indexes.z >= nn_max.z) - (indexes.z < nn_min.z));
 }
-<<<<<<< HEAD
-#endif 
-=======
->>>>>>> abea6799
 
 
 AcResult
