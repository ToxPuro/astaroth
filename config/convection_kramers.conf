--- conflicted
+++ resolved
@@ -87,7 +87,6 @@
 AC_nu_shock = 1.0
 
 //remove nans in convection_kramers
-<<<<<<< HEAD
 AC_dsmin = 0.01
 AC_xlen = 0.01
 AC_ylen = 0.01
@@ -136,56 +135,7 @@
 
 
 // Blackbody radiation with Kramers conductivity
-=======
-AC_dsmin = 1.0
-AC_xlen = 1.0
-AC_ylen = 1.0
-AC_zlen = 1.0
-AC_xorig = 1.0
-AC_yorig = 1.0
-AC_zorig = 1.0
-AC_unit_magnetic = 1.0
-AC_star_pos_x = 1.0
-AC_star_pos_y = 1.0
-AC_star_pos_z = 1.0
-AC_M_star = 1.0
-AC_M_sink = 1.0
-AC_M_sink_init = 1.0
-AC_cv_sound = 1.0
-AC_trans = 1.0
-AC_chi_t = 1.0
-AC_chi_t_prof1 = 1.0
-AC_angl_uu = 1.0
-AC_lnrho_edge = 1.0
-AC_lnrho_out = 1.0
-AC_ampl_aa = 1.0
-AC_init_k_wave = 1.0
-AC_init_sigma_hel = 1.0
-AC_switch_forcing = 1.0
-AC_forcing_phase = 1.0
-AC_k_forcex = 1.0
-AC_k_forcey = 1.0
-AC_k_forcez = 1.0
-AC_kaver = 1.0
-AC_ff_hel_rex = 1.0
-AC_ff_hel_rey = 1.0
-AC_ff_hel_rez = 1.0
-AC_ff_hel_imx = 1.0
-AC_ff_hel_imy = 1.0
-AC_ff_hel_imz = 1.0
-AC_G_const = 1.0
-AC_GM_star = 1.0
-AC_unit_mass = 1.0
-AC_sq2GM_star = 1.0
-AC_cs2_sound = 1.0
-AC_current_time = 1.0
-AC_boundary_derivative = 6.0
-AC_dt = 0.0001
 
-
-// Blackbody radiation with Kramers conductivity
-
->>>>>>> 3a585823
 AC_hcond0_kramers = 1e-3
 AC_n_kramers = 1.0
 AC_sigma_SBt = 1.0
